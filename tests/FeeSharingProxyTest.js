--- conflicted
+++ resolved
@@ -1285,12 +1285,9 @@
 		});
 
 		it("should not be able to withdraw fees if converters address is not a contract address", async () => {
-<<<<<<< HEAD
-=======
 			/// @dev This test requires redeploying the protocol
 			await protocolDeploymentFixture();
 
->>>>>>> a4860c92
 			await expectRevert(feeSharingProxy.withdrawFeesAMM([accounts[0]]), "Invalid Converter");
 		});
 
