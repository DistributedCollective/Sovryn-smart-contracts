--- conflicted
+++ resolved
@@ -136,7 +136,7 @@
         address collateralTokenAddress, // if address(0), this means ETH and ETH must be sent with the call or loanId must be provided
         address borrower,
         address receiver,
-        bytes memory /*loanDataBytes*/ // arbitrary order data (for future use)
+        bytes memory // arbitrary order data (for future use) /*loanDataBytes*/
     )
         public
         payable
@@ -286,51 +286,41 @@
             );
     }
 
-<<<<<<< HEAD
     function marginTradeAffiliate(
-        bytes32 loanId,                 // 0 if new loan
-        uint256 leverageAmount,         // expected in x * 10**18 where x is the actual leverage (2, 3, 4, or 5)
+        bytes32 loanId, // 0 if new loan
+        uint256 leverageAmount, // expected in x * 10**18 where x is the actual leverage (2, 3, 4, or 5)
         uint256 loanTokenSent,
         uint256 collateralTokenSent,
         address collateralTokenAddress,
         address trader,
-        address affiliateReferrer,       // the user was brought by the affiliate (referrer)
-        bytes memory loanDataBytes       // arbitrary order data
-        )     
+        address affiliateReferrer, // the user was brought by the affiliate (referrer)
+        bytes memory loanDataBytes // arbitrary order data
+    )
         public
         payable
-        nonReentrant                    //note: needs to be removed to allow flashloan use cases
-        returns (uint256, uint256)      // returns new principal and new collateral added to trade
-    {   
-        if(affiliateReferrer != address(0)) 
-            ProtocolAffiliatesInterface(sovrynContractAddress).setAffiliatesReferrer(trader, affiliateReferrer);
-        return marginTrade (
-            loanId,                    
-            leverageAmount,            
-            loanTokenSent,
-            collateralTokenSent,
-            collateralTokenAddress,
-            trader,
-            loanDataBytes
-        );
-    }
-
-    function transfer(
-        address _to,
-        uint256 _value)
-        external
-        returns (bool)
-    {
-        return _internalTransferFrom(
-            msg.sender,
-            _to,
-            _value,
-            uint256(-1)
-        );
-=======
+        nonReentrant //note: needs to be removed to allow flashloan use cases
+        returns (
+            uint256,
+            uint256 // returns new principal and new collateral added to trade
+        )
+    {
+        if (affiliateReferrer != address(0))
+            ProtocolAffiliatesInterface(sovrynContractAddress)
+                .setAffiliatesReferrer(trader, affiliateReferrer);
+        return
+            marginTrade(
+                loanId,
+                leverageAmount,
+                loanTokenSent,
+                collateralTokenSent,
+                collateralTokenAddress,
+                trader,
+                loanDataBytes
+            );
+    }
+
     function transfer(address _to, uint256 _value) external returns (bool) {
         return _internalTransferFrom(msg.sender, _to, _value, uint256(-1));
->>>>>>> 93937751
     }
 
     function transferFrom(
@@ -426,7 +416,6 @@
         }
 
         checkpointPrices_[_user] = _currentPrice;
-
     }
 
     /* Public View functions */
@@ -774,7 +763,7 @@
     }
 
     /**
-     * @dev computes what the deposit is worth in loan tokens using the swap rate 
+     * @dev computes what the deposit is worth in loan tokens using the swap rate
      *      used for loan size computation
      * @param collateralTokenAddress the address of the collateral token
      * @param collateralTokenSent the number of collateral tokens provided the user
@@ -790,37 +779,38 @@
 
         if (collateralTokenSent != 0) {
             //get the oracle rate from collateral -> loan
-            (uint256 collateralToLoanRate, uint256 collateralToLoanPrecision) = FeedsLike(ProtocolLike(sovrynContractAddress).priceFeeds()).queryRate(
-                collateralTokenAddress,
-                loanTokenAddress
-            );
-            require((collateralToLoanRate != 0) && (collateralToLoanPrecision != 0), "invalid exchange rate for the collateral token");
-            
+            (uint256 collateralToLoanRate, uint256 collateralToLoanPrecision) =
+                FeedsLike(ProtocolLike(sovrynContractAddress).priceFeeds())
+                    .queryRate(collateralTokenAddress, loanTokenAddress);
+            require(
+                (collateralToLoanRate != 0) && (collateralToLoanPrecision != 0),
+                "invalid exchange rate for the collateral token"
+            );
+
             //compute the loan token amount with the oracle rate
-            uint256 loanTokenAmount = collateralTokenSent
-                .mul(collateralToLoanRate)
-                .div(collateralToLoanPrecision
-            );
-            
+            uint256 loanTokenAmount =
+                collateralTokenSent.mul(collateralToLoanRate).div(
+                    collateralToLoanPrecision
+                );
+
             //see how many collateralTokens we would get if exchanging this amount of loan tokens to collateral tokens
-            uint256 collateralTokenAmount = ProtocolLike(sovrynContractAddress).getSwapExpectedReturn(
-                loanTokenAddress,
-                collateralTokenAddress,
-                loanTokenAmount
-            );
-            
+            uint256 collateralTokenAmount =
+                ProtocolLike(sovrynContractAddress).getSwapExpectedReturn(
+                    loanTokenAddress,
+                    collateralTokenAddress,
+                    loanTokenAmount
+                );
+
             //probably not the same due to the price difference
             if (collateralTokenAmount != collateralTokenSent) {
                 //scale the loan token amount accordingly, so we'll get the expected position size in the end
                 loanTokenAmount = loanTokenAmount
                     .mul(collateralTokenAmount)
-                    .div(collateralTokenSent
-                );
+                    .div(collateralTokenSent);
             }
 
             totalDeposit = loanTokenAmount.add(totalDeposit);
-
-        }            
+        }
     }
 
     function _getInterestRateAndBorrowAmount(
@@ -922,7 +912,8 @@
         );
         require(sentAmounts[1] != 0, "25");
 
-        ProtocolAffiliatesInterface(sovrynContractAddress).setUserNotFirstTradeFlag(sentAddresses[1]);
+        ProtocolAffiliatesInterface(sovrynContractAddress)
+            .setUserNotFirstTradeFlag(sentAddresses[1]);
 
         return (sentAmounts[1], sentAmounts[4]); // newPrincipal, newCollateral
     }
