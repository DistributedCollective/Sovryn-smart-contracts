/**
 * Copyright 2017-2020, bZeroX, LLC. All Rights Reserved.
 * Licensed under the Apache License, Version 2.0.
 */

pragma solidity 0.5.17;

import "../../../core/State.sol";
import "../../../openzeppelin/SafeERC20.sol";
import "../../ISwapsImpl.sol";
import "../../../feeds/IPriceFeeds.sol";
import "../../../testhelpers/TestToken.sol";

contract SwapsImplLocal is State, ISwapsImpl {
    using SafeERC20 for IERC20;

    function internalSwap(
        address sourceTokenAddress,
        address destTokenAddress,
        address, /*receiverAddress*/
        address returnToSenderAddress,
        uint256 minSourceTokenAmount,
        uint256 maxSourceTokenAmount,
        uint256 requiredDestTokenAmount
    )
        public
        returns (uint256 destTokenAmountReceived, uint256 sourceTokenAmountUsed)
    {
        require(sourceTokenAddress != destTokenAddress, "source == dest");

        (uint256 tradeRate, uint256 precision) =
            IPriceFeeds(priceFeeds).queryRate(
                sourceTokenAddress,
                destTokenAddress
            );

        if (requiredDestTokenAmount == 0) {
            sourceTokenAmountUsed = minSourceTokenAmount;
            destTokenAmountReceived = minSourceTokenAmount.mul(tradeRate).div(
                precision
            );
        } else {
            destTokenAmountReceived = requiredDestTokenAmount;
            sourceTokenAmountUsed = requiredDestTokenAmount.mul(precision).div(
                tradeRate
            );
            require(
                sourceTokenAmountUsed <= minSourceTokenAmount,
                "destAmount too great"
            );
        }

        TestToken(sourceTokenAddress).burn(
            address(this),
            sourceTokenAmountUsed
        );
        TestToken(destTokenAddress).mint(
            address(this),
            destTokenAmountReceived
        );

        if (returnToSenderAddress != address(this)) {
            if (sourceTokenAmountUsed < maxSourceTokenAmount) {
                // send unused source token back
                IERC20(sourceTokenAddress).safeTransfer(
                    returnToSenderAddress,
                    maxSourceTokenAmount - sourceTokenAmountUsed
                );
            }
        }
    }

    function internalExpectedRate(
        address sourceTokenAddress,
        address destTokenAddress,
<<<<<<< HEAD
        uint256 sourceTokenAmount
    ) public view returns (uint256) {
        (uint256 sourceToDestRate, uint256 sourceToDestPrecision) =
            IPriceFeeds(priceFeeds).queryRate(
                sourceTokenAddress,
                destTokenAddress
            );
=======
        uint256 sourceTokenAmount,
        address unused)
        public
        view
        returns (uint256)
    {
        (uint256 sourceToDestRate, uint256 sourceToDestPrecision) = IPriceFeeds(priceFeeds).queryRate(
            sourceTokenAddress,
            destTokenAddress
        );
>>>>>>> 259abf53

        return
            sourceTokenAmount.mul(sourceToDestRate).div(sourceToDestPrecision);
    }
}<|MERGE_RESOLUTION|>--- conflicted
+++ resolved
@@ -73,15 +73,6 @@
     function internalExpectedRate(
         address sourceTokenAddress,
         address destTokenAddress,
-<<<<<<< HEAD
-        uint256 sourceTokenAmount
-    ) public view returns (uint256) {
-        (uint256 sourceToDestRate, uint256 sourceToDestPrecision) =
-            IPriceFeeds(priceFeeds).queryRate(
-                sourceTokenAddress,
-                destTokenAddress
-            );
-=======
         uint256 sourceTokenAmount,
         address unused)
         public
@@ -92,7 +83,6 @@
             sourceTokenAddress,
             destTokenAddress
         );
->>>>>>> 259abf53
 
         return
             sourceTokenAmount.mul(sourceToDestRate).div(sourceToDestPrecision);
