--- conflicted
+++ resolved
@@ -1020,8 +1020,7 @@
     with reverts("depositAmount is 0"):
         sovryn.depositCollateral(loan_id, 0)
     
-<<<<<<< HEAD
-#note: deposit collateral tests for WETH still missing. 
+#note: deposit collateral tests for WETH still missing.
 
 
 def test_extend_fix_term_loan_duration_should_fail(accounts, sovryn, set_demand_curve, lend_to_pool, open_margin_trade_position, LoanMaintenance):
@@ -1165,8 +1164,6 @@
     loan_maintenance = Contract.from_abi("loanMaintenance", address=sovryn.address, abi=LoanMaintenance.abi, owner=accounts[0])
     with reverts("wrong asset sent"):
         loan_maintenance.extendLoanDuration(loan_id, deposit_amount, True, b'', {'from': borrower, 'value': deposit_amount})
-=======
-#note: deposit collateral tests for WETH still missing.
 
 
 def test_withdraw_accrued_interest(sovryn, set_demand_curve, lend_to_pool, open_margin_trade_position, SUSD, loanToken, chain):
@@ -1294,4 +1291,3 @@
     assert(paid==fees)
     assert(sovryn.borrowingFeeTokensHeld(SUSD.address)==0)
     assert(SUSD.balanceOf(accounts[1])==fees)
->>>>>>> 68271f11
