/**
 * Copyright 2017-2020, bZeroX, LLC. All Rights Reserved.
 * Licensed under the Apache License, Version 2.0.
 */

pragma solidity 0.5.17;
pragma experimental ABIEncoderV2;

import "../core/State.sol";
import "../events/LoanOpeningsEvents.sol";
import "../mixins/VaultController.sol";
import "../mixins/InterestUser.sol";
import "../swaps/SwapsUser.sol";

contract LoanOpenings is
    LoanOpeningsEvents,
    VaultController,
    InterestUser,
    SwapsUser
{
    constructor() public {}

    function() external {
        revert("fallback not allowed");
    }

    function initialize(address target) external onlyOwner {
        _setTarget(this.borrowOrTradeFromPool.selector, target);
        _setTarget(this.setDelegatedManager.selector, target);
        _setTarget(this.getEstimatedMarginExposure.selector, target);
        _setTarget(this.getRequiredCollateral.selector, target);
        _setTarget(this.getBorrowAmount.selector, target);
    }

    // Note: Only callable by loan pools (iTokens)
    function borrowOrTradeFromPool(
        bytes32 loanParamsId,
        bytes32 loanId, // if 0, start a new loan
        bool isTorqueLoan,
        uint256 initialMargin,
        address[4] calldata sentAddresses,
        // lender: must match loan if loanId provided
        // borrower: must match loan if loanId provided
        // receiver: receiver of funds (address(0) assumes borrower address)
        // manager: delegated manager of loan unless address(0)
        uint256[5] calldata sentValues,
        // newRate: new loan interest rate
        // newPrincipal: new loan size (borrowAmount + any borrowed interest)
        // torqueInterest: new amount of interest to escrow for Torque loan (determines initial loan length)
        // loanTokenReceived: total loanToken deposit (amount not sent to borrower in the case of Torque loans)
        // collateralTokenReceived: total collateralToken deposit
        bytes calldata loanDataBytes
    )
        external
        payable
        nonReentrant
        returns (uint256 newPrincipal, uint256 newCollateral)
    {
        require(
            msg.value == 0 || loanDataBytes.length != 0,
            "loanDataBytes required with ether"
        );

        // only callable by loan pools
        require(
            loanPoolToUnderlying[msg.sender] != address(0),
            "not authorized"
        );

        LoanParams memory loanParamsLocal = loanParams[loanParamsId];
        require(loanParamsLocal.id != 0, "loanParams not exists");

        // get required collateral
        uint256 collateralAmountRequired =
            _getRequiredCollateral(
                loanParamsLocal.loanToken,
                loanParamsLocal.collateralToken,
                sentValues[1],
                initialMargin,
                isTorqueLoan
            );
        require(collateralAmountRequired != 0, "collateral is 0");

        return
            _borrowOrTrade(
                loanParamsLocal,
                loanId,
                isTorqueLoan,
                collateralAmountRequired,
                initialMargin,
                sentAddresses,
                sentValues,
                loanDataBytes
            );
    }

    function setDelegatedManager(
        bytes32 loanId,
        address delegated,
        bool toggle
    ) external {
        require(loans[loanId].borrower == msg.sender, "unauthorized");

        _setDelegatedManager(loanId, msg.sender, delegated, toggle);
    }

    function getEstimatedMarginExposure(
        address loanToken,
        address collateralToken,
        uint256 loanTokenSent,
        uint256 collateralTokenSent,
        uint256 interestRate,
        uint256 newPrincipal
    ) external view returns (uint256) {
        uint256 maxLoanTerm = 2419200; // 28 days

        uint256 owedPerDay = newPrincipal.mul(interestRate).div(365 * 10**20);

        uint256 interestAmountRequired = maxLoanTerm.mul(owedPerDay).div(86400);

        uint256 swapAmount = loanTokenSent.sub(interestAmountRequired);
        uint256 tradingFee = _getTradingFee(swapAmount);
        if (tradingFee != 0) {
            swapAmount = swapAmount.sub(tradingFee);
        }

        uint256 receivedAmount =
            _swapsExpectedReturn(loanToken, collateralToken, swapAmount);
        if (receivedAmount == 0) {
            return 0;
        } else {
            return collateralTokenSent.add(receivedAmount);
        }
    }

    function getRequiredCollateral(
        address loanToken,
        address collateralToken,
        uint256 newPrincipal,
        uint256 marginAmount,
        bool isTorqueLoan
    ) public view returns (uint256 collateralAmountRequired) {
        if (marginAmount != 0) {
            collateralAmountRequired = _getRequiredCollateral(
                loanToken,
                collateralToken,
                newPrincipal,
                marginAmount,
                isTorqueLoan
            );

            uint256 fee =
                isTorqueLoan
                    ? _getBorrowingFee(collateralAmountRequired)
                    : _getTradingFee(collateralAmountRequired);
            if (fee != 0) {
                collateralAmountRequired = collateralAmountRequired.add(fee);
            }
        }
    }

    function getBorrowAmount(
        address loanToken,
        address collateralToken,
        uint256 collateralTokenAmount,
        uint256 marginAmount,
        bool isTorqueLoan
    ) public view returns (uint256 borrowAmount) {
        if (marginAmount != 0) {
            if (isTorqueLoan) {
                marginAmount = marginAmount.add(10**20); // adjust for over-collateralized loan
            }

            uint256 collateral = collateralTokenAmount;
            uint256 fee =
                isTorqueLoan
                    ? _getBorrowingFee(collateral)
                    : _getTradingFee(collateral);
            if (fee != 0) {
                collateral = collateral.sub(fee);
            }

            if (loanToken == collateralToken) {
                borrowAmount = collateral.mul(10**20).div(marginAmount);
            } else {
                (uint256 sourceToDestRate, uint256 sourceToDestPrecision) =
                    IPriceFeeds(priceFeeds).queryRate(
                        collateralToken,
                        loanToken
                    );
                if (sourceToDestPrecision != 0) {
                    borrowAmount = collateral
                        .mul(10**20)
                        .div(marginAmount)
                        .mul(sourceToDestRate)
                        .div(sourceToDestPrecision);
                }
            }
        }
    }

    function _borrowOrTrade(
        LoanParams memory loanParamsLocal,
        bytes32 loanId, // if 0, start a new loan
        bool isTorqueLoan,
        uint256 collateralAmountRequired,
        uint256 initialMargin,
        address[4] memory sentAddresses,
        // lender: must match loan if loanId provided
        // borrower: must match loan if loanId provided
        // receiver: receiver of funds (address(0) assumes borrower address)
        // manager: delegated manager of loan unless address(0)
        uint256[5] memory sentValues,
        // newRate: new loan interest rate
        // newPrincipal: new loan size (borrowAmount + any borrowed interest)
        // torqueInterest: new amount of interest to escrow for Torque loan (determines initial loan length)
        // loanTokenReceived: total loanToken deposit
        // collateralTokenReceived: total collateralToken deposit
        bytes memory loanDataBytes
    ) internal returns (uint256, uint256) {
        require(
            loanParamsLocal.collateralToken != loanParamsLocal.loanToken,
            "collateral/loan match"
        );
        require(
            initialMargin >= loanParamsLocal.minInitialMargin,
            "initialMargin too low"
        );

        // maxLoanTerm == 0 indicates a Torqueloan and requres that torqueInterest != 0
        require(
            loanParamsLocal.maxLoanTerm != 0 || sentValues[2] != 0, // torqueInterest
            "invalid interest"
        );

        // initialize loan
        Loan storage loanLocal =
            loans[
                _initializeLoan(
                    loanParamsLocal,
                    loanId,
                    initialMargin,
                    sentAddresses,
                    sentValues
                )
            ];

        // get required interest
        uint256 amount =
            _initializeInterest(
                loanParamsLocal,
                loanLocal,
                sentValues[0], // newRate
                sentValues[1], // newPrincipal,
                sentValues[2] // torqueInterest
            );

        // substract out interest from usable loanToken sent
        sentValues[3] = sentValues[3].sub(amount);

        if (isTorqueLoan) {
            require(sentValues[3] == 0, "surplus loan token");

            uint256 borrowingFee = _getBorrowingFee(sentValues[4]);
            if (borrowingFee != 0) {
                _payBorrowingFee(
                    sentAddresses[1], // borrower
                    loanLocal.id,
                    loanParamsLocal.collateralToken,
                    borrowingFee
                );

                sentValues[4] = sentValues[4] // collateralTokenReceived
                    .sub(borrowingFee);
            }
        } else {
            // update collateral after trade
            // sentValues[3] is repurposed to hold loanToCollateralSwapRate to avoid stack too deep error
            uint256 receivedAmount;
            (receivedAmount, , sentValues[3]) = _loanSwap(
                loanId,
                loanParamsLocal.loanToken,
                loanParamsLocal.collateralToken,
                sentAddresses[1], // borrower
                sentValues[3], // loanTokenUsable (minSourceTokenAmount)
                0, // maxSourceTokenAmount (0 means minSourceTokenAmount)
                0, // requiredDestTokenAmount (enforces that all of loanTokenUsable is swapped)
                false, // bypassFee
                loanDataBytes
            );
            sentValues[4] = sentValues[4] // collateralTokenReceived
                .add(receivedAmount);
        }

        // settle collateral
        require(
            _isCollateralSatisfied(
                loanParamsLocal,
                loanLocal,
                initialMargin,
                sentValues[4],
                collateralAmountRequired
            ),
            "collateral insufficient"
        );

        loanLocal.collateral = loanLocal.collateral.add(sentValues[4]);

        if (isTorqueLoan) {
            // reclaiming varaible -> interestDuration
            sentValues[2] = loanLocal.endTimestamp.sub(block.timestamp);
        } else {
            // reclaiming varaible -> entryLeverage = 100 / initialMargin
            sentValues[2] = SafeMath.div(10**38, initialMargin);
        }

        _finalizeOpen(
            loanParamsLocal,
            loanLocal,
            sentAddresses,
            sentValues,
            isTorqueLoan
        );

        return (sentValues[1], sentValues[4]); // newPrincipal, newCollateral
    }

    function _finalizeOpen(
        LoanParams memory loanParamsLocal,
        Loan storage loanLocal,
        address[4] memory sentAddresses,
        uint256[5] memory sentValues,
        bool isTorqueLoan
    ) internal {
        //todo here the actual used rate and margin should go
        (uint256 initialMargin, uint256 collateralToLoanRate) =
            IPriceFeeds(priceFeeds).getCurrentMargin(
                loanParamsLocal.loanToken,
                loanParamsLocal.collateralToken,
                loanLocal.principal,
                loanLocal.collateral
            );
        require(
            initialMargin > loanParamsLocal.maintenanceMargin,
            "unhealthy position"
        );

        if (loanLocal.startTimestamp == block.timestamp) {
<<<<<<< HEAD
            uint256 loanToCollateralPrecision = IPriceFeeds(priceFeeds).queryPrecision(
                loanParamsLocal.loanToken, 
                loanParamsLocal.collateralToken
            );
            uint256 collateralToLoanPrecision = IPriceFeeds(priceFeeds).queryPrecision(
                loanParamsLocal.collateralToken,
                loanParamsLocal.loanToken
            );
            uint256 totalSwapRate = loanToCollateralPrecision.mul(collateralToLoanPrecision);
            loanLocal.startRate = isTorqueLoan ? collateralToLoanRate : totalSwapRate.div(sentValues[3]);
=======
            uint256 totalSwapRate = 10**36;
            loanLocal.startRate = isTorqueLoan
                ? collateralToLoanRate
                : totalSwapRate.div(sentValues[3]);
>>>>>>> d4977084
        }

        _emitOpeningEvents(
            loanParamsLocal,
            loanLocal,
            sentAddresses,
            sentValues,
            collateralToLoanRate,
            initialMargin,
            isTorqueLoan
        );
    }

    function _emitOpeningEvents(
        LoanParams memory loanParamsLocal,
        Loan memory loanLocal,
        address[4] memory sentAddresses,
        uint256[5] memory sentValues,
        uint256 collateralToLoanRate,
        uint256 margin,
        bool isTorqueLoan
    ) internal {
        if (isTorqueLoan) {
            emit Borrow(
                sentAddresses[1], // user (borrower)
                sentAddresses[0], // lender
                loanLocal.id, // loanId
                loanParamsLocal.loanToken, // loanToken
                loanParamsLocal.collateralToken, // collateralToken
                sentValues[1], // newPrincipal
                sentValues[4], // newCollateral
                sentValues[0], // interestRate
                sentValues[2], // interestDuration
                collateralToLoanRate, // collateralToLoanRate,
                margin // currentMargin
            );
        } else {
            // currentLeverage = 100 / currentMargin
            margin = SafeMath.div(10**38, margin);

            emit Trade(
                sentAddresses[1], // user (trader)
                sentAddresses[0], // lender
                loanLocal.id, // loanId
                loanParamsLocal.collateralToken, // collateralToken
                loanParamsLocal.loanToken, // loanToken
                sentValues[4], // positionSize
                sentValues[1], // borrowedAmount
                sentValues[0], // interestRate,
                loanLocal.endTimestamp, // settlementDate
                sentValues[3], // entryPrice (loanToCollateralSwapRate)
                sentValues[2], // entryLeverage
                margin // currentLeverage
            );
        }
    }

    function _setDelegatedManager(
        bytes32 loanId,
        address delegator,
        address delegated,
        bool toggle
    ) internal {
        delegatedManagers[loanId][delegated] = toggle;

        emit DelegatedManagerSet(loanId, delegator, delegated, toggle);
    }

    function _isCollateralSatisfied(
        LoanParams memory loanParamsLocal,
        Loan memory loanLocal,
        uint256 initialMargin,
        uint256 newCollateral,
        uint256 collateralAmountRequired
    ) internal view returns (bool) {
        // allow at most 2% under-collateralized
        collateralAmountRequired = collateralAmountRequired.mul(98 ether).div(
            100 ether
        );

        if (newCollateral < collateralAmountRequired) {
            // check that existing collateral is sufficient coverage
            if (loanLocal.collateral != 0) {
                uint256 maxDrawdown =
                    IPriceFeeds(priceFeeds).getMaxDrawdown(
                        loanParamsLocal.loanToken,
                        loanParamsLocal.collateralToken,
                        loanLocal.principal,
                        loanLocal.collateral,
                        initialMargin
                    );
                return
                    newCollateral.add(maxDrawdown) >= collateralAmountRequired;
            } else {
                return false;
            }
        }
        return true;
    }

    function _initializeLoan(
        LoanParams memory loanParamsLocal,
        bytes32 loanId,
        uint256 initialMargin,
        address[4] memory sentAddresses,
        uint256[5] memory sentValues
    ) internal returns (bytes32) {
        require(loanParamsLocal.active, "loanParams disabled");

        address lender = sentAddresses[0];
        address borrower = sentAddresses[1];
        address manager = sentAddresses[3];
        uint256 newPrincipal = sentValues[1];

        Loan memory loanLocal;

        if (loanId == 0) {
            borrowerNonce[borrower]++;
            loanId = keccak256(
                abi.encodePacked(
                    loanParamsLocal.id,
                    lender,
                    borrower,
                    borrowerNonce[borrower]
                )
            );
            require(loans[loanId].id == 0, "loan exists");

            loanLocal = Loan({
                id: loanId,
                loanParamsId: loanParamsLocal.id,
                pendingTradesId: 0,
                active: true,
                principal: newPrincipal,
                collateral: 0, // calculated later
                startTimestamp: block.timestamp,
                endTimestamp: 0, // calculated later
                startMargin: initialMargin,
                startRate: 0, // queried later
                borrower: borrower,
                lender: lender
            });

            activeLoansSet.addBytes32(loanId);
            lenderLoanSets[lender].addBytes32(loanId);
            borrowerLoanSets[borrower].addBytes32(loanId);
        } else {
            loanLocal = loans[loanId];
            require(
                loanLocal.active && block.timestamp < loanLocal.endTimestamp,
                "loan has ended"
            );
            require(loanLocal.borrower == borrower, "borrower mismatch");
            require(loanLocal.lender == lender, "lender mismatch");
            require(
                loanLocal.loanParamsId == loanParamsLocal.id,
                "loanParams mismatch"
            );

            loanLocal.principal = loanLocal.principal.add(newPrincipal);
        }

        if (manager != address(0)) {
            _setDelegatedManager(loanId, borrower, manager, true);
        }

        loans[loanId] = loanLocal;

        return loanId;
    }

    function _initializeInterest(
        LoanParams memory loanParamsLocal,
        Loan storage loanLocal,
        uint256 newRate,
        uint256 newPrincipal,
        uint256 torqueInterest // ignored for fixed-term loans
    ) internal returns (uint256 interestAmountRequired) {
        // pay outstanding interest to lender
        _payInterest(loanLocal.lender, loanParamsLocal.loanToken);

        LoanInterest storage loanInterestLocal = loanInterest[loanLocal.id];
        LenderInterest storage lenderInterestLocal =
            lenderInterest[loanLocal.lender][loanParamsLocal.loanToken];

        uint256 maxLoanTerm = loanParamsLocal.maxLoanTerm;

        _settleFeeRewardForInterestExpense(
            loanInterestLocal,
            loanLocal.id,
            loanParamsLocal.loanToken,
            loanLocal.borrower,
            block.timestamp
        );

        uint256 previousDepositRemaining;
        if (maxLoanTerm == 0 && loanLocal.endTimestamp != 0) {
            previousDepositRemaining = loanLocal
                .endTimestamp
                .sub(block.timestamp) // block.timestamp < endTimestamp was confirmed earlier
                .mul(loanInterestLocal.owedPerDay)
                .div(86400);
        }

        uint256 owedPerDay = newPrincipal.mul(newRate).div(365 * 10**20);

        // update stored owedPerDay
        loanInterestLocal.owedPerDay = loanInterestLocal.owedPerDay.add(
            owedPerDay
        );
        lenderInterestLocal.owedPerDay = lenderInterestLocal.owedPerDay.add(
            owedPerDay
        );

        if (maxLoanTerm == 0) {
            // indefinite-term (Torque) loan

            // torqueInterest != 0 was confirmed earlier
            loanLocal.endTimestamp = torqueInterest
                .add(previousDepositRemaining)
                .mul(86400)
                .div(loanInterestLocal.owedPerDay)
                .add(block.timestamp);

            maxLoanTerm = loanLocal.endTimestamp.sub(block.timestamp);

            // loan term has to at least be greater than one hour
            require(maxLoanTerm > 3600, "loan too short");

            interestAmountRequired = torqueInterest;
        } else {
            // fixed-term loan

            if (loanLocal.endTimestamp == 0) {
                loanLocal.endTimestamp = block.timestamp.add(maxLoanTerm);
            }

            interestAmountRequired = loanLocal
                .endTimestamp
                .sub(block.timestamp)
                .mul(owedPerDay)
                .div(86400);
        }

        loanInterestLocal.depositTotal = loanInterestLocal.depositTotal.add(
            interestAmountRequired
        );

        // update remaining lender interest values
        lenderInterestLocal.principalTotal = lenderInterestLocal
            .principalTotal
            .add(newPrincipal);
        lenderInterestLocal.owedTotal = lenderInterestLocal.owedTotal.add(
            interestAmountRequired
        );
    }

    function _getRequiredCollateral(
        address loanToken,
        address collateralToken,
        uint256 newPrincipal,
        uint256 marginAmount,
        bool isTorqueLoan
    ) internal view returns (uint256 collateralTokenAmount) {
        if (loanToken == collateralToken) {
            collateralTokenAmount = newPrincipal.mul(marginAmount).div(10**20);
        } else {
            //using the price feed instead of the swap expected return because we need the rate in the inverse direction
            //so the swap is probably farther off than the price feed.
            (uint256 sourceToDestRate, uint256 sourceToDestPrecision) =
                IPriceFeeds(priceFeeds).queryRate(collateralToken, loanToken);
            if (sourceToDestRate != 0) {
                collateralTokenAmount = newPrincipal
                    .mul(sourceToDestPrecision)
                    .div(sourceToDestRate)
                    .mul(marginAmount)
                    .div(10**20);
            }
        }

        if (isTorqueLoan && collateralTokenAmount != 0) {
            collateralTokenAmount = collateralTokenAmount
                .mul(10**20)
                .div(marginAmount)
                .add(collateralTokenAmount);
        }
    }
}<|MERGE_RESOLUTION|>--- conflicted
+++ resolved
@@ -346,7 +346,7 @@
         );
 
         if (loanLocal.startTimestamp == block.timestamp) {
-<<<<<<< HEAD
+
             uint256 loanToCollateralPrecision = IPriceFeeds(priceFeeds).queryPrecision(
                 loanParamsLocal.loanToken, 
                 loanParamsLocal.collateralToken
@@ -357,12 +357,7 @@
             );
             uint256 totalSwapRate = loanToCollateralPrecision.mul(collateralToLoanPrecision);
             loanLocal.startRate = isTorqueLoan ? collateralToLoanRate : totalSwapRate.div(sentValues[3]);
-=======
-            uint256 totalSwapRate = 10**36;
-            loanLocal.startRate = isTorqueLoan
-                ? collateralToLoanRate
-                : totalSwapRate.div(sentValues[3]);
->>>>>>> d4977084
+
         }
 
         _emitOpeningEvents(
