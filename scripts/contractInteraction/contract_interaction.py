
'''
This script serves the purpose of interacting with existing smart contracts on the testnet or mainnet.
'''

from brownie import *
from brownie.network.contract import InterfaceContainer
import json
import time;
import copy
from scripts.utils import * 
import scripts.contractInteraction.config as conf
from scripts.contractInteraction.loan_tokens import *
from scripts.contractInteraction.protocol import *
from scripts.contractInteraction.staking_vesting import *
from scripts.contractInteraction.multisig import *
from scripts.contractInteraction.governance import *
from scripts.contractInteraction.liquidity_mining import *
from scripts.contractInteraction.amm import *
from scripts.contractInteraction.token import *
from scripts.contractInteraction.ownership import *
from scripts.contractInteraction.misc import *
from scripts.contractInteraction.prices import *
from scripts.contractInteraction.fastbtc import *

def main():
    '''
    run from CLI:
    brownie run scripts/contractInteraction/contract_interaction.py --network testnet
    brownie run scripts/contractInteraction/contract_interaction.py --network rsk-mainnet
    '''
    
    # call the function you want here

    #used often:

    #withdrawRBTCFromWatcher(30e18, conf.contracts['FastBTC'])
    #bal = getBalance(conf.contracts['SOV'], conf.contracts['Watcher'])
    #withdrawTokensFromWatcher(conf.contracts['SOV'], bal, conf.contracts['multisig'])

    #sendTokensFromMultisig(conf.contracts['SOV'], '0xd1c42e0ace7a80efc191835dac102043bcfbbbe6', 4500e18)
    #sendFromMultisig('0xD9ECB390a6a32ae651D5C614974c5570c50A5D89', 25e18)

    #withdrawRBTCFromIWRBTC('0x9BD6759F6D9eA15D33076e55d4CBba7cf85877A7', 1.6e18)

<<<<<<< HEAD
    #sendMYNTFromMultisigToFeeSharingProxy(36632.144056847e18)

=======
>>>>>>> 181d156c
    #for i in range (885, 887):
    #    checkTx(i)
    #    confirmWithMS(i)

    #missed = getMissedBalance()
<<<<<<< HEAD
    #transferSOVtoLM(missed)
=======
    #transferSOVtoLM(missed)
    printConverterRegistryData()
>>>>>>> 181d156c
<|MERGE_RESOLUTION|>--- conflicted
+++ resolved
@@ -43,19 +43,12 @@
 
     #withdrawRBTCFromIWRBTC('0x9BD6759F6D9eA15D33076e55d4CBba7cf85877A7', 1.6e18)
 
-<<<<<<< HEAD
     #sendMYNTFromMultisigToFeeSharingProxy(36632.144056847e18)
 
-=======
->>>>>>> 181d156c
     #for i in range (885, 887):
     #    checkTx(i)
     #    confirmWithMS(i)
 
     #missed = getMissedBalance()
-<<<<<<< HEAD
     #transferSOVtoLM(missed)
-=======
-    #transferSOVtoLM(missed)
-    printConverterRegistryData()
->>>>>>> 181d156c
+    #printConverterRegistryData()