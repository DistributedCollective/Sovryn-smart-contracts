pragma solidity 0.5.17;
pragma experimental ABIEncoderV2;

interface ILoanTokenModules {
	/** EVENT */
	/// topic: 0xddf252ad1be2c89b69c2b068fc378daa952ba7f163c4a11628f55a4df523b3ef
	event Transfer(address indexed from, address indexed to, uint256 value);

	/// topic: 0x8c5be1e5ebec7d5bd14f71427d1e84f3dd0314c0f7b2291e5b200ac8c7c3b925
	event Approval(address indexed owner, address indexed spender, uint256 value);

	/// topic: 0xb4c03061fb5b7fed76389d5af8f2e0ddb09f8c70d1333abbb62582835e10accb
	event Mint(address indexed minter, uint256 tokenAmount, uint256 assetAmount, uint256 price);

	/// topic: 0x743033787f4738ff4d6a7225ce2bd0977ee5f86b91a902a58f5e4d0b297b4644
	event Burn(address indexed burner, uint256 tokenAmount, uint256 assetAmount, uint256 price);

	event FlashBorrow(address borrower, address target, address loanToken, uint256 loanAmount);

	event SetTransactionLimits(address[] addresses, uint256[] limits);

<<<<<<< HEAD
	event WithdrawRBTCTo(address indexed to, uint256 amount);
=======
	event ToggledFunctionPaused(string functionId, bool prevFlag, bool newFlag);
>>>>>>> d6da6ffd

	/** INTERFACE */

	/** START LOAN TOKEN SETTINGS LOWER ADMIN */
	struct LoanParams {
		/// @dev ID of loan params object.
		bytes32 id;
		/// @dev If false, this object has been disabled by the owner and can't
		///   be used for future loans.
		bool active;
		/// @dev Owner of this object.
		address owner;
		/// @dev The token being loaned.
		address loanToken;
		/// @dev The required collateral token.
		address collateralToken;
		/// @dev The minimum allowed initial margin.
		uint256 minInitialMargin;
		/// @dev An unhealthy loan when current margin is at or below this value.
		uint256 maintenanceMargin;
		/// @dev The maximum term for new loans (0 means there's no max term).
		uint256 maxLoanTerm;
	}

	function setAdmin(address _admin) external;

	function setPauser(address _pauser) external;

	function setupLoanParams(LoanParams[] calldata loanParamsList, bool areTorqueLoans) external;

	function disableLoanParams(address[] calldata collateralTokens, bool[] calldata isTorqueLoans) external;

	function setDemandCurve(
		uint256 _baseRate,
		uint256 _rateMultiplier,
		uint256 _lowUtilBaseRate,
		uint256 _lowUtilRateMultiplier,
		uint256 _targetLevel,
		uint256 _kinkLevel,
		uint256 _maxScaleRate
	) external;

	function toggleFunctionPause(
		string calldata funcId, /// example: "mint(uint256,uint256)"
		bool isPaused
	) external;

	function setTransactionLimits(address[] calldata addresses, uint256[] calldata limits) external;

	function changeLoanTokenNameAndSymbol(string calldata _name, string calldata _symbol) external;

	/** END LOAN TOKEN SETTINGS LOWER ADMIN */

	/** START LOAN TOKEN LOGIC STANDARD */
	function marginTrade(
		bytes32 loanId, /// 0 if new loan
		uint256 leverageAmount, /// Expected in x * 10**18 where x is the actual leverage (2, 3, 4, or 5).
		uint256 loanTokenSent,
		uint256 collateralTokenSent,
		address collateralTokenAddress,
		address trader,
		uint256 minReturn, // minimum position size in the collateral tokens
		bytes calldata loanDataBytes /// Arbitrary order data.
	)
		external
		payable
		returns (
			uint256,
			uint256 /// Returns new principal and new collateral added to trade.
		);

	function marginTradeAffiliate(
		bytes32 loanId, // 0 if new loan
		uint256 leverageAmount, // expected in x * 10**18 where x is the actual leverage (2, 3, 4, or 5)
		uint256 loanTokenSent,
		uint256 collateralTokenSent,
		address collateralTokenAddress,
		address trader,
		uint256 minReturn, /// Minimum position size in the collateral tokens.
		address affiliateReferrer, /// The user was brought by the affiliate (referrer).
		bytes calldata loanDataBytes /// Arbitrary order data.
	)
		external
		payable
		returns (
			uint256,
			uint256 /// Returns new principal and new collateral added to trade.
		);

	function borrowInterestRate() external view returns (uint256);

	function mint(address receiver, uint256 depositAmount) external returns (uint256 mintAmount);

	function burn(address receiver, uint256 burnAmount) external returns (uint256 loanAmountPaid);

	function checkPause(string calldata funcId) external view returns (bool isPaused);

	function nextBorrowInterestRate(uint256 borrowAmount) external view returns (uint256);

	function borrow(
		bytes32 loanId, /// 0 if new loan.
		uint256 withdrawAmount,
		uint256 initialLoanDuration, /// Duration in seconds.
		uint256 collateralTokenSent, /// If 0, loanId must be provided; any rBTC sent must equal this value.
		address collateralTokenAddress, /// If address(0), this means rBTC and rBTC must be sent with the call or loanId must be provided.
		address borrower,
		address receiver,
		bytes calldata /// loanDataBytes: arbitrary order data (for future use).
	)
		external
		payable
		returns (
			uint256,
			uint256 /// Returns new principal and new collateral added to loan.
		);

	function transfer(address _to, uint256 _value) external returns (bool);

	function transferFrom(
		address _from,
		address _to,
		uint256 _value
	) external returns (bool);

	function setLiquidityMiningAddress(address LMAddress) external;

	function getLiquidityMiningAddress() external view returns (address);

	function getEstimatedMarginDetails(
		uint256 leverageAmount,
		uint256 loanTokenSent,
		uint256 collateralTokenSent,
		address collateralTokenAddress // address(0) means ETH
	)
		external
		view
		returns (
			uint256 principal,
			uint256 collateral,
			uint256 interestRate
		);

	function checkPriceDivergence(
		uint256 leverageAmount,
		uint256 loanTokenSent,
		uint256 collateralTokenSent,
		address collateralTokenAddress,
		uint256 minReturn
	) external view;

	function getMaxEscrowAmount(uint256 leverageAmount) external view returns (uint256 maxEscrowAmount);

	function checkpointPrice(address _user) external view returns (uint256 price);

	function assetBalanceOf(address _owner) external view returns (uint256);

	function profitOf(address user) external view returns (int256);

	function tokenPrice() external view returns (uint256 price);

	function totalSupplyInterestRate(uint256 assetSupply) external view returns (uint256);

	function loanTokenAddress() external view returns (address);

	function getMarginBorrowAmountAndRate(uint256 leverageAmount, uint256 depositAmount) external view returns (uint256, uint256);

	function withdrawRBTCTo(address payable _receiverAddress, uint256 _amount) external;

	/** START LOAN TOKEN BASE */
	function initialPrice() external view returns (uint256);

	/** START LOAN TOKEN LOGIC LM */
	function mint(
		address receiver,
		uint256 depositAmount,
		bool useLM
	) external returns (uint256 minted);

	function burn(
		address receiver,
		uint256 burnAmount,
		bool useLM
	) external returns (uint256 redeemed);

	/** START LOAN TOKEN LOGIC WRBTC */
	function mintWithBTC(address receiver, bool useLM) external payable returns (uint256 mintAmount);

	function burnToBTC(
		address receiver,
		uint256 burnAmount,
		bool useLM
	) external returns (uint256 loanAmountPaid);

	/** START LOAN TOKEN LOGIC STORAGE */
	function liquidityMiningAddress() external view returns (address);

	function name() external view returns (string memory);

	function symbol() external view returns (string memory);

	/** START ADVANCED TOKEN */
	function approve(address _spender, uint256 _value) external returns (bool);

	/** START ADVANCED TOKEN STORAGE */
	function allowance(address _owner, address _spender) external view returns (uint256);

	function balanceOf(address _owner) external view returns (uint256);

	function totalSupply() external view returns (uint256);
}<|MERGE_RESOLUTION|>--- conflicted
+++ resolved
@@ -19,11 +19,9 @@
 
 	event SetTransactionLimits(address[] addresses, uint256[] limits);
 
-<<<<<<< HEAD
 	event WithdrawRBTCTo(address indexed to, uint256 amount);
-=======
+
 	event ToggledFunctionPaused(string functionId, bool prevFlag, bool newFlag);
->>>>>>> d6da6ffd
 
 	/** INTERFACE */
 
