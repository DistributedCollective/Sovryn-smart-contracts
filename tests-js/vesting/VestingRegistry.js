--- conflicted
+++ resolved
@@ -170,7 +170,6 @@
 		});
 	});
 
-<<<<<<< HEAD
 	describe("setVestingFactory", () => {
 		it("sets vesting factory", async () => {
 			await vestingRegistry.setVestingFactory(account2);
@@ -185,7 +184,9 @@
 
 		it("fails if sender isn't an owner", async () => {
 			await expectRevert(vestingRegistry.setVestingFactory(account2, {from: account2}), "unauthorized");
-=======
+		});
+	});
+
 	describe("addAdmin", () => {
 		it("adds admin", async () => {
 			let tx = await vestingRegistry.addAdmin(account1);
@@ -218,7 +219,6 @@
 
 		it("fails sender isn't an owner", async () => {
 			await expectRevert(vestingRegistry.removeAdmin(account1, {from: account1}), "unauthorized");
->>>>>>> 87d1a2e0
 		});
 	});
 
