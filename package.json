{
	"name": "sovrynsmartcontracts",
	"version": "1.0.0",
	"description": "Smart contracts for the Sovryn protocol and external integrations.",
	"keywords": [
		"Sovryn",
		"Bitcoin DeFi"
	],
	"author": "Sovryn 2020",
	"license": "Apache-2.0",
	"homepage": "https://sovryn.app",
	"repository": {
		"type": "git",
		"url": "https://github.com/DistributedCollective/Sovryn-smart-contracts"
	},
	"bugs": {
		"url": "https://github.com/DistributedCollective/Sovryn-smart-contracts/issues"
	},
	"files": [
		"artifacts/",
		"contracts/",
		"interfaces/",
		"scripts/contractInteraction/mainnet_contracts.json",
		"scripts/contractInteraction/testnet_contracts.json",
		"abi/"
	],
	"devDependencies": {
		"@nomiclabs/hardhat-ethers": "^2.0.1",
		"@nomiclabs/hardhat-ganache": "^2.0.0",
		"@nomiclabs/hardhat-truffle5": "^2.0.0",
		"@nomiclabs/hardhat-waffle": "^2.0.1",
		"@nomiclabs/hardhat-web3": "^2.0.0",
		"@openzeppelin/test-helpers": "^0.5.10",
		"bignumber.js": "^9.0.0",
		"bn.js": "^5.1.2",
		"chai": "^4.2.0",
		"chai-as-promised": "^7.1.1",
		"chai-bn": "^0.2.1",
		"chai-string": "^1.5.0",
		"coveralls": "^3.1.0",
		"decimal.js": "10.2.0",
		"dirty-chai": "^2.0.1",
		"eslint": "^7.21.0",
		"eslint-config-prettier": "^8.1.0",
		"eslint-plugin-truffle": "^0.3.1",
		"ethereum-waffle": "^3.4.0",
		"ethereumjs-abi": "^0.6.8",
		"ethers": "^5.0.19",
		"ganache-core": "^2.10.2",
		"hardhat": "^2.0.11",
		"hardhat-abi-exporter": "^2.2.1",
		"hardhat-contract-sizer": "^2.0.2",
		"hardhat-deploy": "^0.7.0-beta.46",
		"hardhat-docgen": "^1.1.1",
		"hardhat-log-remover": "^2.0.0",
		"husky": "^4.3.6",
		"mocha": "^8.2.1",
		"prettier": "2.3.2",
		"prettier-plugin-solidity": "^1.0.0-beta.3",
		"sol2uml": "^1.1.17",
		"solhint": "^3.0.0",
		"solhint-plugin-prettier": "^0.0.5",
		"solidity-coverage": "^0.7.13",
		"solparse": "^2.2.8",
		"truffle": "^5.1.60",
		"web3": "^1.3.1"
	},
	"scripts": {
		"analyze-contracts": "slither .",
		"contract-size": "yarn run hardhat size-contracts",
		"coverage": "npx hardhat coverage",
		"doc": "yarn run hardhat docgen",
		"lint": "npm run lint-sol && npm run lint-js",
		"lint-sol": "solhint contracts/{*,**/*,**/**/*,**/**/**/*,**/**/**/**/*}.sol",
		"lint-js": "eslint . --ext .js",
		"prettier": "prettier --write .",
		"prettier-check": "prettier --check .",
		"test": "echo Executing pure Hardhat test cases ... && npx hardhat test && echo Executing test cases using Ganache ... && npx hardhat --config hardhat-ganache-tests.config.js --network ganache test",
		"uml": "npx sol2uml ./contracts -o UML.svg",
<<<<<<< HEAD
		"generate-types": "npx typechain --target=web3-v1 'abi/**/*.json' && npx typechain --target=ethers-v5 'abi/**/*.json'",
		"compile": "npx hardhat compile",
		"npm-publish": "npm run compile && npm publish",
		"postinstall": "npm run generate-types"
=======
		"fees-withdraw": "brownie run rewards_cron"
>>>>>>> 56d233d9
	},
	"husky": {
		"hooks": {
			"pre-commit": "yarn prettier",
			"pre-push": "yarn lint && yarn prettier-check"
		}
	},
	"dependencies": {
		"keccak": "^3.0.1",
		"keccak256": "^1.0.3",
		"phantomjs-prebuilt": "^2.1.16",
		"yarn": "^1.22.10",
		"typechain": "^5.1.2",
		"@typechain/ethers-v5": "^7.1.2",
		"@typechain/web3-v1": "^3.1.0"
	}
}<|MERGE_RESOLUTION|>--- conflicted
+++ resolved
@@ -77,14 +77,12 @@
 		"prettier-check": "prettier --check .",
 		"test": "echo Executing pure Hardhat test cases ... && npx hardhat test && echo Executing test cases using Ganache ... && npx hardhat --config hardhat-ganache-tests.config.js --network ganache test",
 		"uml": "npx sol2uml ./contracts -o UML.svg",
-<<<<<<< HEAD
 		"generate-types": "npx typechain --target=web3-v1 'abi/**/*.json' && npx typechain --target=ethers-v5 'abi/**/*.json'",
 		"compile": "npx hardhat compile",
 		"npm-publish": "npm run compile && npm publish",
-		"postinstall": "npm run generate-types"
-=======
+		"postinstall": "npm run generate-types",
 		"fees-withdraw": "brownie run rewards_cron"
->>>>>>> 56d233d9
+
 	},
 	"husky": {
 		"hooks": {
