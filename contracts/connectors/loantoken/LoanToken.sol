--- conflicted
+++ resolved
@@ -7,17 +7,12 @@
 
 import "./AdvancedTokenStorage.sol";
 
-<<<<<<< HEAD
-=======
-//@todo can I change this proxy to EIP-1822 proxy standard, please. https://eips.ethereum.org/EIPS/eip-1822. It's really hard to work with this.
->>>>>>> 4cbd6371
 contract LoanToken is AdvancedTokenStorage {
 	// It is important to maintain the variables order so the delegate calls can access sovrynContractAddress and wrbtcTokenAddress
 	address public sovrynContractAddress;
 	address public wrbtcTokenAddress;
 	address internal target_;
 
-<<<<<<< HEAD
 	constructor(
 		address _newOwner,
 		address _newTarget,
@@ -29,13 +24,6 @@
 		_setSovrynContractAddress(_sovrynContractAddress);
 		_setWrbtcTokenAddress(_wrbtcTokenAddress);
 	}
-=======
-    // It is important to maintain the variables order so the delegate calls can access sovrynContractAddress and wrbtcTokenAddress
-    address public sovrynContractAddress;
-    address public wrbtcTokenAddress;
-    address internal target_;
-    address public admin;
->>>>>>> 4cbd6371
 
 	function() external payable {
 		if (gasleft() <= 2300) {
@@ -78,32 +66,13 @@
 		wrbtcTokenAddress = _wrbtcTokenAddress;
 	}
 
-<<<<<<< HEAD
 	function initialize(
 		address _loanTokenAddress,
 		string memory _name,
 		string memory _symbol
 	) public onlyOwner {
 		loanTokenAddress = _loanTokenAddress;
-=======
-    function _setWrbtcTokenAddress(
-        address _wrbtcTokenAddress)
-        internal
-    {
-        require(Address.isContract(_wrbtcTokenAddress), "wrbtc not a contract");
-        wrbtcTokenAddress = _wrbtcTokenAddress;
-    }
 
-    //@todo add check for double init, idk but init usually can be called only once.
-    function initialize(
-        address _loanTokenAddress,
-        string memory _name,
-        string memory _symbol)
-        public
-        onlyOwner
-    {
-        loanTokenAddress = _loanTokenAddress;
->>>>>>> 4cbd6371
 
 		name = _name;
 		symbol = _symbol;
