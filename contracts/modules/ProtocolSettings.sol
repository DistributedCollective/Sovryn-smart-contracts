--- conflicted
+++ resolved
@@ -79,12 +79,9 @@
 		_setTarget(this.getProtocolAddress.selector, target);
 		_setTarget(this.getSovTokenAddress.selector, target);
 		_setTarget(this.getLockedSOVAddress.selector, target);
-<<<<<<< HEAD
 		_setTarget(this.getFeeRebatePercent.selector, target);
-=======
 		_setTarget(this.togglePaused.selector, target);
 		emit ProtocolModuleContractReplaced(prevModuleContractAddress, target, "ProtocolSettings");
->>>>>>> 7c99f681
 	}
 
 	/**
@@ -635,14 +632,13 @@
 		return lockedSOVAddress;
 	}
 
-<<<<<<< HEAD
 	function getFeeRebatePercent() external view returns (uint256) {
 		return feeRebatePercent;
-=======
+	}
+
 	function togglePaused(bool paused) external onlyOwner {
 		require(paused != pause, "Can't toggle");
 		pause = paused;
 		emit TogglePaused(msg.sender, !paused, paused);
->>>>>>> 7c99f681
 	}
 }