--- conflicted
+++ resolved
@@ -23,13 +23,10 @@
         acct = accounts.load("rskdeployerdev")
         configFile = open(
             './scripts/contractInteraction/testnet_contracts.json')
-<<<<<<< HEAD
     elif thisNetwork == "testnet-shared":
         acct = accounts.load("rskdeployershared")
-=======
     elif thisNetwork == "testnet-dev-shared":
         acct = accounts.load("rskdeployerdevshared")
->>>>>>> 0bac3c1c
         configFile = open(
             './scripts/contractInteraction/testnet_contracts.json')
     elif thisNetwork == "testnet-ws":
