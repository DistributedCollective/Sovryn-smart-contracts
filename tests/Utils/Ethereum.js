--- conflicted
+++ resolved
@@ -222,10 +222,7 @@
     UInt256Max,
     getBlock,
     getLastBlockNumber,
-<<<<<<< HEAD
-=======
     impersonateAccount,
     stopImpersonatingAccount,
     setBalance,
->>>>>>> 6f2f8796
 };