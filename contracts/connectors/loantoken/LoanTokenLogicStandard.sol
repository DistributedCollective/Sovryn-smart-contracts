--- conflicted
+++ resolved
@@ -81,12 +81,6 @@
 	 * @return The amount of loan tokens minted.
 	 * */
 	function mint(address receiver, uint256 depositAmount) external nonReentrant hasEarlyAccessToken returns (uint256 mintAmount) {
-<<<<<<< HEAD
-=======
-		/// Temporary: limit transaction size
-		if (transactionLimit[loanTokenAddress] > 0) require(depositAmount <= transactionLimit[loanTokenAddress]);
-
->>>>>>> a237ef13
 		return _mintToken(receiver, depositAmount);
 	}
 
@@ -801,21 +795,11 @@
 	/* Internal functions */
 
 	/**
-<<<<<<< HEAD
 	 * @notice transfers the underlying asset from the msg.sender and mints tokens for the receiver
 	 * @param receiver the address of the iToken receiver
 	 * @param depositAmount the amount of underlying assets to be deposited
 	 * @return the amount of iTokens issued
 	 */
-=======
-	 * @notice A wrapper for AdvancedToken::_mint
-	 *
-	 * @param receiver The account getting the minted tokens.
-	 * @param depositAmount The amount of underlying tokens provided on the loan.
-	 *
-	 * @return The amount of loan tokens minted.
-	 * */
->>>>>>> a237ef13
 	function _mintToken(address receiver, uint256 depositAmount) internal returns (uint256 mintAmount) {
 		uint256 currentPrice;
 
@@ -855,17 +839,6 @@
 		} else {
 			IWrbtc(wrbtcTokenAddress).deposit.value(depositAmount)();
 		}
-<<<<<<< HEAD
-=======
-
-		uint256 oldBalance = balances[receiver];
-		_updateCheckpoints(
-			receiver,
-			oldBalance,
-			_mint(receiver, mintAmount, depositAmount, currentPrice), /// newBalance
-			currentPrice
-		);
->>>>>>> a237ef13
 	}
 
 	/**
@@ -903,22 +876,9 @@
 
 		_burn(msg.sender, burnAmount, loanAmountPaid, currentPrice);
 
-<<<<<<< HEAD
 		//this function does not only update the checkpoints but also the current profit of the user
 		//all for external use only
 		_updateCheckpoints(msg.sender, oldBalance, newBalance, currentPrice);
-=======
-		/**
-		 * @dev This function does not only update the checkpoints but also
-		 * the current profit of the user.
-		 * */
-		_updateCheckpoints(
-			msg.sender,
-			oldBalance,
-			_burn(msg.sender, burnAmount, loanAmountPaid, currentPrice), /// newBalance
-			currentPrice
-		);
->>>>>>> a237ef13
 	}
 
 	/**
