/** Speed optimized on branch hardhatTestRefactor, 2021-09-24
 * Bottlenecks found at beforeEach hook, redeploying tokens,
 *  protocol, ... on every test.
 *
 * Total time elapsed: 8.6s
 * After optimization: 5.8s
 *
 * Other minor optimizations:
 * - removed unneeded variables
 *
 * Notes: Applied fixture to use snapshot beforeEach test.
 *   Updated to use the initializer.js functions for protocol deployment.
 *   Updated to use the initializer.js function getSOV for protocol token SOV deployment.
 *   Updated to use WRBTC as collateral token, instead of custom testWrbtc.
 */

const { expect } = require("chai");
<<<<<<< HEAD
const { waffle } = require("hardhat");
const { loadFixture } = waffle;
const { expectRevert, BN } = require("@openzeppelin/test-helpers");
=======
const { expectRevert, expectEvent, BN, constants } = require("@openzeppelin/test-helpers");
>>>>>>> 98baf25e
const { increaseTime } = require("../Utils/Ethereum");

const LoanToken = artifacts.require("LoanToken");
<<<<<<< HEAD
const LoanTokenLogicLM = artifacts.require("LoanTokenLogicLM");
=======
const ILoanTokenLogicProxy = artifacts.require("ILoanTokenLogicProxy");
const ILoanTokenModules = artifacts.require("ILoanTokenModules");
const LoanSettings = artifacts.require("LoanSettings");
const LoanMaintenance = artifacts.require("LoanMaintenance");
const LoanOpenings = artifacts.require("LoanOpenings");
const LoanClosingsBase = artifacts.require("LoanClosingsBase");
const LoanClosingsWith = artifacts.require("LoanClosingsWith");
const SwapsExternal = artifacts.require("SwapsExternal");
>>>>>>> 98baf25e

const PriceFeedsLocal = artifacts.require("PriceFeedsLocal");
const TestSovrynSwap = artifacts.require("TestSovrynSwap");
const SwapsImplSovrynSwap = artifacts.require("SwapsImplSovrynSwap");

const { lend_to_the_pool, cash_out_from_the_pool, cash_out_from_the_pool_uint256_max_should_withdraw_total_balance } = require("./helpers");
const {
	getSUSD,
	getRBTC,
	getWRBTC,
	getBZRX,
	getLoanTokenLogic,
	getLoanToken,
	getLoanTokenLogicWrbtc,
	getLoanTokenWRBTC,
	loan_pool_setup,
	set_demand_curve,
	getPriceFeeds,
	getSovryn,
	decodeLogs,
	getSOV,
} = require("../Utils/initializer.js");

const { getLoanTokenLogic } = require("../Utils/initializer.js");

const wei = web3.utils.toWei;

contract("LoanTokenLending", (accounts) => {
	const name = "Test token";
	const symbol = "TST";

	let lender, account2;
	let SUSD, WRBTC;
	let sovryn, loanToken;

	async function deploymentAndInitFixture(_wallets, _provider) {
		// Deploying sovrynProtocol w/ generic function from initializer.js
		SUSD = await getSUSD();
		RBTC = await getRBTC();
		WRBTC = await getWRBTC();
		BZRX = await getBZRX();
		priceFeeds = await getPriceFeeds(WRBTC, SUSD, RBTC, BZRX);
		sovryn = await getSovryn(WRBTC, SUSD, RBTC, priceFeeds);
		await sovryn.setSovrynProtocolAddress(sovryn.address);

		await sovryn.setWrbtcToken(WRBTC.address);

		feeds = await PriceFeedsLocal.new(WRBTC.address, sovryn.address);
		await feeds.setRates(SUSD.address, WRBTC.address, wei("0.01", "ether"));
		const swaps = await SwapsImplSovrynSwap.new();
		const sovrynSwapSimulator = await TestSovrynSwap.new(feeds.address);
		await sovryn.setSovrynSwapContractRegistryAddress(sovrynSwapSimulator.address);
		await sovryn.setSupportedTokens([SUSD.address, WRBTC.address], [true, true]);
		await sovryn.setPriceFeedContract(
			feeds.address // priceFeeds
		);
		await sovryn.setSwapsImplContract(
			swaps.address // swapsImpl
		);
		await sovryn.setFeesController(lender);

		sov = await getSOV(sovryn, priceFeeds, SUSD, accounts);

<<<<<<< HEAD
		loanTokenLogicStandard = await LoanTokenLogicLM.new();
		loanToken = await LoanToken.new(lender, loanTokenLogicStandard.address, sovryn.address, WRBTC.address);
		await loanToken.initialize(SUSD.address, name, symbol); // iToken
		loanToken = await LoanTokenLogicLM.at(loanToken.address);
=======
		const initLoanTokenLogic = await getLoanTokenLogic(); // function will return [LoanTokenLogicProxy, LoanTokenLogicBeacon]
		loanTokenLogic = initLoanTokenLogic[0];
		loanTokenLogicBeacon = initLoanTokenLogic[1];

		loanToken = await LoanToken.new(lender, loanTokenLogic.address, sovryn.address, testWrbtc.address);
		await loanToken.initialize(underlyingToken.address, name, symbol); //iToken

		const loanTokenAddress = await loanToken.loanTokenAddress();
>>>>>>> 98baf25e

		params = [
			"0x0000000000000000000000000000000000000000000000000000000000000000", // bytes32 id; // id of loan params object
			false, // bool active; // if false, this object has been disabled by the owner and can't be used for future loans
			lender, // address owner; // owner of this object
			SUSD.address, // address loanToken; // the token being loaned
			WRBTC.address, // address collateralToken; // the required collateral token
			wei("20", "ether"), // uint256 minInitialMargin; // the minimum allowed initial margin
			wei("15", "ether"), // uint256 maintenanceMargin; // an unhealthy loan when current margin is at or below this value
			2419200, // uint256 maxLoanTerm; // the maximum term for new loans (0 means there's no max term)
		];

		/** Initialize the loan token logic proxy */
		loanToken = await ILoanTokenLogicProxy.at(loanToken.address);
		await loanToken.setBeaconAddress(loanTokenLogicBeacon.address);

		/** Use interface of LoanTokenModules */
		loanToken = await ILoanTokenModules.at(loanToken.address);

		await loanToken.setupLoanParams([params], false);

		if (lender == (await sovryn.owner())) await sovryn.setLoanPool([loanToken.address], [loanTokenAddress]);
		// const baseRate = wei("1", "ether");
		// const rateMultiplier = wei("20.25", "ether");
		// const targetLevel = wei("80", "ether");
		// const kinkLevel = wei("90", "ether");
		// const maxScaleRate = wei("100", "ether");
		// await loanToken.setDemandCurve(baseRate, rateMultiplier, baseRate, rateMultiplier, targetLevel, kinkLevel, maxScaleRate);

<<<<<<< HEAD
		await WRBTC.mint(sovryn.address, wei("500", "ether"));
	}

	before(async () => {
		[lender, account2, ...accounts] = accounts;
	});

	beforeEach(async () => {
		await loadFixture(deploymentAndInitFixture);
=======
		await testWrbtc.mint(sovryn.address, wei("500", "ether"));
>>>>>>> 98baf25e
	});

	describe("Test lending using TestToken", () => {
		it("test lend to the pool", async () => {
			await lend_to_the_pool(loanToken, lender, SUSD, WRBTC, sovryn);
		});

		it("test cash out from the pool", async () => {
			await cash_out_from_the_pool(loanToken, lender, SUSD, false);
		});

		it("test cash out from the pool more of lender balance should not fail", async () => {
			// await cash_out_from_the_pool_more_of_lender_balance_should_not_fail(loanToken, lender, SUSD);
			await cash_out_from_the_pool_uint256_max_should_withdraw_total_balance(loanToken, lender, SUSD);
		});

		it("test profit", async () => {
			await lend_to_the_pool(loanToken, lender, SUSD, WRBTC, sovryn);

			// above functionn also opens a trading position, so I need to add some more funds to be able to withdraw everything
			const balanceOf0 = await loanToken.assetBalanceOf(lender);
			await SUSD.approve(loanToken.address, balanceOf0.toString());
			await loanToken.mint(account2, balanceOf0.toString());
			const profitBefore = await loanToken.profitOf(lender);
			const iTokenBalance = await loanToken.balanceOf(lender);

			// burn everything -> profit should be 0
			await loanToken.burn(lender, iTokenBalance.toString());
			const profitInt = await loanToken.profitOf(lender);

			// lend again and wait some time -> profit should rise again, but less than before, because there are more funds in the pool.
			await SUSD.approve(loanToken.address, balanceOf0.add(new BN(wei("100", "ether"))).toString());
			await loanToken.mint(lender, balanceOf0.toString());
			await SUSD.approve(loanToken.address, balanceOf0.add(new BN(wei("100", "ether"))).toString());

			await increaseTime(10000);

			const profitAfter = await loanToken.profitOf(lender);

			expect(profitInt).to.be.a.bignumber.equal(new BN(0));
			expect(profitAfter.gt(new BN(0))).to.be.true;
			expect(profitAfter.lt(profitBefore)).to.be.true;
		});

		it("Check swapExternal with minReturn > 0 should revert if minReturn is not valid (higher)", async () => {
			const balanceOf0 = await loanToken.assetBalanceOf(lender);
			await SUSD.approve(sovryn.address, balanceOf0.add(new BN(wei("10", "ether"))).toString());
			await expectRevert(
				sovryn.swapExternal(SUSD.address, WRBTC.address, accounts[0], accounts[0], wei("1", "ether"), 0, wei("10", "ether"), "0x"),
				"destTokenAmountReceived too low"
			);
		});

		it("Check swapExternal with minReturn > 0 should revert if minReturn is valid", async () => {
			const balanceOf0 = await loanToken.assetBalanceOf(lender);
			await SUSD.approve(sovryn.address, balanceOf0.add(new BN(wei("10", "ether"))).toString());
			// feeds price is set 0.01, so test minReturn with 0.01 as well for the 1 ether swap
			await sovryn.swapExternal(
				SUSD.address,
				WRBTC.address,
				accounts[0],
				accounts[0],
				wei("1", "ether"),
				0,
				wei("0.01", "ether"),
				"0x"
			);
		});
	});

	describe("Test iRBTC withdrawal from LoanToken Contracts", () => {
		it("test withdrawal from LoanToken contract", async () => {
			await web3.eth.sendTransaction({ from: accounts[0].toString(), to: loanToken.address, value: 10000, gas: 22000 });
			const contractBalance = await web3.eth.getBalance(loanToken.address);
			const balanceBefore = await web3.eth.getBalance(account4);
			let tx = await loanToken.withdrawRBTCTo(account4, contractBalance);
			expectEvent(tx, "WithdrawRBTCTo", {
				to: account4,
				amount: contractBalance,
			});
			const balanceAfter = await web3.eth.getBalance(account4);
			expect(new BN(balanceAfter).sub(new BN(balanceBefore))).to.be.a.bignumber.equal(new BN(contractBalance));
		});

		it("shouldn't withdraw when zero address is passed", async () => {
			await expectRevert(loanToken.withdrawRBTCTo(constants.ZERO_ADDRESS, 100), "receiver address invalid");
		});

		it("shouldn't withdraw when triggered by anyone other than owner", async () => {
			await expectRevert(loanToken.withdrawRBTCTo(account4, 100, { from: account4 }), "unauthorized");
		});

		it("shouldn't withdraw if amount is 0", async () => {
			await web3.eth.sendTransaction({ from: accounts[0].toString(), to: loanToken.address, value: 10000, gas: 22000 });
			await expectRevert(loanToken.withdrawRBTCTo(account4, 0), "non-zero withdraw amount expected");
		});

		it("shouldn't withdraw if amount is invalid", async () => {
			await web3.eth.sendTransaction({ from: accounts[0].toString(), to: loanToken.address, value: 10000, gas: 22000 });
			await expectRevert(loanToken.withdrawRBTCTo(account4, 20000), "withdraw amount cannot exceed balance");
		});
	});
});<|MERGE_RESOLUTION|>--- conflicted
+++ resolved
@@ -15,28 +15,14 @@
  */
 
 const { expect } = require("chai");
-<<<<<<< HEAD
 const { waffle } = require("hardhat");
 const { loadFixture } = waffle;
-const { expectRevert, BN } = require("@openzeppelin/test-helpers");
-=======
 const { expectRevert, expectEvent, BN, constants } = require("@openzeppelin/test-helpers");
->>>>>>> 98baf25e
 const { increaseTime } = require("../Utils/Ethereum");
 
 const LoanToken = artifacts.require("LoanToken");
-<<<<<<< HEAD
-const LoanTokenLogicLM = artifacts.require("LoanTokenLogicLM");
-=======
 const ILoanTokenLogicProxy = artifacts.require("ILoanTokenLogicProxy");
 const ILoanTokenModules = artifacts.require("ILoanTokenModules");
-const LoanSettings = artifacts.require("LoanSettings");
-const LoanMaintenance = artifacts.require("LoanMaintenance");
-const LoanOpenings = artifacts.require("LoanOpenings");
-const LoanClosingsBase = artifacts.require("LoanClosingsBase");
-const LoanClosingsWith = artifacts.require("LoanClosingsWith");
-const SwapsExternal = artifacts.require("SwapsExternal");
->>>>>>> 98baf25e
 
 const PriceFeedsLocal = artifacts.require("PriceFeedsLocal");
 const TestSovrynSwap = artifacts.require("TestSovrynSwap");
@@ -60,15 +46,13 @@
 	getSOV,
 } = require("../Utils/initializer.js");
 
-const { getLoanTokenLogic } = require("../Utils/initializer.js");
-
 const wei = web3.utils.toWei;
 
 contract("LoanTokenLending", (accounts) => {
 	const name = "Test token";
 	const symbol = "TST";
 
-	let lender, account2;
+	let lender, account2, account3, account4;
 	let SUSD, WRBTC;
 	let sovryn, loanToken;
 
@@ -100,21 +84,14 @@
 
 		sov = await getSOV(sovryn, priceFeeds, SUSD, accounts);
 
-<<<<<<< HEAD
-		loanTokenLogicStandard = await LoanTokenLogicLM.new();
-		loanToken = await LoanToken.new(lender, loanTokenLogicStandard.address, sovryn.address, WRBTC.address);
-		await loanToken.initialize(SUSD.address, name, symbol); // iToken
-		loanToken = await LoanTokenLogicLM.at(loanToken.address);
-=======
 		const initLoanTokenLogic = await getLoanTokenLogic(); // function will return [LoanTokenLogicProxy, LoanTokenLogicBeacon]
 		loanTokenLogic = initLoanTokenLogic[0];
 		loanTokenLogicBeacon = initLoanTokenLogic[1];
 
-		loanToken = await LoanToken.new(lender, loanTokenLogic.address, sovryn.address, testWrbtc.address);
-		await loanToken.initialize(underlyingToken.address, name, symbol); //iToken
+		loanToken = await LoanToken.new(lender, loanTokenLogic.address, sovryn.address, WRBTC.address);
+		await loanToken.initialize(SUSD.address, name, symbol); //iToken
 
 		const loanTokenAddress = await loanToken.loanTokenAddress();
->>>>>>> 98baf25e
 
 		params = [
 			"0x0000000000000000000000000000000000000000000000000000000000000000", // bytes32 id; // id of loan params object
@@ -144,19 +121,15 @@
 		// const maxScaleRate = wei("100", "ether");
 		// await loanToken.setDemandCurve(baseRate, rateMultiplier, baseRate, rateMultiplier, targetLevel, kinkLevel, maxScaleRate);
 
-<<<<<<< HEAD
 		await WRBTC.mint(sovryn.address, wei("500", "ether"));
 	}
 
 	before(async () => {
-		[lender, account2, ...accounts] = accounts;
+		[lender, account2, account3, account4, ...accounts] = accounts;
 	});
 
 	beforeEach(async () => {
 		await loadFixture(deploymentAndInitFixture);
-=======
-		await testWrbtc.mint(sovryn.address, wei("500", "ether"));
->>>>>>> 98baf25e
 	});
 
 	describe("Test lending using TestToken", () => {
