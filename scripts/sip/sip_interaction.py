
'''
This script serves the purpose of interacting with governance (SIP) on the testnet or mainnet.
'''

from curses import keyname
from brownie import *
from brownie.network.contract import InterfaceContainer
import json
import time
from scripts.utils import * 
#import scripts.contractInteraction.config as conf

def main():

    # Load the contracts and acct depending on the network.
    loadConfig()

    balanceBefore = acct.balance()

    # Shows the current voting power
    currentVotingPower(acct)

    # Call the function you want here

    createProposalSIP0065()


    balanceAfter = acct.balance()

    print("=============================================================")
    print("RSK Before Balance:  ", balanceBefore)
    print("RSK After Balance:   ", balanceAfter)
    print("Gas Used:            ", balanceBefore - balanceAfter)
    print("=============================================================")

def loadConfig():
    global contracts, acct
    thisNetwork = network.show_active()
    if thisNetwork == "development":
        acct = accounts[0]
        configFile =  open('./scripts/contractInteraction/testnet_contracts.json')
    elif thisNetwork == "testnet":
        acct = accounts.load("rskdeployer")
        configFile =  open('./scripts/contractInteraction/testnet_contracts.json')
    elif thisNetwork == "testnet-pub":
        acct = accounts.load("rskdeployer")
        configFile =  open('./scripts/contractInteraction/testnet_contracts.json')
    elif thisNetwork == "rsk-testnet":
        acct = accounts.load("rskdeployer")
        configFile =  open('./scripts/contractInteraction/testnet_contracts.json')
    elif thisNetwork == "testnet-dev":
        acct = accounts.load("rskdeployerdev")
        print("acct:", acct)
        configFile = open('./scripts/contractInteraction/testnet_contracts.json')
    elif thisNetwork == "rsk-mainnet":
        acct = accounts.load("proposer")
        #acct = accounts.load("rskdeployer")
        configFile =  open('./scripts/contractInteraction/mainnet_contracts.json')
    elif thisNetwork == "rsk-mainnet-ws":
        acct = accounts.load("rskdeployer")
        configFile =  open('./scripts/contractInteraction/mainnet_contracts.json')
    elif thisNetwork == "rsk-mainnet-websocket":
        acct = accounts.load("rskdeployer")
        configFile =  open('./scripts/contractInteraction/mainnet_contracts.json')
    else:
        raise Exception("Network not supported.")
    contracts = json.load(configFile)

def hasApproval(tokenContractAddr, sender, receiver):
    tokenContract = Contract.from_abi("Token", address=tokenContractAddr, abi=TestToken.abi, owner=sender)
    allowance = tokenContract.allowance(sender, receiver)
    print("Allowance: ", allowance/1e18)
    
def checkIfUserHasToken(tokenAddr, user):
    tokenContract = Contract.from_abi("Token", address=tokenAddr, abi=TestToken.abi, owner=user)
    balance = tokenContract.balanceOf(user)
    print("Token Balance: ", balance)

def currentVotingPower(acctAddress):

    staking = Contract.from_abi("Staking", address=contracts['Staking'], abi=interface.IStaking.abi, owner=acctAddress)
    governor = Contract.from_abi("GovernorAlpha", address=contracts['GovernorOwner'], abi=GovernorAlpha.abi, owner=acctAddress)
    SOVtoken = Contract.from_abi("SOV", address=contracts['SOV'], abi=SOV.abi, owner=acctAddress)
    balance = SOVtoken.balanceOf(acctAddress)

    votingPower = staking.getCurrentVotes(acctAddress)
    proposalThreshold = governor.proposalThreshold()

    print('=============================================================')
    print('Your Address:        '+str(acctAddress))
    print('Your Token Balance:  '+str(balance))
    print('Your Voting Power:   '+str(votingPower))
    print('Proposal Threshold:  '+str(proposalThreshold))
    print('=============================================================')

def queueProposal(id):
    governor = Contract.from_abi("GovernorAlpha", address=contracts['GovernorOwner'], abi=GovernorAlpha.abi, owner=acct)
    tx = governor.queue(id)
    tx.info()

def executeProposal(id):
    governor = Contract.from_abi("GovernorAlpha", address=contracts['GovernorOwner'], abi=GovernorAlpha.abi, owner=acct)
    tx = governor.execute(id)
    tx.info()

def createProposal(governorAddr, target, value, signature, data, description):
    governor = Contract.from_abi("GovernorAlpha", address=governorAddr, abi=GovernorAlpha.abi, owner=acct)

    print('=============================================================')
    print('Governor Address:    '+governor.address)
    print('Target:              '+str(target))
    print('Values:              '+str(value))
    print('Signature:           '+str(signature))
    print('Data:                '+str(data))
    print('Description:         '+str(description))
    print('=============================================================')

    # Create Proposal
    tx = governor.propose(target, value, signature, data, description)
    tx.info()

def cancelProposal(type, proposalId): 
    # type == 'GovernorOwner' or 'GovernorAdmin'; proposalId - proposal ordered number
    governor = Contract.from_abi("GovernorAlpha", address=contracts[type], abi=GovernorAlpha.abi, owner=acct)
    data = governor.cancel.encode_input(proposalId)
    if governor.guardian() == contracts['multisig']:
        sendWithMultisig(contracts['multisig'], governor.address, data, acct)
    else:
        raise Exception("Guardian address is not multisig")

def createProposalSIP0005():
    dummyAddress = contracts['GovernorOwner']
    dummyContract = Contract.from_abi("DummyContract", address=dummyAddress, abi=DummyContract.abi, owner=acct)

    # Action
    target = [contracts['VestingRegistry']]
    value = [0]
    signature = ["approveTokens(address,address,address)"]
    data = dummyContract.approveTokens.encode_input(contracts['CSOV1'], contracts['CSOV2'], contracts['SOV'])
    data = ["0x" + data[10:]]
    description = "SIP-0005: Redeeming cSOV for SOV. Details:  , sha256: "

    # Create Proposal
    createProposal(contracts['GovernorOwner'], target, value, signature, data, description)

def createProposalSIP0006():
    # Action
    target = [contracts['SOV']]
    value = [0]
    signature = ["name()"]
    data = ["0x"]
    description = "SIP-0006 (A1): Origin Pre-Sale: Amendment 1, Details: https://github.com/DistributedCollective/SIPS/blob/92036332c739d39e2df2fb15a21e8cbc05182ee7/SIP-0006(A1).md, sha256: 5f832f8e78b461d6d637410b55a66774925756489222f8aa13b37f1828a1aa4b"

    # Create Proposal
    createProposal(contracts['GovernorOwner'], target, value, signature, data, description)

def createProposalSIP0008():
    # Action
    target = [contracts['SOV']]
    value = [0]
    signature = ["symbol()"]
    data = ["0x"]
    description = "SIP-0008: Sovryn Bug Bounty Program, Details: https://github.com/DistributedCollective/SIPS/blob/a8cf098d21e5d4b0357906687374a4320c4f00bd/SIP-0008.md, sha256: a201aa8d031e5c95d4a63cc86758adb1e4a65f6a0a915eb7499d0cac332e75ba"

    # Create Proposal
    createProposal(contracts['GovernorOwner'], target, value, signature, data, description)

def createProposalSIP0014():
    # 1,500,000 SOV
    amount = 1500000 * 10**18
    governorVault = Contract.from_abi("GovernorVault", address=contracts['GovernorVaultOwner'], abi=GovernorVault.abi, owner=acct)

    # Action
    target = [contracts['GovernorVaultOwner']]
    value = [0]
    signature = ["transferTokens(address,address,uint256)"]
    data = governorVault.transferTokens.encode_input(contracts['multisig'], contracts['SOV'], amount)
    data = ["0x" + data[10:]]
    description = "SIP-0014: Strategic Investment, Details: https://github.com/DistributedCollective/SIPS/blob/7b90ebcb4e135b931210b3cea22698084de9d641/SIP-0014.md, sha256: 780d4db45ae09e30516ad11b0332f68a101775ed418f68f1aaf1af93e37e519f"

    # Create Proposal
    createProposal(contracts['GovernorOwner'], target, value, signature, data, description)

def createProposalSIP0015():
    # Action
    target = [contracts['SOV']]
    value = [0]
    signature = ["symbol()"]
    data = ["0x"]
    description = "SIP-0015: Sovryn Treasury Management, Details: https://github.com/DistributedCollective/SIPS/blob/977d1ebf73f954071ffd8a787c2660c41e069e0f/SIP-0015.md, sha256: c5cdd1557f9637816c2fb2ae4ac847ffba1eacd4599488bcda793b7945798ddf"

    # Create Proposal
    createProposal(contracts['GovernorAdmin'], target, value, signature, data, description)

def createProposalSIP0016():

    staking = Contract.from_abi("StakingProxy", address=contracts['Staking'], abi=StakingProxy.abi, owner=acct)

    # Action
    target = [contracts['Staking']]
    value = [0]
    signature = ["setImplementation(address)"]
    data = staking.setImplementation.encode_input(contracts['StakingLogic2'])
    data = ["0x" + data[10:]]
    description = "SIP-0016: Proposal to upgrade Staking contract - apply fix to unlock Origin Vesting contracts, Details: https://github.com/DistributedCollective/SIPS/blob/128a524ec5a8aa533a3dbadcda115acc71c86182/SIP-0016.md, sha256: 666f8a71dae650ba9a3673bad82ae1524fe486c9e6702a75d9a566b743497d73"

    # Create Proposal
    createProposal(contracts['GovernorOwner'], target, value, signature, data, description)

def createProposalSIP0017():
    # Action
    target = [contracts['SOV']]
    value = [0]
    signature = ["name()"]
    data = ["0x"]
    description = "SIP-0017: Money on Chain's MOC Listing and Incentivization Strategy, Details: https://github.com/DistributedCollective/SIPS/blob/6e577af/SIP-0017.md, sha256: 2bb188713390b56aced2209095843e2465328ab6ff97c0439d2c918d8386efc0"

    # Create Proposal
    createProposal(contracts['GovernorAdmin'], target, value, signature, data, description)

def createProposalSIP0018():
    # Action
    target = [contracts['SOV']]
    value = [0]
    signature = ["symbol()"]
    data = ["0x"]
    description = "SIP-0018: BabelFish Token Sale via Origins, Details: https://github.com/DistributedCollective/SIPS/blob/f8a726d/SIP-0018.md, sha256: 75df76b1e7b2a5c1cdf1192e817573f3794afbd47c19bf85abda04f222a12ecb"

    # Create Proposal
    createProposal(contracts['GovernorAdmin'], target, value, signature, data, description)

def createProposalSIP0019():
    # Action
    target = [contracts['SOV']]
    value = [0]
    signature = ["name()"]
    data = ["0x"]
    description = "SIP-0019: Exchequer Committee 2021 Budget, Details: https://github.com/DistributedCollective/SIPS/blob/2a3c5a7/SIP-0019.md, sha256: dfc958c3e84e7bbfb7d8f3e944fbd73ebc8f05dabd6fdd16b8c2884607c52b88"

    # Create Proposal
    createProposal(contracts['GovernorOwner'], target, value, signature, data, description)

def createProposalSIP0020():

    staking = Contract.from_abi("StakingProxy", address=contracts['Staking'], abi=StakingProxy.abi, owner=acct)
    stakingLogic = Contract.from_abi("StakingLogic3", address=contracts['StakingLogic3'], abi=interface.IStaking.abi, owner=acct)

    # Action
    targets = [contracts['Staking'], contracts['Staking']]
    values = [0, 0]
    signatures = ["setImplementation(address)", "addAdmin(address)"]
    data1 = staking.setImplementation.encode_input(contracts['StakingLogic3'])
    data2 = stakingLogic.addAdmin.encode_input(contracts['multisig'])
    datas = ["0x" + data1[10:], "0x" + data2[10:]]
    description = "SIP-0020: Staking contract updates, Details: https://github.com/DistributedCollective/SIPS/blob/91ea9de/SIP-0020.md, sha256: c1d39606ef53067d55b3e8a05a266918fa7bad09ecc2c1afcef7c68b2eac3cd0"

    # Create Proposal
    # createProposal(contracts['GovernorOwner'], targets, values, signatures, datas, description)

def createProposalSIP0024():
    # Action
    target = [contracts['SOV']]
    value = [0]
    signature = ["name()"]
    data = ["0x"]
    description = "SIP-0024: Liquid SOV Incentive Rewards for Fully Vested Stakers: https://github.com/DistributedCollective/SIPS/blob/5fcbcac9e7/SIP-0024.md, sha256: 05065938663108381afc1d30d97a0144d83fe15e53b8be79f4c0cec088ec1321"

    # Create Proposal
    # createProposal(contracts['GovernorOwner'], target, value, signature, data, description)

def createProposalSIP0030():
    # TODO StakingLogic4 should be deployed
    # TODO FeeSharingCollectorProxy2 should be deployed
    # TODO VestingRegistryProxy should be deployed

    stakingProxy = Contract.from_abi("StakingProxy", address=contracts['Staking'], abi=StakingProxy.abi, owner=acct)
    stakingImpl = Contract.from_abi("Staking", address=contracts['Staking'], abi=interface.IStaking.abi, owner=acct)

    # Action
    targets = [contracts['Staking'], contracts['Staking'], contracts['Staking']]
    values = [0, 0, 0]
    signatures = ["setImplementation(address)", "setFeeSharing(address)", "setVestingRegistry(address)"]
    data1 = stakingProxy.setImplementation.encode_input(contracts['StakingLogic4'])
    data2 = stakingImpl.setFeeSharing.encode_input(contracts['FeeSharingCollectorProxy'])
    data3 = stakingImpl.setVestingRegistry.encode_input(contracts['VestingRegistryProxy'])
    datas = ["0x" + data1[10:], "0x" + data2[10:], "0x" + data3[10:]]
    description = "SIP-30: Concentrating staking revenues, Details: https://github.com/DistributedCollective/SIPS/blob/12bdd48/SIP-30.md, sha256: 8f7f95545d968dc4d9a37b9cad4228b562c76b7617c2740b221b1f70eb367620"

    print(datas)
    print(description)

    # Create Proposal
    # createProposal(contracts['GovernorOwner'], targets, values, signatures, datas, description)

def createProposalSIP0035():
    # Action
    target = [contracts['SOV']]
    value = [0]
    signature = ["name()"]
    data = ["0x"]
    description = "SIP-0035: Origins as a Subprotocol: https://github.com/DistributedCollective/SIPS/blob/04baceb/SIP-0035.md, sha256: 1f85180a76c58a2b382049e5f846c512a61b3459d193dc74c7eb3babf89bd1ba"

    # Create Proposal
    # createProposal(contracts['GovernorOwner'], target, value, signature, data, description)

def createProposalSIP0037():
    # Action
    target = [contracts['SOV']]
    value = [0]
    signature = ["symbol()"]
    data = ["0x"]
    description = "SIP-0037: The Sovryn Mynt: https://github.com/DistributedCollective/SIPS/blob/8bd786c/SIP-0037.md, sha256: 35904333545f2df983173e5e95a31020fbc2e3922a70f23e5bae94ee94194a3e"

    # Create Proposal
    createProposal(contracts['GovernorOwner'], target, value, signature, data, description)

def createProposalSIP0038():
    # Action
    target = [contracts['SOV']]
    value = [0]
    signature = ["symbol()"]
    data = ["0x"]
    description = "SIP-0038: Add Brazilian Real Stablecoin BRZ as Collateral: https://github.com/DistributedCollective/SIPS/blob/a216843/SIP-0038.md, sha256: d57ba8bea41e73ce00d9e25b2a6d1736db2f6bbba7ffa43c6ab3d23eae8bb15e"

    # Create Proposal
    createProposal(contracts['GovernorAdmin'], target, value, signature, data, description)

def createProposalSIP0039():
    # Action
    target = [contracts['SOV']]
    value = [0]
    signature = ["symbol()"]
    data = ["0x"]
    description = "SIP-0039: ZERO Token Sale via Origins: https://github.com/DistributedCollective/SIPS/blob/2c21291/SIP-0039.md, sha256: 558dc035b9915e5900b0367252ba88114ea8c821b21ec0aadc5dea8b73fcd506"

    # Create Proposal
    createProposal(contracts['GovernorAdmin'], target, value, signature, data, description)

def createProposalSIP0031():
    # Action
    target = [contracts['SOV']]
    value = [0]
    signature = ["symbol()"]
    data = ["0x"]
    description = "SIP-0031: Splitting AMM fees with stakers: https://github.com/DistributedCollective/SIPS/blob/344e4f1/SIP-31.md, sha256: 9a9058f6420842fffb25112c54634f950a16e119247e17550b25197e3fccc7fb"

    # Create Proposal
    # createProposal(contracts['GovernorAdmin'], target, value, signature, data, description)


def createProposalSIP0041():
    # Action
    target = [contracts['SOV']]
    value = [0]
    signature = ["symbol()"]
    data = ["0x"]
    description = "SIP-0041: Designation of Exchequer Committee Multisig, Details: https://github.com/DistributedCollective/SIPS/blob/34a23a4fcecb54d19325adc2c56e6471a60caea3/SIP-0041.md, sha256: 934fc32850ac7096e88fbe2b981250527d6ddba78b01f5e191202c8043b840cb"

    # Create Proposal
    # createProposal(contracts['GovernorAdmin'], target, value, signature, data, description)

def createProposalSIP0042():

    staking = Contract.from_abi("StakingProxy", address=contracts['Staking'], abi=StakingProxy.abi, owner=acct)
    stakingLogic = Contract.from_abi("StakingLogic5", address=contracts['StakingLogic5'], abi=interface.IStaking.abi, owner=acct)

    # Action
    targets = [contracts['Staking'], contracts['Staking']]
    values = [0, 0]
    signatures = ["setImplementation(address)", "addPauser(address)"]
    data1 = staking.setImplementation.encode_input(contracts['StakingLogic5'])
    data2 = stakingLogic.addPauser.encode_input(contracts['multisig'])
    datas = ["0x" + data1[10:], "0x" + data2[10:]]
    description = "SIP-0042: Staking Security Update, Details: https://github.com/DistributedCollective/SIPS/blob/7c1a44b/SIP-0042.md, sha256: 522e1e65c49ec028d81c3a1f94a47354c2f6287c2d90c6eec8f06dcc17a1ebcc"

    # Create Proposal
    print(signatures)
    print(datas)
    print(description)
    # createProposal(contracts['GovernorOwner'], targets, values, signatures, datas, description)

def createProposalSIP0043():

    staking = Contract.from_abi("StakingProxy", address=contracts['Staking'], abi=StakingProxy.abi, owner=acct)

    # Action
    targets = [contracts['Staking']]
    values = [0]
    signatures = ["setImplementation(address)"]
    data = staking.setImplementation.encode_input(contracts['StakingLogic6'])
    datas = ["0x" + data[10:]]
    description = "SIP-0043 : Critical governance bug fix, Details: https://github.com/DistributedCollective/SIPS/blob/bdd346e/SIP-0043.md, sha256: 7a99f0862208d77e54f30f3c3759ca1d7efe9d1d1ec7df1ef1f83c649aa651a4"

    # Create Proposal
    print(signatures)
    print(datas)
    print(description)
    # createProposal(contracts['GovernorOwner'], targets, values, signatures, datas, description)

def createProposalSIP0044():

    staking = Contract.from_abi("StakingProxy", address=contracts['Staking'], abi=StakingProxy.abi, owner=acct)

    # Action
    targets = [contracts['Staking']]
    values = [0]
    signatures = ["setImplementation(address)"]
    data = staking.setImplementation.encode_input(contracts['StakingLogic7'])
    datas = ["0x" + data[10:]]
    description = "SIP-0044 : Staking contract hardening against multiple attack vectors, Details: https://github.com/DistributedCollective/SIPS/blob/f883810/SIP-0044.md, sha256: 6d18d5438480e269d88c4021a2b6e1ed92e5447cc0a7198c3d6d0c98e7772246"

    # Create Proposal
    print(signatures)
    print(datas)
    print(description)
    # createProposal(contracts['GovernorOwner'], targets, values, signatures, datas, description)

def createProposalSIP0048():
    # Action
    target = [contracts['SOV']]
    value = [0]
    signature = ["symbol()"]
    data = ["0x"]
    description = "SIP-0048: Sovryn Strategic Investment Proposal : https://github.com/DistributedCollective/SIPS/blob/5a9b213/SIP-0048.md, sha256: 0d159814e12132caf36391ab3faa24e90174bbeeaf84449909a8b716e964267f"

    # Create Proposal
    createProposal(contracts['GovernorAdmin'], target, value, signature, data, description)

def createProposalSIP0049():

    stakingProxy = Contract.from_abi("StakingProxy", address=contracts['Staking'], abi=StakingProxy.abi, owner=acct)
    stakingModulesProxy = Contract.from_abi("StakingModulesProxy", address=contracts['Staking'], abi=ModulesProxy.abi, owner=acct)

    #TODO: set modules addresses in the addresses .json
    moduleAddresses = { 
        'StakingAdminModule': contracts['StakingAdminModule'],
        'StakingGovernanceModule': contracts['StakingGovernanceModule'],
        'StakingStakeModule': contracts['StakingStakeModule'],
        'StakingStorageModule': contracts['StakingStorageModule'],
        'StakingVestingModule': contracts['StakingVestingModule'],
        'StakingWithdrawModule': contracts['StakingWithdrawModule'],
        'WeightedStakingModule': contracts['WeightedStakingModule']
    }

    moduleAddresses = [ 
        contracts['StakingAdminModule'],
        contracts['StakingGovernanceModule'],
        contracts['StakingStakeModule'],
        contracts['StakingStorageModule'],
        contracts['StakingVestingModule'],
        contracts['StakingWithdrawModule'],
        contracts['WeightedStakingModule']
    ]
    
    '''
    invalidModules = {}
    for module in moduleAddresses:
        if not stakingModulesProxy.canAddModule(moduleAddresses[module]):
            invalidModules.append({module: moduleAddresses[module]})
    
    if invalidModules != {}:
         raise Exception('Invalid modules:: ' + invalidModules)
    '''

    # Action
    targets = [contracts['Staking'], contracts['Staking']]
    values = [0, 0]
    signatures = ["setImplementation(address)", "addModules(address[])"]
    data1 = stakingProxy.setImplementation.encode_input(contracts['StakingModulesProxy'])
    #TODO: moduleAddresses should be array of addresses, not object
    data2 = stakingModulesProxy.addModules.encode_input(moduleAddresses) 
    datas = ["0x" + data1[10:], "0x" + data2[10:]]

    description = "SIP-0049: Staking contract refactoring to resolve EIP-170 size limit, Details: <TODO: commit link>, sha256: <TODO: SIP file sha256>"

    # Create Proposal
    print(signatures)
    print(datas)
    print(description)
    # createProposal(contracts['GovernorOwner'], targets, values, signatures, datas, description)


def createProposalSIP0050():    
    staking = Contract.from_abi("StakingProxy", address=contracts['Staking'], abi=StakingProxy.abi, owner=acct)

    # Action
    targets = [contracts['Staking']]
    values = [0]
    signatures = ["setImplementation(address)"]
    if(contracts['StakingLogic8'] == '' or bytes.hex(web3.eth.getCode(contracts['StakingLogic8'])) == ''):
        raise Exception("check the new Staking contract implementation address")
    data = staking.setImplementation.encode_input(contracts['StakingLogic8'])
    datas = ["0x" + data[10:]]
    description = "SIP-0050: Critical staking vulnerability fix, Details: https://github.com/DistributedCollective/SIPS/blob/c787752/SIP-0050.md, sha256: 75b0dd906e4b9f4fbf28c6b1c500f7390a9496cba07172ff962cb2fd0d9c098f"

    # Create Proposal
    print(signatures)
    print(datas)
    print(description)
    #createProposal(contracts['GovernorOwner'], targets, values, signatures, datas, description)

def createProposalSIP0056():
    # Action
    target = [contracts['SOV']]
    value = [0]
    signature = ["symbol()"]
    data = ["0x"]
    description = "SIP-0056: Sunsetting the MYNT Token : https://github.com/DistributedCollective/SIPS/blob/59dca4f/SIP-0056.md, sha256: 8648026a41a96f50bc6cfb8a678ac58ab70f98ebfbc3186a7e015ddcedaf0b25"

    # Create Proposal
    createProposal(contracts['GovernorOwner'], target, value, signature, data, description)

def createProposalSIP0060():
    # Action
    target = [contracts['SOV']]
    value = [0]
    signature = ["symbol()"]
    data = ["0x"]
    description = "SIP-0060: Add DLLR as collateral for borrowing : https://github.com/DistributedCollective/SIPS/blob/2443b3c/SIP-0060.md, sha256: 532151b945263f0a4725980d2358c12143e8a8cfb59017df2592baf994f6059d"

    # Create Proposal
    createProposal(contracts['GovernorAdmin'], target, value, signature, data, description)

<<<<<<< HEAD
# === Accepting Ownership of AMM Contracts ===
# === Governor Admin ===
def createProposalSIP0067():
    # total = 10
    # Action
    targets = [
        contracts['swapNetwork'],
        contracts['ammSwapSettings'],
        contracts['BProOracle'],
        contracts['MOCPoolOracle'],
        contracts['SOVPoolOracle'],
        contracts['ETHPoolOracle'],
        contracts['BNBPoolOracle'],
        contracts['XUSDPoolOracle'],
        contracts['FishPoolOracle'],
        contracts['RIFPoolOracle'],
    ]
    values = []
    signatures = []
    datas = []

    for target in targets:
        values.append(0)
        signatures.append("acceptOwnership()")
        datas.append("0x")

    description = "SIP-0067 : Accepting ownership of AMM contracts Part 1"

    # Create Proposal
    print(signatures)
    print(datas)
    print(description)
    print(targets)
    #createProposal(contracts['GovernorAdmin'], targets, values, signatures, datas, description)

def createProposalSIP0068():
    # total = 6
    # Action
    targets = [
        contracts['MYNTPoolOracle'],
        contracts['DLLRPoolOracle'],
        contracts['ConversionPathFinder'],
        contracts['ConverterUpgrader'],
        contracts['ConverterRegistryData'],
        contracts['ammOracleWhitelist'],
        contracts['RBTCWrapperProxy']
    ]
    values = []
    signatures = []
    datas = []

    for target in targets:
        values.append(0)
        signatures.append("acceptOwnership()")
        datas.append("0x")

    description = "SIP-0068 : Accepting ownership of AMM contracts Part 2"
=======
def createProposalSIP0065():
    adoptionFund = Contract.from_abi("AdoptionFund", address=contracts['AdoptionFund'], abi=DevelopmentFund.abi, owner=acct)
    devFund = Contract.from_abi("DevelopmentFund", address=contracts['DevelopmentFund'], abi=DevelopmentFund.abi, owner=acct)
    SOVtoken = Contract.from_abi("SOV", address=contracts['SOV'], abi=SOV.abi, owner=acct)

    # Action
    targets = [contracts['AdoptionFund'], contracts['DevelopmentFund'], contracts['SOV']]
    values = [0, 0, 0]
    signatures = ["withdrawTokensByUnlockedTokenOwner(uint256)", "withdrawTokensByUnlockedTokenOwner(uint256)", "transfer(address,uint256)"]   
    data1 = adoptionFund.withdrawTokensByUnlockedTokenOwner.encode_input(1000000 * 10**18)
    data2 = devFund.withdrawTokensByUnlockedTokenOwner.encode_input(2000000 * 10**18)
    data3 = SOVtoken.transfer.encode_input(contracts['multisig'], 3000000 * 10**18)
    datas = ["0x" + data1[10:], "0x" + data2[10:], "0x" + data3[10:]]
    description = "SIP-0065: Transfer of SOV from Adoption and Development Funds to Exchequer, Details: https://github.com/DistributedCollective/SIPS/blob/cd3d249cddb6a5d0af59209c337c6864ad922007/SIP-0065.md, sha256: d6a703af4d3866ff6a7f927b680da23f450338d5346dca5d3d1e6b5751c45550"
>>>>>>> fc47ebe0

    # Create Proposal
    print(signatures)
    print(datas)
    print(description)
<<<<<<< HEAD
    print(targets)
    #createProposal(contracts['GovernorAdmin'], targets, values, signatures, datas, description)

# === Governor Owner ===
def createProposalSIP0069():
    # total = 10
    # Action
    targets = [
        contracts['ConverterDOC'],
        contracts['ConverterUSDT'],
        contracts['ConverterBPRO'],
        contracts['ConverterBNBs'],
        contracts['ConverterMOC'],
        contracts['ConverterXUSD'],
        contracts['ConverterSOV'],
        contracts['ConverterETHs'],
        contracts['ConverterFISH'],
        contracts['ConverterMYNT'],
    ]
    values = []
    signatures = []
    datas = []

    for target in targets:
        values.append(0)
        signatures.append("acceptOwnership()")
        datas.append("0x")

    description = "SIP-0069 : Accepting ownership of AMM contracts Part 1"
    print(signatures)
    print(datas)
    print(description)
    # createProposal(contracts['GovernorOwner'], targets, values, signatures, datas, description)

def createProposalSIP0070():
    # total = 3
    # Action
    targets = [
        contracts['ConverterRIF'],
        contracts['ConverterDLLR'],
        contracts['ammContractRegistry'],
        contracts['ConverterFactory']
    ]
    values = []
    signatures = []
    datas = []

    for target in targets:
        values.append(0)
        signatures.append("acceptOwnership()")
        datas.append("0x")

    description = "SIP-0070 : Accepting ownership of AMM contracts Part 2"
    print(signatures)
    print(datas)
    print(description)
    # createProposal(contracts['GovernorOwner'], targets, values, signatures, datas, description)
=======
    createProposal(contracts['GovernorOwner'], targets, values, signatures, datas, description)
>>>>>>> fc47ebe0
<|MERGE_RESOLUTION|>--- conflicted
+++ resolved
@@ -522,7 +522,27 @@
     # Create Proposal
     createProposal(contracts['GovernorAdmin'], target, value, signature, data, description)
 
-<<<<<<< HEAD
+def createProposalSIP0065():
+    adoptionFund = Contract.from_abi("AdoptionFund", address=contracts['AdoptionFund'], abi=DevelopmentFund.abi, owner=acct)
+    devFund = Contract.from_abi("DevelopmentFund", address=contracts['DevelopmentFund'], abi=DevelopmentFund.abi, owner=acct)
+    SOVtoken = Contract.from_abi("SOV", address=contracts['SOV'], abi=SOV.abi, owner=acct)
+
+    # Action
+    targets = [contracts['AdoptionFund'], contracts['DevelopmentFund'], contracts['SOV']]
+    values = [0, 0, 0]
+    signatures = ["withdrawTokensByUnlockedTokenOwner(uint256)", "withdrawTokensByUnlockedTokenOwner(uint256)", "transfer(address,uint256)"]   
+    data1 = adoptionFund.withdrawTokensByUnlockedTokenOwner.encode_input(1000000 * 10**18)
+    data2 = devFund.withdrawTokensByUnlockedTokenOwner.encode_input(2000000 * 10**18)
+    data3 = SOVtoken.transfer.encode_input(contracts['multisig'], 3000000 * 10**18)
+    datas = ["0x" + data1[10:], "0x" + data2[10:], "0x" + data3[10:]]
+    description = "SIP-0065: Transfer of SOV from Adoption and Development Funds to Exchequer, Details: https://github.com/DistributedCollective/SIPS/blob/cd3d249cddb6a5d0af59209c337c6864ad922007/SIP-0065.md, sha256: d6a703af4d3866ff6a7f927b680da23f450338d5346dca5d3d1e6b5751c45550"
+
+    # Create Proposal
+    print(signatures)
+    print(datas)
+    print(description)
+    createProposal(contracts['GovernorOwner'], targets, values, signatures, datas, description)
+
 # === Accepting Ownership of AMM Contracts ===
 # === Governor Admin ===
 def createProposalSIP0067():
@@ -580,28 +600,11 @@
         datas.append("0x")
 
     description = "SIP-0068 : Accepting ownership of AMM contracts Part 2"
-=======
-def createProposalSIP0065():
-    adoptionFund = Contract.from_abi("AdoptionFund", address=contracts['AdoptionFund'], abi=DevelopmentFund.abi, owner=acct)
-    devFund = Contract.from_abi("DevelopmentFund", address=contracts['DevelopmentFund'], abi=DevelopmentFund.abi, owner=acct)
-    SOVtoken = Contract.from_abi("SOV", address=contracts['SOV'], abi=SOV.abi, owner=acct)
-
-    # Action
-    targets = [contracts['AdoptionFund'], contracts['DevelopmentFund'], contracts['SOV']]
-    values = [0, 0, 0]
-    signatures = ["withdrawTokensByUnlockedTokenOwner(uint256)", "withdrawTokensByUnlockedTokenOwner(uint256)", "transfer(address,uint256)"]   
-    data1 = adoptionFund.withdrawTokensByUnlockedTokenOwner.encode_input(1000000 * 10**18)
-    data2 = devFund.withdrawTokensByUnlockedTokenOwner.encode_input(2000000 * 10**18)
-    data3 = SOVtoken.transfer.encode_input(contracts['multisig'], 3000000 * 10**18)
-    datas = ["0x" + data1[10:], "0x" + data2[10:], "0x" + data3[10:]]
-    description = "SIP-0065: Transfer of SOV from Adoption and Development Funds to Exchequer, Details: https://github.com/DistributedCollective/SIPS/blob/cd3d249cddb6a5d0af59209c337c6864ad922007/SIP-0065.md, sha256: d6a703af4d3866ff6a7f927b680da23f450338d5346dca5d3d1e6b5751c45550"
->>>>>>> fc47ebe0
-
-    # Create Proposal
-    print(signatures)
-    print(datas)
-    print(description)
-<<<<<<< HEAD
+
+    # Create Proposal
+    print(signatures)
+    print(datas)
+    print(description)
     print(targets)
     #createProposal(contracts['GovernorAdmin'], targets, values, signatures, datas, description)
 
@@ -630,7 +633,7 @@
         signatures.append("acceptOwnership()")
         datas.append("0x")
 
-    description = "SIP-0069 : Accepting ownership of AMM contracts Part 1"
+    description = "SIP-0069 : Accepting ownership of AMM contracts Part 3"
     print(signatures)
     print(datas)
     print(description)
@@ -654,11 +657,8 @@
         signatures.append("acceptOwnership()")
         datas.append("0x")
 
-    description = "SIP-0070 : Accepting ownership of AMM contracts Part 2"
-    print(signatures)
-    print(datas)
-    print(description)
-    # createProposal(contracts['GovernorOwner'], targets, values, signatures, datas, description)
-=======
-    createProposal(contracts['GovernorOwner'], targets, values, signatures, datas, description)
->>>>>>> fc47ebe0
+    description = "SIP-0070 : Accepting ownership of AMM contracts Part 4"
+    print(signatures)
+    print(datas)
+    print(description)
+    # createProposal(contracts['GovernorOwner'], targets, values, signatures, datas, description)