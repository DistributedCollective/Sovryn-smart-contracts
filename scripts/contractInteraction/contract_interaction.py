
'''
This script serves the purpose of interacting with existing smart contracts on the testnet or mainnet.
'''
from scripts.contractInteraction.contract_interaction_imports import *

def main():
    '''
    run from CLI:
    brownie run scripts/contractInteraction/contract_interaction.py --network testnet
    brownie run scripts/contractInteraction/contract_interaction.py --network rsk-mainnet
    
    #####################################################################################
    
    run on forked nets:
    1) run a forked net at a block 
    * if forking at the last block don't use --fork-block-number option
    * use --no-deploy param to skip running hh deployment scripts by default 
    
    mainnet: 
    npx hardhat node --fork https://mainnet-dev.sovryn.app/rpc --no-deploy --fork-block-number 4929553
    
    testnet:   
    npx hardhat node --fork https://testnet.sovryn.app/rpc --no-deploy --fork-block-number 3495000

    2) run the script respectively:
    export DEV_NET_NAME="testnet" && brownie run scripts/contractInteraction/contract_interaction.py --network development
    export DEV_NET_NAME="mainnet" && brownie run scripts/contractInteraction/contract_interaction.py --network development
    '''

    # call the function you want here

    #used often:

    #withdrawRBTCFromWatcher(30e18, conf.contracts['multisig'])
    
    #print("fastBTC.balance()", loadBiDiFastBTC().balance()/1e18)
    #withdrawRBTCFromFastBTCBiDi(20e18, conf.contracts['multisig'])
    
    #bal = getBalance(conf.contracts['SOV'], conf.contracts['Watcher'])
    #bal = getBalance(conf.contracts['FastBTCBiDi'], conf.contracts['Watcher'])
    #print(getContractBTCBalance(conf.contracts['multisig'])/1e18)
    #print(getBalanceNoPrintOf(conf.contracts['WRBTC'], conf.contracts["Watcher"])/1e18)
    #withdrawTokensFromWatcher(conf.contracts['XUSD'], 750000e18, conf.contracts['multisig'])
    #withdrawTokensFromWatcher(conf.contracts['USDT'], 150000e18, conf.contracts['multisig'])

    #sendTokensFromMultisig(conf.contracts['XUSD'], conf.contracts['Watcher'], 300000e18)
    #sendTokensFromMultisig(conf.contracts['SOV'], '0x4f3948816785e30c3378eD3b9F2de034e3AE2E97', 250000e18)
    #sendFromMultisig('0xc0AAcbDB9Ce627A348B91CfDB67eC6b2FBC3dCbd', 0.1e18)
    #sendFromMultisig(conf.contracts['FastBTC'], 15e18)
    #sendFromMultisig('0xD9ECB390a6a32ae651D5C614974c5570c50A5D89', 30e18)

    #withdrawRBTCFromIWRBTC('0x9BD6759F6D9eA15D33076e55d4CBba7cf85877A7', 1.6e18)
    #sendMYNTFromMultisigToFeeSharingCollector(36632.144056847e18)
    #confirmWithBFMS(28)
    #checkTxOnBF(28)

    #pauseBiDiFastBTC()
    #unpauseBiDiFastBTC()
    #isBiDiFastBTCPaused()

    #setupTorqueLoanParams(conf.contracts['iBPro'], conf.contracts['BPro'], conf.contracts['DLLR'], Wei("50 ether"))

    #triggerEmergencyStop(conf.contracts['iDLLR'], False)

    #readDemandCurve(conf.contracts['iXUSD'])
    #deployLoanToken(conf.contracts['DLLR'], 'iDLLR', 'iDLLR', 6000000000000000000,15000000000000000000, 75000000000000000000, 150000000000000000000, [conf.contracts['WRBTC'], conf.contracts['SOV'], conf.contracts['BPro']])
    #lendToPool(conf.contracts['iDLLR'], conf.contracts['DLLR'], 5000e18)
    #buyWRBTC(0.5e18)
    #testBorrow(conf.contracts['sovrynProtocol'], conf.contracts['iDLLR'], conf.contracts['DLLR'], conf.contracts['SOV'], 100e18)
    #buyWRBTC(2.5e18)
    #setPriceFeed(conf.contracts['DLLR'], '0xEd80Ccde8bAeFf2dBFC70d3028a27e501Fa0D7D5')
    #withdrawTokensFromWatcher(conf.contracts['XUSD'], amount, conf.contracts['multisig'])
    #sendMYNTFromMultisigToFeeSharingCollector(36632.144056847e18)
    
    ### BF ###
    #confirmWithAnyMS(8, conf.contracts["BFMultisigOrigins"])
    #checkTxOnAny(8, conf.contracts["BFMultisigOrigins"])
    
    #confirmWithAnyMS(8, conf.contracts["BFMultisigToken"])
    #checkTxOnAny(8, conf.contracts["BFMultisigToken"])
    
    #confirmWithAnyMS(8, conf.contracts["BFMultisigDeposit"])
    #checkTxOnAny(8, conf.contracts["BFMultisigDeposit"])
    
    #for i in range(13,17):
    #confirmWithAnyMS(17, conf.contracts["NewMultisigBF"])
    #checkTxOnAny(17, conf.contracts["NewMultisigBF"])
    #queueProposal(30)

    #confirmWithBFMS(36) # "BFmultisig"
    #checkTxOnBF(36)   # "BFmultisig"
<<<<<<< HEAD

    #getVestingCreationAndTypes('0xd5f72e163902B8E9DB61387c0a7Ce2847E2e02fD')
    #getTokenPrice(conf.contracts['iDLLR'])
=======
>>>>>>> 8e5497dc

    #confirmWithBFMS(32)

    #sendToWatcher(conf.contracts['DLLR'], 70000e18)
    #transferTokensFromWallet(conf.contracts['DLLR'], '0x1bB2b1BeeDa1fB25EE5DA9caE6c0F12ced831128', 10000e18)
    #testTradeOpeningAndClosing(conf.contracts['sovrynProtocol'], conf.contracts['iDLLR'], conf.contracts['DLLR'], conf.contracts['WRBTC'], 100e18, 2e18, False, 0)
    #tokenIsSupported(conf.contracts['DLLR'])
    #tokenIsSupported(conf.contracts['WRBTC'])
    #setSupportedTokens([conf.contracts['DLLR']], [True])

   # executeOnMultisig(1339)
    #executeOnMultisig(1343)
    #confirmWithMS(1496)
    #checkTx(1496)
   
    #addAmmPoolTokenToLM('(WR)BTC/DLLR')

    #hasApproval(conf.contracts['DLLR'], conf.contracts['multisig'], conf.contracts['RBTCWrapperProxyWithoutLM'])


    #distributeMissedFees()
    '''
    getFeeSharingState(conf.contracts['SOV'])
    getFeeSharingState(conf.contracts['ZUSD'])
    getFeeSharingState(conf.contracts['iRBTC'])
    getFeeSharingState(RBTC_DUMMY_ADDRESS_FOR_CHECKPOINT())
    '''
    #readOwner(conf.contracts['FeeSharingCollectorProxy'])
    #setMaxTransferSatoshi(300000000)
    #bal = getBalance(conf.contracts['iRBTC'], conf.contracts['multisig'])
    #transferTokens(conf.contracts['iRBTC'], bal)
    
    
    #MULTIPLE TXS CONFIRM & CHECK - the range is exact tx ids boundaries numbers
    #confirmMultipleTxsWithMS(1511, 1513)

    #mintAggregatedToken(conf.contracts['XUSDAggregatorProxy'], conf.contracts['USDT'], 1e18)

    #setupMarginLoanParams(conf.contracts['SOV'], conf.contracts['iXUSD'])
    #readOwner(conf.contracts['iXUSD'])
    
    #missed = getMissedBalance()
    #transferSOVtoLM(missed)
    #sendTokensFromMultisig(conf.contracts['SOV'], conf.contracts['StakingRewardsProxy'], 550000e18)
    #revokeConfirmation(1075)

    #withdrawFees()
    #readFeesController()
    #setFeesController(conf.contracts['FeeSharingCollectorProxy1DayStaking'])

    #revokeConfirmationMS(txId)
    #bal = getContractBTCBalance(conf.contracts['FastBTCBiDi'])
    #print('FastBTC offramp balance:', bal/10**18)
    #print('Multisig balance:', getContractBTCBalance(conf.contracts['multisig'])/1e18)

    #transferRBTCFromFastBTCOffRampToOnRamp(20e18)
    #withdrawRBTCFromWatcher(6e18, conf.contracts['FastBTC'])

    #redeemFromAggregatorWithMS(conf.contracts['XUSDAggregatorProxy'], conf.contracts['ZUSD'], 16658.600400155126 * 10**18)
    #mintAggregatedTokenWithMS(conf.contracts['DLLRAggregatorProxy'], conf.contracts['ZUSD'], 249999e18)
    #minReturn = getReturnForFirstLiquidityProvisionOnV1([10e18, 250000e18])
    #addLiquidityV1FromMultisigUsingWrapper(conf.contracts['RBTCWrapperProxyWithoutLM'], conf.contracts['ConverterDLLR'], [conf.contracts['WRBTC'], conf.contracts['DLLR']], [0.1e18,2500e18] , 1)
    #acceptOwnershipWithMultisig(conf.contracts['ConverterDLLR'])
    #redeemFromAggregator(conf.contracts['XUSDAggregatorProxy'], conf.contracts['ZUSD'], 5e18)
    #mintAggregatedToken(conf.contracts['DLLRAggregatorProxy'], conf.contracts['ZUSD'], 5e18)
    #buyWRBTC(0.0002e18)
    #addLiquidityV1( conf.contracts['ConverterDLLR'], [conf.contracts['WRBTC'], conf.contracts['DLLR']], [0.0002e18,5e18])

    #addLiquidityV1FromMultisigUsingWrapper(conf.contracts['RBTCWrapperProxyWithoutLM'], conf.contracts['ConverterDLLR'], [conf.contracts['WRBTC'], conf.contracts['DLLR']], [9.9e18,247500e18] , 490e18)


    #sendTokensFromMultisig(conf.contracts['DLLR'], '0x13Be55487D37FE3C66EE7305e1e9C1ac85de75Ae', 100e18)

    #bal = getBalance(conf.contracts['(WR)BTC/ETH'], conf.contracts['multisig'])
    #removeLiquidityV1toMultisigUsingWrapper(conf.contracts['RBTCWrapperProxyWithoutLM'], conf.contracts['ConverterBNBs'], 1e18, [conf.contracts['WRBTC'], conf.contracts['BNBs']], [1,1])

    #readMocOracleAddress()

    #bal = getBalance(conf.contracts['(WR)BTC/USDT2'], conf.contracts['multisig'])
    #removeLiquidityV2toMultisig(conf.contracts['ConverterUSDT'], conf.contracts['(WR)BTC/USDT2'], bal, 1)

    #getReturnForV2PoolToken(conf.contracts['ConverterUSDT'], conf.contracts['(WR)BTC/USDT2'], bal)

    #readAllVestingContractsForAddress('0xA6575f1D5Bd6545fBd34BE05259D9d6ae60641f2')
    #getStakes('0x750C49DD9928061Df2224AA81E08Bc4a3c334874')
    #governanceDirectWithdrawVesting('0x750C49DD9928061Df2224AA81E08Bc4a3c334874', conf.contracts['multisig'], 0) // last params is for startFrom arguments

    #addOwnerToMultisig('0x832E1bd30d037d0327F2A0447eD44FB952A9a043')
    #removeOwnerFromMultisig('0x27d55f5668ef4438635bdce0adca083507e77752')

    
    #getVoluntaryWeightedStake()

    #contract = Contract.from_abi("Token", address=conf.contracts['SOV'], abi=LoanToken.abi, owner=conf.acct)
    #balance = contract.balanceOf(conf.acct)
    #print(balance/1e18)

    #addFeeStructure(2,21400,20)
    #setCurrentFeeStructure(2)

    #readTokenOwnerFromFunds()

<<<<<<< HEAD
    #addPauser('0xa89B2B664132cC6DB7b1627464acF9f672f6ed4F')
    #addGuard('0xa89B2B664132cC6DB7b1627464acF9f672f6ed4F')
    #withdrawRBTCFromFastBTCBiDi(0.0058e18, conf.contracts['multisig'])

    #revokeAdmin('0xa89B2B664132cC6DB7b1627464acF9f672f6ed4F')
    #setSupportedTokens([conf.contracts['DLLR']], [True])

    setNonBech32Prefixes()
=======
    #printLendingPoolsData()

    #transferOwnershipFromMultisig(conf.contracts["FourYearVestingFactory"], '0x8C9143221F2b72Fcef391893c3a02Cf0fE84f50b')
>>>>>>> 8e5497dc


def governanceTransfer():
    # # ---------- Transfer ownership to gov ----------
    # # core protocol
    transferProtocolOwnershipToGovernance()

    # # loan token
    transferBeaconOwnershipToGovernance()
    transferLoanTokenAdminRoleToGovernance()
    transferLoanTokenOwnershipToGovernance()

    # # oracles
    transferOracleOwnershipToGovernance()

    # # LM
    transferLiquidityMiningOwnershipToGovernance()

    # # Governance
    # # lockedSOV
    transferLockedSOVOwnershipToGovernance()

    # # Staking
    transferStakingOwnershipToGovernance()

    # # StakingRewards
    transferStakingRewardsOwnershipToGovernance()

    # # VestingRegistry
    transferVestingRegistryOwnershipToGovernance()<|MERGE_RESOLUTION|>--- conflicted
+++ resolved
@@ -90,12 +90,6 @@
 
     #confirmWithBFMS(36) # "BFmultisig"
     #checkTxOnBF(36)   # "BFmultisig"
-<<<<<<< HEAD
-
-    #getVestingCreationAndTypes('0xd5f72e163902B8E9DB61387c0a7Ce2847E2e02fD')
-    #getTokenPrice(conf.contracts['iDLLR'])
-=======
->>>>>>> 8e5497dc
 
     #confirmWithBFMS(32)
 
@@ -198,20 +192,9 @@
 
     #readTokenOwnerFromFunds()
 
-<<<<<<< HEAD
-    #addPauser('0xa89B2B664132cC6DB7b1627464acF9f672f6ed4F')
-    #addGuard('0xa89B2B664132cC6DB7b1627464acF9f672f6ed4F')
-    #withdrawRBTCFromFastBTCBiDi(0.0058e18, conf.contracts['multisig'])
-
-    #revokeAdmin('0xa89B2B664132cC6DB7b1627464acF9f672f6ed4F')
-    #setSupportedTokens([conf.contracts['DLLR']], [True])
-
-    setNonBech32Prefixes()
-=======
     #printLendingPoolsData()
 
     #transferOwnershipFromMultisig(conf.contracts["FourYearVestingFactory"], '0x8C9143221F2b72Fcef391893c3a02Cf0fE84f50b')
->>>>>>> 8e5497dc
 
 
 def governanceTransfer():
