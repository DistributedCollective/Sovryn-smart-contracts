/**
 * Copyright 2017-2020, bZeroX, LLC. All Rights Reserved.
 * Licensed under the Apache License, Version 2.0.
 */

pragma solidity 0.5.17;

contract ProtocolSettingsEvents {
<<<<<<< HEAD
    event SetPriceFeedContract(
        address indexed sender,
        address oldValue,
        address newValue
    );

    event SetSwapsImplContract(
        address indexed sender,
        address oldValue,
        address newValue
    );

    event SetLoanPool(
        address indexed sender,
        address indexed loanPool,
        address indexed underlying
    );

    event SetSupportedTokens(
        address indexed sender,
        address indexed token,
        bool isActive
    );

    event SetLendingFeePercent(
        address indexed sender,
        uint256 oldValue,
        uint256 newValue
    );

    event SetTradingFeePercent(
        address indexed sender,
        uint256 oldValue,
        uint256 newValue
    );

    event SetBorrowingFeePercent(
        address indexed sender,
        uint256 oldValue,
        uint256 newValue
    );

    event SetAffiliateFeePercent(
        address indexed sender,
        uint256 oldValue,
        uint256 newValue
    );

    event SetLiquidationIncentivePercent(
        address indexed sender,
        uint256 oldValue,
        uint256 newValue
    );

    event SetMaxSwapSize(
        address indexed sender,
        uint256 oldValue,
        uint256 newValue
    );

    event SetFeesController(
        address indexed sender,
        address indexed oldController,
        address indexed newController
    );

    event SetWrbtcToken(
        address indexed sender,
        address indexed oldWethToken,
        address indexed newWethToken
    );

    event SetSovrynSwapContractRegistryAddress(
        address indexed sender,
        address indexed oldSovrynSwapContractRegistryAddress,
        address indexed newSovrynSwapContractRegistryAddress
    );

    event SetProtocolTokenAddress(
        address indexed sender,
        address indexed oldProtocolToken,
        address indexed newProtocolToken
    );

    event WithdrawLendingFees(
        address indexed sender,
        address indexed token,
        address indexed receiver,
        uint256 amount
    );

    event WithdrawTradingFees(
        address indexed sender,
        address indexed token,
        address indexed receiver,
        uint256 amount
    );

    event WithdrawBorrowingFees(
        address indexed sender,
        address indexed token,
        address indexed receiver,
        uint256 amount
    );

    event SetRolloverBaseReward(
        address indexed sender,
        uint256 oldValue,
        uint256 newValue
    );

    event SetRebatePercent(
        address indexed sender,
        uint256 oldRebatePercent,
        uint256 newRebatePercent
    );

    event SetProtocolAddress(
          address indexed sender,
          address indexed oldProtocol,
          address indexed newProtocol
    );
=======
	event SetPriceFeedContract(address indexed sender, address oldValue, address newValue);

	event SetSwapsImplContract(address indexed sender, address oldValue, address newValue);

	event SetLoanPool(address indexed sender, address indexed loanPool, address indexed underlying);

	event SetSupportedTokens(address indexed sender, address indexed token, bool isActive);

	event SetLendingFeePercent(address indexed sender, uint256 oldValue, uint256 newValue);

	event SetTradingFeePercent(address indexed sender, uint256 oldValue, uint256 newValue);

	event SetBorrowingFeePercent(address indexed sender, uint256 oldValue, uint256 newValue);

	event SetAffiliateFeePercent(address indexed sender, uint256 oldValue, uint256 newValue);

	event SetLiquidationIncentivePercent(address indexed sender, uint256 oldValue, uint256 newValue);

	event SetMaxSwapSize(address indexed sender, uint256 oldValue, uint256 newValue);

	event SetFeesController(address indexed sender, address indexed oldController, address indexed newController);

	event SetWrbtcToken(address indexed sender, address indexed oldWethToken, address indexed newWethToken);

	event SetSovrynSwapContractRegistryAddress(
		address indexed sender,
		address indexed oldSovrynSwapContractRegistryAddress,
		address indexed newSovrynSwapContractRegistryAddress
	);

	event SetProtocolTokenAddress(address indexed sender, address indexed oldProtocolToken, address indexed newProtocolToken);

	event WithdrawLendingFees(address indexed sender, address indexed token, address indexed receiver, uint256 amount);

	event WithdrawTradingFees(address indexed sender, address indexed token, address indexed receiver, uint256 amount);

	event WithdrawBorrowingFees(address indexed sender, address indexed token, address indexed receiver, uint256 amount);

	event SetRolloverBaseReward(address indexed sender, uint256 oldValue, uint256 newValue);

	event SetRebatePercent(address indexed sender, uint256 oldRebatePercent, uint256 newRebatePercent);
>>>>>>> c8b94a78
}<|MERGE_RESOLUTION|>--- conflicted
+++ resolved
@@ -6,130 +6,6 @@
 pragma solidity 0.5.17;
 
 contract ProtocolSettingsEvents {
-<<<<<<< HEAD
-    event SetPriceFeedContract(
-        address indexed sender,
-        address oldValue,
-        address newValue
-    );
-
-    event SetSwapsImplContract(
-        address indexed sender,
-        address oldValue,
-        address newValue
-    );
-
-    event SetLoanPool(
-        address indexed sender,
-        address indexed loanPool,
-        address indexed underlying
-    );
-
-    event SetSupportedTokens(
-        address indexed sender,
-        address indexed token,
-        bool isActive
-    );
-
-    event SetLendingFeePercent(
-        address indexed sender,
-        uint256 oldValue,
-        uint256 newValue
-    );
-
-    event SetTradingFeePercent(
-        address indexed sender,
-        uint256 oldValue,
-        uint256 newValue
-    );
-
-    event SetBorrowingFeePercent(
-        address indexed sender,
-        uint256 oldValue,
-        uint256 newValue
-    );
-
-    event SetAffiliateFeePercent(
-        address indexed sender,
-        uint256 oldValue,
-        uint256 newValue
-    );
-
-    event SetLiquidationIncentivePercent(
-        address indexed sender,
-        uint256 oldValue,
-        uint256 newValue
-    );
-
-    event SetMaxSwapSize(
-        address indexed sender,
-        uint256 oldValue,
-        uint256 newValue
-    );
-
-    event SetFeesController(
-        address indexed sender,
-        address indexed oldController,
-        address indexed newController
-    );
-
-    event SetWrbtcToken(
-        address indexed sender,
-        address indexed oldWethToken,
-        address indexed newWethToken
-    );
-
-    event SetSovrynSwapContractRegistryAddress(
-        address indexed sender,
-        address indexed oldSovrynSwapContractRegistryAddress,
-        address indexed newSovrynSwapContractRegistryAddress
-    );
-
-    event SetProtocolTokenAddress(
-        address indexed sender,
-        address indexed oldProtocolToken,
-        address indexed newProtocolToken
-    );
-
-    event WithdrawLendingFees(
-        address indexed sender,
-        address indexed token,
-        address indexed receiver,
-        uint256 amount
-    );
-
-    event WithdrawTradingFees(
-        address indexed sender,
-        address indexed token,
-        address indexed receiver,
-        uint256 amount
-    );
-
-    event WithdrawBorrowingFees(
-        address indexed sender,
-        address indexed token,
-        address indexed receiver,
-        uint256 amount
-    );
-
-    event SetRolloverBaseReward(
-        address indexed sender,
-        uint256 oldValue,
-        uint256 newValue
-    );
-
-    event SetRebatePercent(
-        address indexed sender,
-        uint256 oldRebatePercent,
-        uint256 newRebatePercent
-    );
-
-    event SetProtocolAddress(
-          address indexed sender,
-          address indexed oldProtocol,
-          address indexed newProtocol
-    );
-=======
 	event SetPriceFeedContract(address indexed sender, address oldValue, address newValue);
 
 	event SetSwapsImplContract(address indexed sender, address oldValue, address newValue);
@@ -171,5 +47,10 @@
 	event SetRolloverBaseReward(address indexed sender, uint256 oldValue, uint256 newValue);
 
 	event SetRebatePercent(address indexed sender, uint256 oldRebatePercent, uint256 newRebatePercent);
->>>>>>> c8b94a78
+
+     event SetProtocolAddress(
+          address indexed sender,
+          address indexed oldProtocol,
+          address indexed newProtocol
+    );
 }