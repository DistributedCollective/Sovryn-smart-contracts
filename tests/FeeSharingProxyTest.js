/** Speed optimized on branch hardhatTestRefactor, 2021-09-15
 * Greatest bottlenecks found at:
 * 	- Recurrent deployments on beforeEach
 * Total time elapsed: 20s
 * After optimization: 12s
 *
 * Other minor optimizations:
 *  - removed unused lines of code
 *  - reformatted code comments
 *
 * Notes:
 *   Deployment on beforeEach has been sensibly improved by using a Waffle mixture
 *   that snapshots the repeating scenarios.
 *   Tried to:
<<<<<<< HEAD
 *     Update to use the initializer.js functions for sovryn deployment.
=======
 *     Update to use the initializer.js functions for protocol deployment.
>>>>>>> 6725b5ff
 *       It didn't work.
 *     Update to use initializer.js SUSD.
 *       It works Ok.
 *     Update to use WRBTC as collateral token, instead of custom testWrbtc.
 *       It works Ok.
 *     Update to use initializer.js SOV.
 *       It didn't work.
 */

const { expect } = require("chai");
const { waffle } = require("hardhat");
const { loadFixture } = waffle;
const { expectRevert, expectEvent, constants, BN } = require("@openzeppelin/test-helpers");

const { ZERO_ADDRESS } = constants;

const { etherMantissa, mineBlock, increaseTime } = require("./Utils/Ethereum");

const TestToken = artifacts.require("TestToken");

const StakingLogic = artifacts.require("StakingMockup");
const StakingProxy = artifacts.require("StakingProxy");
const VestingLogic = artifacts.require("VestingLogicMockup");
const Vesting = artifacts.require("TeamVesting");

const ISovryn = artifacts.require("ISovryn");
<<<<<<< HEAD
=======
const SwapsExternal = artifacts.require("SwapsExternal");
const TestSovrynSwap = artifacts.require("TestSovrynSwap");
const SwapsImplSovrynSwap = artifacts.require("SwapsImplSovrynSwap");
>>>>>>> 6725b5ff
const Affiliates = artifacts.require("Affiliates");

const Protocol = artifacts.require("sovrynProtocol");
const ProtocolSettings = artifacts.require("ProtocolSettingsMockup");
const LoanMaintenance = artifacts.require("LoanMaintenance");
const LoanSettings = artifacts.require("LoanSettings");
const LoanOpenings = artifacts.require("LoanOpenings");
const LoanClosingsBase = artifacts.require("LoanClosingsBase");
const LoanClosingsWith = artifacts.require("LoanClosingsWith");

const ILoanTokenLogicProxy = artifacts.require("ILoanTokenLogicProxy");
const ILoanTokenModules = artifacts.require("ILoanTokenModules");
const LoanTokenLogic = artifacts.require("LoanTokenLogicStandard");
const LoanTokenLogicWrbtc = artifacts.require("LoanTokenLogicWrbtc");
const LoanTokenSettings = artifacts.require("LoanTokenSettingsLowerAdmin");
const LoanToken = artifacts.require("LoanToken");
const LockedSOV = artifacts.require("LockedSOV");

const FeeSharingLogic = artifacts.require("FeeSharingLogic");
const FeeSharingProxy = artifacts.require("FeeSharingProxy");
const FeeSharingProxyMockup = artifacts.require("FeeSharingProxyMockup");

const PriceFeedsLocal = artifacts.require("PriceFeedsLocal");

const VestingFactory = artifacts.require("VestingFactory");
const VestingRegistry = artifacts.require("VestingRegistry3");

const TOTAL_SUPPLY = etherMantissa(1000000000);

const MAX_DURATION = new BN(24 * 60 * 60).mul(new BN(1092));
const TWO_WEEKS = 1209600;

const MAX_VOTING_WEIGHT = 10;

const FEE_WITHDRAWAL_INTERVAL = 86400;

const MOCK_PRIOR_WEIGHTED_STAKE = false;

const {
	getSUSD,
	getRBTC,
	getWRBTC,
	getBZRX,
	getLoanTokenLogic,
	getLoanToken,
	getLoanTokenLogicWrbtc,
	getLoanTokenWRBTC,
	loan_pool_setup,
	set_demand_curve,
	getPriceFeeds,
	getSovryn,
	decodeLogs,
	getSOV,
} = require("./Utils/initializer.js");

const wei = web3.utils.toWei;

const { lend_btc_before_cashout } = require("./loan-token/helpers");

let cliff = 1; // This is in 4 weeks. i.e. 1 * 4 weeks.
let duration = 11; // This is in 4 weeks. i.e. 11 * 4 weeks.

const {
	getSUSD,
	getRBTC,
	getWRBTC,
	getBZRX,
	getLoanTokenLogic,
	getLoanToken,
	getLoanTokenLogicWrbtc,
	getLoanTokenWRBTC,
	loan_pool_setup,
	set_demand_curve,
	getPriceFeeds,
	getSovryn,
	decodeLogs,
	getSOV,
} = require("./Utils/initializer.js");

contract("FeeSharingProxy:", (accounts) => {
	const name = "Test SOVToken";
	const symbol = "TST";

	let root, account1, account2, account3, account4;
<<<<<<< HEAD
	let SOVToken, SUSD, WRBTC, sovryn, staking;
=======
	let SOVToken, SUSD, WRBTC, staking;
	let sovryn;
>>>>>>> 6725b5ff
	let loanTokenSettings, loanTokenLogic, loanToken;
	let feeSharingProxyObj;
	let feeSharingProxy;
	let feeSharingLogic;
	let loanTokenWrbtc;
	let tradingFeePercent;
	let mockPrice;

	before(async () => {
		[root, account1, account2, account3, account4, ...accounts] = accounts;
	});

	async function protocolDeploymentFixture(_wallets, _provider) {
		// Token
		SOVToken = await TestToken.new(name, symbol, 18, TOTAL_SUPPLY);

		// Staking
		let stakingLogic = await StakingLogic.new(SOVToken.address);
		staking = await StakingProxy.new(SOVToken.address);
		await staking.setImplementation(stakingLogic.address);
		staking = await StakingLogic.at(staking.address);

		SUSD = await getSUSD();
		RBTC = await getRBTC();
		WRBTC = await getWRBTC();
		BZRX = await getBZRX();
		priceFeeds = await getPriceFeeds(WRBTC, SUSD, RBTC, BZRX);

		// Deploying sovrynProtocol w/ generic function from initializer.js
		/// @dev Tried but no success so far. When using the getSovryn function
		///   , contracts revert w/ "target not active" error.
		///   The weird thing is that deployment code below is exactly the same as
		///   the code from getSovryn function at initializer.js.
		///   Inline code works ok, but when calling the function it does not.
		// sovryn = await getSovryn(WRBTC, SUSD, RBTC, priceFeeds);
		// await sovryn.setSovrynProtocolAddress(sovryn.address);

		const sovrynproxy = await Protocol.new();
		sovryn = await ISovryn.at(sovrynproxy.address);

		await sovryn.replaceContract((await ProtocolSettings.new()).address);
		await sovryn.replaceContract((await LoanSettings.new()).address);
		await sovryn.replaceContract((await LoanMaintenance.new()).address);
		await sovryn.replaceContract((await SwapsExternal.new()).address);

<<<<<<< HEAD
		let sovrynSwapSimulator = await TestSovrynSwap.new(priceFeeds.address);
		await sovryn.setSovrynSwapContractRegistryAddress(sovrynSwapSimulator.address);
		await sovryn.setSupportedTokens([SUSD.address, RBTC.address, WRBTC.address], [true, true, true]);

		await sovryn.setWrbtcToken(WRBTC.address);

		const swaps = await SwapsImplSovrynSwap.new();
		await sovryn.replaceContract((await LoanOpenings.new()).address);
		await sovryn.setPriceFeedContract(priceFeeds.address);
		await sovryn.setSwapsImplContract(swaps.address);
=======
		// const sovrynSwapSimulator = await TestSovrynSwap.new(priceFeeds.address);
		// await sovryn.setSovrynSwapContractRegistryAddress(sovrynSwapSimulator.address);
		// await sovryn.setSupportedTokens([SUSD.address, RBTC.address, WRBTC.address], [true, true, true]);

		await sovryn.setWrbtcToken(WRBTC.address);

		// const swaps = await SwapsImplSovrynSwap.new();
		// await sovryn.replaceContract((await LoanOpenings.new()).address);
		// await sovryn.setPriceFeedContract(priceFeeds.address);
		// await sovryn.setSwapsImplContract(swaps.address);
>>>>>>> 6725b5ff

		await sovryn.replaceContract((await LoanClosingsWith.new()).address);
		await sovryn.replaceContract((await LoanClosingsBase.new()).address);

		await sovryn.replaceContract((await Affiliates.new()).address);

		sovryn = await ProtocolSettings.at(sovryn.address);

		// Loan token
		const initLoanTokenLogic = await getLoanTokenLogic(); // function will return [LoanTokenLogicProxy, LoanTokenLogicBeacon]
		loanTokenLogic = initLoanTokenLogic[0];
		loanTokenLogicBeacon = initLoanTokenLogic[1];

		loanToken = await LoanToken.new(root, loanTokenLogic.address, sovryn.address, WRBTC.address);
		await loanToken.initialize(SUSD.address, "iSUSD", "iSUSD");

		/** Initialize the loan token logic proxy */
		loanToken = await ILoanTokenLogicProxy.at(loanToken.address);
		await loanToken.setBeaconAddress(loanTokenLogicBeacon.address);

		/** Use interface of LoanTokenModules */
		loanToken = await ILoanTokenModules.at(loanToken.address);

		await loanToken.setAdmin(root);
		await sovryn.setLoanPool([loanToken.address], [SUSD.address]);

		// FeeSharingProxy
		feeSharingLogic = await FeeSharingLogic.new();
		feeSharingProxyObj = await FeeSharingProxy.new(sovryn.address, staking.address);
		await feeSharingProxyObj.setImplementation(feeSharingLogic.address);
		feeSharingProxy = await FeeSharingLogic.at(feeSharingProxyObj.address);
		await sovryn.setFeesController(feeSharingProxy.address);

		// Set loan pool for wRBTC -- because our fee sharing proxy required the loanPool of wRBTC
		loanTokenLogicWrbtc = await LoanTokenLogicWrbtc.new();
		loanTokenWrbtc = await LoanToken.new(root, loanTokenLogicWrbtc.address, sovryn.address, WRBTC.address);
		await loanTokenWrbtc.initialize(WRBTC.address, "iWRBTC", "iWRBTC");

		loanTokenWrbtc = await LoanTokenLogicWrbtc.at(loanTokenWrbtc.address);
		const loanTokenAddressWrbtc = await loanTokenWrbtc.loanTokenAddress();
		await sovryn.setLoanPool([loanTokenWrbtc.address], [loanTokenAddressWrbtc]);

		await WRBTC.mint(sovryn.address, wei("500", "ether"));

		await sovryn.setWrbtcToken(WRBTC.address);
		await sovryn.setSOVTokenAddress(SOVToken.address);
		await sovryn.setSovrynProtocolAddress(sovryn.address);

		// Creating the Vesting Instance.
		vestingLogic = await VestingLogic.new();
		vestingFactory = await VestingFactory.new(vestingLogic.address);
		vestingRegistry = await VestingRegistry.new(
			vestingFactory.address,
			SOVToken.address,
			staking.address,
			feeSharingProxy.address,
			root // This should be Governance Timelock Contract.
		);
		vestingFactory.transferOwnership(vestingRegistry.address);

		await sovryn.setLockedSOVAddress((await LockedSOV.new(SOVToken.address, vestingRegistry.address, cliff, duration, [root])).address);

		// Set PriceFeeds
		feeds = await PriceFeedsLocal.new(WRBTC.address, sovryn.address);
		mockPrice = "1";
		await feeds.setRates(SUSD.address, WRBTC.address, wei(mockPrice, "ether"));
<<<<<<< HEAD
		sovrynSwapSimulator = await TestSovrynSwap.new(feeds.address);
		await sovryn.setSovrynSwapContractRegistryAddress(sovrynSwapSimulator.address);
		await sovryn.setSupportedTokens([SUSD.address, WRBTC.address], [true, true]);
		await sovryn.setPriceFeedContract(
			feeds.address //priceFeeds
=======
		const swaps = await SwapsImplSovrynSwap.new();
		const sovrynSwapSimulator = await TestSovrynSwap.new(feeds.address);
		await sovryn.setSovrynSwapContractRegistryAddress(sovrynSwapSimulator.address);
		await sovryn.setSupportedTokens([SUSD.address, WRBTC.address], [true, true]);
		await sovryn.setPriceFeedContract(
			feeds.address // priceFeeds
>>>>>>> 6725b5ff
		);
		await sovryn.setSwapsImplContract(
			swaps.address // swapsImpl
		);

		tradingFeePercent = await sovryn.tradingFeePercent();
		await lend_btc_before_cashout(loanTokenWrbtc, new BN(wei("10", "ether")), root);
	}

	beforeEach(async () => {
		await loadFixture(protocolDeploymentFixture);
	});

	describe("FeeSharingProxy", () => {
		it("Check owner & implementation", async () => {
			const proxyOwner = await feeSharingProxyObj.getProxyOwner();
			const implementation = await feeSharingProxyObj.getImplementation();

			expect(implementation).to.be.equal(feeSharingLogic.address);
			expect(proxyOwner).to.be.equal(root);
		});

		it("Shouldn't be able to withdraw second time in period", async () => {
			// stake - getPriorTotalVotingPower
			let totalStake = 1000;
			await stake(totalStake, root);

			// mock data
			await setFeeTokensHeld(new BN(100), new BN(200), new BN(300));

			// First withdrawal
			await feeSharingProxy.withdrawFees([SUSD.address]);

			// Try second withdrawal
			await expectRevert(feeSharingProxy.withdrawFees([SUSD.address]), "FeeSharingProxy::withdrawFees: no tokens to withdraw");
		});

		it("Set new implementation", async () => {
			const newFeeSharingLogic = await FeeSharingLogic.new();
			await feeSharingProxyObj.setImplementation(newFeeSharingLogic.address);
			const newImplementation = await feeSharingProxyObj.getImplementation();

			expect(newImplementation).to.be.equal(newFeeSharingLogic.address);
		});
	});

	describe("withdrawFees", () => {
		it("Shouldn't be able to use zero token address", async () => {
			await expectRevert(feeSharingProxy.withdrawFees([ZERO_ADDRESS]), "FeeSharingProxy::withdrawFees: token is not a contract");
		});

		it("Shouldn't be able to withdraw if wRBTC loan pool does not exist", async () => {
			// Unset the loanPool for wRBTC
			await sovryn.setLoanPool([loanTokenWrbtc.address], [ZERO_ADDRESS]);
			await expectRevert(
				feeSharingProxy.withdrawFees([loanTokenWrbtc.address]),
				"FeeSharingProxy::withdrawFees: loan wRBTC not found"
			);
		});

		it("Shouldn't be able to withdraw zero amount", async () => {
			await expectRevert(feeSharingProxy.withdrawFees([SUSD.address]), "FeeSharingProxy::withdrawFees: no tokens to withdraw");
		});

		it("ProtocolSettings.withdrawFees", async () => {
			// stake - getPriorTotalVotingPower
			let totalStake = 1000;
			await stake(totalStake, root);

			// mock data
			let lendingFeeTokensHeld = new BN(wei("1", "ether"));
			let tradingFeeTokensHeld = new BN(wei("2", "ether"));
			let borrowingFeeTokensHeld = new BN(wei("3", "ether"));
			let totalFeeTokensHeld = lendingFeeTokensHeld.add(tradingFeeTokensHeld).add(borrowingFeeTokensHeld);

			let feeAmount = await setFeeTokensHeld(lendingFeeTokensHeld, tradingFeeTokensHeld, borrowingFeeTokensHeld);
			// let feeAmount = await setFeeTokensHeld(new BN(100), new BN(200), new BN(300));
			await sovryn.setFeesController(root);
			let tx = await sovryn.withdrawFees([SUSD.address], account1);

			await checkWithdrawFee();

<<<<<<< HEAD
			// check WRBTC balance (wrbt balance = (totalFeeTokensHeld * mockPrice) - swapFee)
=======
			// check WRBTC balance (WRBTC balance = (totalFeeTokensHeld * mockPrice) - swapFee)
>>>>>>> 6725b5ff
			let userBalance = await WRBTC.balanceOf.call(account1);
			expect(userBalance.toString()).to.be.equal(feeAmount.toString());

			expectEvent(tx, "WithdrawFees", {
				sender: root,
				token: SUSD.address,
				receiver: account1,
				lendingAmount: lendingFeeTokensHeld,
				tradingAmount: tradingFeeTokensHeld,
				borrowingAmount: borrowingFeeTokensHeld,
				// amountConvertedToWRBTC
			});
		});

		/// @dev Test coverage
		it("ProtocolSettings.withdrawFees: Revert withdrawing by no feesController", async () => {
			// stake - getPriorTotalVotingPower
			let totalStake = 1000;
			await stake(totalStake, root);

			// mock data
			let feeAmount = await setFeeTokensHeld(new BN(100), new BN(200), new BN(300));

			await sovryn.setFeesController(root);

			await expectRevert(sovryn.withdrawFees([SUSD.address], account1, { from: account1 }), "unauthorized");
		});

		it("Should be able to withdraw fees", async () => {
			// stake - getPriorTotalVotingPower
			let totalStake = 1000;
			await stake(totalStake, root);

			// mock data
			let lendingFeeTokensHeld = new BN(wei("1", "ether"));
			let tradingFeeTokensHeld = new BN(wei("2", "ether"));
			let borrowingFeeTokensHeld = new BN(wei("3", "ether"));
			let totalFeeTokensHeld = lendingFeeTokensHeld.add(tradingFeeTokensHeld).add(borrowingFeeTokensHeld);
			let feeAmount = await setFeeTokensHeld(lendingFeeTokensHeld, tradingFeeTokensHeld, borrowingFeeTokensHeld);

			tx = await feeSharingProxy.withdrawFees([SUSD.address]);

			await checkWithdrawFee();

			// check WRBTC balance (wrbt balance = (totalFeeTokensHeld * mockPrice) - swapFee)
			let feeSharingProxyBalance = await loanTokenWrbtc.balanceOf.call(feeSharingProxy.address);
			expect(feeSharingProxyBalance.toString()).to.be.equal(feeAmount.toString());

			// checkpoints
			let numTokenCheckpoints = await feeSharingProxy.numTokenCheckpoints.call(loanTokenWrbtc.address);
			expect(numTokenCheckpoints.toNumber()).to.be.equal(1);
			let checkpoint = await feeSharingProxy.tokenCheckpoints.call(loanTokenWrbtc.address, 0);
			expect(checkpoint.blockNumber.toNumber()).to.be.equal(tx.receipt.blockNumber);
			expect(checkpoint.totalWeightedStake.toNumber()).to.be.equal(totalStake * MAX_VOTING_WEIGHT);
			expect(checkpoint.numTokens.toString()).to.be.equal(feeAmount.toString());

			// check lastFeeWithdrawalTime
			let lastFeeWithdrawalTime = await feeSharingProxy.lastFeeWithdrawalTime.call(loanTokenWrbtc.address);
			let block = await web3.eth.getBlock(tx.receipt.blockNumber);
			expect(lastFeeWithdrawalTime.toString()).to.be.equal(block.timestamp.toString());

			expectEvent(tx, "FeeWithdrawn", {
				sender: root,
				token: loanTokenWrbtc.address,
				amount: feeAmount,
			});
		});

		it("Should be able to withdraw fees 3 times", async () => {
			// stake - getPriorTotalVotingPower
			let totalStake = 1000;
			await stake(1000, root);

			// [FIRST]
			// mock data
			let mockAmountLendingFeeTokensHeld = 0;
			let mockAmountTradingFeeTokensHeld = 1;
			let mockAmountBorrowingFeeTokensHeld = 2;
			let totalMockAmount1 = mockAmountLendingFeeTokensHeld + mockAmountTradingFeeTokensHeld + mockAmountBorrowingFeeTokensHeld;
			let lendingFeeTokensHeld = new BN(mockAmountLendingFeeTokensHeld);
			let tradingFeeTokensHeld = new BN(wei(mockAmountTradingFeeTokensHeld.toString(), "ether"));
			let borrowingFeeTokensHeld = new BN(wei(mockAmountBorrowingFeeTokensHeld.toString(), "ether"));
			let totalFeeTokensHeld = lendingFeeTokensHeld.add(tradingFeeTokensHeld).add(borrowingFeeTokensHeld);
			let feeAmount = await setFeeTokensHeld(lendingFeeTokensHeld, tradingFeeTokensHeld, borrowingFeeTokensHeld);
			let totalFeeAmount = feeAmount;

			let tx = await feeSharingProxy.withdrawFees([SUSD.address]);

			await checkWithdrawFee();

<<<<<<< HEAD
			// check WRBTC balance (wrbt balance = (totalFeeTokensHeld * mockPrice) - swapFee)
=======
			// check wrbtc balance (wrbt balance = (totalFeeTokensHeld * mockPrice) - swapFee)
>>>>>>> 6725b5ff
			let feeSharingProxyBalance = await loanTokenWrbtc.balanceOf.call(feeSharingProxy.address);
			expect(feeSharingProxyBalance.toString()).to.be.equal(feeAmount.toString());

			// checkpoints
			let numTokenCheckpoints = await feeSharingProxy.numTokenCheckpoints.call(loanTokenWrbtc.address);
			expect(numTokenCheckpoints.toNumber()).to.be.equal(1);
			let checkpoint = await feeSharingProxy.tokenCheckpoints.call(loanTokenWrbtc.address, 0);
			expect(checkpoint.blockNumber.toNumber()).to.be.equal(tx.receipt.blockNumber);
			expect(checkpoint.totalWeightedStake.toNumber()).to.be.equal(totalStake * MAX_VOTING_WEIGHT);
			expect(checkpoint.numTokens.toString()).to.be.equal(feeAmount.toString());

			// check lastFeeWithdrawalTime
			let lastFeeWithdrawalTime = await feeSharingProxy.lastFeeWithdrawalTime.call(loanTokenWrbtc.address);
			let block = await web3.eth.getBlock(tx.receipt.blockNumber);
			expect(lastFeeWithdrawalTime.toString()).to.be.equal(block.timestamp.toString());

			// [SECOND]
			// mock data
			let mockAmountLendingFeeTokensHeld2 = 1;
			let mockAmountTradingFeeTokensHeld2 = 0;
			let mockAmountBorrowingFeeTokensHeld2 = 0;
			let totalMockAmount2 = mockAmountTradingFeeTokensHeld2 + mockAmountBorrowingFeeTokensHeld2 + mockAmountLendingFeeTokensHeld2;
			lendingFeeTokensHeld = new BN(wei(mockAmountLendingFeeTokensHeld2.toString(), "ether"));
			tradingFeeTokensHeld = new BN(mockAmountTradingFeeTokensHeld2);
			borrowingFeeTokensHeld = new BN(mockAmountBorrowingFeeTokensHeld2);
			totalFeeTokensHeld = lendingFeeTokensHeld.add(tradingFeeTokensHeld).add(borrowingFeeTokensHeld);
			feeAmount = await setFeeTokensHeld(lendingFeeTokensHeld, tradingFeeTokensHeld, borrowingFeeTokensHeld);
			let unprocessedAmount = feeAmount;
			totalFeeAmount = totalFeeAmount.add(feeAmount);

			tx = await feeSharingProxy.withdrawFees([SUSD.address]);

			// Need to checkwithdrawfee manually
			await checkWithdrawFee();

<<<<<<< HEAD
			// check WRBTC balance (wrbt balance = (totalFeeTokensHeld * mockPrice) - swapFee)
=======
			// check wrbtc balance (wrbt balance = (totalFeeTokensHeld * mockPrice) - swapFee)
>>>>>>> 6725b5ff
			feeSharingProxyBalance = await loanTokenWrbtc.balanceOf.call(feeSharingProxy.address);
			expect(feeSharingProxyBalance.toString()).to.be.equal(totalFeeAmount.toString());

			// [THIRD]
			// mock data
			let mockAmountLendingFeeTokensHeld3 = 0;
			let mockAmountTradingFeeTokensHeld3 = 0.5;
			let mockAmountBorrowingFeeTokensHeld3 = 0.5;
			let totalMockAmount3 = mockAmountTradingFeeTokensHeld3 + mockAmountBorrowingFeeTokensHeld3 + mockAmountLendingFeeTokensHeld3;
			lendingFeeTokensHeld = new BN(mockAmountLendingFeeTokensHeld3);
			tradingFeeTokensHeld = new BN(wei(mockAmountTradingFeeTokensHeld3.toString(), "ether"));
			borrowingFeeTokensHeld = new BN(wei(mockAmountBorrowingFeeTokensHeld3.toString(), "ether"));
			totalFeeTokensHeld = lendingFeeTokensHeld.add(tradingFeeTokensHeld).add(borrowingFeeTokensHeld);
			feeAmount = await setFeeTokensHeld(lendingFeeTokensHeld, tradingFeeTokensHeld, borrowingFeeTokensHeld);
			totalFeeAmount = totalFeeAmount.add(feeAmount);

			await increaseTime(FEE_WITHDRAWAL_INTERVAL);
			tx = await feeSharingProxy.withdrawFees([SUSD.address]);
			// In this state the price of SUSD/WRBTC already adjusted because of previous swap, so we need to consider this in the next swapFee calculation
			await checkWithdrawFee();

			// check WRBTC balance (wrbt balance = (totalFeeTokensHeld * mockPrice) - swapFee)
			feeSharingProxyBalance = await loanTokenWrbtc.balanceOf.call(feeSharingProxy.address);
			expect(feeSharingProxyBalance.toString()).to.be.equal(totalFeeAmount.toString());

			// checkpoints
			numTokenCheckpoints = await feeSharingProxy.numTokenCheckpoints.call(loanTokenWrbtc.address);
			expect(numTokenCheckpoints.toNumber()).to.be.equal(2);
			checkpoint = await feeSharingProxy.tokenCheckpoints.call(loanTokenWrbtc.address, 1);
			expect(checkpoint.blockNumber.toNumber()).to.be.equal(tx.receipt.blockNumber);
			expect(checkpoint.totalWeightedStake.toNumber()).to.be.equal(totalStake * MAX_VOTING_WEIGHT);
			expect(checkpoint.numTokens.toString()).to.be.equal(feeAmount.add(unprocessedAmount).toString());

<<<<<<< HEAD
			// // check lastFeeWithdrawalTime
=======
			// check lastFeeWithdrawalTime
>>>>>>> 6725b5ff
			lastFeeWithdrawalTime = await feeSharingProxy.lastFeeWithdrawalTime.call(loanTokenWrbtc.address);
			block = await web3.eth.getBlock(tx.receipt.blockNumber);
			expect(lastFeeWithdrawalTime.toString()).to.be.equal(block.timestamp.toString());
		});
	});

	describe("transferTokens", () => {
		it("Shouldn't be able to use zero token address", async () => {
			await expectRevert(feeSharingProxy.transferTokens(ZERO_ADDRESS, 1000), "FeeSharingProxy::transferTokens: invalid address");
		});

		it("Shouldn't be able to transfer zero amount", async () => {
			await expectRevert(feeSharingProxy.transferTokens(SOVToken.address, 0), "FeeSharingProxy::transferTokens: invalid amount");
		});

		it("Shouldn't be able to withdraw zero amount", async () => {
			await expectRevert(feeSharingProxy.transferTokens(SOVToken.address, 1000), "invalid transfer");
		});

		it("Should be able to transfer tokens", async () => {
			// stake - getPriorTotalVotingPower
			let totalStake = 1000;
			await stake(totalStake, root);

			let amount = 1000;
			await SOVToken.approve(feeSharingProxy.address, amount * 7);

			let tx = await feeSharingProxy.transferTokens(SOVToken.address, amount);

			expect(await feeSharingProxy.unprocessedAmount.call(SOVToken.address)).to.be.bignumber.equal(new BN(0));

			expectEvent(tx, "TokensTransferred", {
				sender: root,
				token: SOVToken.address,
				amount: new BN(amount),
			});

			// checkpoints
			let numTokenCheckpoints = await feeSharingProxy.numTokenCheckpoints.call(SOVToken.address);
			expect(numTokenCheckpoints.toNumber()).to.be.equal(1);
			let checkpoint = await feeSharingProxy.tokenCheckpoints.call(SOVToken.address, 0);
			expect(checkpoint.blockNumber.toNumber()).to.be.equal(tx.receipt.blockNumber);
			expect(checkpoint.totalWeightedStake.toNumber()).to.be.equal(totalStake * MAX_VOTING_WEIGHT);
			expect(checkpoint.numTokens.toString()).to.be.equal(amount.toString());

			// check lastFeeWithdrawalTime
			let lastFeeWithdrawalTime = await feeSharingProxy.lastFeeWithdrawalTime.call(SOVToken.address);
			let block = await web3.eth.getBlock(tx.receipt.blockNumber);
			expect(lastFeeWithdrawalTime.toString()).to.be.equal(block.timestamp.toString());

			expectEvent(tx, "CheckpointAdded", {
				sender: root,
				token: SOVToken.address,
				amount: new BN(amount),
			});

			// second time
			tx = await feeSharingProxy.transferTokens(SOVToken.address, amount * 2);

			expect(await feeSharingProxy.unprocessedAmount.call(SOVToken.address)).to.be.bignumber.equal(new BN(amount * 2));

			expectEvent(tx, "TokensTransferred", {
				sender: root,
				token: SOVToken.address,
				amount: new BN(amount * 2),
			});

			await increaseTime(FEE_WITHDRAWAL_INTERVAL);
			// third time
			tx = await feeSharingProxy.transferTokens(SOVToken.address, amount * 4);

			expect(await feeSharingProxy.unprocessedAmount.call(SOVToken.address)).to.be.bignumber.equal(new BN(0));

			// checkpoints
			numTokenCheckpoints = await feeSharingProxy.numTokenCheckpoints.call(SOVToken.address);
			expect(numTokenCheckpoints.toNumber()).to.be.equal(2);
			checkpoint = await feeSharingProxy.tokenCheckpoints.call(SOVToken.address, 1);
			expect(checkpoint.blockNumber.toNumber()).to.be.equal(tx.receipt.blockNumber);
			expect(checkpoint.totalWeightedStake.toNumber()).to.be.equal(totalStake * MAX_VOTING_WEIGHT);
			expect(checkpoint.numTokens.toNumber()).to.be.equal(amount * 6);

			// check lastFeeWithdrawalTime
			lastFeeWithdrawalTime = await feeSharingProxy.lastFeeWithdrawalTime.call(SOVToken.address);
			block = await web3.eth.getBlock(tx.receipt.blockNumber);
			expect(lastFeeWithdrawalTime.toString()).to.be.equal(block.timestamp.toString());
		});
	});

	describe("withdraw", () => {
		it("Shouldn't be able to withdraw without checkpoints (for token pool)", async () => {
			await expectRevert(
				feeSharingProxy.withdraw(loanToken.address, 0, account2, { from: account1 }),
				"FeeSharingProxy::withdraw: _maxCheckpoints should be positive"
			);
		});

		it("Shouldn't be able to withdraw without checkpoints (for wRBTC pool)", async () => {
			await expectRevert(
				feeSharingProxy.withdraw(loanTokenWrbtc.address, 0, account2, { from: account1 }),
				"FeeSharingProxy::withdraw: _maxCheckpoints should be positive"
			);
		});

		it("Shouldn't be able to withdraw zero amount (for token pool)", async () => {
			let fees = await feeSharingProxy.getAccumulatedFees(account1, loanToken.address);
			expect(fees).to.be.bignumber.equal("0");

			await expectRevert(
				feeSharingProxy.withdraw(loanToken.address, 10, ZERO_ADDRESS, { from: account1 }),
				"FeeSharingProxy::withdrawFees: no tokens for a withdrawal"
			);
		});

		it("Shouldn't be able to withdraw zero amount (for wRBTC pool)", async () => {
			let fees = await feeSharingProxy.getAccumulatedFees(account1, loanTokenWrbtc.address);
			expect(fees).to.be.bignumber.equal("0");

			await expectRevert(
				feeSharingProxy.withdraw(loanTokenWrbtc.address, 10, ZERO_ADDRESS, { from: account1 }),
				"FeeSharingProxy::withdrawFees: no tokens for a withdrawal"
			);
		});

		it("Should be able to withdraw to another account", async () => {
			// stake - getPriorTotalVotingPower
			let rootStake = 700;
			await stake(rootStake, root);

			let userStake = 300;
			if (MOCK_PRIOR_WEIGHTED_STAKE) {
				await staking.MOCK_priorWeightedStake(userStake * 10);
			}
			await SOVToken.transfer(account1, userStake);
			await stake(userStake, account1);

			// mock data
			let lendingFeeTokensHeld = new BN(wei("1", "ether"));
			let tradingFeeTokensHeld = new BN(wei("2", "ether"));
			let borrowingFeeTokensHeld = new BN(wei("3", "ether"));
			let totalFeeTokensHeld = lendingFeeTokensHeld.add(tradingFeeTokensHeld).add(borrowingFeeTokensHeld);
			let feeAmount = await setFeeTokensHeld(lendingFeeTokensHeld, tradingFeeTokensHeld, borrowingFeeTokensHeld);

			await feeSharingProxy.withdrawFees([SUSD.address]);

			let fees = await feeSharingProxy.getAccumulatedFees(account1, loanTokenWrbtc.address);
			expect(fees).to.be.bignumber.equal(new BN(feeAmount).mul(new BN(3)).div(new BN(10)));

			let tx = await feeSharingProxy.withdraw(loanTokenWrbtc.address, 1000, account2, { from: account1 });

			// processedCheckpoints
			let processedCheckpoints = await feeSharingProxy.processedCheckpoints.call(account1, loanTokenWrbtc.address);
			expect(processedCheckpoints.toNumber()).to.be.equal(1);

			expectEvent(tx, "UserFeeWithdrawn", {
				sender: account1,
				receiver: account2,
				token: loanTokenWrbtc.address,
				amount: new BN(feeAmount).mul(new BN(3)).div(new BN(10)),
			});
		});

		it("Should be able to withdraw (token pool)", async () => {
			// FeeSharingProxy
			feeSharingProxy = await FeeSharingProxyMockup.new(sovryn.address, staking.address);
			await sovryn.setFeesController(feeSharingProxy.address);

			// stake - getPriorTotalVotingPower
			let rootStake = 700;
			await stake(rootStake, root);

			let userStake = 300;
			if (MOCK_PRIOR_WEIGHTED_STAKE) {
				await staking.MOCK_priorWeightedStake(userStake * 10);
			}
			await SOVToken.transfer(account1, userStake);
			await stake(userStake, account1);

			// Mock (transfer loanToken to FeeSharingProxy contract)
			const loanPoolTokenAddress = await sovryn.underlyingToLoanPool(SUSD.address);
			const amountLend = new BN(wei("500", "ether"));
			await SUSD.approve(loanPoolTokenAddress, amountLend);
			await loanToken.mint(feeSharingProxy.address, amountLend);

			// Check ISUSD Balance for feeSharingProxy
			const feeSharingProxyLoanBalanceToken = await loanToken.balanceOf(feeSharingProxy.address);
			expect(feeSharingProxyLoanBalanceToken.toString()).to.be.equal(amountLend.toString());

			// Withdraw ISUSD from feeSharingProxy
			// const initial
			await feeSharingProxy.addCheckPoint(loanPoolTokenAddress, amountLend.toString());
			let tx = await feeSharingProxy.trueWithdraw(loanToken.address, 10, ZERO_ADDRESS, { from: account1 });
			const updatedFeeSharingProxyLoanBalanceToken = await loanToken.balanceOf(feeSharingProxy.address);
			const updatedAccount1LoanBalanceToken = await loanToken.balanceOf(account1);
			console.log("\nwithdraw(checkpoints = 1).gasUsed: " + tx.receipt.gasUsed);

			expect(updatedFeeSharingProxyLoanBalanceToken.toString()).to.be.equal(((amountLend * 7) / 10).toString());
			expect(updatedAccount1LoanBalanceToken.toString()).to.be.equal(((amountLend * 3) / 10).toString());

			expectEvent(tx, "UserFeeWithdrawn", {
				sender: account1,
				receiver: account1,
				token: loanToken.address,
				amount: amountLend.mul(new BN(3)).div(new BN(10)),
			});
		});

<<<<<<< HEAD
		it("Should be able to withdraw (WRBTC pool)", async () => {
			/// @dev This test requires redeploying the protocol
=======
		it("Should be able to withdraw (wrbtc pool)", async () => {
			// Requires an explicit re-deployment
>>>>>>> 6725b5ff
			await protocolDeploymentFixture();

			// stake - getPriorTotalVotingPower
			let rootStake = 700;
			await stake(rootStake, root);

			let userStake = 300;
			if (MOCK_PRIOR_WEIGHTED_STAKE) {
				await staking.MOCK_priorWeightedStake(userStake * 10);
			}
			await SOVToken.transfer(account1, userStake);
			await stake(userStake, account1);

			// mock data
			let lendingFeeTokensHeld = new BN(wei("1", "gwei"));
			let tradingFeeTokensHeld = new BN(wei("2", "gwei"));
			let borrowingFeeTokensHeld = new BN(wei("3", "gwei"));
			let totalFeeTokensHeld = lendingFeeTokensHeld.add(tradingFeeTokensHeld).add(borrowingFeeTokensHeld);
			let feeAmount = await setFeeTokensHeld(lendingFeeTokensHeld, tradingFeeTokensHeld, borrowingFeeTokensHeld);

			await feeSharingProxy.withdrawFees([SUSD.address]);

			let fees = await feeSharingProxy.getAccumulatedFees(account1, loanTokenWrbtc.address);
			expect(fees).to.be.bignumber.equal(feeAmount.mul(new BN(3)).div(new BN(10)));

			let userInitialBtcBalance = new BN(await web3.eth.getBalance(account1));
			let tx = await feeSharingProxy.withdraw(loanTokenWrbtc.address, 10, ZERO_ADDRESS, { from: account1 });

			/// @dev To anticipate gas consumption it is required to split hardhat
			///   behaviour into two different scenarios: coverage and regular testing.
			///   On coverage gasPrice = 1, on regular tests gasPrice = 8000000000
			//
			// On coverage:
			// Fees:                 1800000000
			// Balance: 10000000000000000000000
			// Balance: 10000000000001799398877
			// withdraw().gasUsed:       601123
			// txFee:                    601123
			//
			// On regular test:
			// Fees:                 1800000000
			// Balance: 10000000000000000000000
			// Balance:  9999996433281800000000
			// withdraw().gasUsed:       445840
			// txFee:          3566720000000000
			let userLatestBTCBalance = new BN(await web3.eth.getBalance(account1));
			let gasPrice;
			/// @dev A balance decrease (negative difference) corresponds to regular test case
			if (userLatestBTCBalance.sub(userInitialBtcBalance).toString()[0] == "-") {
				gasPrice = new BN(8000000000);
			} // regular test
			else {
				gasPrice = new BN(1);
			} // coverage

			console.log("\nwithdraw(checkpoints = 1).gasUsed: " + tx.receipt.gasUsed);
			let txFee = new BN(tx.receipt.gasUsed).mul(gasPrice);

			userInitialBtcBalance = userInitialBtcBalance.sub(new BN(txFee));
			// processedCheckpoints
			let processedCheckpoints = await feeSharingProxy.processedCheckpoints.call(account1, loanTokenWrbtc.address);
			expect(processedCheckpoints.toNumber()).to.be.equal(1);

			// check balances
			let feeSharingProxyBalance = await loanTokenWrbtc.balanceOf.call(feeSharingProxy.address);
			expect(feeSharingProxyBalance.toNumber()).to.be.equal((feeAmount * 7) / 10);
			let userLoanTokenBalance = await loanTokenWrbtc.balanceOf.call(account1);
			expect(userLoanTokenBalance.toNumber()).to.be.equal(0);
			let userExpectedBtcBalance = userInitialBtcBalance.add(feeAmount.mul(new BN(3)).div(new BN(10)));
			expect(userLatestBTCBalance.toString()).to.be.equal(userExpectedBtcBalance.toString());

			expectEvent(tx, "UserFeeWithdrawn", {
				sender: account1,
				receiver: account1,
				token: loanTokenWrbtc.address,
				amount: feeAmount.mul(new BN(3)).div(new BN(10)),
			});
		});

		it("Should be able to withdraw using 3 checkpoints", async () => {
<<<<<<< HEAD
			/// @dev This test requires redeploying the protocol
=======
			// Requires an explicit re-deployment
>>>>>>> 6725b5ff
			await protocolDeploymentFixture();

			// stake - getPriorTotalVotingPower
			let rootStake = 900;
			await stake(rootStake, root);

			let userStake = 100;
			if (MOCK_PRIOR_WEIGHTED_STAKE) {
				await staking.MOCK_priorWeightedStake(userStake * 10);
			}
			await SOVToken.transfer(account1, userStake);
			await stake(userStake, account1);

			// [FIRST]
			// mock data
			let lendingFeeTokensHeld = new BN(wei("1", "gwei"));
			let tradingFeeTokensHeld = new BN(wei("2", "gwei"));
			let borrowingFeeTokensHeld = new BN(wei("3", "gwei"));
			let totalFeeTokensHeld = lendingFeeTokensHeld.add(tradingFeeTokensHeld).add(borrowingFeeTokensHeld);
			let feeAmount = await setFeeTokensHeld(lendingFeeTokensHeld, tradingFeeTokensHeld, borrowingFeeTokensHeld);
			let totalFeeAmount = feeAmount;
			await feeSharingProxy.withdrawFees([SUSD.address]);

			let userInitialBtcBalance = new BN(await web3.eth.getBalance(account1));
			let tx = await feeSharingProxy.withdraw(loanTokenWrbtc.address, 1, ZERO_ADDRESS, { from: account1 });

			/// @dev Same as above gas consumption is different on regular tests than on coverge
			let userLatestBTCBalance = new BN(await web3.eth.getBalance(account1));
			let gasPrice;
			/// @dev A balance decrease (negative difference) corresponds to regular test case
			if (userLatestBTCBalance.sub(userInitialBtcBalance).toString()[0] == "-") {
				gasPrice = new BN(8000000000);
			} // regular test
			else {
				gasPrice = new BN(1);
			} // coverage

			console.log("\nwithdraw(checkpoints = 1).gasUsed: " + tx.receipt.gasUsed);
			let txFee = new BN(tx.receipt.gasUsed).mul(gasPrice);

			userInitialBtcBalance = userInitialBtcBalance.sub(new BN(txFee));
			// processedCheckpoints
			let processedCheckpoints = await feeSharingProxy.processedCheckpoints.call(account1, loanTokenWrbtc.address);
			expect(processedCheckpoints.toNumber()).to.be.equal(1);

			// check balances
			let feeSharingProxyBalance = await loanTokenWrbtc.balanceOf.call(feeSharingProxy.address);
			expect(feeSharingProxyBalance.toNumber()).to.be.equal((totalFeeAmount * 9) / 10);
			let userBalance = await loanTokenWrbtc.balanceOf.call(account1);
			expect(userBalance.toNumber()).to.be.equal(0);

			expect(userLatestBTCBalance.toString()).to.be.equal(
				userInitialBtcBalance.add(totalFeeAmount.mul(new BN(1)).div(new BN(10))).toString()
			);

			// [SECOND]
			// mock data
			let lendingFeeTokensHeld2 = new BN(wei("1", "gwei"));
			let tradingFeeTokensHeld2 = new BN(wei("2", "gwei"));
			let borrowingFeeTokensHeld2 = new BN(wei("3", "gwei"));
			totalFeeTokensHeld = lendingFeeTokensHeld2.add(tradingFeeTokensHeld2).add(borrowingFeeTokensHeld2);
			feeAmount = await setFeeTokensHeld(lendingFeeTokensHeld2, tradingFeeTokensHeld2, borrowingFeeTokensHeld2);
			totalFeeAmount = totalFeeAmount.add(feeAmount);
			let totalLoanTokenWRBTCBalanceShouldBeAccount1 = feeAmount;
			await increaseTime(FEE_WITHDRAWAL_INTERVAL);
			await feeSharingProxy.withdrawFees([SUSD.address]);

			// [THIRD]
			// mock data
			let lendingFeeTokensHeld3 = new BN(wei("1", "gwei"));
			let tradingFeeTokensHeld3 = new BN(wei("2", "gwei"));
			let borrowingFeeTokensHeld3 = new BN(wei("3", "gwei"));
			totalFeeTokensHeld = lendingFeeTokensHeld3.add(tradingFeeTokensHeld3).add(borrowingFeeTokensHeld3);
			feeAmount = await setFeeTokensHeld(lendingFeeTokensHeld3, tradingFeeTokensHeld3, borrowingFeeTokensHeld3);
			totalFeeAmount = totalFeeAmount.add(feeAmount);
			totalLoanTokenWRBTCBalanceShouldBeAccount1 = totalLoanTokenWRBTCBalanceShouldBeAccount1.add(feeAmount);
			await increaseTime(FEE_WITHDRAWAL_INTERVAL);
			await feeSharingProxy.withdrawFees([SUSD.address]);

			// [SECOND] - [THIRD]
			userInitialBtcBalance = new BN(await web3.eth.getBalance(account1));
			tx = await feeSharingProxy.withdraw(loanTokenWrbtc.address, 2, ZERO_ADDRESS, { from: account1 });
			console.log("\nwithdraw(checkpoints = 2).gasUsed: " + tx.receipt.gasUsed);
			txFee = new BN(tx.receipt.gasUsed).mul(gasPrice);

			userInitialBtcBalance = userInitialBtcBalance.sub(new BN(txFee));

			// processedCheckpoints
			processedCheckpoints = await feeSharingProxy.processedCheckpoints.call(account1, loanTokenWrbtc.address);
			expect(processedCheckpoints.toNumber()).to.be.equal(3);

			// check balances
			feeSharingProxyBalance = await loanTokenWrbtc.balanceOf.call(feeSharingProxy.address);
			expect(feeSharingProxyBalance.toNumber()).to.be.equal(parseInt((totalFeeAmount * 9) / 10));
			userBalance = await loanTokenWrbtc.balanceOf.call(account1);
			expect(userBalance.toNumber()).to.be.equal(0);

			userLatestBTCBalance = new BN(await web3.eth.getBalance(account1));

			expect(userLatestBTCBalance.toString()).to.be.equal(
				userInitialBtcBalance.add(totalLoanTokenWRBTCBalanceShouldBeAccount1.mul(new BN(1)).div(new BN(10))).toString()
			);
		});

		it("Should be able to process 10 checkpoints", async () => {
<<<<<<< HEAD
			/// @dev This test requires redeploying the protocol
=======
			// Requires an explicit re-deployment
>>>>>>> 6725b5ff
			await protocolDeploymentFixture();

			// stake - getPriorTotalVotingPower
			await stake(900, root);
			let userStake = 100;
			if (MOCK_PRIOR_WEIGHTED_STAKE) {
				await staking.MOCK_priorWeightedStake(userStake * 10);
			}
			await SOVToken.transfer(account1, userStake);
			await stake(userStake, account1);

			// mock data
			await createCheckpoints(10);

			let tx = await feeSharingProxy.withdraw(loanTokenWrbtc.address, 1000, ZERO_ADDRESS, { from: account1 });
			console.log("\nwithdraw(checkpoints = 10).gasUsed: " + tx.receipt.gasUsed);
			// processedCheckpoints
			let processedCheckpoints = await feeSharingProxy.processedCheckpoints.call(account1, loanTokenWrbtc.address);
			expect(processedCheckpoints.toNumber()).to.be.equal(10);
		});

<<<<<<< HEAD
		it("Should be able to process 10 checkpoints and 3 withdrawal", async () => {
			/// @dev This test requires redeploying the protocol
=======
		it("Should be able to process 10 checkpoints and 3 withdrawals", async () => {
			// Requires an explicit re-deployment
>>>>>>> 6725b5ff
			await protocolDeploymentFixture();

			// stake - getPriorTotalVotingPower
			await stake(900, root);
			let userStake = 100;
			if (MOCK_PRIOR_WEIGHTED_STAKE) {
				await staking.MOCK_priorWeightedStake(userStake * 10);
			}
			await SOVToken.transfer(account1, userStake);
			await stake(userStake, account1);

			// mock data
			await createCheckpoints(10);

			let tx = await feeSharingProxy.withdraw(loanTokenWrbtc.address, 5, ZERO_ADDRESS, { from: account1 });
			console.log("\nwithdraw(checkpoints = 5).gasUsed: " + tx.receipt.gasUsed);
			// processedCheckpoints
			let processedCheckpoints = await feeSharingProxy.processedCheckpoints.call(account1, loanTokenWrbtc.address);
			expect(processedCheckpoints.toNumber()).to.be.equal(5);

			tx = await feeSharingProxy.withdraw(loanTokenWrbtc.address, 3, ZERO_ADDRESS, { from: account1 });
			console.log("\nwithdraw(checkpoints = 3).gasUsed: " + tx.receipt.gasUsed);
			// processedCheckpoints
			processedCheckpoints = await feeSharingProxy.processedCheckpoints.call(account1, loanTokenWrbtc.address);
			expect(processedCheckpoints.toNumber()).to.be.equal(8);

			tx = await feeSharingProxy.withdraw(loanTokenWrbtc.address, 1000, ZERO_ADDRESS, { from: account1 });
			console.log("\nwithdraw(checkpoints = 2).gasUsed: " + tx.receipt.gasUsed);
			// processedCheckpoints
			processedCheckpoints = await feeSharingProxy.processedCheckpoints.call(account1, loanTokenWrbtc.address);
			expect(processedCheckpoints.toNumber()).to.be.equal(10);
		});

<<<<<<< HEAD
		// // use for gas usage tests
		// it("Should be able to process 30 checkpoints", async () => {
		//     // stake - getPriorTotalVotingPower
		//     await stake(900, root);
		//     let userStake = 100;
		//     if (MOCK_PRIOR_WEIGHTED_STAKE) {
		//         await staking.MOCK_priorWeightedStake(userStake * 10);
		//     }
		//     await SOVToken.transfer(account1, userStake);
		//     await stake(userStake, account1);
		//
		//     // mock data
		//     await createCheckpoints(30);
		//
		//     let tx = await feeSharingProxy.withdraw(loanToken.address, 1000, ZERO_ADDRESS, {from: account1});
		//     console.log("\nwithdraw(checkpoints = 30).gasUsed: " + tx.receipt.gasUsed);
		//     // processedCheckpoints
		//     let processedCheckpoints = await feeSharingProxy.processedCheckpoints.call(account1, loanToken.address);
		//     expect(processedCheckpoints.toNumber()).to.be.equal(30);
		// });
		//
		// // use for gas usage tests
		// it("Should be able to process 100 checkpoints", async () => {
		//     // stake - getPriorTotalVotingPower
		//     await stake(900, root);
		//     let userStake = 100;
		//     if (MOCK_PRIOR_WEIGHTED_STAKE) {
		//         await staking.MOCK_priorWeightedStake(userStake * 10);
		//     }
		//     await SOVToken.transfer(account1, userStake);
		//     await stake(userStake, account1);
		//
		//     // mock data
		//     await createCheckpoints(100);
		//
		//     let tx = await feeSharingProxy.withdraw(loanToken.address, 1000, ZERO_ADDRESS, {from: account1});
		//     console.log("\nwithdraw(checkpoints = 500).gasUsed: " + tx.receipt.gasUsed);
		//     // processedCheckpoints
		//     let processedCheckpoints = await feeSharingProxy.processedCheckpoints.call(account1, loanToken.address);
		//     expect(processedCheckpoints.toNumber()).to.be.equal(100);
		// });
		//
		// // use for gas usage tests
=======
		// use for gas usage tests
		// it("Should be able to process 30 checkpoints", async () => {
		// // stake - getPriorTotalVotingPower
		// await stake(900, root);
		// let userStake = 100;
		// if (MOCK_PRIOR_WEIGHTED_STAKE) {
		// await staking.MOCK_priorWeightedStake(userStake * 10);
		// }
		// await SOVToken.transfer(account1, userStake);
		// await stake(userStake, account1);
		//
		// // mock data
		// await createCheckpoints(30);
		//
		// let tx = await feeSharingProxy.withdraw(loanToken.address, 1000, ZERO_ADDRESS, {from: account1});
		// console.log("\nwithdraw(checkpoints = 30).gasUsed: " + tx.receipt.gasUsed);
		// // processedCheckpoints
		// let processedCheckpoints = await feeSharingProxy.processedCheckpoints.call(account1, loanToken.address);
		// expect(processedCheckpoints.toNumber()).to.be.equal(30);
		// });
		//
		// use for gas usage tests
		// it("Should be able to process 100 checkpoints", async () => {
		// // stake - getPriorTotalVotingPower
		// await stake(900, root);
		// let userStake = 100;
		// if (MOCK_PRIOR_WEIGHTED_STAKE) {
		// await staking.MOCK_priorWeightedStake(userStake * 10);
		// }
		// await SOVToken.transfer(account1, userStake);
		// await stake(userStake, account1);
		//
		// // mock data
		// await createCheckpoints(100);
		//
		// let tx = await feeSharingProxy.withdraw(loanToken.address, 1000, ZERO_ADDRESS, {from: account1});
		// console.log("\nwithdraw(checkpoints = 500).gasUsed: " + tx.receipt.gasUsed);
		// // processedCheckpoints
		// let processedCheckpoints = await feeSharingProxy.processedCheckpoints.call(account1, loanToken.address);
		// expect(processedCheckpoints.toNumber()).to.be.equal(100);
		// });
		//
		// use for gas usage tests
>>>>>>> 6725b5ff
		// it("Should be able to withdraw when staking contains a lot of checkpoints", async () => {
		// let checkpointCount = 1000;
		// await stake(1000, root, checkpointCount);
		// let afterBlock = await blockNumber();
		// console.log(afterBlock);
		//
		// let kickoffTS = await staking.kickoffTS.call();
		// let stakingDate = kickoffTS.add(new BN(MAX_DURATION));
		//
		// let numUserStakingCheckpoints = await staking.numUserStakingCheckpoints.call(root, stakingDate);
		// let firstCheckpoint = await staking.userStakingCheckpoints.call(root, stakingDate, 0);
		// let lastCheckpoint = await staking.userStakingCheckpoints.call(root, stakingDate, numUserStakingCheckpoints - 1);
		// let block1 = firstCheckpoint.fromBlock.toNumber() + 1;
		// let block2 = lastCheckpoint.fromBlock;
		//
		// console.log("numUserStakingCheckpoints = " + numUserStakingCheckpoints.toString());
		// console.log("first = " + firstCheckpoint.fromBlock.toString());
		// console.log("last = " + lastCheckpoint.fromBlock.toString());
		//
		// let tx = await staking.calculatePriorWeightedStake(root, block1, stakingDate);
		// console.log("\ncalculatePriorWeightedStake(checkpoints = " + checkpointCount + ").gasUsed: " + tx.receipt.gasUsed);
		// tx = await staking.calculatePriorWeightedStake(root, block2, stakingDate);
		// console.log("\ncalculatePriorWeightedStake(checkpoints = " + checkpointCount + ").gasUsed: " + tx.receipt.gasUsed);
		// });

		it("Should be able to withdraw with staking for 78 dates", async () => {
<<<<<<< HEAD
			/// @dev This test requires redeploying the protocol
=======
			// Requires an explicit re-deployment
>>>>>>> 6725b5ff
			await protocolDeploymentFixture();

			// stake - getPriorTotalVotingPower
			let rootStake = 700;
			await stake(rootStake, root);

			let userStake = 300;
			if (MOCK_PRIOR_WEIGHTED_STAKE) {
				await staking.MOCK_priorWeightedStake(userStake * 10);
			}
			await SOVToken.transfer(account1, userStake);
			await stake(userStake, account1);

			let kickoffTS = await staking.kickoffTS.call();
			await SOVToken.approve(staking.address, userStake * 1000);
			for (let i = 0; i < 77; i++) {
				let stakingDate = kickoffTS.add(new BN(TWO_WEEKS * (i + 1)));
				await staking.stake(userStake, stakingDate, account1, account1);
			}

			// mock data
			await setFeeTokensHeld(new BN(100), new BN(200), new BN(300));

			await feeSharingProxy.withdrawFees([SUSD.address]);

			let tx = await feeSharingProxy.withdraw(loanTokenWrbtc.address, 10, ZERO_ADDRESS, { from: account1 });
			console.log("\nwithdraw(checkpoints = 1).gasUsed: " + tx.receipt.gasUsed);
		});

		it("should compute the weighted stake and show gas usage", async () => {
<<<<<<< HEAD
			/// @dev This test requires redeploying the protocol
=======
			// Requires an explicit re-deployment
>>>>>>> 6725b5ff
			await protocolDeploymentFixture();

			await stake(100, root);
			let kickoffTS = await staking.kickoffTS.call();
			let stakingDate = kickoffTS.add(new BN(MAX_DURATION));
			await SOVToken.approve(staking.address, 100);
			let result = await staking.stake("100", stakingDate, root, root);
			await mineBlock();

			let tx = await staking.calculatePriorWeightedStake(root, result.receipt.blockNumber, stakingDate);
			console.log("\ngasUsed: " + tx.receipt.gasUsed);
		});
	});

	describe("withdraw with or considering vesting contracts", () => {
		it("getAccumulatedFees should return 0 for vesting contracts", async () => {
<<<<<<< HEAD
			/// @dev This test requires redeploying the protocol
=======
			// Requires an explicit re-deployment
>>>>>>> 6725b5ff
			await protocolDeploymentFixture();

			let { vestingInstance } = await createVestingContractWithSingleDate(new BN(MAX_DURATION), 1000, root);
			await setFeeTokensHeld(new BN(100), new BN(200), new BN(300));
			let fees = await feeSharingProxy.getAccumulatedFees(vestingInstance.address, loanToken.address);
			expect(fees).to.be.bignumber.equal("0");
		});

		it("vesting contract should not be able to withdraw fees", async () => {
<<<<<<< HEAD
			/// @dev This test requires redeploying the protocol
=======
			// Requires an explicit re-deployment
>>>>>>> 6725b5ff
			await protocolDeploymentFixture();

			let { vestingInstance } = await createVestingContractWithSingleDate(new BN(MAX_DURATION), 1000, root);
			await setFeeTokensHeld(new BN(100), new BN(200), new BN(300));
			await expectRevert(
				vestingInstance.collectDividends(loanToken.address, 5, root),
				"FeeSharingProxy::withdrawFees: no tokens for a withdrawal"
			);
		});

		it("vested stakes should be deducted from total weighted stake on share distribution", async () => {
<<<<<<< HEAD
			/// @dev This test requires redeploying the protocol
=======
			// Requires an explicit re-deployment
>>>>>>> 6725b5ff
			await protocolDeploymentFixture();

			// 50% vested 50% voluntary stakes
			await createVestingContractWithSingleDate(new BN(MAX_DURATION), 1000, root);
			let userStake = 1000;
			if (MOCK_PRIOR_WEIGHTED_STAKE) {
				await staking.MOCK_priorWeightedStake(userStake * 10);
			}
			await SOVToken.transfer(account1, userStake);
			await stake(userStake, account1);

			await setFeeTokensHeld(new BN(100), new BN(200), new BN(300));
			let tx = await feeSharingProxy.withdrawFees([SUSD.address]);
			let feesWithdrawn = tx.logs[1].args.amount;
			let userFees = await feeSharingProxy.getAccumulatedFees(account1, loanTokenWrbtc.address);

			// 100% of the fees should go to the user -> vesting contract not considered
			expect(feesWithdrawn).to.be.bignumber.equal(userFees);
		});
	});

	async function stake(amount, user, checkpointCount) {
		await SOVToken.approve(staking.address, amount);
		let kickoffTS = await staking.kickoffTS.call();
		let stakingDate = kickoffTS.add(new BN(MAX_DURATION));
		let tx = await staking.stake(amount, stakingDate, user, user);
		await mineBlock();

		if (checkpointCount > 0) {
			await increaseStake(amount, user, stakingDate, checkpointCount - 1);
		}

		return tx;
	}

	async function increaseStake(amount, user, stakingDate, checkpointCount) {
		for (let i = 0; i < checkpointCount; i++) {
			await SOVToken.approve(staking.address, amount);
			await staking.increaseStake(amount, user, stakingDate);
		}
	}

	async function setFeeTokensHeld(lendingFee, tradingFee, borrowingFee) {
		let totalFeeAmount = lendingFee.add(tradingFee).add(borrowingFee);
		await SUSD.transfer(sovryn.address, totalFeeAmount);
		await sovryn.setLendingFeeTokensHeld(SUSD.address, lendingFee);
		await sovryn.setTradingFeeTokensHeld(SUSD.address, tradingFee);
		await sovryn.setBorrowingFeeTokensHeld(SUSD.address, borrowingFee);
		return totalFeeAmount;
	}

	async function checkWithdrawFee() {
		let protocolBalance = await SUSD.balanceOf(sovryn.address);
		expect(protocolBalance.toNumber()).to.be.equal(0);
		let lendingFeeTokensHeld = await sovryn.lendingFeeTokensHeld.call(SUSD.address);
		expect(lendingFeeTokensHeld.toNumber()).to.be.equal(0);
		let tradingFeeTokensHeld = await sovryn.tradingFeeTokensHeld.call(SUSD.address);
		expect(tradingFeeTokensHeld.toNumber()).to.be.equal(0);
		let borrowingFeeTokensHeld = await sovryn.borrowingFeeTokensHeld.call(SUSD.address);
		expect(borrowingFeeTokensHeld.toNumber()).to.be.equal(0);
	}

	async function createCheckpoints(number) {
		for (let i = 0; i < number; i++) {
			await setFeeTokensHeld(new BN(100), new BN(200), new BN(300));
			await increaseTime(FEE_WITHDRAWAL_INTERVAL);
			await feeSharingProxy.withdrawFees([SUSD.address]);
		}
	}

	async function createVestingContractWithSingleDate(cliff, amount, tokenOwner) {
		vestingLogic = await VestingLogic.new();
		let vestingInstance = await Vesting.new(
			vestingLogic.address,
			SOVToken.address,
			staking.address,
			tokenOwner,
			cliff,
			cliff,
			feeSharingProxy.address
		);
		vestingInstance = await VestingLogic.at(vestingInstance.address);
		// important, so it's recognized as vesting contract
		await staking.addContractCodeHash(vestingInstance.address);

		await SOVToken.approve(vestingInstance.address, amount);
		let result = await vestingInstance.stakeTokens(amount);
		return { vestingInstance: vestingInstance, blockNumber: result.receipt.blockNumber };
	}
});<|MERGE_RESOLUTION|>--- conflicted
+++ resolved
@@ -12,11 +12,7 @@
  *   Deployment on beforeEach has been sensibly improved by using a Waffle mixture
  *   that snapshots the repeating scenarios.
  *   Tried to:
-<<<<<<< HEAD
  *     Update to use the initializer.js functions for sovryn deployment.
-=======
- *     Update to use the initializer.js functions for protocol deployment.
->>>>>>> 6725b5ff
  *       It didn't work.
  *     Update to use initializer.js SUSD.
  *       It works Ok.
@@ -43,27 +39,18 @@
 const Vesting = artifacts.require("TeamVesting");
 
 const ISovryn = artifacts.require("ISovryn");
-<<<<<<< HEAD
-=======
-const SwapsExternal = artifacts.require("SwapsExternal");
-const TestSovrynSwap = artifacts.require("TestSovrynSwap");
-const SwapsImplSovrynSwap = artifacts.require("SwapsImplSovrynSwap");
->>>>>>> 6725b5ff
 const Affiliates = artifacts.require("Affiliates");
 
 const Protocol = artifacts.require("sovrynProtocol");
 const ProtocolSettings = artifacts.require("ProtocolSettingsMockup");
 const LoanMaintenance = artifacts.require("LoanMaintenance");
 const LoanSettings = artifacts.require("LoanSettings");
-const LoanOpenings = artifacts.require("LoanOpenings");
 const LoanClosingsBase = artifacts.require("LoanClosingsBase");
 const LoanClosingsWith = artifacts.require("LoanClosingsWith");
 
 const ILoanTokenLogicProxy = artifacts.require("ILoanTokenLogicProxy");
 const ILoanTokenModules = artifacts.require("ILoanTokenModules");
-const LoanTokenLogic = artifacts.require("LoanTokenLogicStandard");
 const LoanTokenLogicWrbtc = artifacts.require("LoanTokenLogicWrbtc");
-const LoanTokenSettings = artifacts.require("LoanTokenSettingsLowerAdmin");
 const LoanToken = artifacts.require("LoanToken");
 const LockedSOV = artifacts.require("LockedSOV");
 
@@ -76,6 +63,10 @@
 const VestingFactory = artifacts.require("VestingFactory");
 const VestingRegistry = artifacts.require("VestingRegistry3");
 
+const SwapsImplSovrynSwap = artifacts.require("SwapsImplSovrynSwap");
+const TestSovrynSwap = artifacts.require("TestSovrynSwap");
+const SwapsExternal = artifacts.require("SwapsExternal");
+
 const TOTAL_SUPPLY = etherMantissa(1000000000);
 
 const MAX_DURATION = new BN(24 * 60 * 60).mul(new BN(1092));
@@ -86,6 +77,13 @@
 const FEE_WITHDRAWAL_INTERVAL = 86400;
 
 const MOCK_PRIOR_WEIGHTED_STAKE = false;
+
+const wei = web3.utils.toWei;
+
+const { lend_btc_before_cashout } = require("./loan-token/helpers");
+
+let cliff = 1; // This is in 4 weeks. i.e. 1 * 4 weeks.
+let duration = 11; // This is in 4 weeks. i.e. 11 * 4 weeks.
 
 const {
 	getSUSD,
@@ -104,41 +102,12 @@
 	getSOV,
 } = require("./Utils/initializer.js");
 
-const wei = web3.utils.toWei;
-
-const { lend_btc_before_cashout } = require("./loan-token/helpers");
-
-let cliff = 1; // This is in 4 weeks. i.e. 1 * 4 weeks.
-let duration = 11; // This is in 4 weeks. i.e. 11 * 4 weeks.
-
-const {
-	getSUSD,
-	getRBTC,
-	getWRBTC,
-	getBZRX,
-	getLoanTokenLogic,
-	getLoanToken,
-	getLoanTokenLogicWrbtc,
-	getLoanTokenWRBTC,
-	loan_pool_setup,
-	set_demand_curve,
-	getPriceFeeds,
-	getSovryn,
-	decodeLogs,
-	getSOV,
-} = require("./Utils/initializer.js");
-
 contract("FeeSharingProxy:", (accounts) => {
 	const name = "Test SOVToken";
 	const symbol = "TST";
 
 	let root, account1, account2, account3, account4;
-<<<<<<< HEAD
 	let SOVToken, SUSD, WRBTC, sovryn, staking;
-=======
-	let SOVToken, SUSD, WRBTC, staking;
-	let sovryn;
->>>>>>> 6725b5ff
 	let loanTokenSettings, loanTokenLogic, loanToken;
 	let feeSharingProxyObj;
 	let feeSharingProxy;
@@ -184,29 +153,7 @@
 		await sovryn.replaceContract((await LoanMaintenance.new()).address);
 		await sovryn.replaceContract((await SwapsExternal.new()).address);
 
-<<<<<<< HEAD
-		let sovrynSwapSimulator = await TestSovrynSwap.new(priceFeeds.address);
-		await sovryn.setSovrynSwapContractRegistryAddress(sovrynSwapSimulator.address);
-		await sovryn.setSupportedTokens([SUSD.address, RBTC.address, WRBTC.address], [true, true, true]);
-
 		await sovryn.setWrbtcToken(WRBTC.address);
-
-		const swaps = await SwapsImplSovrynSwap.new();
-		await sovryn.replaceContract((await LoanOpenings.new()).address);
-		await sovryn.setPriceFeedContract(priceFeeds.address);
-		await sovryn.setSwapsImplContract(swaps.address);
-=======
-		// const sovrynSwapSimulator = await TestSovrynSwap.new(priceFeeds.address);
-		// await sovryn.setSovrynSwapContractRegistryAddress(sovrynSwapSimulator.address);
-		// await sovryn.setSupportedTokens([SUSD.address, RBTC.address, WRBTC.address], [true, true, true]);
-
-		await sovryn.setWrbtcToken(WRBTC.address);
-
-		// const swaps = await SwapsImplSovrynSwap.new();
-		// await sovryn.replaceContract((await LoanOpenings.new()).address);
-		// await sovryn.setPriceFeedContract(priceFeeds.address);
-		// await sovryn.setSwapsImplContract(swaps.address);
->>>>>>> 6725b5ff
 
 		await sovryn.replaceContract((await LoanClosingsWith.new()).address);
 		await sovryn.replaceContract((await LoanClosingsBase.new()).address);
@@ -273,20 +220,12 @@
 		feeds = await PriceFeedsLocal.new(WRBTC.address, sovryn.address);
 		mockPrice = "1";
 		await feeds.setRates(SUSD.address, WRBTC.address, wei(mockPrice, "ether"));
-<<<<<<< HEAD
-		sovrynSwapSimulator = await TestSovrynSwap.new(feeds.address);
-		await sovryn.setSovrynSwapContractRegistryAddress(sovrynSwapSimulator.address);
-		await sovryn.setSupportedTokens([SUSD.address, WRBTC.address], [true, true]);
-		await sovryn.setPriceFeedContract(
-			feeds.address //priceFeeds
-=======
 		const swaps = await SwapsImplSovrynSwap.new();
 		const sovrynSwapSimulator = await TestSovrynSwap.new(feeds.address);
 		await sovryn.setSovrynSwapContractRegistryAddress(sovrynSwapSimulator.address);
 		await sovryn.setSupportedTokens([SUSD.address, WRBTC.address], [true, true]);
 		await sovryn.setPriceFeedContract(
 			feeds.address // priceFeeds
->>>>>>> 6725b5ff
 		);
 		await sovryn.setSwapsImplContract(
 			swaps.address // swapsImpl
@@ -369,11 +308,7 @@
 
 			await checkWithdrawFee();
 
-<<<<<<< HEAD
-			// check WRBTC balance (wrbt balance = (totalFeeTokensHeld * mockPrice) - swapFee)
-=======
 			// check WRBTC balance (WRBTC balance = (totalFeeTokensHeld * mockPrice) - swapFee)
->>>>>>> 6725b5ff
 			let userBalance = await WRBTC.balanceOf.call(account1);
 			expect(userBalance.toString()).to.be.equal(feeAmount.toString());
 
@@ -464,11 +399,7 @@
 
 			await checkWithdrawFee();
 
-<<<<<<< HEAD
 			// check WRBTC balance (wrbt balance = (totalFeeTokensHeld * mockPrice) - swapFee)
-=======
-			// check wrbtc balance (wrbt balance = (totalFeeTokensHeld * mockPrice) - swapFee)
->>>>>>> 6725b5ff
 			let feeSharingProxyBalance = await loanTokenWrbtc.balanceOf.call(feeSharingProxy.address);
 			expect(feeSharingProxyBalance.toString()).to.be.equal(feeAmount.toString());
 
@@ -504,11 +435,7 @@
 			// Need to checkwithdrawfee manually
 			await checkWithdrawFee();
 
-<<<<<<< HEAD
 			// check WRBTC balance (wrbt balance = (totalFeeTokensHeld * mockPrice) - swapFee)
-=======
-			// check wrbtc balance (wrbt balance = (totalFeeTokensHeld * mockPrice) - swapFee)
->>>>>>> 6725b5ff
 			feeSharingProxyBalance = await loanTokenWrbtc.balanceOf.call(feeSharingProxy.address);
 			expect(feeSharingProxyBalance.toString()).to.be.equal(totalFeeAmount.toString());
 
@@ -542,11 +469,7 @@
 			expect(checkpoint.totalWeightedStake.toNumber()).to.be.equal(totalStake * MAX_VOTING_WEIGHT);
 			expect(checkpoint.numTokens.toString()).to.be.equal(feeAmount.add(unprocessedAmount).toString());
 
-<<<<<<< HEAD
-			// // check lastFeeWithdrawalTime
-=======
 			// check lastFeeWithdrawalTime
->>>>>>> 6725b5ff
 			lastFeeWithdrawalTime = await feeSharingProxy.lastFeeWithdrawalTime.call(loanTokenWrbtc.address);
 			block = await web3.eth.getBlock(tx.receipt.blockNumber);
 			expect(lastFeeWithdrawalTime.toString()).to.be.equal(block.timestamp.toString());
@@ -753,13 +676,8 @@
 			});
 		});
 
-<<<<<<< HEAD
 		it("Should be able to withdraw (WRBTC pool)", async () => {
 			/// @dev This test requires redeploying the protocol
-=======
-		it("Should be able to withdraw (wrbtc pool)", async () => {
-			// Requires an explicit re-deployment
->>>>>>> 6725b5ff
 			await protocolDeploymentFixture();
 
 			// stake - getPriorTotalVotingPower
@@ -840,11 +758,7 @@
 		});
 
 		it("Should be able to withdraw using 3 checkpoints", async () => {
-<<<<<<< HEAD
 			/// @dev This test requires redeploying the protocol
-=======
-			// Requires an explicit re-deployment
->>>>>>> 6725b5ff
 			await protocolDeploymentFixture();
 
 			// stake - getPriorTotalVotingPower
@@ -950,11 +864,7 @@
 		});
 
 		it("Should be able to process 10 checkpoints", async () => {
-<<<<<<< HEAD
 			/// @dev This test requires redeploying the protocol
-=======
-			// Requires an explicit re-deployment
->>>>>>> 6725b5ff
 			await protocolDeploymentFixture();
 
 			// stake - getPriorTotalVotingPower
@@ -976,13 +886,8 @@
 			expect(processedCheckpoints.toNumber()).to.be.equal(10);
 		});
 
-<<<<<<< HEAD
-		it("Should be able to process 10 checkpoints and 3 withdrawal", async () => {
+		it("Should be able to process 10 checkpoints and 3 withdrawals", async () => {
 			/// @dev This test requires redeploying the protocol
-=======
-		it("Should be able to process 10 checkpoints and 3 withdrawals", async () => {
-			// Requires an explicit re-deployment
->>>>>>> 6725b5ff
 			await protocolDeploymentFixture();
 
 			// stake - getPriorTotalVotingPower
@@ -1016,7 +921,6 @@
 			expect(processedCheckpoints.toNumber()).to.be.equal(10);
 		});
 
-<<<<<<< HEAD
 		// // use for gas usage tests
 		// it("Should be able to process 30 checkpoints", async () => {
 		//     // stake - getPriorTotalVotingPower
@@ -1060,82 +964,33 @@
 		// });
 		//
 		// // use for gas usage tests
-=======
-		// use for gas usage tests
-		// it("Should be able to process 30 checkpoints", async () => {
-		// // stake - getPriorTotalVotingPower
-		// await stake(900, root);
-		// let userStake = 100;
-		// if (MOCK_PRIOR_WEIGHTED_STAKE) {
-		// await staking.MOCK_priorWeightedStake(userStake * 10);
-		// }
-		// await SOVToken.transfer(account1, userStake);
-		// await stake(userStake, account1);
+		// it("Should be able to withdraw when staking contains a lot of checkpoints", async () => {
+		//     let checkpointCount = 1000;
+		//     await stake(1000, root, checkpointCount);
+		//     let afterBlock = await blockNumber();
+		//     console.log(afterBlock);
 		//
-		// // mock data
-		// await createCheckpoints(30);
+		//     let kickoffTS = await staking.kickoffTS.call();
+		//     let stakingDate = kickoffTS.add(new BN(MAX_DURATION));
 		//
-		// let tx = await feeSharingProxy.withdraw(loanToken.address, 1000, ZERO_ADDRESS, {from: account1});
-		// console.log("\nwithdraw(checkpoints = 30).gasUsed: " + tx.receipt.gasUsed);
-		// // processedCheckpoints
-		// let processedCheckpoints = await feeSharingProxy.processedCheckpoints.call(account1, loanToken.address);
-		// expect(processedCheckpoints.toNumber()).to.be.equal(30);
+		//     let numUserStakingCheckpoints = await staking.numUserStakingCheckpoints.call(root, stakingDate);
+		//     let firstCheckpoint = await staking.userStakingCheckpoints.call(root, stakingDate, 0);
+		//     let lastCheckpoint = await staking.userStakingCheckpoints.call(root, stakingDate, numUserStakingCheckpoints - 1);
+		//     let block1 = firstCheckpoint.fromBlock.toNumber() + 1;
+		//     let block2 = lastCheckpoint.fromBlock;
+		//
+		//     console.log("numUserStakingCheckpoints = " + numUserStakingCheckpoints.toString());
+		//     console.log("first = " + firstCheckpoint.fromBlock.toString());
+		//     console.log("last = " + lastCheckpoint.fromBlock.toString());
+		//
+		//     let tx = await staking.calculatePriorWeightedStake(root, block1, stakingDate);
+		//     console.log("\ncalculatePriorWeightedStake(checkpoints = " + checkpointCount + ").gasUsed: " + tx.receipt.gasUsed);
+		//     tx = await staking.calculatePriorWeightedStake(root, block2, stakingDate);
+		//     console.log("\ncalculatePriorWeightedStake(checkpoints = " + checkpointCount + ").gasUsed: " + tx.receipt.gasUsed);
 		// });
-		//
-		// use for gas usage tests
-		// it("Should be able to process 100 checkpoints", async () => {
-		// // stake - getPriorTotalVotingPower
-		// await stake(900, root);
-		// let userStake = 100;
-		// if (MOCK_PRIOR_WEIGHTED_STAKE) {
-		// await staking.MOCK_priorWeightedStake(userStake * 10);
-		// }
-		// await SOVToken.transfer(account1, userStake);
-		// await stake(userStake, account1);
-		//
-		// // mock data
-		// await createCheckpoints(100);
-		//
-		// let tx = await feeSharingProxy.withdraw(loanToken.address, 1000, ZERO_ADDRESS, {from: account1});
-		// console.log("\nwithdraw(checkpoints = 500).gasUsed: " + tx.receipt.gasUsed);
-		// // processedCheckpoints
-		// let processedCheckpoints = await feeSharingProxy.processedCheckpoints.call(account1, loanToken.address);
-		// expect(processedCheckpoints.toNumber()).to.be.equal(100);
-		// });
-		//
-		// use for gas usage tests
->>>>>>> 6725b5ff
-		// it("Should be able to withdraw when staking contains a lot of checkpoints", async () => {
-		// let checkpointCount = 1000;
-		// await stake(1000, root, checkpointCount);
-		// let afterBlock = await blockNumber();
-		// console.log(afterBlock);
-		//
-		// let kickoffTS = await staking.kickoffTS.call();
-		// let stakingDate = kickoffTS.add(new BN(MAX_DURATION));
-		//
-		// let numUserStakingCheckpoints = await staking.numUserStakingCheckpoints.call(root, stakingDate);
-		// let firstCheckpoint = await staking.userStakingCheckpoints.call(root, stakingDate, 0);
-		// let lastCheckpoint = await staking.userStakingCheckpoints.call(root, stakingDate, numUserStakingCheckpoints - 1);
-		// let block1 = firstCheckpoint.fromBlock.toNumber() + 1;
-		// let block2 = lastCheckpoint.fromBlock;
-		//
-		// console.log("numUserStakingCheckpoints = " + numUserStakingCheckpoints.toString());
-		// console.log("first = " + firstCheckpoint.fromBlock.toString());
-		// console.log("last = " + lastCheckpoint.fromBlock.toString());
-		//
-		// let tx = await staking.calculatePriorWeightedStake(root, block1, stakingDate);
-		// console.log("\ncalculatePriorWeightedStake(checkpoints = " + checkpointCount + ").gasUsed: " + tx.receipt.gasUsed);
-		// tx = await staking.calculatePriorWeightedStake(root, block2, stakingDate);
-		// console.log("\ncalculatePriorWeightedStake(checkpoints = " + checkpointCount + ").gasUsed: " + tx.receipt.gasUsed);
-		// });
 
 		it("Should be able to withdraw with staking for 78 dates", async () => {
-<<<<<<< HEAD
 			/// @dev This test requires redeploying the protocol
-=======
-			// Requires an explicit re-deployment
->>>>>>> 6725b5ff
 			await protocolDeploymentFixture();
 
 			// stake - getPriorTotalVotingPower
@@ -1166,11 +1021,7 @@
 		});
 
 		it("should compute the weighted stake and show gas usage", async () => {
-<<<<<<< HEAD
 			/// @dev This test requires redeploying the protocol
-=======
-			// Requires an explicit re-deployment
->>>>>>> 6725b5ff
 			await protocolDeploymentFixture();
 
 			await stake(100, root);
@@ -1187,11 +1038,7 @@
 
 	describe("withdraw with or considering vesting contracts", () => {
 		it("getAccumulatedFees should return 0 for vesting contracts", async () => {
-<<<<<<< HEAD
 			/// @dev This test requires redeploying the protocol
-=======
-			// Requires an explicit re-deployment
->>>>>>> 6725b5ff
 			await protocolDeploymentFixture();
 
 			let { vestingInstance } = await createVestingContractWithSingleDate(new BN(MAX_DURATION), 1000, root);
@@ -1201,11 +1048,7 @@
 		});
 
 		it("vesting contract should not be able to withdraw fees", async () => {
-<<<<<<< HEAD
 			/// @dev This test requires redeploying the protocol
-=======
-			// Requires an explicit re-deployment
->>>>>>> 6725b5ff
 			await protocolDeploymentFixture();
 
 			let { vestingInstance } = await createVestingContractWithSingleDate(new BN(MAX_DURATION), 1000, root);
@@ -1217,11 +1060,7 @@
 		});
 
 		it("vested stakes should be deducted from total weighted stake on share distribution", async () => {
-<<<<<<< HEAD
 			/// @dev This test requires redeploying the protocol
-=======
-			// Requires an explicit re-deployment
->>>>>>> 6725b5ff
 			await protocolDeploymentFixture();
 
 			// 50% vested 50% voluntary stakes
