from brownie import *
from brownie.network.contract import InterfaceContainer
import json
import time;
import copy
from scripts.utils import * 
import scripts.contractInteraction.config as conf


def readLendingFee():
    sovryn = Contract.from_abi("sovryn", address=conf.contracts['sovrynProtocol'], abi=interface.ISovrynBrownie.abi, owner=conf.acct)
    lfp = sovryn.lendingFeePercent()
    print(lfp/1e18)
    return lfp

def readLoan(loanId):
    sovryn = Contract.from_abi("sovryn", address=conf.contracts['sovrynProtocol'], abi=interface.ISovrynBrownie.abi, owner=conf.acct)
    print(sovryn.getLoan(loanId).dict())

def liquidate(protocolAddress, loanId):
    sovryn = Contract.from_abi("sovryn", address=protocolAddress, abi=interface.ISovrynBrownie.abi, owner=conf.acct)
    loan = sovryn.getLoan(loanId).dict()
    print(loan)
    if(loan['maintenanceMargin'] > loan['currentMargin']):
        value = 0
        if(loan['loanToken']==conf.contracts['WRBTC']):
            value = loan['maxLiquidatable']
        else:
            testToken = Contract.from_abi("TestToken", address = loan['loanToken'], abi = TestToken.abi, owner = conf.acct)
            testToken.approve(sovryn, loan['maxLiquidatable'])
        sovryn.liquidate(loanId, conf.acct, loan['maxLiquidatable'],{'value': value})
    else:
        print("can't liquidate because the loan is healthy")
    
   
def rollover(loanId):
    sovryn = Contract.from_abi("sovryn", address=conf.contracts['sovrynProtocol'], abi=interface.ISovrynBrownie.abi, owner=conf.acct)
    tx = sovryn.rollover(loanId, b'')
    print(tx.info())

def replaceLoanClosings():
    sovryn = Contract.from_abi("sovryn", address=conf.contracts['sovrynProtocol'], abi=interface.ISovrynBrownie.abi, owner=conf.acct)

    print('replacing loan closings base')
    loanClosingsBase = conf.acct.deploy(LoanClosingsBase)
    data = sovryn.replaceContract.encode_input(loanClosingsBase.address)
    sendWithMultisig(conf.contracts['multisig'], sovryn.address, data, conf.acct)

    print('replacing loan closings with')
    loanClosingsWith = conf.acct.deploy(LoanClosingsWith)
    data = sovryn.replaceContract.encode_input(loanClosingsWith.address)
    sendWithMultisig(conf.contracts['multisig'], sovryn.address, data, conf.acct)

def replaceSwapsExternal():
    swapsExternal = conf.acct.deploy(SwapsExternal)
    sovryn = Contract.from_abi("sovryn", address=conf.contracts['sovrynProtocol'], abi=interface.ISovrynBrownie.abi, owner=conf.acct)
    data = sovryn.replaceContract.encode_input(swapsExternal.address)
    sendWithMultisig(conf.contracts['multisig'], sovryn.address, data, conf.acct)

def replaceLoanOpenings():
    print("replacing loan openings")
    loanOpenings = conf.acct.deploy(LoanOpenings)
    sovryn = Contract.from_abi("sovryn", address=conf.contracts['sovrynProtocol'], abi=interface.ISovrynBrownie.abi, owner=conf.acct)
    data = sovryn.replaceContract.encode_input(loanOpenings.address)
    sendWithMultisig(conf.contracts['multisig'], sovryn.address, data, conf.acct)

def replaceSwapsImplSovrynSwap():
    print("replacing swaps")
    swaps = conf.acct.deploy(SwapsImplSovrynSwap)
    sovryn = Contract.from_abi("sovryn", address=conf.contracts['sovrynProtocol'], abi=interface.ISovrynBrownie.abi, owner=conf.acct)
    data = sovryn.setSwapsImplContract.encode_input(swaps.address)
    sendWithMultisig(conf.contracts['multisig'], sovryn.address, data, conf.acct)

def setLendingFee(fee):
    sovryn = Contract.from_abi("sovryn", address=conf.contracts['sovrynProtocol'], abi=interface.ISovrynBrownie.abi, owner=conf.acct)
    data = sovryn.setLendingFeePercent.encode_input(fee)
    sendWithMultisig(conf.contracts['multisig'], sovryn.address, data, conf.acct)

def setTradingFee(fee):
    sovryn = Contract.from_abi("sovryn", address=conf.contracts['sovrynProtocol'], abi=interface.ISovrynBrownie.abi, owner=conf.acct)
    data = sovryn.setTradingFeePercent.encode_input(fee)
    sendWithMultisig(conf.contracts['multisig'], sovryn.address, data, conf.acct)

def setBorrowingFee(fee):
    sovryn = Contract.from_abi("sovryn", address=conf.contracts['sovrynProtocol'], abi=interface.ISovrynBrownie.abi, owner=conf.acct)
    data = sovryn.setBorrowingFeePercent.encode_input(fee)
    sendWithMultisig(conf.contracts['multisig'], sovryn.address, data, conf.acct)

def setAffiliateFeePercent(fee):
    sovryn = Contract.from_abi("sovryn", address=conf.contracts['sovrynProtocol'], abi=interface.ISovrynBrownie.abi, owner=conf.acct)
    data = sovryn.setAffiliateFeePercent.encode_input(fee)
    print('sovryn.setAffiliateFeePercent for', fee, ' tx:')
    sendWithMultisig(conf.contracts['multisig'], sovryn.address, data, conf.acct)

def setAffiliateTradingTokenFeePercent(percentFee):
    sovryn = Contract.from_abi("sovryn", address=conf.contracts['sovrynProtocol'], abi=interface.ISovrynBrownie.abi, owner=conf.acct)
    data = sovryn.setAffiliateTradingTokenFeePercent.encode_input(percentFee)
    print('sovryn.setAffiliateTradingTokenFeePercent for ', percentFee, ' tx:')
    sendWithMultisig(conf.contracts['multisig'], sovryn.address, data, conf.acct)


def setMinReferralsToPayout(minReferrals):
    sovryn = Contract.from_abi("sovryn", address=conf.contracts['sovrynProtocol'], abi=interface.ISovrynBrownie.abi, owner=conf.acct)
    data = sovryn.setMinReferralsToPayoutAffiliates.encode_input(minReferrals)
    print('setMinReferralsToPayoutAffiliates set to ', minReferrals, ' tx:')
    sendWithMultisig(conf.contracts['multisig'], sovryn.address, data, conf.acct)

def replaceProtocolSettings():
    print("Deploying ProtocolSettings.")
    settings = conf.acct.deploy(ProtocolSettings)

    print("Calling replaceContract.")
    sovryn = Contract.from_abi("sovryn", address=conf.contracts['sovrynProtocol'], abi=interface.ISovrynBrownie.abi, owner=conf.acct)
    data = sovryn.replaceContract.encode_input(settings.address)
    print(data)

    sendWithMultisig(conf.contracts['multisig'], sovryn.address, data, conf.acct)

def replaceLoanSettings():
    print("Deploying LoanSettings.")
    settings = conf.acct.deploy(LoanSettings)

    print("Calling replaceContract.")
    sovryn = Contract.from_abi("sovryn", address=conf.contracts['sovrynProtocol'], abi=interface.ISovrynBrownie.abi, owner=conf.acct)
    data = sovryn.replaceContract.encode_input(settings.address)
    print(data)

    sendWithMultisig(conf.contracts['multisig'], sovryn.address, data, conf.acct)

def deployAffiliate():
    #loadConfig() - called from main()
    # -------------------------------- 1. Replace the protocol settings contract ------------------------------
    #replaceProtocolSettings() - called from main()

    # -------------------------------- 2. Deploy the affiliates -----------------------------------------------
    affiliates = conf.acct.deploy(Affiliates)
    sovryn = Contract.from_abi("sovryn", address=conf.contracts['sovrynProtocol'], abi=interface.ISovrynBrownie.abi, owner=conf.acct)
    data = sovryn.replaceContract.encode_input(affiliates.address)
    print('affiliates deployed. data:')
    print(data)

    sendWithMultisig(conf.contracts['multisig'], sovryn.address, data, conf.acct)

    # Set protocolAddress
    data = sovryn.setSovrynProtocolAddress.encode_input(sovryn.address)
    print("Set Protocol Address in protocol settings")
    print(data)

    sendWithMultisig(conf.contracts['multisig'], sovryn.address, data, conf.acct)
    print("protocol address loaded") #, sovryn.getProtocolAddress()) - not executed yet

    # Set SOVTokenAddress
    sovToken = Contract.from_abi("SOV", address=conf.contracts["SOV"], abi=SOV.abi, owner=conf.acct)
    data = sovryn.setSOVTokenAddress.encode_input(sovToken.address)
    # data = sovryn.setSOVTokenAddress.encode_input(conf.contracts["SOV"])
    print("Set SOV Token address in protocol settings")
    print(data)

    sendWithMultisig(conf.contracts['multisig'], sovryn.address, data, conf.acct)
    print("sovToken address loaded") #, sovryn.getSovTokenAddress()) - not executed yet

    # Set LockedSOVAddress
    lockedSOV = Contract.from_abi("LockedSOV", address=conf.contracts["LockedSOV"], abi=LockedSOV.abi, owner=conf.acct)
    data = sovryn.setLockedSOVAddress.encode_input(lockedSOV.address)
    print("Set Locked SOV address in protocol settings")
    print(data)

    sendWithMultisig(conf.contracts['multisig'], sovryn.address, data, conf.acct)
    print("lockedSOV address loaded:", lockedSOV.address)

    # Set minReferralsToPayout
    setMinReferralsToPayout(3)

    # Set affiliateTradingTokenFeePercent
    setAffiliateTradingTokenFeePercent(20 * 10**18)

    # Set affiliateFeePercent
    setAffiliateFeePercent(5 * 10**18)

    # ---------------------------- 3. Redeploy modules which implement InterestUser and SwapsUser -----------------------
    # LoanClosingsBase
    # LoanClosingsWith
    replaceLoanClosings()
    # LoanOpenings
    replaceLoanOpenings()
    # LoanMaintenance
    replaceLoanMaintenance()
    # SwapsExternal
    redeploySwapsExternal()
    # LoanSettings()
    replaceLoanSettings()

    # -------------------------------- 4. Replace Token Logic Standard ----------------------------------------
    replaceLoanTokenLogicOnAllContracts()

def replaceAffiliates():
    print("replacing Affiliates")
    affiliates = conf.acct.deploy(Affiliates)
    sovryn = Contract.from_abi("sovryn", address=conf.contracts['sovrynProtocol'], abi=interface.ISovrynBrownie.abi, owner=conf.acct)
    data = sovryn.replaceContract.encode_input(affiliates.address)
    print(data)

    sendWithMultisig(conf.contracts['multisig'], sovryn.address, data, conf.acct)

def replaceLoanMaintenance():
    print("replacing loan maintenance")
    loanMaintenance = conf.acct.deploy(LoanMaintenance)
    sovryn = Contract.from_abi("sovryn", address=conf.contracts['sovrynProtocol'], abi=interface.ISovrynBrownie.abi, owner=conf.acct)
    data = sovryn.replaceContract.encode_input(loanMaintenance.address)
    print(data)

    sendWithMultisig(conf.contracts['multisig'], sovryn.address, data, conf.acct)

def redeploySwapsExternal():
    print('replacing swaps external')
    swapsExternal = conf.acct.deploy(SwapsExternal)
    sovryn = Contract.from_abi("sovryn", address=conf.contracts['sovrynProtocol'], abi=interface.ISovrynBrownie.abi, owner=conf.acct)
    data = sovryn.replaceContract.encode_input(swapsExternal.address)
    print(data)

    sendWithMultisig(conf.contracts['multisig'], sovryn.address, data, conf.acct)

# feesControllerAddress = new feeSharingProxy address
def setFeesController(feesControllerAddress):
    print("Set up new fees controller")
    sovryn = Contract.from_abi("sovryn", address=conf.contracts['sovrynProtocol'], abi=interface.ISovrynBrownie.abi, owner=conf.acct)
    data = sovryn.setFeesController.encode_input(feesControllerAddress)
    print(data)
    sendWithMultisig(conf.contracts['multisig'], sovryn.address, data, conf.acct)

def readMaxAffiliateFee():
    abiFile =  open('./scripts/contractInteraction/ABIs/SovrynSwapNetwork.json')
    abi = json.load(abiFile)
    swapNetwork = Contract.from_abi("SovrynSwapNetwork", address=conf.contracts['swapNetwork'], abi=abi, owner=conf.acct)
    print(swapNetwork.maxAffiliateFee())

def withdrawFees():
    feeSharingProxy = Contract.from_abi("FeeSharingProxy", address=conf.contracts['FeeSharingProxy'], abi=FeeSharingProxy.abi, owner=conf.acct)
    feeSharingProxy.withdrawFees(conf.contracts['USDT'])
    feeSharingProxy.withdrawFees(conf.contracts['DoC'])
    feeSharingProxy.withdrawFees(conf.contracts['WRBTC'])

def setSupportedToken(tokenAddress):
    sovryn = Contract.from_abi("sovryn", address=conf.contracts['sovrynProtocol'], abi=interface.ISovrynBrownie.abi, owner=conf.acct)
    data = sovryn.setSupportedTokens.encode_input([tokenAddress],[True])
    sendWithMultisig(conf.contracts['multisig'], sovryn.address, data, conf.acct)

<<<<<<< HEAD
def deployConversionFeeSharingToWRBTC():
    # For first time deployment of Upgradable FeeSharingProxy (v2), need to call deployFeeSharingProxy first to deploy the proxy
    # After deployFeeSharingProxyCalled, need to store the address to the testnet_contracts.json with variable name = FeeSharingProxy2


    print("Redeploy fee sharing logic")
    # Redeploy feeSharingLogic
    feeSharing = conf.acct.deploy(FeeSharingLogic, conf.contracts['sovrynProtocol'], conf.contracts['Staking'])
    print("Fee sharing logic redeployed at: ", feeSharing.address)

    print("Set implementation for FeeSharingProxy")
    feeSharingProxy = Contract.from_abi("FeeSharingProxy", address=contracts['FeeSharingProxy2'], abi=FeeSharingProxy.abi, owner=acct)
    data = feeSharingProxy.setImplementation.encode_input(feeSharing.address)
    sendWithMultisig(conf.contracts['multisig'], feeSharingProxy.address, data, conf.acct)

    # Redeploy protocol settings
    replaceProtocolSettings()

    # Redeploy swaps external
    redeploySwapsExternal()

    # Set Fees Controller
    setFeesController(feeSharingProxy.address)

def deployFeeSharingProxy():
    print("Deploy fee sharing proxy")
    feeSharingProxy = conf.acct.deploy(FeeSharingProxy, conf.contracts['sovrynProtocol'], conf.contracts['Staking'])
    print(feeSharingProxy.address)
    print('FeeSharingProxy owner: ', feeSharingProxy.owner())
    feeSharingProxy.setProxyOwner(multisig)
    print('New FeeSharingProxy owner: ', feeSharingProxy.owner())

=======
def deployTradingRebatesUsingLockedSOV():
    # loadConfig()

    sovryn = Contract.from_abi("sovryn", address=contracts['sovrynProtocol'], abi=interface.ISovrynBrownie.abi, owner=acct)

    # ----------------------------- 1. Replace Protocol Settings ------------------------------
    # replaceProtocolSettings()

    # ----------------------------- 2. Set protocol token address using SOV address ------------------------------
    # sovToken = Contract.from_abi("SOV", address=contracts["SOV"], abi=SOV.abi, owner=acct)
    # data = sovryn.setProtocolTokenAddress.encode_input(sovToken.address)
    # print("Set Protocol Token address in protocol settings")
    # print(data)

    # multisig = Contract.from_abi("MultiSig", address=contracts['multisig'], abi=MultiSigWallet.abi, owner=acct)
    # tx = multisig.submitTransaction(sovryn.address,0,data)
    # txId = tx.events["Submission"]["transactionId"]
    # print(txId)
    # print("protocol token address loaded:", sovryn.sovTokenAddress())

    # ----------------------------- 3. Set LockedSOV address -------------------------------------------
    # lockedSOV = Contract.from_abi("LockedSOV", address=contracts["LockedSOV"], abi=LockedSOV.abi, owner=acct)
    # data = sovryn.setLockedSOVAddress.encode_input(lockedSOV.address)
    # print("Set Locked SOV address in protocol settings")
    # print(data)

    # multisig = Contract.from_abi("MultiSig", address=contracts['multisig'], abi=MultiSigWallet.abi, owner=acct)
    # tx = multisig.submitTransaction(sovryn.address,0,data)
    # txId = tx.events["Submission"]["transactionId"]
    # print(txId)
    # print("lockedSOV address loaded:", sovryn.sovTokenAddress())

    # ----------------------------- 4. Set default feeRebatePercent -------------------------------------------
    setDefaultRebatesPercentage(10 * 10**18)

    # TODO
    # setSpecialRebates("sourceTokenAddress", "destTokenAddress", 10 * 10**18)

    # ---------------------------- 5. Redeploy modules which implement InterestUser and SwapsUser -----------------------
    # LoanClosingsBase
    # LoanClosingsWith
    replaceLoanClosings()
    # LoanOpenings
    replaceLoanOpenings()
    # LoanMaintenance
    replaceLoanMaintenance()
    # SwapsExternal
    redeploySwapsExternal()
    # LoanSettings
    replaceLoanSettings()

def setDefaultRebatesPercentage(rebatePercent):
    sovryn = Contract.from_abi("sovryn", address=conf.contracts['sovrynProtocol'], abi=interface.ISovrynBrownie.abi, owner=conf.acct)
    data = sovryn.setRebatePercent.encode_input(rebatePercent)
    multisig = Contract.from_abi("MultiSig", address=conf.contracts['multisig'], abi=MultiSigWallet.abi, owner=conf.acct)
    tx = multisig.submitTransaction(sovryn.address,0,data)
    txId = tx.events["Submission"]["transactionId"]
    print(txId)

def upgradeStaking():
    print('Deploying account:', conf.acct.address)
    print("Upgrading staking")

    # Deploy the staking logic contracts
    stakingLogic = conf.acct.deploy(Staking)
    print("New staking logic address:", stakingLogic.address)
    
    # Get the proxy contract instance
    #stakingProxy = Contract.from_abi("StakingProxy", address=conf.contracts['Staking'], abi=StakingProxy.abi, owner=conf.acct)
    stakingProxy = Contract.from_abi("StakingProxy", address=conf.contracts['Staking'], abi=StakingProxy.abi, owner=conf.acct)

    # Register logic in Proxy
    data = stakingProxy.setImplementation.encode_input(stakingLogic.address)
    sendWithMultisig(conf.contracts['multisig'], conf.contracts['Staking'], data, conf.acct)
>>>>>>> 6c50ff9e
<|MERGE_RESOLUTION|>--- conflicted
+++ resolved
@@ -245,7 +245,6 @@
     data = sovryn.setSupportedTokens.encode_input([tokenAddress],[True])
     sendWithMultisig(conf.contracts['multisig'], sovryn.address, data, conf.acct)
 
-<<<<<<< HEAD
 def deployConversionFeeSharingToWRBTC():
     # For first time deployment of Upgradable FeeSharingProxy (v2), need to call deployFeeSharingProxy first to deploy the proxy
     # After deployFeeSharingProxyCalled, need to store the address to the testnet_contracts.json with variable name = FeeSharingProxy2
@@ -278,7 +277,7 @@
     feeSharingProxy.setProxyOwner(multisig)
     print('New FeeSharingProxy owner: ', feeSharingProxy.owner())
 
-=======
+
 def deployTradingRebatesUsingLockedSOV():
     # loadConfig()
 
@@ -352,5 +351,4 @@
 
     # Register logic in Proxy
     data = stakingProxy.setImplementation.encode_input(stakingLogic.address)
-    sendWithMultisig(conf.contracts['multisig'], conf.contracts['Staking'], data, conf.acct)
->>>>>>> 6c50ff9e
+    sendWithMultisig(conf.contracts['multisig'], conf.contracts['Staking'], data, conf.acct)