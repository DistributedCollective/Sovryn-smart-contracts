--- conflicted
+++ resolved
@@ -49,10 +49,7 @@
 	advanceBlocks,
 } = require("../Utils/Ethereum");
 
-<<<<<<< HEAD
-=======
 const StakingLogic = artifacts.require("StakingMockup");
->>>>>>> 98baf25e
 const StakingProxy = artifacts.require("StakingProxy");
 const StakingMockup = artifacts.require("StakingMockup");
 const VestingLogic = artifacts.require("VestingLogicMockup");
@@ -127,18 +124,12 @@
 
 		await sovryn.setLoanPool([loanToken.address], [SUSD.address]);
 
-<<<<<<< HEAD
-		// FeeSharingProxy
-		feeSharingProxy = await FeeSharingProxy.new(sovryn.address, staking.address);
-		await sovryn.setFeesController(feeSharingProxy.address);
-=======
 		//FeeSharingProxy
 		let feeSharingLogic = await FeeSharingLogic.new();
-		feeSharingProxyObj = await FeeSharingProxy.new(protocol.address, staking.address);
+		feeSharingProxyObj = await FeeSharingProxy.new(sovryn.address, staking.address);
 		await feeSharingProxyObj.setImplementation(feeSharingLogic.address);
 		feeSharingProxy = await FeeSharingLogic.at(feeSharingProxyObj.address);
-		await protocol.setFeesController(feeSharingProxy.address);
->>>>>>> 98baf25e
+		await sovryn.setFeesController(feeSharingProxy.address);
 		await staking.setFeeSharing(feeSharingProxy.address);
 
 		await token.transfer(account1, 1000);
@@ -908,16 +899,12 @@
 					continue;
 				}
 
-<<<<<<< HEAD
-				feeSharingProxy = await FeeSharingProxy.new(sovryn.address, staking.address);
-=======
-				//FeeSharingProxy
+				// FeeSharingProxy
 				let feeSharingLogic = await FeeSharingLogic.new();
-				feeSharingProxyObj = await FeeSharingProxy.new(protocol.address, staking.address);
+				feeSharingProxyObj = await FeeSharingProxy.new(sovryn.address, staking.address);
 				await feeSharingProxyObj.setImplementation(feeSharingLogic.address);
 				feeSharingProxy = await FeeSharingLogic.at(feeSharingProxyObj.address);
-				await protocol.setFeesController(feeSharingProxy.address);
->>>>>>> 98baf25e
+				await sovryn.setFeesController(feeSharingProxy.address);
 				await staking.setFeeSharing(feeSharingProxy.address);
 
 				let duration = new BN(i * TWO_WEEKS);
