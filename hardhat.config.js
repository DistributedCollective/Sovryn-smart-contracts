--- conflicted
+++ resolved
@@ -12,10 +12,7 @@
 require("hardhat-abi-exporter");
 require("hardhat-deploy");
 require("@nomicfoundation/hardhat-chai-matchers");
-<<<<<<< HEAD
-=======
 const { signWithMultisig, multisigCheckTx } = require("./deployment/helpers/helpers");
->>>>>>> 6f2f8796
 
 require("dotenv").config();
 
@@ -36,11 +33,7 @@
 });
 
 const testnetAccounts = process.env.TESTNET_DEPLOYER_PRIVATE_KEY
-<<<<<<< HEAD
-    ? [process.env.TESTNET_DEPLOYER_PRIVATE_KEY]
-=======
     ? [process.env.TESTNET_DEPLOYER_PRIVATE_KEY, process.env.TESTNET_SIGNER_PRIVATE_KEY]
->>>>>>> 6f2f8796
     : [];
 const mainnetAccounts = process.env.MAINNET_DEPLOYER_PRIVATE_KEY
     ? [process.env.MAINNET_DEPLOYER_PRIVATE_KEY]
@@ -80,8 +73,6 @@
         console.log("Hardhat mainnet forking works properly!");
     else console.log("Hardhat mainnet forking does NOT work properly!");
 });
-<<<<<<< HEAD
-=======
 
 task("sign-tx", "Sign multisig tx")
     .addParam("txId", "Multisig transaction to sign", undefined, types.string)
@@ -97,7 +88,6 @@
         const ms = await ethers.getContract("MultiSigWallet");
         await multisigCheckTx(taskArgs.txId, ms.address);
     });
->>>>>>> 6f2f8796
 
 /*task("accounts", "Prints accounts", async (_, { web3 }) => {
     console.log();
@@ -138,20 +128,6 @@
         runOnCompile: false,
         disambiguatePaths: false,
     },
-<<<<<<< HEAD
-    networks: {
-        hardhat: {
-            allowUnlimitedContractSize: true,
-            accounts: { mnemonic: "test test test test test test test test test test test junk" },
-            initialBaseFeePerGas: 0,
-        },
-        localhost: {
-            accounts: { mnemonic: "test test test test test test test test test test test junk" },
-            allowUnlimitedContractSize: true,
-            url: "http://127.0.0.1:8545/",
-            initialBaseFeePerGas: 0,
-            live: true,
-=======
     namedAccounts: {
         deployer: {
             default: 0,
@@ -189,7 +165,6 @@
             gas: 6800000,
             live: true,
             tags: ["mainnet"],
->>>>>>> 6f2f8796
             saveDeployments: true,
         },
         /*localhost: {
@@ -197,21 +172,6 @@
             allowUnlimitedContractSize: true,
             initialBaseFeePerGas: 0,
         },*/
-<<<<<<< HEAD
-        rskPublicTestnet: {
-            url: "https://public-node.testnet.rsk.co/",
-            accounts: testnetAccounts,
-            network_id: 31,
-            confirmations: 4,
-            gasMultiplier: 1.25, //
-            //timeout: 20000, // increase if needed; 20000 is the default value
-            //allowUnlimitedContractSize, //EIP170 contrtact size restriction temporal testnet workaround
-        },
-        rskPublicMainnet: {
-            url: "https://public-node.rsk.co/",
-            network_id: 30,
-            accounts: mainnetAccounts,
-=======
         rskTestnet: {
             url: "https://public-node.testnet.rsk.co/",
             accounts: testnetAccounts,
@@ -227,17 +187,12 @@
             chainId: 30,
             accounts: mainnetAccounts,
             tags: ["mainnet"],
->>>>>>> 6f2f8796
             //timeout: 20000, // increase if needed; 20000 is the default value
         },
         rskSovrynTestnet: {
             url: "https://testnet.sovryn.app/rpc",
             accounts: testnetAccounts,
-<<<<<<< HEAD
-            network_id: 31,
-=======
             chainId: 31,
->>>>>>> 6f2f8796
             confirmations: 4,
             gasMultiplier: 1.25,
             tags: ["testnet"],
@@ -246,11 +201,7 @@
         },
         rskSovrynMainnet: {
             url: "https://mainnet.sovryn.app/rpc",
-<<<<<<< HEAD
-            network_id: 30,
-=======
             chainId: 30,
->>>>>>> 6f2f8796
             accounts: mainnetAccounts,
             tags: ["mainnet"],
             //timeout: 20000, // increase if needed; 20000 is the default value
@@ -265,11 +216,6 @@
     external: {
         contracts: [
             {
-<<<<<<< HEAD
-                artifacts: "external-artifacts",
-            },
-        ],
-=======
                 artifacts: "external/artifacts/*.sol/!(*.dbg.json)",
                 // deploy: "node_modules/@cartesi/arbitration/export/deploy",
             },
@@ -291,25 +237,14 @@
                 "deployment/deployments/rskSovrynMainnet",
             ],
         },
->>>>>>> 6f2f8796
     },
     typechain: {
         outDir: "types",
         target: "ethers-v5",
         alwaysGenerateOverloads: false, // should overloads with full signatures like deposit(uint256) be generated always, even if there are no overloads?
-<<<<<<< HEAD
-        externalArtifacts: ["external-artifacts/*.sol/!(*.dbg.json)"], // optional array of glob patterns with external artifacts to process (for example external libs from node_modules)
-=======
         externalArtifacts: ["external/artifacts/*.sol/!(*.dbg.json)"], // optional array of glob patterns with external artifacts to process (for example external libs from node_modules)
->>>>>>> 6f2f8796
     },
     mocha: {
         timeout: 800000,
     },
-<<<<<<< HEAD
-    namedAccounts: {
-        deployer: 0,
-    },
-=======
->>>>>>> 6f2f8796
 };