const { HardhatRuntimeEnvironment } = require("hardhat/types");
const {
    getStakingModulesNames,
    getProtocolModules,
} = require("../../../../deployment/helpers/helpers");
const { validateAmmOnchainAddresses, getAmmOracleAddress } = require("../../../helpers");
const Logs = require("node-logs");
const logger = new Logs().showInConsole(true);
const col = require("cli-color");

const sampleGovernorOwnerSIP = async (hre) => {
    /*
        target = [contracts['SOV']]
    value = [0]
    signature = ["symbol()"]
    data = ["0x"]
    description = "SIP-0037: The Sovryn Mynt: https://github.com/DistributedCollective/SIPS/blob/8bd786c/SIP-0037.md, sha256: 35904333545f2df983173e5e95a31020fbc2e3922a70f23e5bae94ee94194a3e"
    */
    const {
        ethers,
        deployments: { get },
    } = hre;
    const chainId = (await ethers.provider.getNetwork()).chainId;
    if (![31, 31337].includes(chainId)) {
        throw new Error(`sampleGovernorOwnerSIP cannot run on the network ID == ${chainId}`);
    }
    const SampleToken = await ethers.getContractFactory("ERC20");
    const args = {
        targets: [(await get("SOV")).address],
        values: [0],
        signatures: ["symbol()"],
        data: ["0x"],
        description:
            "SIP-SAMPLE-GOVERNOR-OWNER: Dummy proposal - will call SOV.symbol(). SHA256: 16a581f5f5e2b22dbf2ffcfb73fce6c850d2f039d1d7aa4adae983c17f4a6953",
    };

    return { args, governor: "GovernorOwner" };
};

const sampleGovernorAdminSIP = async (hre) => {
    const {
        ethers,
        deployments: { get },
    } = hre;
    const chainId = (await ethers.provider.getNetwork()).chainId;
    if (![31, 31337].includes(chainId)) {
        throw new Error(`sampleGovernorOwnerSIP cannot run on the network ID == ${chainId}`);
    }
    const SampleToken = await ethers.getContractFactory("ERC20");
    const args = {
        targets: [(await hre.deployments.get("SOV")).address],
        values: [0],
        signatures: ["name()"],
        data: ["0x"],
        description:
            "SIP-SAMPLE-GOVERNOR-ADMIN: Dummy proposal - will call SOV.name(). SHA256: 4912fe9c24aa4c050c5743dadca689769726fd61f2f996a307f2977b80e32b19 ",
    };

    return { args, governor: "GovernorAdmin" };
};

const getArgsSip0049 = async (hre) => {
    const {
        ethers,
        deployments: { get },
    } = hre;
    const abiCoder = new ethers.utils.AbiCoder();
    const stakingModulesProxyDeployment = await get("StakingModulesProxy");
    const stakingModulesProxyInterface = new ethers.utils.Interface(
        stakingModulesProxyDeployment.abi
    );
    const stakingProxy = await ethers.getContract("StakingProxy");
    const isNewModulesProxy =
        (await stakingProxy.getImplementation()) != stakingModulesProxyDeployment.implementation;

    const moduleNamesObject = getStakingModulesNames();

    const addModules = [];
    const replaceModulesFrom = [];
    const replaceModulesTo = [];
    const invalidModules = [];
    const targets = [];
    const values = [];
    const signatures = [];
    const datas = [];

    for (let newModuleName in moduleNamesObject) {
        const newModuleDeployment = await get(newModuleName);
        const newModuleAddress = newModuleDeployment.address;
        addModules.push(newModuleAddress);
        /* we are skipping these validations because otherwise we would need to have Staking modules proxy implementation set (and voted) 
            // first and then execute modules replacement 
            // but leaving here commented to be used further as a boilerplate
            if (await stakingModules.canAddModule(newModuleAddress)) {
                addModules.push(newModuleAddress);
            } else {
                const clashing = await stakingModules.checkClashingFuncSelectors(
                    newModuleAddress
                );
                const clashingUnique = clashing.clashingModules.filter(arrayToUnique);

                if (clashingUnique.length == 1) {
                    replaceModulesFrom.push(clashingUnique[0]);
                    replaceModulesTo.push(newModuleAddress);
                } else if (clashing.clashingModules.length > 1) {
                    const invalidModulesLog = clashing.clashingModules.reduce((o, c, i) => {
                        o[c] = o[c]
                            ? o[c] + ", " + clashing.clashingModulesFuncSelectors[i]
                            : clashing.clashingModulesFuncSelectors[i];
                        return o;
                    });
                    invalidModules.push({
                        name: newModuleName,
                        address: newModuleAddress,
                        clashing: invalidModulesLog,
                    });
                }
        } 
        */
    }

    // if (invalidModules.length != 0)
    //    throw Exception("Function clashing with multiple modules log:" + invalidModules);

    //targets = [contracts['Staking'], contracts['Staking']]
    if (isNewModulesProxy) {
        targets.push(stakingProxy.address);
        values.push(0);
        signatures.push("setImplementation(address)");
        datas.push(abiCoder.encode(["address"], [stakingModulesProxyDeployment.implementation]));
    }
    if (addModules.length > 0) {
        targets.push(stakingProxy.address);
        values.push(0);
        signatures.push("addModules(address[])");
        datas.push(abiCoder.encode(["address[]"], [addModules]));
    }
    if (replaceModulesFrom.length > 0) {
        targets.push(stakingProxy.address);
        values.push(0);
        signatures.push("replaceModules(address[],address[])");
        datas.push(
            abiCoder.encode(["address[]", "address[]"], [replaceModulesFrom, replaceModulesTo])
        );
        throw new Error(
            "SIP-0049 is initial Staking modules deployment and should not have modules to replace"
        );
    }
    description =
        "SIP-0049: Staking contract refactoring and other improvements, Details: https://github.com/DistributedCollective/SIPS/blob/48a3f26/SIP-0049.md, sha256: 666a1d06a574d17acb44c34d443edcce724bbd34709b005d0f49b848e4adf9ce";

    const args = {
        targets: targets,
        values: values,
        signatures: signatures,
        data: datas,
        description: description,
    };

    return { args, governor: "GovernorOwner" };
};

const getArgsSip0058 = async (hre) => {
    const {
        ethers,
        deployments: { get },
    } = hre;

    const modulesFrom = [
        "0x4Ca823cEd18212876bB13092e4460cC65d2c7874", // StakingVestingModule
        "0x7Fe861e0948df601f28e0d84664Fa2Ddf4b39155", // StakingWithdrawModule
    ];
    const modulesTo = [
        (await get("StakingVestingModule")).address, //"0x53C5C57302e7A6529C1A298B036426b944dC23Af",
        (await get("StakingWithdrawModule")).address, //"0xf97c4751E4c75d28B600b0207519f2C71aA8902c",
    ];

    console.log(modulesTo);

    const args = {
        targets: [(await get("StakingProxy")).address],
        values: [0],
        signatures: ["replaceModules(address[],address[])"],
        data: [
            ethers.utils.defaultAbiCoder.encode(
                ["address[]", "address[]"],
                [modulesFrom, modulesTo]
            ),
        ],
        description:
            "SIP-0058: Staking contract update, Details: https://github.com/DistributedCollective/SIPS/blob/7c96f89/SIP-0058.md, sha256: da1a79797bad8b1d830cd188046dc62946f90af7a6b016c540eaee419e720c10",
    };

    return { args, governor: "GovernorOwner" };
};

const getArgsSip0063 = async (hre) => {
    const {
        ethers,
        deployments: { get },
    } = hre;

    const modulesFrom = [
        "0xdf41bD1F610d0DBe9D990e3eb04fd983777f1966", // StakingStakeModule
    ];
    const modulesTo = [(await get("StakingStakeModule")).address];

    console.log([modulesFrom], "->", [modulesTo]);

    const args = {
        targets: [(await get("StakingProxy")).address],
        values: [0],
        signatures: ["replaceModules(address[],address[])"],
        data: [
            ethers.utils.defaultAbiCoder.encode(
                ["address[]", "address[]"],
                [modulesFrom, modulesTo]
            ),
        ],
        description:
            "SIP-0063: Fix Staking Bug to Prevent Reverting Delegated Voting Power, Details: https://github.com/DistributedCollective/SIPS/blob/12f2600/SIP-0063.md, sha256: c56786f8bd6907c844720a127136b6ee0189360790f3e87f1490b23e2ddd614a",
    };

    return { args, governor: "GovernorOwner" };
};

const getArgsSip0065 = async (hre) => {
    const {
        ethers,
        deployments: { get },
    } = hre;

    const contracts = require("../../../../scripts/contractInteraction/mainnet_contracts.json");
    const AdoptionFundAddress = contracts["AdoptionFund"];
    const DevelopmentFundAddress = contracts["DevelopmentFund"];
    const SovAddress = contracts["SOV"];
    const multiSigAddress = contracts["multisig"];
    const amountFromAdoption = ethers.utils.parseEther("1000000");
    const amountFromDevelopment = ethers.utils.parseEther("2000000");
    const amountToTransfer = ethers.utils.parseEther("3000000");

    const args = {
        targets: [AdoptionFundAddress, DevelopmentFundAddress, SovAddress],
        values: [0, 0, 0],
        signatures: [
            "withdrawTokensByUnlockedTokenOwner(uint256)",
            "withdrawTokensByUnlockedTokenOwner(uint256)",
            "transfer(address,uint256)",
        ],
        data: [
            ethers.utils.defaultAbiCoder.encode(["uint256"], [amountFromAdoption]),
            ethers.utils.defaultAbiCoder.encode(["uint256"], [amountFromDevelopment]),
            ethers.utils.defaultAbiCoder.encode(
                ["address", "uint256"],
                [multiSigAddress, amountToTransfer]
            ),
        ],
        description:
            "SIP-0065: Transfer of SOV from Adoption and Development Funds to Exchequer, Details: https://github.com/DistributedCollective/SIPS/blob/cd3d249cddb6a5d0af59209c337c6864ad922007/SIP-0065.md, sha256: d6a703af4d3866ff6a7f927b680da23f450338d5346dca5d3d1e6b5751c45550",
    };

    return { args, governor: "GovernorOwner" };
};

const getArgsSip0046Part1 = async (hre) => {
    const {
        deployments: { get },
        ethers,
    } = hre;

    const ownershipABI = [
        "function owner() view returns(address)",
        "function newOwner() view returns(address)",
    ];
    const ownershipInterface = new ethers.utils.Interface(ownershipABI);
    const multisigDeployment = await get("MultiSigWallet");
    const timeLockAdminDeployment = await get("TimelockAdmin");

    const deploymentTargets = [
        {
            deployment: await get("AmmSovrynSwapNetwork"),
            contractName: "SovrynSwapNetwork",
            sourceContractTypeToValidate: "ContractRegistry",
            sourceContractNameToValidate: "AmmContractRegistry",
        },
        {
            deployment: await get("AmmSwapSettings"),
            contractName: "SwapSettings",
            sourceContractTypeToValidate: "ContractRegistry",
            sourceContractNameToValidate: "AmmContractRegistry",
        },
        {
            deployment: "oracle",
            contractName: "MocOracle",
            sourceContractTypeToValidate: "ConverterV1",
            sourceContractNameToValidate: "AmmConverterMoc",
        },
        {
            deployment: "oracle",
            contractName: "SovOracle",
            sourceContractTypeToValidate: "ConverterV1",
            sourceContractNameToValidate: "AmmConverterSov",
        },
        {
            deployment: "oracle",
            contractName: "EthOracle",
            sourceContractTypeToValidate: "ConverterV1",
            sourceContractNameToValidate: "AmmConverterEth",
        },
        {
            deployment: "oracle",
            contractName: "BnbOracle",
            sourceContractTypeToValidate: "ConverterV1",
            sourceContractNameToValidate: "AmmConverterBnb",
        },
        {
            deployment: "oracle",
            contractName: "XusdOracle",
            sourceContractTypeToValidate: "ConverterV1",
            sourceContractNameToValidate: "AmmConverterXusd",
        },
        {
            deployment: "oracle",
            contractName: "FishOracle",
            sourceContractTypeToValidate: "ConverterV1",
            sourceContractNameToValidate: "AmmConverterFish",
        },
        {
            deployment: "oracle",
            contractName: "RifOracle",
            sourceContractTypeToValidate: "ConverterV1",
            sourceContractNameToValidate: "AmmConverterRif",
        },
    ];

    const targets = [];
    const values = [];
    const signatures = [];
    const datas = [];
    for (let i = 0; i < deploymentTargets.length; i++) {
        deploymentTarget = deploymentTargets[i];
        if (deploymentTarget.deployment === "oracle") {
            const oracleAddress = await getAmmOracleAddress(
                deploymentTarget.sourceContractNameToValidate,
                deploymentTarget.sourceContractTypeToValidate
            );
            if (oracleAddress === ethers.constants.AddressZero) {
                logger.error(`Zero address for oracle converter ${deploymentTarget.contractName}`);
                return process.exit;
            }
            const oracleArtifact = await deployments.getArtifact("Oracle");
            deploymentTarget.deployment = await ethers.getContractAt(
                oracleArtifact.abi,
                oracleAddress
            );
        } else {
            const isValid = await validateAmmOnchainAddresses(deploymentTarget);
            if (!isValid) {
                logger.error(
                    `validation amm onchain address is failed for ${deploymentTarget.contractName}`
                );
                return process.exit;
            }
        }

        const ammContract = await ethers.getContractAt(
            ownershipInterface,
            deploymentTarget.deployment.address
        );
        const currentOwner = await ammContract.owner();
        const newTargetOwner = await ammContract.newOwner();

        if (currentOwner.toLowerCase() !== multisigDeployment.address.toLowerCase()) {
            logger.error(
                `${deploymentTarget.contractName} - Current owner (${currentOwner}) is not the multisig (${multisigDeployment.address})`
            );
            return process.exit;
        }

        if (newTargetOwner.toLowerCase() !== timeLockAdminDeployment.address.toLowerCase()) {
            logger.warn(
                `${deploymentTarget.contractName} - New target owner (${newTargetOwner}) is not the timelock admin (${timeLockAdminDeployment.address})`
            );
            // return process.exit; - no need to revert because the first step ownership transfer setting `newOwner` should be done only after the SIP passed
        }

        targets.push(deploymentTarget.deployment.address);
        values.push(0);
        signatures.push("acceptOwnership()");
        datas.push("0x");
    }

    const args = {
        targets: targets,
        values: values,
        signatures: signatures,
        data: datas,
        description:
            "SIP-0046: Transferring ownership of Sovryn contracts (Part 1), Details: https://github.com/DistributedCollective/SIPS/blob/5029109/SIP-0046_part-1.md, sha256: 4771e1014fa6e213a0d352797466fa88368c28e438bb455b923795d16ab7e0b5",
    };

    return { args, governor: "GovernorAdmin" };
};

const getArgsSip0046Part2 = async (hre) => {
    const {
        deployments: { get },
    } = hre;

    const ownershipABI = [
        "function owner() view returns(address)",
        "function newOwner() view returns(address)",
    ];
    const ownershipInterface = new ethers.utils.Interface(ownershipABI);
    const multisigDeployment = await get("MultiSigWallet");
    const timeLockAdminDeployment = await get("TimelockAdmin");

    const deploymentTargets = [
        {
            deployment: "oracle",
            contractName: "MyntOracle",
            sourceContractTypeToValidate: "ConverterV1",
            sourceContractNameToValidate: "AmmConverterMynt",
        },
        {
            deployment: "oracle",
            contractName: "DllrOracle",
            sourceContractTypeToValidate: "ConverterV1",
            sourceContractNameToValidate: "AmmConverterDllr",
        },
        {
            deployment: await get("AmmConversionPathFinder"),
            contractName: "ConversionPathFinder",
            sourceContractTypeToValidate: "ContractRegistry",
            sourceContractNameToValidate: "AmmContractRegistry",
        },
        {
            deployment: await get("AmmConverterUpgrader"),
            contractName: "ConverterUpgrader",
        },
        {
            deployment: await get("AmmConverterRegistryData"),
            contractName: "ConverterRegistryData",
        },
        {
            deployment: await get("AmmOracleWhitelist"),
            contractName: "OracleWhitelist",
        },
        {
            deployment: await get("AmmRbtcWrapperProxy"),
            contractName: "RbtcWrapperProxy",
        },
    ];

    const targets = [];
    const values = [];
    const signatures = [];
    const datas = [];
    for (let i = 0; i < deploymentTargets.length; i++) {
        deploymentTarget = deploymentTargets[i];
        if (deploymentTarget.deployment === "oracle") {
            const oracleAddress = await getAmmOracleAddress(
                deploymentTarget.sourceContractNameToValidate,
                deploymentTarget.sourceContractTypeToValidate
            );
            if (oracleAddress === ethers.constants.AddressZero) return process.exit;
            const oracleArtifact = await deployments.getArtifact("Oracle");
            deploymentTarget.deployment = await ethers.getContractAt(
                oracleArtifact.abi,
                oracleAddress
            );
        } else {
            const isValid = await validateAmmOnchainAddresses(deploymentTarget);
            if (!isValid) return process.exit;
        }

        const ammContract = await ethers.getContractAt(
            ownershipInterface,
            deploymentTarget.deployment.address
        );
        const currentOwner = await ammContract.owner();
        const newTargetOwner = await ammContract.newOwner();

        if (currentOwner.toLowerCase() !== multisigDeployment.address.toLowerCase()) {
            logger.error(
                `${deploymentTarget.contractName} - Current owner (${currentOwner}) is not the multisig (${multisigDeployment.address})`
            );
            return process.exit;
        }

        if (newTargetOwner.toLowerCase() !== timeLockAdminDeployment.address.toLowerCase()) {
            logger.warn(
                `${deploymentTarget.contractName} - New target owner (${newTargetOwner}) is not the timelock admin (${timeLockAdminDeployment.address})`
            );
            // return process.exit; - no need to revert because the first step ownership transfer setting `newOwner` should be done only after the SIP passed
        }

        targets.push(deploymentTarget.deployment.address);
        values.push(0);
        signatures.push("acceptOwnership()");
        datas.push("0x");
    }

    const args = {
        targets: targets,
        values: values,
        signatures: signatures,
        data: datas,
        description:
            "SIP-0046: Transferring ownership of Sovryn contracts (Part 2), Details: https://github.com/DistributedCollective/SIPS/blob/0a7782d/SIP-0046_part-2.md, sha256: c1880b8b3b223c2dc53bb72d5f1c78f5c1ef6e44167b58fb00c6bec143bf896e",
    };

    return { args, governor: "GovernorAdmin" };
};

const getArgsSip0046Part3 = async (hre) => {
    const {
        deployments: { get },
    } = hre;

    const ownershipABI = [
        "function owner() view returns(address)",
        "function newOwner() view returns(address)",
    ];
    const ownershipInterface = new ethers.utils.Interface(ownershipABI);
    const multisigDeployment = await get("MultiSigWallet");
    const timeLockOwnerDeployment = await get("TimelockOwner");

    const deploymentTargets = [
        {
            deployment: await get("AmmConverterDoc"),
            contractName: "ConverterDoc",
            sourceContractTypeToValidate: "ConverterRegistry",
            sourceContractNameToValidate: "AmmConverterRegistry",
        },
        {
            deployment: await get("AmmConverterUsdt"),
            contractName: "ConverterUsdt",
            sourceContractTypeToValidate: "ConverterRegistry",
            sourceContractNameToValidate: "AmmConverterRegistry",
        },
        {
            deployment: await get("AmmConverterBpro"),
            contractName: "ConverterBpro",
            sourceContractTypeToValidate: "ConverterRegistry",
            sourceContractNameToValidate: "AmmConverterRegistry",
        },
        {
            deployment: await get("AmmConverterBnb"),
            contractName: "ConverterBnb",
            sourceContractTypeToValidate: "ConverterRegistry",
            sourceContractNameToValidate: "AmmConverterRegistry",
        },
        {
            deployment: await get("AmmConverterMoc"),
            contractName: "ConverterMoc",
            sourceContractTypeToValidate: "ConverterRegistry",
            sourceContractNameToValidate: "AmmConverterRegistry",
        },
        {
            deployment: await get("AmmConverterXusd"),
            contractName: "ConverterXusd",
            sourceContractTypeToValidate: "ConverterRegistry",
            sourceContractNameToValidate: "AmmConverterRegistry",
        },
        {
            deployment: await get("AmmConverterSov"),
            contractName: "ConverterSov",
            sourceContractTypeToValidate: "ConverterRegistry",
            sourceContractNameToValidate: "AmmConverterRegistry",
        },
        {
            deployment: await get("AmmConverterEth"),
            contractName: "ConverterEth",
            sourceContractTypeToValidate: "ConverterRegistry",
            sourceContractNameToValidate: "AmmConverterRegistry",
        },
        {
            deployment: await get("AmmConverterFish"),
            contractName: "ConverterFish",
            sourceContractTypeToValidate: "ConverterRegistry",
            sourceContractNameToValidate: "AmmConverterRegistry",
        },
        {
            deployment: await get("AmmConverterMynt"),
            contractName: "ConverterMynt",
            sourceContractTypeToValidate: "ConverterRegistry",
            sourceContractNameToValidate: "AmmConverterRegistry",
        },
    ];

    const targets = [];
    const values = [];
    const signatures = [];
    const datas = [];
    for (let i = 0; i < deploymentTargets.length; i++) {
        const deploymentTarget = deploymentTargets[i];
        const isValid = await validateAmmOnchainAddresses(deploymentTarget);
        if (!isValid) {
            logger.error(
                `validation amm onchain address is failed for ${deploymentTarget.contractName}`
            );
            return process.exit;
        }

        const ammContract = await ethers.getContractAt(
            ownershipInterface,
            deploymentTarget.deployment.address
        );
        const currentOwner = await ammContract.owner();
        const newTargetOwner = await ammContract.newOwner();

        if (currentOwner.toLowerCase() !== multisigDeployment.address.toLowerCase()) {
            logger.error(
                `${deploymentTarget.contractName} - Current owner (${currentOwner}) is not the multisig (${multisigDeployment.address})`
            );
            return process.exit;
        }

        if (newTargetOwner.toLowerCase() !== timeLockOwnerDeployment.address.toLowerCase()) {
            logger.warn(
                `${deploymentTarget.contractName} - New target owner (${newTargetOwner}) is not the timelock owner (${timeLockOwnerDeployment.address})`
            );
            // return process.exit; - no need to revert because the first step ownership transfer setting `newOwner` should be done only after the SIP passed
        }

        targets.push(deploymentTarget.deployment.address);
        values.push(0);
        signatures.push("acceptOwnership()");
        datas.push("0x");
    }

    const args = {
        targets: targets,
        values: values,
        signatures: signatures,
        data: datas,
        description:
            "SIP-0046: Transferring ownership of Sovryn contracts (Part 3), Details: https://github.com/DistributedCollective/SIPS/blob/873e1da/SIP-0046_part-3.md, sha256: 0204ccd3b9556105915f9dc243b42a610cbe2f5f082b7d3fa7ab361c66a929e9",
    };

    return { args, governor: "GovernorOwner" };
};

const getArgsSip0046Part4 = async (hre) => {
    const {
        deployments: { get },
    } = hre;

    const ownershipABI = [
        "function owner() view returns(address)",
        "function newOwner() view returns(address)",
    ];
    const ownershipInterface = new ethers.utils.Interface(ownershipABI);
    const multisigDeployment = await get("MultiSigWallet");
    const timeLockOwnerDeployment = await get("TimelockOwner");

    const deploymentTargets = [
        {
            deployment: await get("AmmConverterRif"),
            contractName: "ConverterRif",
            sourceContractTypeToValidate: "ConverterRegistry",
            sourceContractNameToValidate: "AmmConverterRegistry",
        },
        {
            deployment: await get("AmmConverterDllr"),
            contractName: "ConverterDllr",
            sourceContractTypeToValidate: "ConverterRegistry",
            sourceContractNameToValidate: "AmmConverterRegistry",
        },
        {
            deployment: await get("AmmContractRegistry"),
            contractName: "ContractRegistry",
        },
        {
            deployment: await get("AmmConverterFactory"),
            contractName: "ConverterFactory",
            sourceContractTypeToValidate: "ContractRegistry",
            sourceContractNameToValidate: "AmmContractRegistry",
        },
    ];

    const targets = [];
    const values = [];
    const signatures = [];
    const datas = [];
    for (let i = 0; i < deploymentTargets.length; i++) {
        const deploymentTarget = deploymentTargets[i];
        const isValid = await validateAmmOnchainAddresses(deploymentTarget);
        if (!isValid) {
            logger.error(
                `validation amm onchain address is failed for ${deploymentTarget.contractName}`
            );
            return process.exit;
        }

        const ammContract = await ethers.getContractAt(
            ownershipInterface,
            deploymentTarget.deployment.address
        );
        const currentOwner = await ammContract.owner();
        const newTargetOwner = await ammContract.newOwner();

        if (currentOwner.toLowerCase() !== multisigDeployment.address.toLowerCase()) {
            logger.error(
                `${deploymentTarget.contractName} - Current owner (${currentOwner}) is not the multisig (${multisigDeployment.address})`
            );
            return process.exit;
        }

        if (newTargetOwner.toLowerCase() !== timeLockOwnerDeployment.address.toLowerCase()) {
            logger.warn(
                `${deploymentTarget.contractName} - New target owner (${newTargetOwner}) is not the timelock owner (${timeLockOwnerDeployment.address})`
            );
            // return process.exit; - no need to revert because the first step ownership transfer setting `newOwner` should be done only after the SIP passed
        }

        targets.push(deploymentTarget.deployment.address);
        values.push(0);
        signatures.push("acceptOwnership()");
        datas.push("0x");
    }

    const args = {
        targets: targets,
        values: values,
        signatures: signatures,
        data: datas,
        description:
            "SIP-0046: Transferring ownership of Sovryn contracts (Part 4), Details: https://github.com/DistributedCollective/SIPS/blob/f350a00/SIP-0046_part-4.md, sha256: 51f041f0a2df9bb6cae180b2cb30fb92ba9b46a016d6e228401e0ee4bcbeef7d",
    };
    return { args, governor: "GovernorOwner" };
};

const getArgsSip0047 = async (hre) => {
    const {
        ethers,
        deployments: { get },
    } = hre;
    const abiCoder = new ethers.utils.AbiCoder();
    const multisigDeployment = await get("MultiSigWallet");
    const staking = await get("Staking");
    const multisigAddress = multisigDeployment.address;
    const stakingAddress = staking.address;
    let guardianAddress;
    if (network.tags.mainnet) {
        guardianAddress = "0xDd8e07A57560AdA0A2D84a96c457a5e6DDD488b7".toLowerCase();
    } else {
        logger.error("Unknown network");
        process.exit(1);
    }
    const args = {
        targets: [stakingAddress, stakingAddress],
        values: [0, 0],
        signatures: ["addPauser(address)", "removePauser(address)"],
        data: [
            abiCoder.encode(["address"], [guardianAddress]),
            abiCoder.encode(["address"], [multisigAddress]),
        ],
        description:
            "SIP-0047: Changing of the Guardians, Details: https://github.com/DistributedCollective/SIPS/blob/018582f/SIP-0047.md, sha256: be610df85582328b0205412dd6da87e2805d1a8656d591e0c09bc9783888b831",
    };
    return { args, governor: "GovernorOwner" };
};

<<<<<<< HEAD
const getArgsSipSov625 = async (hre) => {
    const {
        ethers,
        deployments: { get },
    } = hre;
    const abiCoder = new ethers.utils.AbiCoder();
    const staking = await get("Staking");
    const stakingAddress = staking.address;
    const vestingLogicDeployment = await get("VestingLogic");
    const vestingRegistryDeployment = await get("VestingRegistry");
    const vestingFactoryDeployment = await get("VestingFactory");

    const args = {
        targets: [vestingRegistryDeployment.address, stakingAddress],
        values: [0, 0],
        signatures: ["setVestingFactory(address)", "addContractCodeHash(address)"],
        data: [
            abiCoder.encode(["address"], [vestingFactoryDeployment.address]),
            abiCoder.encode(["address"], [vestingLogicDeployment.address]),
        ],
        /** @todo change SIP description */
        description:
            "SIP-Sov625: Set vestingFactory in vestingRegistry & Add vestingLogic contract code hash to staking contract",
=======
const getArgsSip0073 = async (hre) => {
    const {
        ethers,
        deployments: { get, log },
    } = hre;
    const abiCoder = new ethers.utils.AbiCoder();
    const swapsImplSovrynSwapModuleDeployment = await get("SwapsImplSovrynSwapModule");
    const modulesList = getProtocolModules();
    const sovrynProtocolDeployment = await get("SovrynProtocol");
    const sovrynProtocol = await ethers.getContract("SovrynProtocol");

    const targets = [];
    const values = [];
    const signatures = [];
    const datas = [];

    let isValidDeployment = false;

    for (const moduleProp in modulesList) {
        const module = modulesList[moduleProp];
        const moduleDeployment = await get(module.moduleName);
        const currentModuleAddress = await sovrynProtocol.getTarget(module.sampleFunction);

        if (currentModuleAddress != moduleDeployment.address) {
            isValidDeployment = true;
        }
    }

    if (!isValidDeployment) {
        throw new Error(col.bgYellow(`No modules are available to be upgraded`));
    }

    for (const moduleProp in modulesList) {
        const module = modulesList[moduleProp];
        const moduleDeployment = await get(module.moduleName);
        const currentModuleAddress = await sovrynProtocol.getTarget(module.sampleFunction);

        if (currentModuleAddress == moduleDeployment.address) {
            log(col.bgYellow(`Skipping Protocol Modules ${module.moduleName}`));
            continue;
        } else {
            log(
                col.bgBlue(
                    `Adding module ${module.moduleName} for registration/replacement on the protocol`
                )
            );
        }

        targets.push(sovrynProtocolDeployment.address);
        values.push(0);
        signatures.push("replaceContract(address)");
        datas.push(abiCoder.encode(["address"], [moduleDeployment.address]));
    }

    const description =
        "SIP-0073: Refactor Sovryn Protocol Interface with AMM, Details: https://github.com/DistributedCollective/SIPS/blob/c988248/SIP-0073.md, sha256: 243f9045b7a122f84cd6589efc524eda2c8a17668424840adf7cdebdfcb19b62";
    const args = {
        targets: targets,
        values: values,
        signatures: signatures,
        data: datas,
        description: description,
>>>>>>> ff5c054d
    };
    return { args, governor: "GovernorOwner" };
};

module.exports = {
    sampleGovernorAdminSIP,
    sampleGovernorOwnerSIP,
    getArgsSip0047,
    getArgsSip0058,
    getArgsSip0049,
    getArgsSip0063,
    getArgsSip0065,
    getArgsSip0046Part1,
    getArgsSip0046Part2,
    getArgsSip0046Part3,
    getArgsSip0046Part4,
<<<<<<< HEAD
    getArgsSipSov625,
=======
    getArgsSip0073,
>>>>>>> ff5c054d
};<|MERGE_RESOLUTION|>--- conflicted
+++ resolved
@@ -763,7 +763,6 @@
     return { args, governor: "GovernorOwner" };
 };
 
-<<<<<<< HEAD
 const getArgsSipSov625 = async (hre) => {
     const {
         ethers,
@@ -787,7 +786,11 @@
         /** @todo change SIP description */
         description:
             "SIP-Sov625: Set vestingFactory in vestingRegistry & Add vestingLogic contract code hash to staking contract",
-=======
+    };
+
+    return { args, governor: "GovernorOwner" };
+};
+
 const getArgsSip0073 = async (hre) => {
     const {
         ethers,
@@ -850,7 +853,6 @@
         signatures: signatures,
         data: datas,
         description: description,
->>>>>>> ff5c054d
     };
     return { args, governor: "GovernorOwner" };
 };
@@ -867,9 +869,6 @@
     getArgsSip0046Part2,
     getArgsSip0046Part3,
     getArgsSip0046Part4,
-<<<<<<< HEAD
     getArgsSipSov625,
-=======
     getArgsSip0073,
->>>>>>> ff5c054d
 };