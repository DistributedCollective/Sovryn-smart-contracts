--- conflicted
+++ resolved
@@ -79,11 +79,7 @@
 
     mapping(address => uint256) public borrowerNonce;                                    // nonce per borrower. used for loan id creation.
 
-<<<<<<< HEAD
-    IWethERC20 public wethToken;
-=======
     IWrbtcERC20 public wrbtcToken;
->>>>>>> dfde5451
     address public protocolTokenAddress;
 
     function _setTarget(
