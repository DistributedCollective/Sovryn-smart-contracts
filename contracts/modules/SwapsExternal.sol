/**
 * Copyright 2017-2020, bZeroX, LLC. All Rights Reserved.
 * Licensed under the Apache License, Version 2.0.
 */

pragma solidity 0.5.17;
pragma experimental ABIEncoderV2;

import "../core/State.sol";
import "../mixins/VaultController.sol";
import "../swaps/SwapsUser.sol";
import "../swaps/ISwapsImpl.sol";

/**
 * @title Swaps External contract.
 *
 * @notice This contract code comes from bZx. bZx is a protocol for tokenized
 * margin trading and lending https://bzx.network similar to the dYdX protocol.
 *
 * This contract contains functions to calculate and execute swaps.
 * */
contract SwapsExternal is VaultController, SwapsUser {
	/**
	 * @notice Empty public constructor.
	 * */
	constructor() public {}

	/**
	 * @notice Fallback function is to react to receiving value (rBTC).
	 * */
	function() external {
		revert("fallback not allowed");
	}

	/**
	 * @notice Set function selectors on target contract.
	 *
	 * @param target The address of the target contract.
	 * */
	function initialize(address target) external onlyOwner {
		_setTarget(this.swapExternal.selector, target);
		_setTarget(this.getSwapExpectedReturn.selector, target);
	}

	/**
	 * @notice Perform a swap w/ tokens or rBTC as source currency.
	 *
	 * @dev External wrapper that calls SwapsUser::_swapsCall
	 * after turning potential incoming rBTC into wrBTC tokens.
	 *
	 * @param sourceToken The address of the source token instance.
	 * @param destToken The address of the destiny token instance.
	 * @param receiver The address of the recipient account.
	 * @param returnToSender The address of the sender account.
	 * @param sourceTokenAmount The amount of source tokens.
	 * @param requiredDestTokenAmount The amount of required destiny tokens.
	 * @param swapData Additional swap data (not in use yet).
	 *
	 * @return destTokenAmountReceived The amount of destiny tokens sent.
	 * @return sourceTokenAmountUsed The amount of source tokens spent.
	 * */
	function swapExternal(
		address sourceToken,
		address destToken,
		address receiver,
		address returnToSender,
		uint256 sourceTokenAmount,
		uint256 requiredDestTokenAmount,
		bytes memory swapData
	) public payable nonReentrant returns (uint256 destTokenAmountReceived, uint256 sourceTokenAmountUsed) {
		require(sourceTokenAmount != 0, "sourceTokenAmount == 0");

		/// @dev Get payed value, be it rBTC or tokenized.
		if (msg.value != 0) {
			if (sourceToken == address(0)) {
				sourceToken = address(wrbtcToken);
			}
			require(sourceToken == address(wrbtcToken), "sourceToken mismatch");
			require(msg.value == sourceTokenAmount, "sourceTokenAmount mismatch");

			/// @dev Update wrBTC balance for this contract.
			wrbtcToken.deposit.value(sourceTokenAmount)();
		} else {
<<<<<<< HEAD
			/// @dev Transfer tokens from sender to this contract.
=======
			IERC20 sourceTokenContract = IERC20(sourceToken);

			uint256 balanceBefore = sourceTokenContract.balanceOf(address(this));

>>>>>>> 20e718e8
			IERC20(sourceToken).safeTransferFrom(msg.sender, address(this), sourceTokenAmount);

			// explicit balance check so that we can support deflationary tokens
			sourceTokenAmount = sourceTokenContract.balanceOf(address(this)).sub(balanceBefore);
		}

		/// @dev Perform the swap w/ tokens.
		(destTokenAmountReceived, sourceTokenAmountUsed) = _swapsCall(
			[
				sourceToken,
				destToken,
				receiver,
				returnToSender,
				msg.sender /// user
			],
			[
				sourceTokenAmount, /// minSourceTokenAmount
				sourceTokenAmount, /// maxSourceTokenAmount
				requiredDestTokenAmount
			],
			0, /// loanId (not tied to a specific loan)
			false, /// bypassFee
			swapData
		);

		emit ExternalSwap(
			msg.sender, /// user
			sourceToken,
			destToken,
			sourceTokenAmountUsed,
			destTokenAmountReceived
		);
	}

	/**
	 * @notice Get the swap expected return value.
	 *
	 * @dev External wrapper that calls SwapsUser::_swapsExpectedReturn
	 *
	 * @param sourceToken The address of the source token instance.
	 * @param destToken The address of the destiny token instance.
	 * @param sourceTokenAmount The amount of source tokens.
	 *
	 * @return The expected return value.
	 * */
	function getSwapExpectedReturn(
		address sourceToken,
		address destToken,
		uint256 sourceTokenAmount
	) external view returns (uint256) {
		return _swapsExpectedReturn(sourceToken, destToken, sourceTokenAmount);
	}
}<|MERGE_RESOLUTION|>--- conflicted
+++ resolved
@@ -81,14 +81,11 @@
 			/// @dev Update wrBTC balance for this contract.
 			wrbtcToken.deposit.value(sourceTokenAmount)();
 		} else {
-<<<<<<< HEAD
 			/// @dev Transfer tokens from sender to this contract.
-=======
 			IERC20 sourceTokenContract = IERC20(sourceToken);
 
 			uint256 balanceBefore = sourceTokenContract.balanceOf(address(this));
 
->>>>>>> 20e718e8
 			IERC20(sourceToken).safeTransferFrom(msg.sender, address(this), sourceTokenAmount);
 
 			// explicit balance check so that we can support deflationary tokens
