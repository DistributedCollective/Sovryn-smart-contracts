--- conflicted
+++ resolved
@@ -49,74 +49,9 @@
 
     #createProposalSIP008()
 
-<<<<<<< HEAD
-    '''
-    print("price feeds SOV")
-    transferOwner(contracts['PriceFeedRSKOracle'], contracts['multisig'])
-    transferOwner(contracts['USDTPriceFeed'], contracts['multisig'])
-    
-    
-    print("price feeds AMM")
-    transferOwner('0xe4d2e26ce947df7a8d04e5a9dcdef0c540c497cf', contracts['multisig'])#BPRO
-    transferOwner('0x4106e4Bb0C339cf7e8adc64Cf889F261Fef1e789', contracts['multisig'])#WRBTC
-    transferOwner('0xf5df3b2ae0c4e2c8912e177f6bd8ca6d479397a2', contracts['multisig'])#USD
-    
-    
-    print("loan tokens")
-    #transferOwner(contracts['iUSDT'], contracts['multisig'])
-    #transferOwner(contracts['iBPro'], contracts['multisig'])
-    #transferOwner(contracts['iDOC'], contracts['multisig'])
-    transferOwner(contracts['iRBTC'], contracts['multisig'])
-    
-    print("AMM Network + Converters")
-    transferOwner(contracts['swapNetwork'], contracts['multisig'])
-    transferOwner(contracts['ConverterDOC'], contracts['multisig'])
-    transferOwner(contracts['ConverterBPRO'], contracts['multisig'])
-    transferOwner(contracts['ConverterUSDT'], contracts['multisig'])
-    #note:the ownership transfers for the AMM need to be accepted by the new owner
-    
-    
-    acceptOwnershipWithMultisig(contracts['swapNetwork'])
-    acceptOwnershipWithMultisig(contracts['ConverterDOC'])
-    acceptOwnershipWithMultisig(contracts['ConverterBPRO'])
-    acceptOwnershipWithMultisig(contracts['ConverterUSDT'])
-    acceptOwnershipWithMultisig('0xe4d2e26ce947df7a8d04e5a9dcdef0c540c497cf')
-    acceptOwnershipWithMultisig('0x4106e4Bb0C339cf7e8adc64Cf889F261Fef1e789')
-    
-    checkOwnerIsAddress(contracts['swapNetwork'], contracts['multisig'])
-    checkOwnerIsAddress(contracts['ConverterDOC'], contracts['multisig'])
-    checkOwnerIsAddress(contracts['ConverterBPRO'], contracts['multisig'])
-    checkOwnerIsAddress(contracts['ConverterUSDT'], contracts['multisig'])
-    checkOwnerIsAddress('0xe4d2e26ce947df7a8d04e5a9dcdef0c540c497cf', contracts['multisig'])
-    checkOwnerIsAddress('0x4106e4Bb0C339cf7e8adc64Cf889F261Fef1e789', contracts['multisig'])
-    '''
-
-    #addOwnerToMultisig('0x27d55f5668ef4438635bdce0adca083507e77752')
-
-    #readLiquidity()
-    #swapTokens(1e18, 1, contracts['swapNetwork'], contracts['USDT'], contracts['BPro'])
-    #readFromMedianizer()
-    #replaceSwapsUser()
-    #checkRates()
-    #replaceSwapsExternal()
-
-    # governorAcceptAdmin("governorOwner")
-    # governorAcceptAdmin("governorAdmin")
-
-    #replaceLoanTokenLogicOnAllContracts()
-
-    # setEarlyAccessToken(contracts['iDOC'], contracts['og'])
-    # setEarlyAccessToken(contracts['iUSDT'], contracts['og'])
-    # setEarlyAccessToken(contracts['iRBTC'], contracts['og'])
-    # setEarlyAccessToken(contracts['iBPro'], contracts['og'])
-
-    # createProposalSIP008()
-    createProposalSIP009()
-=======
     setLendingFee(10**19)
     setTradingFee(15 * 10**16)
     setBorrowingFee(9 * 10**16)
->>>>>>> 1192ccba
 
 
 def loadConfig():
@@ -810,10 +745,7 @@
 def executeProposal(id):
     governor = Contract.from_abi("GovernorAlpha", address=contracts['GovernorOwner'], abi=GovernorAlpha.abi, owner=acct)
     tx = governor.execute(id)
-<<<<<<< HEAD
     tx.info()
-=======
-    tx.info()
 
 def setLendingFee(fee):
     sovryn = Contract.from_abi("sovryn", address=contracts['sovrynProtocol'], abi=interface.ISovrynBrownie.abi, owner=acct)
@@ -837,5 +769,4 @@
     multisig = Contract.from_abi("MultiSig", address=contracts['multisig'], abi=MultiSigWallet.abi, owner=acct)
     tx = multisig.submitTransaction(sovryn.address,0,data)
     txId = tx.events["Submission"]["transactionId"]
-    print(txId);
->>>>>>> 1192ccba
+    print(txId);