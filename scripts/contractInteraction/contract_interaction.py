--- conflicted
+++ resolved
@@ -361,23 +361,17 @@
 
 def replaceLoanClosings():
     sovryn = Contract.from_abi("sovryn", address=contracts['sovrynProtocol'], abi=interface.ISovrynBrownie.abi, owner=acct)
-<<<<<<< HEAD
-=======
     
     print('replacing loan closings base')
     loanClosingsBase = acct.deploy(LoanClosingsBase)
->>>>>>> 2bcd44dc
     data = sovryn.replaceContract.encode_input(loanClosingsBase.address)
     multisig = Contract.from_abi("MultiSig", address=contracts['multisig'], abi=MultiSigWallet.abi, owner=acct)
     tx = multisig.submitTransaction(sovryn.address,0,data)
     txId = tx.events["Submission"]["transactionId"]
     print(txId);
-<<<<<<< HEAD
-=======
 
     print('replacing loan closings with')
     loanClosingsWith = acct.deploy(LoanClosingsWith)
->>>>>>> 2bcd44dc
     data = sovryn.replaceContract.encode_input(loanClosingsWith.address)
     multisig = Contract.from_abi("MultiSig", address=contracts['multisig'], abi=MultiSigWallet.abi, owner=acct)
     tx = multisig.submitTransaction(sovryn.address,0,data)
@@ -1247,7 +1241,7 @@
     print(data)
 
     # Set LockedSOVAddress
-    lockedSOV = Contract.from_abi("LockedSOVMockup", address=contracts["lockedSOV"], abi=LockedSOVMockup.abi, owner=acct)
+    lockedSOV = Contract.from_abi("LockedSOV", address=contracts["LockedSOV"], abi=LockedSOV.abi, owner=acct)
     data = sovryn.setLockedSOVAddress.encode_input(lockedSOV.address)
     print("Set Locked SOV address in protocol settings")
     print(data)
