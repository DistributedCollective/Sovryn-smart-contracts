/**
 * Copyright 2017-2021, bZeroX, LLC. All Rights Reserved.
 * Licensed under the Apache License, Version 2.0.
 */

pragma solidity 0.5.17;
pragma experimental ABIEncoderV2;

import "./State.sol";

<<<<<<< HEAD
/**
 * @title Sovryn Protocol contract.
 * @notice This contract code comes from bZx. bZx is a protocol for tokenized
 * margin trading and lending https://bzx.network similar to the dYdX protocol.
 *
 * This contract contains the proxy functionality to deploy Protocol anchor
 * and logic apart, turning it upgradable.
 *
 * @dev TODO: can I change this proxy to EIP-1822 proxy standard, please.
 *   https://eips.ethereum.org/EIPS/eip-1822
 * */
=======
>>>>>>> 20e718e8
contract sovrynProtocol is State {
	/**
	 * @notice Fallback function performs a delegate call
	 * to the actual implementation address is pointing this proxy.
	 * Returns whatever the implementation call returns.
	 * */
	function() external payable {
		if (gasleft() <= 2300) {
			return;
		}

		address target = logicTargets[msg.sig];
		require(target != address(0), "target not active");

		bytes memory data = msg.data;
		assembly {
			let result := delegatecall(gas, target, add(data, 0x20), mload(data), 0, 0)
			let size := returndatasize
			let ptr := mload(0x40)
			returndatacopy(ptr, 0, size)
			switch result
				case 0 {
					revert(ptr, size)
				}
				default {
					return(ptr, size)
				}
		}
	}

	/**
	 * @notice External owner target initializer.
	 * @param target The target addresses.
	 * */
	function replaceContract(address target) external onlyOwner {
		(bool success, ) = target.delegatecall(abi.encodeWithSignature("initialize(address)", target));
		require(success, "setup failed");
	}

	/**
	 * @notice External owner setter for target addresses.
	 * @param sigsArr The array of signatures.
	 * @param targetsArr The array of addresses.
	 * */
	function setTargets(string[] calldata sigsArr, address[] calldata targetsArr) external onlyOwner {
		require(sigsArr.length == targetsArr.length, "count mismatch");

		for (uint256 i = 0; i < sigsArr.length; i++) {
			_setTarget(bytes4(keccak256(abi.encodePacked(sigsArr[i]))), targetsArr[i]);
		}
	}

	/**
	 * @notice External getter for target addresses.
	 * @param sig The signature.
	 * @return The address for a given signature.
	 * */
	function getTarget(string calldata sig) external view returns (address) {
		return logicTargets[bytes4(keccak256(abi.encodePacked(sig)))];
	}
}<|MERGE_RESOLUTION|>--- conflicted
+++ resolved
@@ -8,7 +8,6 @@
 
 import "./State.sol";
 
-<<<<<<< HEAD
 /**
  * @title Sovryn Protocol contract.
  * @notice This contract code comes from bZx. bZx is a protocol for tokenized
@@ -20,8 +19,6 @@
  * @dev TODO: can I change this proxy to EIP-1822 proxy standard, please.
  *   https://eips.ethereum.org/EIPS/eip-1822
  * */
-=======
->>>>>>> 20e718e8
 contract sovrynProtocol is State {
 	/**
 	 * @notice Fallback function performs a delegate call
