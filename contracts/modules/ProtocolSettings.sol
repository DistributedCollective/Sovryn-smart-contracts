--- conflicted
+++ resolved
@@ -52,7 +52,7 @@
         _setTarget(this.setWrbtcToken.selector, target);
         _setTarget(this.setProtocolTokenAddress.selector, target);
         _setTarget(this.setRolloverBaseReward.selector, target);
-<<<<<<< HEAD
+        _setTarget(this.setRebatePercent.selector, target);
         _setTarget(this.setSovrynProtocolAddress.selector, target);
     }
 
@@ -73,9 +73,6 @@
             oldProtocolAddress,
             newProtocolAddress
         );
-=======
-        _setTarget(this.setRebatePercent.selector, target);
->>>>>>> 21caac0b
     }
 
     function setPriceFeedContract(
