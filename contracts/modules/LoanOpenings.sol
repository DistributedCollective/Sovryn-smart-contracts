--- conflicted
+++ resolved
@@ -116,16 +116,6 @@
 
         uint256 owedPerDay = newPrincipal.mul(interestRate).div(365 * 10**20);
 
-<<<<<<< HEAD
-        uint256 interestAmountRequired = maxLoanTerm.mul(owedPerDay).div(86400);
-
-        uint256 receivedAmount =
-            _swapsExpectedReturn(
-                loanToken,
-                collateralToken,
-                loanTokenSent.sub(interestAmountRequired)
-            );
-=======
         uint256 interestAmountRequired = maxLoanTerm
             .mul(owedPerDay)
             .div(86400);
@@ -141,7 +131,6 @@
             collateralToken,
             swapAmount
         );
->>>>>>> 259abf53
         if (receivedAmount == 0) {
             return 0;
         } else {
@@ -321,13 +310,8 @@
             "collateral insufficient"
         );
 
-<<<<<<< HEAD
-        loanLocal.collateral = loanLocal.collateral.add(sentValues[4]);
-=======
-
         loanLocal.collateral = loanLocal.collateral
             .add(sentValues[4]);
->>>>>>> 259abf53
 
         if (isTorqueLoan) {
             // reclaiming varaible -> interestDuration
@@ -354,17 +338,6 @@
         Loan storage loanLocal,
         address[4] memory sentAddresses,
         uint256[5] memory sentValues,
-<<<<<<< HEAD
-        bool isTorqueLoan
-    ) internal {
-        (uint256 initialMargin, uint256 collateralToLoanRate) =
-            IPriceFeeds(priceFeeds).getCurrentMargin(
-                loanParamsLocal.loanToken,
-                loanParamsLocal.collateralToken,
-                loanLocal.principal,
-                loanLocal.collateral
-            );
-=======
         bool isTorqueLoan)
         internal
     {
@@ -375,7 +348,6 @@
             loanLocal.principal,
             loanLocal.collateral
         );
->>>>>>> 259abf53
         require(
             initialMargin > loanParamsLocal.maintenanceMargin,
             "unhealthy position"
@@ -651,17 +623,12 @@
         if (loanToken == collateralToken) {
             collateralTokenAmount = newPrincipal.mul(marginAmount).div(10**20);
         } else {
-<<<<<<< HEAD
-            (uint256 sourceToDestRate, uint256 sourceToDestPrecision) =
-                IPriceFeeds(priceFeeds).queryRate(collateralToken, loanToken);
-=======
             //using the price feed instead of the swap expected return because we need the rate in the inverse direction
             //so the swap is probably farther off than the price feed. 
             (uint256 sourceToDestRate, uint256 sourceToDestPrecision) = IPriceFeeds(priceFeeds).queryRate(
                 collateralToken,
                 loanToken
             );
->>>>>>> 259abf53
             if (sourceToDestRate != 0) {
                 collateralTokenAmount = newPrincipal           
                     .mul(sourceToDestPrecision)
