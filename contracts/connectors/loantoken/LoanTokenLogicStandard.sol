--- conflicted
+++ resolved
@@ -311,11 +311,7 @@
      * @param collateralTokenSent The amount of collateral tokens provided by the user.
      * @param collateralTokenAddress The token address of collateral.
      * @param trader The account that performs this trade.
-<<<<<<< HEAD
      * @param minEntryPrice Value of loan token in collateral.
-=======
-     * @param minReturn Minimum amount (position size) in the collateral tokens
->>>>>>> bd9d9599
      * @param loanDataBytes Additional loan data (not in use for token swaps).
      *
      * @return New principal and new collateral added to trade.
@@ -327,11 +323,7 @@
         uint256 collateralTokenSent,
         address collateralTokenAddress,
         address trader,
-<<<<<<< HEAD
         uint256 minEntryPrice, // value of loan token in collateral
-=======
-        uint256 minReturn, // minimum position size in the collateral tokens
->>>>>>> bd9d9599
         bytes memory loanDataBytes /// Arbitrary order data.
     )
         public
@@ -344,17 +336,6 @@
     {
         _checkPause();
 
-<<<<<<< HEAD
-=======
-        checkPriceDivergence(
-            leverageAmount,
-            loanTokenSent,
-            collateralTokenSent,
-            collateralTokenAddress,
-            minReturn
-        );
-
->>>>>>> bd9d9599
         if (collateralTokenAddress == address(0)) {
             collateralTokenAddress = wrbtcTokenAddress;
         }
@@ -373,8 +354,11 @@
         /// @dev Compute the worth of the total deposit in loan tokens.
         /// (loanTokenSent + convert(collateralTokenSent))
         /// No actual swap happening here.
-        uint256 totalDeposit =
-            _totalDeposit(collateralTokenAddress, collateralTokenSent, loanTokenSent);
+        uint256 totalDeposit = _totalDeposit(
+            collateralTokenAddress,
+            collateralTokenSent,
+            loanTokenSent
+        );
         require(totalDeposit != 0, "12");
 
         address[4] memory sentAddresses;
@@ -398,14 +382,11 @@
             sentAmounts[1] /// depositAmount
         );
 
-<<<<<<< HEAD
         checkPriceDivergence(
             loanTokenSent.add(sentAmounts[1]),
             collateralTokenAddress,
             minEntryPrice
         );
-=======
->>>>>>> bd9d9599
         require(
             _getAmountInRbtc(loanTokenAddress, sentAmounts[1]) > TINY_AMOUNT,
             "principal too small"
@@ -435,11 +416,7 @@
      * @param collateralTokenSent The amount of collateral tokens provided by the user.
      * @param collateralTokenAddress The token address of collateral.
      * @param trader The account that performs this trade.
-<<<<<<< HEAD
      * @param minEntryPrice Value of loan token in collateral.
-=======
-     * @param minReturn Minimum position size in the collateral tokens
->>>>>>> bd9d9599
      * @param affiliateReferrer The address of the referrer from affiliates program.
      * @param loanDataBytes Additional loan data (not in use for token swaps).
      *
@@ -452,11 +429,7 @@
         uint256 collateralTokenSent,
         address collateralTokenAddress,
         address trader,
-<<<<<<< HEAD
         uint256 minEntryPrice, /// Value of loan token in collateral
-=======
-        uint256 minReturn, /// Minimum position size in the collateral tokens.
->>>>>>> bd9d9599
         address affiliateReferrer, /// The user was brought by the affiliate (referrer).
         bytes calldata loanDataBytes /// Arbitrary order data.
     )
@@ -480,11 +453,7 @@
                 collateralTokenSent,
                 collateralTokenAddress,
                 trader,
-<<<<<<< HEAD
                 minEntryPrice,
-=======
-                minReturn,
->>>>>>> bd9d9599
                 loanDataBytes
             );
     }
@@ -501,7 +470,6 @@
         _receiverAddress.transfer(_amount);
         emit WithdrawRBTCTo(_receiverAddress, _amount);
     }
-<<<<<<< HEAD
 
     /**
      * @notice Transfer tokens wrapper.
@@ -851,8 +819,11 @@
             collateralTokenAddress = wrbtcTokenAddress;
         }
 
-        uint256 totalDeposit =
-            _totalDeposit(collateralTokenAddress, collateralTokenSent, loanTokenSent);
+        uint256 totalDeposit = _totalDeposit(
+            collateralTokenAddress,
+            collateralTokenSent,
+            loanTokenSent
+        );
 
         (principal, interestRate) = _getMarginBorrowAmountAndRate(leverageAmount, totalDeposit);
         if (principal > _underlyingBalance()) {
@@ -893,29 +864,29 @@
         address collateralTokenAddress /// address(0) means rBTC
     ) public view returns (uint256 depositAmount) {
         if (borrowAmount != 0) {
-            (, , uint256 newBorrowAmount) =
-                _getInterestRateAndBorrowAmount(
-                    borrowAmount,
-                    totalAssetSupply(),
-                    initialLoanDuration
-                );
+            (, , uint256 newBorrowAmount) = _getInterestRateAndBorrowAmount(
+                borrowAmount,
+                totalAssetSupply(),
+                initialLoanDuration
+            );
 
             if (newBorrowAmount <= _underlyingBalance()) {
                 if (collateralTokenAddress == address(0))
                     collateralTokenAddress = wrbtcTokenAddress;
-                bytes32 loanParamsId =
-                    loanParamsIds[
-                        uint256(keccak256(abi.encodePacked(collateralTokenAddress, true)))
-                    ];
+                bytes32 loanParamsId = loanParamsIds[
+                    uint256(keccak256(abi.encodePacked(collateralTokenAddress, true)))
+                ];
                 return
                     ProtocolLike(sovrynContractAddress)
                         .getRequiredCollateral(
-                        loanTokenAddress,
-                        collateralTokenAddress,
-                        newBorrowAmount,
-                        ProtocolSettingsLike(sovrynContractAddress).minInitialMargin(loanParamsId), /// initialMargin
-                        true /// isTorqueLoan
-                    )
+                            loanTokenAddress,
+                            collateralTokenAddress,
+                            newBorrowAmount,
+                            ProtocolSettingsLike(sovrynContractAddress).minInitialMargin(
+                                loanParamsId
+                            ), /// initialMargin
+                            true /// isTorqueLoan
+                        )
                         .add(10); /// Some dust to compensate for rounding errors.
             }
         }
@@ -944,8 +915,9 @@
     ) public view returns (uint256 borrowAmount) {
         if (depositAmount != 0) {
             if (collateralTokenAddress == address(0)) collateralTokenAddress = wrbtcTokenAddress;
-            bytes32 loanParamsId =
-                loanParamsIds[uint256(keccak256(abi.encodePacked(collateralTokenAddress, true)))];
+            bytes32 loanParamsId = loanParamsIds[
+                uint256(keccak256(abi.encodePacked(collateralTokenAddress, true)))
+            ];
             borrowAmount = ProtocolLike(sovrynContractAddress).getBorrowAmount(
                 loanTokenAddress,
                 collateralTokenAddress,
@@ -966,28 +938,20 @@
         }
     }
 
-    /**
-     * @notice Check if entry price lies above a minimum
-     *
-     * @param loanTokenSent The amount of deposit.
-     * @param collateralTokenAddress The token address of collateral.
-     * @param minEntryPrice Value of loan token in collateral
-     * */
     function checkPriceDivergence(
+        uint256 leverageAmount,
         uint256 loanTokenSent,
+        uint256 collateralTokenSent,
         address collateralTokenAddress,
-        uint256 minEntryPrice
+        uint256 minReturn
     ) public view {
-        /// @dev See how many collateralTokens we would get if exchanging this amount of loan tokens to collateral tokens.
-        uint256 collateralTokensReceived =
-            ProtocolLike(sovrynContractAddress).getSwapExpectedReturn(
-                loanTokenAddress,
-                collateralTokenAddress,
-                loanTokenSent
-            );
-        uint256 collateralTokenPrice =
-            (collateralTokensReceived.mul(WEI_PRECISION)).div(loanTokenSent);
-        require(collateralTokenPrice >= minEntryPrice, "entry price above the minimum");
+        (, uint256 estimatedCollateral, ) = getEstimatedMarginDetails(
+            leverageAmount,
+            loanTokenSent,
+            collateralTokenSent,
+            collateralTokenAddress
+        );
+        require(estimatedCollateral >= minReturn, "coll too low");
     }
 
     /* Internal functions */
@@ -1126,27 +1090,22 @@
 
         if (collateralTokenSent != 0) {
             /// @dev Get the oracle rate from collateral -> loan
-            (uint256 collateralToLoanRate, uint256 collateralToLoanPrecision) =
-                FeedsLike(ProtocolLike(sovrynContractAddress).priceFeeds()).queryRate(
-                    collateralTokenAddress,
-                    loanTokenAddress
-                );
+            (uint256 collateralToLoanRate, uint256 collateralToLoanPrecision) = FeedsLike(
+                ProtocolLike(sovrynContractAddress).priceFeeds()
+            ).queryRate(collateralTokenAddress, loanTokenAddress);
             require(
                 (collateralToLoanRate != 0) && (collateralToLoanPrecision != 0),
                 "invalid rate collateral token"
             );
 
             /// @dev Compute the loan token amount with the oracle rate.
-            uint256 loanTokenAmount =
-                collateralTokenSent.mul(collateralToLoanRate).div(collateralToLoanPrecision);
+            uint256 loanTokenAmount = collateralTokenSent.mul(collateralToLoanRate).div(
+                collateralToLoanPrecision
+            );
 
             /// @dev See how many collateralTokens we would get if exchanging this amount of loan tokens to collateral tokens.
-            uint256 collateralTokenAmount =
-                ProtocolLike(sovrynContractAddress).getSwapExpectedReturn(
-                    loanTokenAddress,
-                    collateralTokenAddress,
-                    loanTokenAmount
-                );
+            uint256 collateralTokenAmount = ProtocolLike(sovrynContractAddress)
+                .getSwapExpectedReturn(loanTokenAddress, collateralTokenAddress, loanTokenAmount);
 
             /// @dev Probably not the same due to the price difference.
             if (collateralTokenAmount != collateralTokenSent) {
@@ -1167,11 +1126,9 @@
      * @return amount in RBTC
      * */
     function _getAmountInRbtc(address asset, uint256 amount) internal returns (uint256) {
-        (uint256 rbtcRate, uint256 rbtcPrecision) =
-            FeedsLike(ProtocolLike(sovrynContractAddress).priceFeeds()).queryRate(
-                asset,
-                wrbtcTokenAddress
-            );
+        (uint256 rbtcRate, uint256 rbtcPrecision) = FeedsLike(
+            ProtocolLike(sovrynContractAddress).priceFeeds()
+        ).queryRate(asset, wrbtcTokenAddress);
         return amount.mul(rbtcRate).div(rbtcPrecision);
     }
 
@@ -1250,8 +1207,12 @@
         }
 
         /// @dev Handle transfers prior to adding newPrincipal to loanTokenSent
-        uint256 msgValue =
-            _verifyTransfers(collateralTokenAddress, sentAddresses, sentAmounts, withdrawAmount);
+        uint256 msgValue = _verifyTransfers(
+            collateralTokenAddress,
+            sentAddresses,
+            sentAmounts,
+            withdrawAmount
+        );
 
         /**
          * @dev Adding the loan token portion from the lender to loanTokenSent
@@ -1270,10 +1231,9 @@
             withdrawAmountExist = true;
         }
 
-        bytes32 loanParamsId =
-            loanParamsIds[
-                uint256(keccak256(abi.encodePacked(collateralTokenAddress, withdrawAmountExist)))
-            ];
+        bytes32 loanParamsId = loanParamsIds[
+            uint256(keccak256(abi.encodePacked(collateralTokenAddress, withdrawAmountExist)))
+        ];
 
         (sentAmounts[1], sentAmounts[4]) = ProtocolLike(sovrynContractAddress)
             .borrowOrTradeFromPool
@@ -1390,889 +1350,6 @@
     }
 
     /**
-=======
-
-    /**
-     * @notice Transfer tokens wrapper.
-     * Sets token owner the msg.sender.
-     * Sets maximun allowance uint256(-1) to ensure tokens are always transferred.
-     *
-     * @param _to The recipient of the tokens.
-     * @param _value The amount of tokens sent.
-     * @return Success true/false.
-     * */
-    function transfer(address _to, uint256 _value) external returns (bool) {
-        return _internalTransferFrom(msg.sender, _to, _value, uint256(-1));
-    }
-
-    /**
-     * @notice Moves `_value` loan tokens from `_from` to `_to` using the
-     * allowance mechanism. Calls internal _internalTransferFrom function.
-     *
-     * @return A boolean value indicating whether the operation succeeded.
-     */
-    function transferFrom(
-        address _from,
-        address _to,
-        uint256 _value
-    ) external returns (bool) {
-        return
-            _internalTransferFrom(
-                _from,
-                _to,
-                _value,
-                //allowed[_from][msg.sender]
-                ProtocolLike(sovrynContractAddress).isLoanPool(msg.sender)
-                    ? uint256(-1)
-                    : allowed[_from][msg.sender]
-            );
-    }
-
-    /**
-     * @notice Transfer tokens, low level.
-     * Checks allowance, updates sender and recipient balances
-     * and updates checkpoints too.
-     *
-     * @param _from The tokens' owner.
-     * @param _to The recipient of the tokens.
-     * @param _value The amount of tokens sent.
-     * @param _allowanceAmount The amount of tokens allowed to transfer.
-     *
-     * @return Success true/false.
-     * */
-    function _internalTransferFrom(
-        address _from,
-        address _to,
-        uint256 _value,
-        uint256 _allowanceAmount
-    ) internal returns (bool) {
-        if (_allowanceAmount != uint256(-1)) {
-            allowed[_from][msg.sender] = _allowanceAmount.sub(_value, "14");
-            /// @dev Allowance mapping update requires an event log
-            emit AllowanceUpdate(_from, msg.sender, _allowanceAmount, allowed[_from][msg.sender]);
-        }
-
-        require(_to != address(0), "15");
-
-        uint256 _balancesFrom = balances[_from];
-        uint256 _balancesFromNew = _balancesFrom.sub(_value, "16");
-        balances[_from] = _balancesFromNew;
-
-        uint256 _balancesTo = balances[_to];
-        uint256 _balancesToNew = _balancesTo.add(_value);
-        balances[_to] = _balancesToNew;
-
-        /// @dev Handle checkpoint update.
-        uint256 _currentPrice = tokenPrice();
-
-        //checkpoints are not being used by the smart contract logic itself, but just for external use (query the profit)
-        //only update the checkpoints of a user if he's not depositing to / withdrawing from the lending pool
-        if (_from != liquidityMiningAddress && _to != liquidityMiningAddress) {
-            _updateCheckpoints(_from, _balancesFrom, _balancesFromNew, _currentPrice);
-            _updateCheckpoints(_to, _balancesTo, _balancesToNew, _currentPrice);
-        }
-
-        emit Transfer(_from, _to, _value);
-        return true;
-    }
-
-    /**
-     * @notice Update the user's checkpoint price and profit so far.
-     * In this loan token contract, whenever some tokens are minted or burned,
-     * the _updateCheckpoints() function is invoked to update the stats to
-     * reflect the balance changes.
-     *
-     * @param _user The user address.
-     * @param _oldBalance The user's previous balance.
-     * @param _newBalance The user's updated balance.
-     * @param _currentPrice The current loan token price.
-     * */
-    function _updateCheckpoints(
-        address _user,
-        uint256 _oldBalance,
-        uint256 _newBalance,
-        uint256 _currentPrice
-    ) internal {
-        /// @dev keccak256("iToken_ProfitSoFar")
-        bytes32 slot = keccak256(abi.encodePacked(_user, iToken_ProfitSoFar));
-
-        int256 _currentProfit;
-        if (_newBalance == 0) {
-            _currentPrice = 0;
-        } else if (_oldBalance != 0) {
-            _currentProfit = _profitOf(slot, _oldBalance, _currentPrice, checkpointPrices_[_user]);
-        }
-
-        assembly {
-            sstore(slot, _currentProfit)
-        }
-
-        checkpointPrices_[_user] = _currentPrice;
-    }
-
-    /* Public View functions */
-
-    /**
-     * @notice Wrapper for internal _profitOf low level function.
-     * @param user The user address.
-     * @return The profit of a user.
-     * */
-    function profitOf(address user) external view returns (int256) {
-        /// @dev keccak256("iToken_ProfitSoFar")
-        bytes32 slot = keccak256(abi.encodePacked(user, iToken_ProfitSoFar));
-        //TODO + LM balance
-        return _profitOf(slot, balances[user], tokenPrice(), checkpointPrices_[user]);
-    }
-
-    /**
-     * @notice Profit calculation based on checkpoints of price.
-     * @param slot The user slot.
-     * @param _balance The user balance.
-     * @param _currentPrice The current price of the loan token.
-     * @param _checkpointPrice The price of the loan token on checkpoint.
-     * @return The profit of a user.
-     * */
-    function _profitOf(
-        bytes32 slot,
-        uint256 _balance,
-        uint256 _currentPrice,
-        uint256 _checkpointPrice
-    ) internal view returns (int256 profitSoFar) {
-        if (_checkpointPrice == 0) {
-            return 0;
-        }
-
-        assembly {
-            profitSoFar := sload(slot)
-        }
-
-        profitSoFar = int256(_currentPrice)
-            .sub(int256(_checkpointPrice))
-            .mul(int256(_balance))
-            .div(sWEI_PRECISION)
-            .add(profitSoFar);
-    }
-
-    /**
-     * @notice Loan token price calculation considering unpaid interests.
-     * @return The loan token price.
-     * */
-    function tokenPrice() public view returns (uint256 price) {
-        uint256 interestUnPaid;
-        if (lastSettleTime_ != uint88(block.timestamp)) {
-            (, interestUnPaid) = _getAllInterest();
-        }
-
-        return _tokenPrice(_totalAssetSupply(interestUnPaid));
-    }
-
-    /**
-     * @notice Getter for the price checkpoint mapping.
-     * @param _user The user account as the mapping index.
-     * @return The price on the checkpoint for this user.
-     * */
-    function checkpointPrice(address _user) public view returns (uint256 price) {
-        return checkpointPrices_[_user];
-    }
-
-    /**
-     * @notice Get current liquidity.
-     * A part of total funds supplied are borrowed. Liquidity = supply - borrow
-     * @return The market liquidity.
-     * */
-    function marketLiquidity() public view returns (uint256) {
-        uint256 totalSupply = _totalAssetSupply(0);
-        uint256 totalBorrow = totalAssetBorrow();
-        if (totalSupply > totalBorrow) {
-            return totalSupply - totalBorrow;
-        }
-    }
-
-    /**
-     * @notice Wrapper for average borrow interest.
-     * @return The average borrow interest.
-     * */
-    function avgBorrowInterestRate() public view returns (uint256) {
-        return _avgBorrowInterestRate(totalAssetBorrow());
-    }
-
-    /**
-     * @notice Get borrow interest rate.
-     * The minimum rate the next base protocol borrower will receive
-     * for variable-rate loans.
-     * @return The borrow interest rate.
-     * */
-    function borrowInterestRate() public view returns (uint256) {
-        return _nextBorrowInterestRate(0);
-    }
-
-    /**
-     * @notice Public wrapper for internal call.
-     * @param borrowAmount The amount of tokens to borrow.
-     * @return The next borrow interest rate.
-     * */
-    function nextBorrowInterestRate(uint256 borrowAmount) public view returns (uint256) {
-        return _nextBorrowInterestRate(borrowAmount);
-    }
-
-    /**
-     * @notice Get interest rate.
-     *
-     * @return Interest that lenders are currently receiving when supplying to
-     * the pool.
-     * */
-    function supplyInterestRate() public view returns (uint256) {
-        return totalSupplyInterestRate(_totalAssetSupply(0));
-    }
-
-    /**
-     * @notice Get interest rate w/ added supply.
-     * @param supplyAmount The amount of tokens supplied.
-     * @return Interest that lenders are currently receiving when supplying
-     * a given amount of tokens to the pool.
-     * */
-    function nextSupplyInterestRate(uint256 supplyAmount) public view returns (uint256) {
-        return totalSupplyInterestRate(_totalAssetSupply(0).add(supplyAmount));
-    }
-
-    /**
-     * @notice Get interest rate w/ added supply assets.
-     * @param assetSupply The amount of loan tokens supplied.
-     * @return Interest that lenders are currently receiving when supplying
-     * a given amount of loan tokens to the pool.
-     * */
-    function totalSupplyInterestRate(uint256 assetSupply) public view returns (uint256) {
-        uint256 assetBorrow = totalAssetBorrow();
-        if (assetBorrow != 0) {
-            return calculateSupplyInterestRate(assetBorrow, assetSupply);
-        }
-    }
-
-    /**
-     * @notice Get the total amount of loan tokens on debt.
-     * Calls protocol getTotalPrincipal function.
-     * In the context of borrowing, principal is the initial size of a loan.
-     * It can also be the amount still owed on a loan. If you take out a
-     * $50,000 mortgage, for example, the principal is $50,000. If you pay off
-     * $30,000, the principal balance now consists of the remaining $20,000.
-     *
-     * @return The total amount of loan tokens on debt.
-     * */
-    function totalAssetBorrow() public view returns (uint256) {
-        return
-            ProtocolLike(sovrynContractAddress).getTotalPrincipal(address(this), loanTokenAddress);
-    }
-
-    /**
-     * @notice Get the total amount of loan tokens on supply.
-     * @dev Wrapper for internal _totalAssetSupply function.
-     * @return The total amount of loan tokens on supply.
-     * */
-    function totalAssetSupply() public view returns (uint256) {
-        uint256 interestUnPaid;
-        if (lastSettleTime_ != uint88(block.timestamp)) {
-            (, interestUnPaid) = _getAllInterest();
-        }
-
-        return _totalAssetSupply(interestUnPaid);
-    }
-
-    /**
-     * @notice Compute the maximum deposit amount under current market conditions.
-     * @dev maxEscrowAmount = liquidity * (100 - interestForDuration) / 100
-     * @param leverageAmount The chosen multiplier with 18 decimals.
-     * */
-    function getMaxEscrowAmount(uint256 leverageAmount)
-        public
-        view
-        returns (uint256 maxEscrowAmount)
-    {
-        /**
-         * @dev Mathematical imperfection: depending on liquidity we might be able
-         * to borrow more if utilization is below the kink level.
-         * */
-        uint256 interestForDuration = maxScaleRate.mul(28).div(365);
-        uint256 factor = uint256(10**20).sub(interestForDuration);
-        uint256 maxLoanSize = marketLiquidity().mul(factor).div(10**20);
-        maxEscrowAmount = maxLoanSize.mul(10**18).div(leverageAmount);
-    }
-
-    /**
-     * @notice Get loan token balance.
-     * @return The user's balance of underlying token.
-     * */
-    function assetBalanceOf(address _owner) public view returns (uint256) {
-        uint256 balanceOnLM = 0;
-        if (liquidityMiningAddress != address(0)) {
-            balanceOnLM = ILiquidityMining(liquidityMiningAddress).getUserPoolTokenBalance(
-                address(this),
-                _owner
-            );
-        }
-        return balanceOf(_owner).add(balanceOnLM).mul(tokenPrice()).div(10**18);
-    }
-
-    /**
-     * @notice Get margin information on a trade.
-     *
-     * @param leverageAmount The multiple of exposure: 2x ... 5x. The leverage with 18 decimals.
-     * @param loanTokenSent The number of loan tokens provided by the user.
-     * @param collateralTokenSent The amount of collateral tokens provided by the user.
-     * @param collateralTokenAddress The token address of collateral.
-     *
-     * @return The principal, the collateral and the interestRate.
-     * */
-    function getEstimatedMarginDetails(
-        uint256 leverageAmount,
-        uint256 loanTokenSent,
-        uint256 collateralTokenSent,
-        address collateralTokenAddress // address(0) means ETH
-    )
-        public
-        view
-        returns (
-            uint256 principal,
-            uint256 collateral,
-            uint256 interestRate
-        )
-    {
-        if (collateralTokenAddress == address(0)) {
-            collateralTokenAddress = wrbtcTokenAddress;
-        }
-
-        uint256 totalDeposit =
-            _totalDeposit(collateralTokenAddress, collateralTokenSent, loanTokenSent);
-
-        (principal, interestRate) = _getMarginBorrowAmountAndRate(leverageAmount, totalDeposit);
-        if (principal > _underlyingBalance()) {
-            return (0, 0, 0);
-        }
-
-        loanTokenSent = loanTokenSent.add(principal);
-
-        collateral = ProtocolLike(sovrynContractAddress).getEstimatedMarginExposure(
-            loanTokenAddress,
-            collateralTokenAddress,
-            loanTokenSent,
-            collateralTokenSent,
-            interestRate,
-            principal
-        );
-    }
-
-    /**
-     * @notice Calculate the deposit required to a given borrow.
-     *
-     * The function for doing over-collateralized borrows against loan tokens
-     * expects a minimum amount of collateral be sent to satisfy collateral
-     * requirements of the loan, for borrow amount, interest rate, and
-     * initial loan duration. To determine appropriate values to pass to this
-     * function for a given loan, `getDepositAmountForBorrow` and
-     * 'getBorrowAmountForDeposit` are required.
-     *
-     * @param borrowAmount The amount of borrow.
-     * @param initialLoanDuration The duration of the loan.
-     * @param collateralTokenAddress The token address of collateral.
-     *
-     * @return The amount of deposit required.
-     * */
-    function getDepositAmountForBorrow(
-        uint256 borrowAmount,
-        uint256 initialLoanDuration, /// Duration in seconds.
-        address collateralTokenAddress /// address(0) means rBTC
-    ) public view returns (uint256 depositAmount) {
-        if (borrowAmount != 0) {
-            (, , uint256 newBorrowAmount) =
-                _getInterestRateAndBorrowAmount(
-                    borrowAmount,
-                    totalAssetSupply(),
-                    initialLoanDuration
-                );
-
-            if (newBorrowAmount <= _underlyingBalance()) {
-                if (collateralTokenAddress == address(0))
-                    collateralTokenAddress = wrbtcTokenAddress;
-                bytes32 loanParamsId =
-                    loanParamsIds[
-                        uint256(keccak256(abi.encodePacked(collateralTokenAddress, true)))
-                    ];
-                return
-                    ProtocolLike(sovrynContractAddress)
-                        .getRequiredCollateral(
-                        loanTokenAddress,
-                        collateralTokenAddress,
-                        newBorrowAmount,
-                        ProtocolSettingsLike(sovrynContractAddress).minInitialMargin(loanParamsId), /// initialMargin
-                        true /// isTorqueLoan
-                    )
-                        .add(10); /// Some dust to compensate for rounding errors.
-            }
-        }
-    }
-
-    /**
-     * @notice Calculate the borrow allowed for a given deposit.
-     *
-     * The function for doing over-collateralized borrows against loan tokens
-     * expects a minimum amount of collateral be sent to satisfy collateral
-     * requirements of the loan, for borrow amount, interest rate, and
-     * initial loan duration. To determine appropriate values to pass to this
-     * function for a given loan, `getDepositAmountForBorrow` and
-     * 'getBorrowAmountForDeposit` are required.
-     *
-     * @param depositAmount The amount of deposit.
-     * @param initialLoanDuration The duration of the loan.
-     * @param collateralTokenAddress The token address of collateral.
-     *
-     * @return The amount of borrow allowed.
-     * */
-    function getBorrowAmountForDeposit(
-        uint256 depositAmount,
-        uint256 initialLoanDuration, /// Duration in seconds.
-        address collateralTokenAddress /// address(0) means rBTC
-    ) public view returns (uint256 borrowAmount) {
-        if (depositAmount != 0) {
-            if (collateralTokenAddress == address(0)) collateralTokenAddress = wrbtcTokenAddress;
-            bytes32 loanParamsId =
-                loanParamsIds[uint256(keccak256(abi.encodePacked(collateralTokenAddress, true)))];
-            borrowAmount = ProtocolLike(sovrynContractAddress).getBorrowAmount(
-                loanTokenAddress,
-                collateralTokenAddress,
-                depositAmount,
-                ProtocolSettingsLike(sovrynContractAddress).minInitialMargin(loanParamsId), /// initialMargin,
-                true /// isTorqueLoan
-            );
-
-            (, , borrowAmount) = _getInterestRateAndBorrowAmount(
-                borrowAmount,
-                totalAssetSupply(),
-                initialLoanDuration
-            );
-
-            if (borrowAmount > _underlyingBalance()) {
-                borrowAmount = 0;
-            }
-        }
-    }
-
-    function checkPriceDivergence(
-        uint256 leverageAmount,
-        uint256 loanTokenSent,
-        uint256 collateralTokenSent,
-        address collateralTokenAddress,
-        uint256 minReturn
-    ) public view {
-        (, uint256 estimatedCollateral, ) =
-            getEstimatedMarginDetails(
-                leverageAmount,
-                loanTokenSent,
-                collateralTokenSent,
-                collateralTokenAddress
-            );
-        require(estimatedCollateral >= minReturn, "coll too low");
-    }
-
-    /* Internal functions */
-
-    /**
-     * @notice transfers the underlying asset from the msg.sender and mints tokens for the receiver
-     * @param receiver the address of the iToken receiver
-     * @param depositAmount the amount of underlying assets to be deposited
-     * @return the amount of iTokens issued
-     */
-    function _mintToken(address receiver, uint256 depositAmount)
-        internal
-        returns (uint256 mintAmount)
-    {
-        uint256 currentPrice;
-
-        //calculate amount to mint and transfer the underlying asset
-        (mintAmount, currentPrice) = _prepareMinting(depositAmount);
-
-        //compute balances needed for checkpoint update, considering that the user might have a pool token balance
-        //on the liquidity mining contract
-        uint256 balanceOnLM = 0;
-        if (liquidityMiningAddress != address(0))
-            balanceOnLM = ILiquidityMining(liquidityMiningAddress).getUserPoolTokenBalance(
-                address(this),
-                receiver
-            );
-        uint256 oldBalance = balances[receiver].add(balanceOnLM);
-        uint256 newBalance = oldBalance.add(mintAmount);
-
-        //mint the tokens to the receiver
-        _mint(receiver, mintAmount, depositAmount, currentPrice);
-
-        //update the checkpoint of the receiver
-        _updateCheckpoints(receiver, oldBalance, newBalance, currentPrice);
-    }
-
-    /**
-     * calculates the amount of tokens to mint and transfers the underlying asset to this contract
-     * @param depositAmount the amount of the underyling asset deposited
-     * @return the amount to be minted
-     */
-    function _prepareMinting(uint256 depositAmount)
-        internal
-        returns (uint256 mintAmount, uint256 currentPrice)
-    {
-        require(depositAmount != 0, "17");
-
-        _settleInterest();
-
-        currentPrice = _tokenPrice(_totalAssetSupply(0));
-        mintAmount = depositAmount.mul(10**18).div(currentPrice);
-
-        if (msg.value == 0) {
-            _safeTransferFrom(loanTokenAddress, msg.sender, address(this), depositAmount, "18");
-        } else {
-            IWrbtc(wrbtcTokenAddress).deposit.value(depositAmount)();
-        }
-    }
-
-    /**
-     * @notice A wrapper for AdvancedToken::_burn
-     *
-     * @param burnAmount The amount of loan tokens to redeem.
-     *
-     * @return The amount of underlying tokens payed to lender.
-     * */
-    function _burnToken(uint256 burnAmount) internal returns (uint256 loanAmountPaid) {
-        require(burnAmount != 0, "19");
-
-        if (burnAmount > balanceOf(msg.sender)) {
-            require(burnAmount == uint256(-1), "32");
-            burnAmount = balanceOf(msg.sender);
-        }
-
-        _settleInterest();
-
-        uint256 currentPrice = _tokenPrice(_totalAssetSupply(0));
-
-        uint256 loanAmountOwed = burnAmount.mul(currentPrice).div(10**18);
-        uint256 loanAmountAvailableInContract = _underlyingBalance();
-
-        loanAmountPaid = loanAmountOwed;
-        require(loanAmountPaid <= loanAmountAvailableInContract, "37");
-
-        //compute balances needed for checkpoint update, considering that the user might have a pool token balance
-        //on the liquidity mining contract
-        uint256 balanceOnLM = 0;
-        if (liquidityMiningAddress != address(0))
-            balanceOnLM = ILiquidityMining(liquidityMiningAddress).getUserPoolTokenBalance(
-                address(this),
-                msg.sender
-            );
-        uint256 oldBalance = balances[msg.sender].add(balanceOnLM);
-        uint256 newBalance = oldBalance.sub(burnAmount);
-
-        _burn(msg.sender, burnAmount, loanAmountPaid, currentPrice);
-
-        //this function does not only update the checkpoints but also the current profit of the user
-        //all for external use only
-        _updateCheckpoints(msg.sender, oldBalance, newBalance, currentPrice);
-    }
-
-    /**
-     * @notice Withdraw loan token interests from protocol.
-     * This function only operates once per block.
-     * It asks protocol to withdraw accrued interests for the loan token.
-     *
-     * @dev Internal sync required on every loan trade before starting.
-     * */
-    function _settleInterest() internal {
-        uint88 ts = uint88(block.timestamp);
-        if (lastSettleTime_ != ts) {
-            ProtocolLike(sovrynContractAddress).withdrawAccruedInterest(loanTokenAddress);
-
-            lastSettleTime_ = ts;
-        }
-    }
-
-    /**
-     * @notice Compute what the deposit is worth in loan tokens using the swap rate
-     *      used for loan size computation.
-     *
-     * @param collateralTokenAddress The token address of the collateral.
-     * @param collateralTokenSent The amount of collateral tokens provided by the user.
-     * @param loanTokenSent The number of loan tokens provided by the user.
-     *
-     * @return The value of the deposit in loan tokens.
-     * */
-    function _totalDeposit(
-        address collateralTokenAddress,
-        uint256 collateralTokenSent,
-        uint256 loanTokenSent
-    ) internal view returns (uint256 totalDeposit) {
-        totalDeposit = loanTokenSent;
-
-        if (collateralTokenSent != 0) {
-            /// @dev Get the oracle rate from collateral -> loan
-            (uint256 collateralToLoanRate, uint256 collateralToLoanPrecision) =
-                FeedsLike(ProtocolLike(sovrynContractAddress).priceFeeds()).queryRate(
-                    collateralTokenAddress,
-                    loanTokenAddress
-                );
-            require(
-                (collateralToLoanRate != 0) && (collateralToLoanPrecision != 0),
-                "invalid rate collateral token"
-            );
-
-            /// @dev Compute the loan token amount with the oracle rate.
-            uint256 loanTokenAmount =
-                collateralTokenSent.mul(collateralToLoanRate).div(collateralToLoanPrecision);
-
-            /// @dev See how many collateralTokens we would get if exchanging this amount of loan tokens to collateral tokens.
-            uint256 collateralTokenAmount =
-                ProtocolLike(sovrynContractAddress).getSwapExpectedReturn(
-                    loanTokenAddress,
-                    collateralTokenAddress,
-                    loanTokenAmount
-                );
-
-            /// @dev Probably not the same due to the price difference.
-            if (collateralTokenAmount != collateralTokenSent) {
-                //scale the loan token amount accordingly, so we'll get the expected position size in the end
-                loanTokenAmount = loanTokenAmount.mul(collateralTokenAmount).div(
-                    collateralTokenSent
-                );
-            }
-
-            totalDeposit = loanTokenAmount.add(totalDeposit);
-        }
-    }
-
-    /**
-     * @dev returns amount of the asset converted to RBTC
-     * @param asset the asset to be transferred
-     * @param amount the amount to be transferred
-     * @return amount in RBTC
-     * */
-    function _getAmountInRbtc(address asset, uint256 amount) internal returns (uint256) {
-        (uint256 rbtcRate, uint256 rbtcPrecision) =
-            FeedsLike(ProtocolLike(sovrynContractAddress).priceFeeds()).queryRate(
-                asset,
-                wrbtcTokenAddress
-            );
-        return amount.mul(rbtcRate).div(rbtcPrecision);
-    }
-
-    /*
-     * @notice Compute interest rate and other loan parameters.
-     *
-     * @param borrowAmount The amount of tokens to borrow.
-     * @param assetSupply The amount of loan tokens supplied.
-     * @param initialLoanDuration The duration of the loan in seconds.
-     *   If the loan is not paid back until then, it'll need to be rolled over.
-     *
-     * @return The interest rate, the interest calculated based on fixed-term
-     *   loan, and the new borrow amount.
-     * */
-    function _getInterestRateAndBorrowAmount(
-        uint256 borrowAmount,
-        uint256 assetSupply,
-        uint256 initialLoanDuration /// Duration in seconds.
-    )
-        internal
-        view
-        returns (
-            uint256 interestRate,
-            uint256 interestInitialAmount,
-            uint256 newBorrowAmount
-        )
-    {
-        interestRate = _nextBorrowInterestRate2(borrowAmount, assetSupply);
-
-        /// newBorrowAmount = borrowAmount * 10^18 / (10^18 - interestRate * 7884000 * 10^18 / 31536000 / 10^20)
-        newBorrowAmount = borrowAmount.mul(10**18).div(
-            SafeMath.sub(
-                10**18,
-                interestRate.mul(initialLoanDuration).mul(10**18).div(31536000 * 10**20) /// 365 * 86400 * 10**20
-            )
-        );
-
-        interestInitialAmount = newBorrowAmount.sub(borrowAmount);
-    }
-
-    /**
-     * @notice Compute principal and collateral.
-     *
-     * @param loanId The ID of the loan, 0 for a new loan.
-     * @param withdrawAmount The amount to be withdrawn (actually borrowed).
-     * @param initialMargin The initial margin with 18 decimals
-     * @param collateralTokenAddress  The address of the token to be used as
-     *   collateral. Cannot be the loan token address.
-     * @param sentAddresses The addresses to send tokens: lender, borrower,
-     *   receiver and manager.
-     * @param sentAmounts The amounts to send to each address.
-     * @param loanDataBytes Additional loan data (not in use for token swaps).
-     *
-     * @return The new principal and the new collateral. Principal is the
-     *   complete borrowed amount (in loan tokens). Collateral is the complete
-     *   position size (loan + margin) (in collateral tokens).
-     * */
-    function _borrowOrTrade(
-        bytes32 loanId,
-        uint256 withdrawAmount,
-        uint256 initialMargin,
-        address collateralTokenAddress,
-        address[4] memory sentAddresses,
-        uint256[5] memory sentAmounts,
-        bytes memory loanDataBytes
-    ) internal returns (uint256, uint256) {
-        _checkPause();
-        require(
-            sentAmounts[1] <= _underlyingBalance() && /// newPrincipal (borrowed amount + fees)
-                sentAddresses[1] != address(0), /// The borrower.
-            "24"
-        );
-
-        if (sentAddresses[2] == address(0)) {
-            sentAddresses[2] = sentAddresses[1]; /// The receiver = the borrower.
-        }
-
-        /// @dev Handle transfers prior to adding newPrincipal to loanTokenSent
-        uint256 msgValue =
-            _verifyTransfers(collateralTokenAddress, sentAddresses, sentAmounts, withdrawAmount);
-
-        /**
-         * @dev Adding the loan token portion from the lender to loanTokenSent
-         * (add the loan to the loan tokens sent from the user).
-         * */
-        sentAmounts[3] = sentAmounts[3].add(sentAmounts[1]); /// newPrincipal
-
-        if (withdrawAmount != 0) {
-            /// @dev withdrawAmount already sent to the borrower, so we aren't sending it to the protocol.
-            sentAmounts[3] = sentAmounts[3].sub(withdrawAmount);
-        }
-
-        bool withdrawAmountExist = false; /// Default is false, but added just as to make sure.
-
-        if (withdrawAmount != 0) {
-            withdrawAmountExist = true;
-        }
-
-        bytes32 loanParamsId =
-            loanParamsIds[
-                uint256(keccak256(abi.encodePacked(collateralTokenAddress, withdrawAmountExist)))
-            ];
-
-        (sentAmounts[1], sentAmounts[4]) = ProtocolLike(sovrynContractAddress)
-            .borrowOrTradeFromPool
-            .value(msgValue)( /// newPrincipal, newCollateral
-            loanParamsId,
-            loanId,
-            withdrawAmountExist,
-            initialMargin,
-            sentAddresses,
-            sentAmounts,
-            loanDataBytes
-        );
-        require(sentAmounts[1] != 0, "25");
-
-        /// @dev Setting not-first-trade flag to prevent binding to an affiliate existing users post factum.
-        /// @dev REFACTOR: move to a general interface: ProtocolSettingsLike?
-        ProtocolAffiliatesInterface(sovrynContractAddress).setUserNotFirstTradeFlag(
-            sentAddresses[1]
-        );
-
-        return (sentAmounts[1], sentAmounts[4]); // newPrincipal, newCollateral
-    }
-
-    /// sentAddresses[0]: lender
-    /// sentAddresses[1]: borrower
-    /// sentAddresses[2]: receiver
-    /// sentAddresses[3]: manager
-    /// sentAmounts[0]: interestRate
-    /// sentAmounts[1]: newPrincipal
-    /// sentAmounts[2]: interestInitialAmount
-    /// sentAmounts[3]: loanTokenSent
-    /// sentAmounts[4]: collateralTokenSent
-    /**
-     * @notice .
-     *
-     * @param collateralTokenAddress The address of the token to be used as
-     *   collateral. Cannot be the loan token address.
-     * @param sentAddresses The addresses to send tokens: lender, borrower,
-     *   receiver and manager.
-     * @param sentAmounts The amounts to send to each address.
-     * @param withdrawalAmount The amount of tokens to withdraw.
-     *
-     * @return msgValue The amount of rBTC sent minus the collateral on tokens.
-     * */
-    function _verifyTransfers(
-        address collateralTokenAddress,
-        address[4] memory sentAddresses,
-        uint256[5] memory sentAmounts,
-        uint256 withdrawalAmount
-    ) internal returns (uint256 msgValue) {
-        address _wrbtcToken = wrbtcTokenAddress;
-        address _loanTokenAddress = loanTokenAddress;
-        address receiver = sentAddresses[2];
-        uint256 newPrincipal = sentAmounts[1];
-        uint256 loanTokenSent = sentAmounts[3];
-        uint256 collateralTokenSent = sentAmounts[4];
-
-        require(_loanTokenAddress != collateralTokenAddress, "26");
-
-        msgValue = msg.value;
-
-        if (withdrawalAmount != 0) {
-            /// withdrawOnOpen == true
-            _safeTransfer(_loanTokenAddress, receiver, withdrawalAmount, "");
-            if (newPrincipal > withdrawalAmount) {
-                _safeTransfer(
-                    _loanTokenAddress,
-                    sovrynContractAddress,
-                    newPrincipal - withdrawalAmount,
-                    ""
-                );
-            }
-        } else {
-            _safeTransfer(_loanTokenAddress, sovrynContractAddress, newPrincipal, "27");
-        }
-        /**
-         * This is a critical piece of code!
-         * rBTC are supposed to be held by the contract itself, while other tokens are being transfered from the sender directly.
-         * */
-        if (collateralTokenSent != 0) {
-            if (
-                collateralTokenAddress == _wrbtcToken &&
-                msgValue != 0 &&
-                msgValue >= collateralTokenSent
-            ) {
-                IWrbtc(_wrbtcToken).deposit.value(collateralTokenSent)();
-                _safeTransfer(
-                    collateralTokenAddress,
-                    sovrynContractAddress,
-                    collateralTokenSent,
-                    "28-a"
-                );
-                msgValue -= collateralTokenSent;
-            } else {
-                _safeTransferFrom(
-                    collateralTokenAddress,
-                    msg.sender,
-                    sovrynContractAddress,
-                    collateralTokenSent,
-                    "28-b"
-                );
-            }
-        }
-
-        if (loanTokenSent != 0) {
-            _safeTransferFrom(
-                _loanTokenAddress,
-                msg.sender,
-                sovrynContractAddress,
-                loanTokenSent,
-                "29"
-            );
-        }
-    }
-
-    /**
->>>>>>> bd9d9599
      * @notice Execute the ERC20 token's `transfer` function and reverts
      * upon failure the main purpose of this function is to prevent a non
      * standard ERC20 token from failing silently.
@@ -2404,8 +1481,11 @@
                 _avgBorrowInterestRate(assetBorrow)
                     .mul(_utilizationRate(assetBorrow, assetSupply))
                     .mul(
-                    SafeMath.sub(10**20, ProtocolLike(sovrynContractAddress).lendingFeePercent())
-                )
+                        SafeMath.sub(
+                            10**20,
+                            ProtocolLike(sovrynContractAddress).lendingFeePercent()
+                        )
+                    )
                     .div(10**40);
         }
     }
@@ -2513,8 +1593,7 @@
         uint256 interestFeePercent;
         (, , interestOwedPerDay, interestUnPaid, interestFeePercent, ) = ProtocolLike(
             sovrynContractAddress
-        )
-            .getLenderInterestData(address(this), loanTokenAddress);
+        ).getLenderInterestData(address(this), loanTokenAddress);
 
         interestUnPaid = interestUnPaid.mul(SafeMath.sub(10**20, interestFeePercent)).div(10**20);
     }
@@ -2573,13 +1652,12 @@
      * */
     function checkPause(string memory funcId) public view returns (bool isPaused) {
         bytes4 sig = bytes4(keccak256(abi.encodePacked(funcId)));
-        bytes32 slot =
-            keccak256(
-                abi.encodePacked(
-                    sig,
-                    uint256(0xd46a704bc285dbd6ff5ad3863506260b1df02812f4f857c8cc852317a6ac64f2)
-                )
-            );
+        bytes32 slot = keccak256(
+            abi.encodePacked(
+                sig,
+                uint256(0xd46a704bc285dbd6ff5ad3863506260b1df02812f4f857c8cc852317a6ac64f2)
+            )
+        );
         assembly {
             isPaused := sload(slot)
         }
@@ -2593,13 +1671,12 @@
      * */
     function _checkPause() internal view {
         /// keccak256("iToken_FunctionPause")
-        bytes32 slot =
-            keccak256(
-                abi.encodePacked(
-                    msg.sig,
-                    uint256(0xd46a704bc285dbd6ff5ad3863506260b1df02812f4f857c8cc852317a6ac64f2)
-                )
-            );
+        bytes32 slot = keccak256(
+            abi.encodePacked(
+                msg.sig,
+                uint256(0xd46a704bc285dbd6ff5ad3863506260b1df02812f4f857c8cc852317a6ac64f2)
+            )
+        );
         bool isPaused;
         assembly {
             isPaused := sload(slot)
@@ -2675,11 +1752,10 @@
     }
 
     function _burnFromLM(uint256 burnAmount) internal returns (uint256) {
-        uint256 balanceOnLM =
-            ILiquidityMining(liquidityMiningAddress).getUserPoolTokenBalance(
-                address(this),
-                msg.sender
-            );
+        uint256 balanceOnLM = ILiquidityMining(liquidityMiningAddress).getUserPoolTokenBalance(
+            address(this),
+            msg.sender
+        );
         require(balanceOnLM.add(balanceOf(msg.sender)) >= burnAmount, "not enough balance");
 
         if (balanceOnLM > 0) {
