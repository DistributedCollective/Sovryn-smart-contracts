
'''
This script serves the purpose of interacting with existing smart contracts on the testnet or mainnet.
'''

from brownie import *
from brownie.network.contract import InterfaceContainer
import json
import time;
import copy
from scripts.utils import * 
import scripts.contractInteraction.config as conf
from scripts.contractInteraction.loan_tokens import *
from scripts.contractInteraction.protocol import *
from scripts.contractInteraction.staking_vesting import *
from scripts.contractInteraction.multisig import *
from scripts.contractInteraction.governance import *
from scripts.contractInteraction.liquidity_mining import *
from scripts.contractInteraction.amm import *
from scripts.contractInteraction.token import *
from scripts.contractInteraction.ownership import *
from scripts.contractInteraction.misc import *
from scripts.contractInteraction.prices import *
from scripts.contractInteraction.run_test_after_deployments import *

def main():
    
    #load the contracts and acct depending on the network
    conf.loadConfig()

<<<<<<< HEAD
    #call the function you want here
    
    
    # Can use  & uncomment this function after deployment related to the core function (swap, trading, lending, borrowing, etc)
    # This function will print will revert if any transaction failed OR
    # Will print any invalid balance / state after each test transaction
    # wrappedIntegrationTest(
    #   conf.contracts['iUSDT'], # loan token address
    #   conf.contracts["USDT"], # underlying token address
    #   conf.contracts['DoC'], # collateral token address
    #   1e18, # total underlying token that will be used for each test
    #   1e18 # total collateral token that will be used for each test
    # )
=======
    #call the function you want here
>>>>>>> 6d35fd0f
<|MERGE_RESOLUTION|>--- conflicted
+++ resolved
@@ -28,7 +28,6 @@
     #load the contracts and acct depending on the network
     conf.loadConfig()
 
-<<<<<<< HEAD
     #call the function you want here
     
     
@@ -41,7 +40,4 @@
     #   conf.contracts['DoC'], # collateral token address
     #   1e18, # total underlying token that will be used for each test
     #   1e18 # total collateral token that will be used for each test
-    # )
-=======
-    #call the function you want here
->>>>>>> 6d35fd0f
+    # )