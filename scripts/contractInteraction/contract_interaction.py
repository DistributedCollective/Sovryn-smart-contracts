
'''
This script serves the purpose of interacting with existing smart contracts on the testnet or mainnet.
'''
from scripts.contractInteraction.contract_interaction_imports import *

def main():
    '''
    run from CLI:
    brownie run scripts/contractInteraction/contract_interaction.py --network testnet
    brownie run scripts/contractInteraction/contract_interaction.py --network rsk-mainnet
    
    #####################################################################################
    
    run on forked nets:
    1) run a forked net at a block 
    * if forking at the last block don't use --fork-block-number option
    * use --no-deploy param to skip running hh deployment scripts by default 
    
    mainnet: 
    npx hardhat node --fork https://mainnet-dev.sovryn.app/rpc --no-deploy --fork-block-number 4929553
    
    testnet:   
    npx hardhat node --fork https://testnet.sovryn.app/rpc --no-deploy --fork-block-number 3495000

    2) run the script respectively:
    export DEV_NET_NAME="testnet" && brownie run scripts/contractInteraction/contract_interaction.py --network development
    export DEV_NET_NAME="mainnet" && brownie run scripts/contractInteraction/contract_interaction.py --network development
    '''

    # call the function you want here

    #used often:

    #withdrawRBTCFromWatcher(30e18, conf.contracts['multisig'])
    
    #print("fastBTC.balance()", loadBiDiFastBTC().balance()/1e18)
    #withdrawRBTCFromFastBTCBiDi(2.5e18, conf.contracts['Watcher'])
    
    #bal = getBalance(conf.contracts['SOV'], conf.contracts['Watcher'])
    #bal = getBalance(conf.contracts['FastBTCBiDi'], conf.contracts['Watcher'])
    #print(getContractBTCBalance(conf.contracts['multisig'])/1e18)
    #print(getBalanceNoPrintOf(conf.contracts['WRBTC'], conf.contracts["Watcher"])/1e18)
    #withdrawTokensFromWatcher(conf.contracts['XUSD'], 750000e18, conf.contracts['multisig'])
    #withdrawTokensFromWatcher(conf.contracts['USDT'], 150000e18, conf.contracts['multisig'])

    #sendTokensFromMultisig(conf.contracts['XUSD'], conf.contracts['Watcher'], 300000e18)
    #sendTokensFromMultisig(conf.contracts['SOV'], '0x4f3948816785e30c3378eD3b9F2de034e3AE2E97', 250000e18)
    #sendFromMultisig(conf.acct, 2.51e18)
    #sendFromMultisig(conf.contracts['FastBTC'], 15e18)
    #sendFromMultisig('0xc0AAcbDB9Ce627A348B91CfDB67eC6b2FBC3dCbd', 0.1e18)

    #withdrawRBTCFromIWRBTC('0x9BD6759F6D9eA15D33076e55d4CBba7cf85877A7', 1.6e18)
    #sendMYNTFromMultisigToFeeSharingCollector(36632.144056847e18)
    #confirmWithBFMS(28)
    #checkTxOnBF(28)

    #setupTorqueLoanParams(conf.contracts['iBPro'], conf.contracts['BPro'], conf.contracts['DLLR'], Wei("50 ether"))

    #triggerEmergencyStop(conf.contracts['iDLLR'], False)

    #readDemandCurve(conf.contracts['iXUSD'])
    #deployLoanToken(conf.contracts['DLLR'], 'iDLLR', 'iDLLR', 6000000000000000000,15000000000000000000, 75000000000000000000, 150000000000000000000, [conf.contracts['WRBTC'], conf.contracts['SOV'], conf.contracts['BPro']])
    #lendToPool(conf.contracts['iDLLR'], conf.contracts['DLLR'], 5000e18)
    #buyWRBTC(0.5e18)
    #testBorrow(conf.contracts['sovrynProtocol'], conf.contracts['iDLLR'], conf.contracts['DLLR'], conf.contracts['SOV'], 100e18)
    #buyWRBTC(2.5e18)
    #setPriceFeed(conf.contracts['DLLR'], '0xEd80Ccde8bAeFf2dBFC70d3028a27e501Fa0D7D5')
    #withdrawTokensFromWatcher(conf.contracts['XUSD'], amount, conf.contracts['multisig'])
    #sendMYNTFromMultisigToFeeSharingCollector(36632.144056847e18)
    
    ### BF ###
    #confirmWithAnyMS(8, conf.contracts["BFMultisigOrigins"])
    #checkTxOnAny(8, conf.contracts["BFMultisigOrigins"])
    
    #confirmWithAnyMS(8, conf.contracts["BFMultisigToken"])
    #checkTxOnAny(8, conf.contracts["BFMultisigToken"])
    
    #confirmWithAnyMS(8, conf.contracts["BFMultisigDeposit"])
    #checkTxOnAny(8, conf.contracts["BFMultisigDeposit"])
    
    #for i in range(13,17):
    #    confirmWithAnyMS(i, conf.contracts["NewMultisigBF"])
    #    checkTxOnAny(i, conf.contracts["NewMultisigBF"])

    #confirmWithBFMS(29) # "BFmultisig"
    #checkTxOnBF(29)   # "BFmultisig"
    #testTradeOpeningAndClosing(conf.contracts['sovrynProtocol'], conf.contracts['iDLLR'], conf.contracts['DLLR'], conf.contracts['WRBTC'], 100e18, 2e18, False, 0)
    #tokenIsSupported(conf.contracts['DLLR'])
    #tokenIsSupported(conf.contracts['WRBTC'])
    #setSupportedTokens([conf.contracts['DLLR']], [True])

   # executeOnMultisig(1339)
    #executeOnMultisig(1343)
    #executeOnMultisig(1352)
   
<<<<<<< HEAD
    #confirmWithMS(1454)
    #checkTx(1128)
    #checkTx(1454)
    #for i in range (1435, 1444):
    #    checkTx(i)
    
=======
>>>>>>> 2d3f544a
    #addAmmPoolTokenToLM('(WR)BTC/DLLR')

    #hasApproval(conf.contracts['DLLR'], conf.contracts['multisig'], conf.contracts['RBTCWrapperProxyWithoutLM'])


    #distributeMissedFees()
    '''
    getFeeSharingState(conf.contracts['SOV'])
    getFeeSharingState(conf.contracts['ZUSD'])
    getFeeSharingState(conf.contracts['iRBTC'])
    getFeeSharingState(RBTC_DUMMY_ADDRESS_FOR_CHECKPOINT())
    '''
    
    #bal = getBalance(conf.contracts['iRBTC'], conf.contracts['multisig'])
    #transferTokens(conf.contracts['iRBTC'], bal)
    
    
    #MULTIPLE TXS CONFIRM & CHECK - the range is exact tx ids boundaries numbers
    #confirmMultipleTxsWithMS(1435, 1444)

    #mintAggregatedToken(conf.contracts['XUSDAggregatorProxy'], conf.contracts['USDT'], 1e18)

    #setupMarginLoanParams(conf.contracts['SOV'], conf.contracts['iXUSD'])
    #readOwner(conf.contracts['iXUSD'])
    
    #missed = getMissedBalance()
    #transferSOVtoLM(missed)
    #sendTokensFromMultisig(conf.contracts['SOV'], conf.contracts['StakingRewardsProxy'], 550000e18)
    #revokeConfirmation(1075)

    #withdrawFees()
    #readFeesController()
    #setFeesController(conf.contracts['FeeSharingCollectorProxy1DayStaking'])

    #revokeConfirmationMS(txId)
    #bal = getContractBTCBalance(conf.contracts['FastBTCBiDi'])
    #print('FastBTC offramp balance:', bal/10**18)
    #print('Multisig balance:', getContractBTCBalance(conf.contracts['multisig'])/1e18)

    #transferRBTCFromFastBTCOffRampToOnRamp(bal)
    #withdrawRBTCFromWatcher(6e18, conf.contracts['FastBTC'])

    #redeemFromAggregatorWithMS(conf.contracts['XUSDAggregatorProxy'], conf.contracts['ZUSD'], 16658.600400155126 * 10**18)
    #mintAggregatedTokenWithMS(conf.contracts['DLLRAggregatorProxy'], conf.contracts['ZUSD'], 249999e18)
    #minReturn = getReturnForFirstLiquidityProvisionOnV1([10e18, 250000e18])
    #addLiquidityV1FromMultisigUsingWrapper(conf.contracts['RBTCWrapperProxyWithoutLM'], conf.contracts['ConverterDLLR'], [conf.contracts['WRBTC'], conf.contracts['DLLR']], [0.1e18,2500e18] , 1)
    #acceptOwnershipWithMultisig(conf.contracts['ConverterDLLR'])
    #redeemFromAggregator(conf.contracts['XUSDAggregatorProxy'], conf.contracts['ZUSD'], 5e18)
    #mintAggregatedToken(conf.contracts['DLLRAggregatorProxy'], conf.contracts['ZUSD'], 5e18)
    #buyWRBTC(0.0002e18)
    #addLiquidityV1( conf.contracts['ConverterDLLR'], [conf.contracts['WRBTC'], conf.contracts['DLLR']], [0.0002e18,5e18])

    #addLiquidityV1FromMultisigUsingWrapper(conf.contracts['RBTCWrapperProxyWithoutLM'], conf.contracts['ConverterDLLR'], [conf.contracts['WRBTC'], conf.contracts['DLLR']], [9.9e18,247500e18] , 490e18)


    #sendTokensFromMultisig(conf.contracts['DLLR'], '0x13Be55487D37FE3C66EE7305e1e9C1ac85de75Ae', 100e18)

    #bal = getBalance(conf.contracts['(WR)BTC/ETH'], conf.contracts['multisig'])
    #removeLiquidityV1toMultisigUsingWrapper(conf.contracts['RBTCWrapperProxyWithoutLM'], conf.contracts['ConverterBNBs'], 1e18, [conf.contracts['WRBTC'], conf.contracts['BNBs']], [1,1])

    #readMocOracleAddress()

    #bal = getBalance(conf.contracts['(WR)BTC/USDT2'], conf.contracts['multisig'])
    #removeLiquidityV2toMultisig(conf.contracts['ConverterUSDT'], conf.contracts['(WR)BTC/USDT2'], bal, 1)

    #getReturnForV2PoolToken(conf.contracts['ConverterUSDT'], conf.contracts['(WR)BTC/USDT2'], bal)

    #readAllVestingContractsForAddress('0xA6575f1D5Bd6545fBd34BE05259D9d6ae60641f2')
    #getStakes('0x750C49DD9928061Df2224AA81E08Bc4a3c334874')
    #governanceDirectWithdrawVesting('0x750C49DD9928061Df2224AA81E08Bc4a3c334874', conf.contracts['multisig'], 0) // last params is for startFrom arguments

    #addOwnerToMultisig('0x832E1bd30d037d0327F2A0447eD44FB952A9a043')
    #removeOwnerFromMultisig('0x27d55f5668ef4438635bdce0adca083507e77752')

    
    #getVoluntaryWeightedStake()

    #contract = Contract.from_abi("Token", address=conf.contracts['SOV'], abi=LoanToken.abi, owner=conf.acct)
    #balance = contract.balanceOf(conf.acct)
    #print(balance/1e18)

    #addFeeStructure(2,21400,20)
    #setCurrentFeeStructure(2)

    readTokenOwnerFromFunds()


def governanceTransfer():
    # # ---------- Transfer ownership to gov ----------
    # # core protocol
    transferProtocolOwnershipToGovernance()

    # # loan token
    transferBeaconOwnershipToGovernance()
    transferLoanTokenAdminRoleToGovernance()
    transferLoanTokenOwnershipToGovernance()

    # # oracles
    transferOracleOwnershipToGovernance()

    # # LM
    transferLiquidityMiningOwnershipToGovernance()

    # # Governance
    # # lockedSOV
    transferLockedSOVOwnershipToGovernance()

    # # Staking
    transferStakingOwnershipToGovernance()

    # # StakingRewards
    transferStakingRewardsOwnershipToGovernance()

    # # VestingRegistry
    transferVestingRegistryOwnershipToGovernance()<|MERGE_RESOLUTION|>--- conflicted
+++ resolved
@@ -94,15 +94,6 @@
     #executeOnMultisig(1343)
     #executeOnMultisig(1352)
    
-<<<<<<< HEAD
-    #confirmWithMS(1454)
-    #checkTx(1128)
-    #checkTx(1454)
-    #for i in range (1435, 1444):
-    #    checkTx(i)
-    
-=======
->>>>>>> 2d3f544a
     #addAmmPoolTokenToLM('(WR)BTC/DLLR')
 
     #hasApproval(conf.contracts['DLLR'], conf.contracts['multisig'], conf.contracts['RBTCWrapperProxyWithoutLM'])
