--- conflicted
+++ resolved
@@ -20,7 +20,6 @@
 contract AdvancedTokenStorage is LoanTokenBase {
 	using SafeMath for uint256;
 
-<<<<<<< HEAD
 	/* Events */
 
 	/// topic: 0xddf252ad1be2c89b69c2b068fc378daa952ba7f163c4a11628f55a4df523b3ef
@@ -35,18 +34,9 @@
 	/// topic: 0x743033787f4738ff4d6a7225ce2bd0977ee5f86b91a902a58f5e4d0b297b4644
 	event Burn(address indexed burner, uint256 tokenAmount, uint256 assetAmount, uint256 price);
 
+	event FlashBorrow(address borrower, address target, address loanToken, uint256 loanAmount);
+
 	/* Storage */
-=======
-	event Transfer(address indexed from, address indexed to, uint256 value);
-
-	event Approval(address indexed owner, address indexed spender, uint256 value);
-
-	event Mint(address indexed minter, uint256 tokenAmount, uint256 assetAmount, uint256 price);
-
-	event Burn(address indexed burner, uint256 tokenAmount, uint256 assetAmount, uint256 price);
-
-	event FlashBorrow(address borrower, address target, address loanToken, uint256 loanAmount);
->>>>>>> 20e718e8
 
 	mapping(address => uint256) internal balances;
 	mapping(address => mapping(address => uint256)) internal allowed;
