--- conflicted
+++ resolved
@@ -154,8 +154,6 @@
 			expect(profitAfter.gt(new BN(0))).to.be.true;
 			expect(profitAfter.lt(profitBefore)).to.be.true;
 		});
-<<<<<<< HEAD
-=======
 
 		it("Check swapExternal with minReturn > 0 should revert if minReturn is not valid (higher)", async () => {
 			const balanceOf0 = await loanToken.assetBalanceOf(lender);
@@ -190,6 +188,5 @@
 				"0x"
 			);
 		});
->>>>>>> d3096869
 	});
 });