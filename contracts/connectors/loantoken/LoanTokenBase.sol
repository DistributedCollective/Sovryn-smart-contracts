--- conflicted
+++ resolved
@@ -49,20 +49,10 @@
     /// @notice The address of the loan token (asset to lend) instance.
     address public loanTokenAddress;
 
-<<<<<<< HEAD
-	/// uint88 for tight packing -> 8 + 88 + 160 = 256
-	uint88 internal lastSettleTime_;
-
-	uint256 public baseRate;
-	uint256 public rateMultiplier;
-	uint256 public lowUtilBaseRate;
-	uint256 public lowUtilRateMultiplier;
-=======
     uint256 public baseRate;
     uint256 public rateMultiplier;
     uint256 public lowUtilBaseRate;
     uint256 public lowUtilRateMultiplier;
->>>>>>> 5569ffa6
 
     uint256 public targetLevel;
     uint256 public kinkLevel;
@@ -72,16 +62,11 @@
     uint256 public checkpointSupply;
     uint256 public initialPrice;
 
-<<<<<<< HEAD
-	/// Mapping of keccak256(collateralToken, isTorqueLoan) to loanParamsId.
-	mapping(uint256 => bytes32) public loanParamsIds;
-=======
     /// uint88 for tight packing -> 8 + 88 + 160 = 256
     uint88 internal lastSettleTime_;
 
     /// Mapping of keccak256(collateralToken, isTorqueLoan) to loanParamsId.
     mapping(uint256 => bytes32) public loanParamsIds;
->>>>>>> 5569ffa6
 
     /// Price of token at last user checkpoint.
     mapping(address => uint256) internal checkpointPrices_;
