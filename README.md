--- conflicted
+++ resolved
@@ -35,11 +35,7 @@
 ```
 3. Deploy contracts locally
 ```bash
-<<<<<<< HEAD
-brownie run deploy_everything_local.py
-=======
-brownie run deploy_everything.py 
->>>>>>> 1637a939
+brownie run deploy_everything.py
 ```
 
 4. Deploy contracts on testnet
@@ -96,11 +92,7 @@
 
 ##### 1.2 Margin Pool
 
-<<<<<<< HEAD
-To set up the margin pool parameters, you need to call ```updateSettings``` on the iToken contract (LoanToken.sol).
-=======
-To set up the margin pool parameter, you need to call ```updateSettings``` on the iToken contract (LoanToken.sol).  
->>>>>>> 1637a939
+To set up the margin pool parameter, you need to call ```updateSettings``` on the iToken contract (LoanToken.sol).
 
 ```updateSettings``` is expecting the following parameter:
 ```
@@ -214,15 +206,15 @@
 ```
 bytes32 loanId,
 address receiver,
-uint256 swapAmount, 
-bool returnTokenIsCollateral, 
+uint256 swapAmount,
+bool returnTokenIsCollateral,
 bytes memory loanDataBytes
 ```
 ```loanId``` is the ID of the loan, which is created on loan opening. It can be obtained either by parsing the Trade event or by reading the open loans from the contract by calling ```getActiveLoans``` or ```getUserLoans```.
 
 ```receiver``` is the user's address.
 
-```swapAmount``` defines how much of the position should be closed and is denominated in collateral tokens (e.g. rBTC on a iSUSD contract). If ```swapAmount >= collateral```, the complete position will be closed. Else if `returnTokenIsCollateral == True` ```(swapAmount/collateral) * principal``` will be swapped (partial closure). Else the closure amount will be the principal's covered amount   
+```swapAmount``` defines how much of the position should be closed and is denominated in collateral tokens (e.g. rBTC on a iSUSD contract). If ```swapAmount >= collateral```, the complete position will be closed. Else if `returnTokenIsCollateral == True` ```(swapAmount/collateral) * principal``` will be swapped (partial closure). Else the closure amount will be the principal's covered amount
 
 ```returnTokenIsCollateral```  pass ```true``` if you want to withdraw remaining collateral + profit in collateral tokens (e.g. rBTC on a iSUSD contract), ```false``` if you want to withdraw it in loan tokens (e.g. sUSD on a iSUSD contract).
 
@@ -232,16 +224,16 @@
 
 ##### 4.1 Add margin
 
-In order to add margin to a open position, call ```depositCollateral``` on the protocol contract. 
-
-```depositCollateral``` expects following parameter: 
+In order to add margin to a open position, call ```depositCollateral``` on the protocol contract.
+
+```depositCollateral``` expects following parameter:
 ```
 bytes32 loanId,
 uint256 depositAmount
 ```
 ```loanId``` is the ID of the loan
 
-```depositAmount``` is the amount of collateral tokens to deposit. 
+```depositAmount``` is the amount of collateral tokens to deposit.
 
 ##### 4.2 Rollover
 
@@ -263,14 +255,14 @@
 * current margin < maintenance margin
 * liquidator approved the protocol to spend sufficient tokens
 
-```liquidate``` will compute the maximum seizable amount and buy it using the caller's tokens. Therefore, the caller needs to possess enough funds to purchase the tokens. The liquidator gets an discount on the collateral token price. The discount is set on State.sol and is called ```liquidationIncentivePercent```. Currently, it is hardcoded to 5%. 
+```liquidate``` will compute the maximum seizable amount and buy it using the caller's tokens. Therefore, the caller needs to possess enough funds to purchase the tokens. The liquidator gets an discount on the collateral token price. The discount is set on State.sol and is called ```liquidationIncentivePercent```. Currently, it is hardcoded to 5%.
 
 ```liquidate``` expects following parameter:
 ```
 bytes32 loanId,
 address receiver,
 uint256 closeAmount
-``` 
+```
 ```loanId``` is the ID of the loan
 
 ```receiver``` is the address receiving the seized funds
@@ -281,7 +273,7 @@
 
 ##### 6.1 Loans
 
-You can read all active loans from the smart contract calling ```getActiveLoans```. All active loans for a specific user can be retrieved with ``` getUserLoans```. Both function will return a array of ```LoanReturnData``` objects. 
+You can read all active loans from the smart contract calling ```getActiveLoans```. All active loans for a specific user can be retrieved with ``` getUserLoans```. Both function will return a array of ```LoanReturnData``` objects.
 To query a single loan, use ```getLoan```.
 
 ```LoanReturnData``` objects contain following data:
@@ -293,7 +285,7 @@
 uint256 collateral;
 uint256 interestOwedPerDay;
 uint256 interestDepositRemaining;
-uint256 startRate; 
+uint256 startRate;
 uint256 startMargin;
 uint256 maintenanceMargin;
 uint256 currentMargin;
