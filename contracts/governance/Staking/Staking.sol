pragma solidity ^0.5.17;
pragma experimental ABIEncoderV2;

import "./WeightedStaking.sol";
import "./IStaking.sol";
<<<<<<< HEAD
import "../Vesting/IVesting.sol";
=======
>>>>>>> f1fb5bf0

//@todo change directory name Staking -> staking
contract Staking is IStaking, WeightedStaking {
    
    /**
     * @notice stakes the given amount for the given duration of time.
     * @dev only if staked balance is 0.
     * @param amount the number of tokens to stake
     * @param until timestamp indicating the date until which to stake
     * @param stakeFor the address to stake the tokens for or 0x0 if staking for oneself
     * @param delegatee the address of the delegatee or 0x0 if there is none.
     */
    function stake(uint96 amount, uint until, address stakeFor, address delegatee) public {
        require(amount > 0, "Staking::stake: amount of tokens to stake needs to be bigger than 0");
        
        until = timestampToLockDate(until);
        require(until > block.timestamp, "Staking::timestampToLockDate: staking period too short");
    
        //stake for the msg.sender if not specified otherwise
        if(stakeFor == address(0)) {
            stakeFor = msg.sender;
        }
        //delegate for stakeFor if not specified otherwise
        if(delegatee == address(0)) {
            delegatee = stakeFor;
        }
        //do not stake longer than the max duration
        uint latest = timestampToLockDate(block.timestamp + MAX_DURATION);
        if (until > latest)
            until = latest;

        uint96 previousBalance = currentBalance(stakeFor, until);
        //increase stake
        _increaseStake(amount, stakeFor, until);

        if (previousBalance == 0) {
            //regular delegation if it's a first stake
            _delegate(stakeFor, delegatee, until);
        } else {
            address previousDelegatee = delegates[stakeFor][until];
            if (previousDelegatee != delegatee) {
                //decrease stake on previous balance for previous delegatee
                _decreaseDelegateStake(previousDelegatee, until, previousBalance);
                //add previousBalance to amount
                amount = add96(previousBalance, amount, "Staking::stake: balance overflow");
            }
            //increase stake
            _increaseDelegateStake(delegatee, until, amount);
        }
    }

    /**
     * @notice extends the staking duration until the specified date
     * @param previousLock the old unlocking timestamp
     * @param until the new unlocking timestamp in S
     * */
    function extendStakingDuration(uint previousLock, uint until) public{
        until = timestampToLockDate(until);
        require(previousLock <= until, "Staking::extendStakingDuration: cannot reduce the staking duration");
        
        //do not exceed the max duration, no overflow possible
        uint latest = timestampToLockDate(block.timestamp + MAX_DURATION);
        if (until > latest)
            until = latest;
        
        //update checkpoints
        //todo James: can reading stake at block.number -1 cause trouble with multiple tx in a block?
        uint96 amount = getPriorUserStakeByDate(msg.sender, previousLock, block.number -1);
        require(amount > 0, "Staking::extendStakingDuration: nothing staked until the previous lock date");
        _decreaseUserStake(msg.sender, previousLock, amount);
        _increaseUserStake(msg.sender, until, amount);
        _decreaseDailyStake(previousLock, amount);
        _increaseDailyStake(until, amount);
        //delegate might change: if there is already a delegate set for the until date, it will remain the delegate for this position
        address delegateFrom = delegates[msg.sender][previousLock];
        address delegateTo = delegates[msg.sender][until];
        if(delegateTo == address(0)){
            delegateTo = delegateFrom;
            delegates[msg.sender][until] = delegateFrom;
        }
        delegates[msg.sender][previousLock] = address(0);
        _decreaseDelegateStake(delegateFrom, previousLock, amount);
        _increaseDelegateStake(delegateTo, until, amount);

        emit ExtendedStakingDuration(msg.sender, previousLock, until);
    }
    
    function _increaseStake(uint96 amount, address stakeFor, uint until) internal {
        //retrieve the SOV tokens
        bool success = SOVToken.transferFrom(msg.sender, address(this), amount);
        require(success);

        //increase staked balance
        uint96 balance = currentBalance(stakeFor, until);
        balance = add96(balance, amount, "Staking::increaseStake: balance overflow");

        //update checkpoints
        _increaseDailyStake(until, amount);
        _increaseUserStake(stakeFor, until, amount);

        emit TokensStaked(stakeFor, amount, until, balance);
    }

    /**
     * @notice stakes tokens according to the vesting schedule
     * @param amount the amount of tokens to stake
     * @param cliff the time interval to the first withdraw
     * @param duration the staking duration
     * @param intervalLength the length of each staking interval when cliff passed
     * @param stakeFor the address to stake the tokens for or 0x0 if staking for oneself
     * @param delegatee the address of the delegatee or 0x0 if there is none.
     * */
    function stakesBySchedule(
        uint amount,
        uint cliff,
        uint duration,
        uint intervalLength,
        address stakeFor,
        address delegatee
    )
        public
    {
        //stake them until lock dates according to the vesting schedule
        //note: because staking is only possible in periods of 2 weeks, the total duration might
        //end up a bit shorter than specified depending on the date of staking.
        uint start = block.timestamp + cliff;
        uint end = block.timestamp + duration;
        uint numIntervals = (end - start) / intervalLength + 1;
        uint stakedPerInterval = amount / numIntervals;
        //stakedPerInterval might lose some dust on rounding. add it to the first staking date
        if(numIntervals > 1) {
            stake(uint96(amount - stakedPerInterval * (numIntervals-1)), start, stakeFor, delegatee);
        }
        //stake the rest in 4 week intervals
        for(uint i = start + intervalLength; i <= end; i+= intervalLength) {
            //stakes for itself, delegates to the owner
            stake(uint96(stakedPerInterval), i, stakeFor, delegatee);
        }
    }

    /**
     * @notice withdraws the given amount of tokens if they are unlocked
     * @param amount the number of tokens to withdraw
     * @param until the date until which the tokens were staked
     * @param receiver the receiver of the tokens. If not specified, send to the msg.sender
     * */
    function withdraw(uint96 amount, uint until, address receiver) public {
        _withdraw(amount, until, receiver, false);
    }

    /**
     * @notice withdraws the given amount of tokens
     * @param amount the number of tokens to withdraw
     * @param until the date until which the tokens were staked
     * @param receiver the receiver of the tokens. If not specified, send to the msg.sender
     * @dev can be invoked only by whitelisted contract passed to governanceWithdrawVesting
     * */
    function governanceWithdraw(uint96 amount, uint until, address receiver) public {
        require(vestingWhitelist[msg.sender], "unauthorized");

        _withdraw(amount, until, receiver, true);
    }

    /**
     * @notice withdraws tokens for vesting contact
     * @param vesting the address of Vesting contract
     * @param receiver the receiver of the tokens. If not specified, send to the msg.sender
     * @dev can be invoked only by whitelisted contract passed to governanceWithdrawVesting
     * */
    function governanceWithdrawVesting(address vesting, address receiver) public onlyOwner {
        vestingWhitelist[vesting] = true;
        IVesting(vesting).governanceWithdrawTokens(receiver);
        vestingWhitelist[vesting] = false;

        emit VestingTokensWithdrawn(vesting, receiver);
    }

    function _withdraw(uint96 amount, uint until, address receiver, bool isGovernance) internal {
        require(amount > 0, "Staking::withdraw: amount of tokens to be withdrawn needs to be bigger than 0");
        uint96 balance = getPriorUserStakeByDate(msg.sender, until, block.number -1);
        require(amount <= balance, "Staking::withdraw: not enough balance");

        //determine the receiver
        if(receiver == address(0))
            receiver = msg.sender;

        //update the checkpoints
        _decreaseDailyStake(until, amount);
        _decreaseUserStake(msg.sender, until, amount);
        _decreaseDelegateStake(delegates[msg.sender][until], until, amount);

        //early unstaking should be punished
        // @todo vesting contract calls this function always with block.timestamp, maybe we should to change signature to
        // function withdrawTokens(address receiver, uint96 endDate) public onlyOwners {
        if (block.timestamp < until && !allUnlocked && !isGovernance) {
            uint date = timestampToLockDate(block.timestamp);
            uint96 weight = computeWeightByDate(until, date); // (10 - 1) * WEIGHT_FACTOR
            weight = weight * weightScaling;
            uint96 punishedAmount = amount * weight / WEIGHT_FACTOR / 100;
            amount -= punishedAmount;

            //punishedAmount can be 0 if block.timestamp are very close to 'until'
            if (punishedAmount > 0) {
                require(address(feeSharing) != address(0), "Staking::withdraw: FeeSharing address wasn't set");
                //move punished amount to fee sharing
                //approve transfer here and let feeSharing do transfer and write checkpoint
                SOVToken.approve(address(feeSharing), punishedAmount);
                feeSharing.transferTokens(address(SOVToken), punishedAmount);
            }
        }

        //transferFrom
        bool success = SOVToken.transfer(receiver, amount);
        require(success, "Staking::withdraw: Token transfer failed");

        emit TokensWithdrawn(msg.sender, receiver, amount);
    }

    /**
     * @notice returns the current balance of for an account locked until a certain date
     * @param account the user address
     * @param lockDate the lock date
     * @return the lock date of the last checkpoint
     * */
    function currentBalance(address account, uint lockDate) internal view returns(uint96) {
        return userStakingCheckpoints[account][lockDate][numUserStakingCheckpoints[account][lockDate] - 1].stake;
    }
    
    /**
     * @notice Get the number of staked tokens held by the `account`
     * @param account The address of the account to get the balance of
     * @return The number of tokens held
     */
    function balanceOf(address account) public view returns (uint96 balance) {
        for (uint i = kickoffTS; i <= block.timestamp + MAX_DURATION; i += TWO_WEEKS){
            balance = add96(balance, currentBalance(account, i), "Staking::balanceOf: overflow");
        }
    }


    /**
     * @notice Delegate votes from `msg.sender` which are locked until lockDate to `delegatee`
     * @param delegatee The address to delegate votes to
     * @param lockDate the date if the position to delegate
     */
    function delegate(address delegatee, uint lockDate) public {
        return _delegate(msg.sender, delegatee, lockDate);
    }

    /**
     * @notice Delegates votes from signatory to `delegatee`
     * @param delegatee The address to delegate votes to
     * @param lockDate the date until which the position is locked
     * @param nonce The contract state required to match the signature
     * @param expiry The time at which to expire the signature
     * @param v The recovery byte of the signature
     * @param r Half of the ECDSA signature pair
     * @param s Half of the ECDSA signature pair
     */
    function delegateBySig(address delegatee, uint lockDate, uint nonce, uint expiry, uint8 v, bytes32 r, bytes32 s) public {
        bytes32 domainSeparator = keccak256(abi.encode(DOMAIN_TYPEHASH, keccak256(bytes(name)), getChainId(), address(this)));
        bytes32 structHash = keccak256(abi.encode(DELEGATION_TYPEHASH, delegatee, lockDate, nonce, expiry));
        bytes32 digest = keccak256(abi.encodePacked("\x19\x01", domainSeparator, structHash));
        address signatory = ecrecover(digest, v, r, s);
        require(signatory != address(0), "Staking::delegateBySig: invalid signature");
        require(nonce == nonces[signatory]++, "Staking::delegateBySig: invalid nonce");
        require(now <= expiry, "Staking::delegateBySig: signature expired");
        return _delegate(signatory, delegatee, lockDate);
    }

    /**
     * @notice Gets the current votes balance for `account`
     * @param account The address to get votes balance
     * @return The number of current votes for `account`
     */
    function getCurrentVotes(address account) external view returns (uint96) {
        return getPriorVotes(account, block.number - 1, block.timestamp);
    }
    
    /**
     * @notice gets the current number of tokens staked for a day
     * @param lockedTS the timestamp to get the staked tokens for
     */
    function getCurrentStakedUntil(uint lockedTS) external view returns (uint96) {
        uint32 nCheckpoints = numTotalStakingCheckpoints[lockedTS];
        return nCheckpoints > 0 ? totalStakingCheckpoints[lockedTS][nCheckpoints - 1].stake : 0;
    }

    function _delegate(address delegator, address delegatee, uint lockedTS) internal {
        address currentDelegate = delegates[delegator][lockedTS];
        uint96 delegatorBalance = currentBalance(delegator, lockedTS);
        delegates[delegator][lockedTS] = delegatee;

        emit DelegateChanged(delegator, lockedTS, currentDelegate, delegatee);

        _moveDelegates(currentDelegate, delegatee, delegatorBalance, lockedTS);
    }

    function _moveDelegates(address srcRep, address dstRep, uint96 amount, uint lockedTS) internal {
        if (srcRep != dstRep && amount > 0) {
            if (srcRep != address(0))
                _decreaseDelegateStake(srcRep, lockedTS, amount);
                 
            if (dstRep != address(0))
                _increaseDelegateStake(dstRep, lockedTS, amount);
        }
    }

    function getChainId() internal pure returns (uint) {
        uint256 chainId;
        assembly { chainId := chainid() }
        return chainId;
    }
    
    /**
    * @notice allows the owner to set a new staking contract. as a consequence it allows the stakers to migrate their positions
    * to the new contract.
    * @dev doesn't have any influence as long as migrateToNewStakingContract is not implemented.
    * @param _newStakingContract the address of the new staking contract
    */
    function setNewStakingContract(address _newStakingContract) public onlyOwner {
        require(_newStakingContract != address(0), "can't reset the new staking contract to 0");
        newStakingContract = _newStakingContract;
    }

    /**
    * @notice allows the owner to set a fee sharing proxy contract, we need it for unstaking with slashing.
    * @param _feeSharing the address of FeeSharingProxy contract
    */
    function setFeeSharing(address _feeSharing) public onlyOwner {
        require(_feeSharing != address(0), "FeeSharing address shouldn't be 0");
        feeSharing = IFeeSharingProxy(_feeSharing);
    }

    /**
    * @notice allows the owner to set weight scaling, we need it for unstaking with slashing.
    * @param _weightScaling the weight scaling
    */
    function setWeightScaling(uint96 _weightScaling) public onlyOwner {
        require(MIN_WEIGHT_SCALING <= _weightScaling && _weightScaling <= MAX_WEIGHT_SCALING, "weight scaling doesn't belong to range [1, 9]");
        weightScaling = _weightScaling;
    }

    /**
     * @notice allows a staker to migrate his positions to the new staking contract.
     * @dev staking contract needs to be set before by the owner. currently not implemented, just needed for the interface.
     *      in case it's needed at some point in the future, the implementation needs to be changed first.
     */
    function migrateToNewStakingContract() public {
        require(newStakingContract != address(0), "there is no new staking contract set");
        //implementation:
        //iterate over all possible lock dates from now until now + MAX_DURATION
        //read the stake & delegate of the msg.sender
        //if stake > 0, stake it at the new contract until the lock date with the current delegate
    }
    
    /**
     * @notice allow the owner to unlock all tokens in case the staking contract is going to be replaced
     * note: not reversible on purpose. once unlocked, everything is unlocked. the owner should not be able to just quickly
     * unlock to withdraw his own tokens and lock again.
     * @dev last resort.
     */
    function unlockAllTokens() public onlyOwner {
        allUnlocked = true;
        emit TokensUnlocked(SOVToken.balanceOf(address(this)));
    }

    /**
     * @notice Gets list of stakes for `account`
     * @param account The address to get stakes
     * @return The arrays of dates and stakes
     */
    function getStakes(address account) external view returns (uint[] memory dates, uint96[] memory stakes) {
        uint latest = timestampToLockDate(block.timestamp + MAX_DURATION);

        //calculate stakes
        uint count = 0;
        //we need to iterate from first possible stake date after deployment to the latest from current time
        for (uint i = kickoffTS + TWO_WEEKS; i <= latest; i += TWO_WEEKS) {
            if (currentBalance(account, i) > 0) {
                count++;
            }
        }
        dates = new uint[](count);
        stakes = new uint96[](count);

        //we need to iterate from first possible stake date after deployment to the latest from current time
        uint j = 0;
        for (uint i = kickoffTS + TWO_WEEKS; i <= latest; i += TWO_WEEKS) {
            uint96 currentBalance = currentBalance(account, i);
            if (currentBalance > 0) {
                dates[j] = i;
                stakes[j] = currentBalance;
                j++;
            }
        }
    }

}<|MERGE_RESOLUTION|>--- conflicted
+++ resolved
@@ -3,12 +3,8 @@
 
 import "./WeightedStaking.sol";
 import "./IStaking.sol";
-<<<<<<< HEAD
 import "../Vesting/IVesting.sol";
-=======
->>>>>>> f1fb5bf0
-
-//@todo change directory name Staking -> staking
+
 contract Staking is IStaking, WeightedStaking {
     
     /**
@@ -199,8 +195,6 @@
         _decreaseDelegateStake(delegates[msg.sender][until], until, amount);
 
         //early unstaking should be punished
-        // @todo vesting contract calls this function always with block.timestamp, maybe we should to change signature to
-        // function withdrawTokens(address receiver, uint96 endDate) public onlyOwners {
         if (block.timestamp < until && !allUnlocked && !isGovernance) {
             uint date = timestampToLockDate(block.timestamp);
             uint96 weight = computeWeightByDate(until, date); // (10 - 1) * WEIGHT_FACTOR
