/** Speed optimized on branch hardhatTestRefactor, 2021-10-04
 * Bottleneck found at beforeEach hook, redeploying token and staking ... on every test.
 *
 * Total time elapsed: 6.6s
 * After optimization: 5.9s
 *
 * Notes: Applied fixture to use snapshot beforeEach test.
 */

const { expect } = require("chai");
const { waffle } = require("hardhat");
const { loadFixture } = waffle;

const { expectRevert, BN } = require("@openzeppelin/test-helpers");

const { mineBlock, setTime } = require("../Utils/Ethereum");

const StakingLogic = artifacts.require("StakingMockup");
const StakingProxy = artifacts.require("StakingProxy");
const TestToken = artifacts.require("TestToken");
const VestingLogic = artifacts.require("VestingLogicMockup");
const Vesting = artifacts.require("TeamVesting");

const TOTAL_SUPPLY = "10000000000000000000000000";
<<<<<<< HEAD
=======
const MAX_DURATION = new BN(24 * 60 * 60).mul(new BN(1092));
const WEEK = new BN(24 * 60 * 60 * 7);
>>>>>>> 65dfc05a

const TWO_WEEKS = 1209600;
const DELAY = TWO_WEEKS;

contract("WeightedStaking", (accounts) => {
	const name = "Test token";
	const symbol = "TST";

	let root, a1, a2, a3;
	let token, staking;
	let kickoffTS, inTwoWeeks, inOneYear, inTwoYears, inThreeYears;

	async function deploymentAndInitFixture(_wallets, _provider) {
		token = await TestToken.new(name, symbol, 18, TOTAL_SUPPLY);

		let stakingLogic = await StakingLogic.new(token.address);
		staking = await StakingProxy.new(token.address);
		await staking.setImplementation(stakingLogic.address);
		staking = await StakingLogic.at(staking.address);

		await token.transfer(a2, "1000");
		await token.approve(staking.address, "1000", { from: a2 });

		kickoffTS = await staking.kickoffTS.call();
		inTwoWeeks = kickoffTS.add(new BN(DELAY));
		inOneYear = kickoffTS.add(new BN(DELAY * 26));
		inTwoYears = kickoffTS.add(new BN(DELAY * 26 * 2));
		inThreeYears = kickoffTS.add(new BN(DELAY * 26 * 3));
	}

	before(async () => {
		[root, a1, a2, a3, ...accounts] = accounts;
	});

	beforeEach(async () => {
		await loadFixture(deploymentAndInitFixture);
	});

	describe("numCheckpoints", () => {
		it("returns the number of checkpoints for a user", async () => {
			await expect((await staking.numUserStakingCheckpoints.call(a1, inTwoWeeks)).toString()).to.be.equal("0");

			await staking.stake("100", inTwoWeeks, a1, a1, { from: a2 });
			await expect((await staking.numUserStakingCheckpoints.call(a1, inTwoWeeks)).toString()).to.be.equal("1");

			await expect(await staking.stake("50", inTwoWeeks, a1, a1, { from: a2 }));
			await expect((await staking.numUserStakingCheckpoints.call(a1, inTwoWeeks)).toString()).to.be.equal("2");
		});

		it("returns the number of checkpoints for a delegate and date", async () => {
			await expect((await staking.numDelegateStakingCheckpoints.call(a3, inTwoWeeks)).toString()).to.be.equal("0");

			await staking.stake("100", inTwoWeeks, a1, a3, { from: a2 });
			await expect((await staking.numDelegateStakingCheckpoints.call(a3, inTwoWeeks)).toString()).to.be.equal("1");

			await expect(await staking.stake("50", inTwoWeeks, a1, a1, { from: a2 }));
			await expect((await staking.numDelegateStakingCheckpoints.call(a3, inTwoWeeks)).toString()).to.be.equal("2");

			await staking.stake("100", inTwoWeeks, a2, a3, { from: a2 });
			await expect((await staking.numDelegateStakingCheckpoints.call(a3, inTwoWeeks)).toString()).to.be.equal("3");
		});

		it("returns the number of total staking checkpoints for a date", async () => {
			await expect((await staking.numTotalStakingCheckpoints.call(inTwoWeeks)).toString()).to.be.equal("0");

			await staking.stake("100", inTwoWeeks, a1, a3, { from: a2 });
			await expect((await staking.numTotalStakingCheckpoints.call(inTwoWeeks)).toString()).to.be.equal("1");

			await expect(await staking.stake("50", inTwoWeeks, a1, a1, { from: a2 }));
			await expect((await staking.numTotalStakingCheckpoints.call(inTwoWeeks)).toString()).to.be.equal("2");

			await staking.stake("100", inTwoWeeks, a2, a3, { from: a2 });
			await expect((await staking.numTotalStakingCheckpoints.call(inTwoWeeks)).toString()).to.be.equal("3");
		});
	});

	describe("checkpoints", () => {
		it("returns the correct checkpoint for an user", async () => {
<<<<<<< HEAD
			// shortest staking duration
			let result = await staking.stake("100", inOneWeek, a1, a3, { from: a2 });
=======
			//shortest staking duration
			let result = await staking.stake("100", inTwoWeeks, a1, a3, { from: a2 });
>>>>>>> 65dfc05a
			await expect((await staking.balanceOf(a1)).toString()).to.be.equal("100");
			let checkpoint = await staking.userStakingCheckpoints(a1, inTwoWeeks, 0);

			await expect(checkpoint.fromBlock.toNumber()).to.be.equal(result.receipt.blockNumber);
			await expect(checkpoint.stake.toString()).to.be.equal("100");

			// max staking duration
			result = await staking.stake("100", inThreeYears, a2, a3, { from: a2 });
			checkpoint = await staking.userStakingCheckpoints(a2, inThreeYears, 0);
			await expect(checkpoint.fromBlock.toNumber()).to.be.equal(result.receipt.blockNumber);
			await expect(checkpoint.stake.toString()).to.be.equal("100");
		});

		it("returns the correct checkpoint for a delegate", async () => {
			let result = await staking.stake("100", inTwoWeeks, a1, a3, { from: a2 });
			await expect((await staking.balanceOf(a1)).toString()).to.be.equal("100");

			let checkpoint = await staking.delegateStakingCheckpoints(a3, inTwoWeeks, 0);
			await expect(checkpoint.fromBlock.toNumber()).to.be.equal(result.receipt.blockNumber);
			await expect(checkpoint.stake.toString()).to.be.equal("100");

<<<<<<< HEAD
			// add stake and change delegatee
			result = await staking.stake("200", inOneWeek, a1, a2, { from: a2 });
			await expect((await staking.balanceOf(a1)).toString()).to.be.equal("300");

			// old delegate
			checkpoint = await staking.delegateStakingCheckpoints(a3, inOneWeek, 1);
			await expect(checkpoint.fromBlock.toNumber()).to.be.equal(result.receipt.blockNumber);
			await expect(checkpoint.stake.toString()).to.be.equal("0");

			// new delegate
			checkpoint = await staking.delegateStakingCheckpoints(a2, inOneWeek, 0);
=======
			//add stake and change delegatee
			result = await staking.stake("200", inTwoWeeks, a1, a2, { from: a2 });
			await expect((await staking.balanceOf(a1)).toString()).to.be.equal("300");

			//old delegate
			checkpoint = await staking.delegateStakingCheckpoints(a3, inTwoWeeks, 1);
			await expect(checkpoint.fromBlock.toNumber()).to.be.equal(result.receipt.blockNumber);
			await expect(checkpoint.stake.toString()).to.be.equal("0");

			//new delegate
			checkpoint = await staking.delegateStakingCheckpoints(a2, inTwoWeeks, 0);
>>>>>>> 65dfc05a
			await expect(checkpoint.fromBlock.toNumber()).to.be.equal(result.receipt.blockNumber);
			await expect(checkpoint.stake.toString()).to.be.equal("300");
		});

		it("returns the correct checkpoint for a total stakes", async () => {
			let result = await staking.stake("100", inTwoWeeks, a1, a3, { from: a2 });
			await expect((await staking.balanceOf(a1)).toString()).to.be.equal("100");
			let checkpoint = await staking.totalStakingCheckpoints(inTwoWeeks, 0);

			await expect(checkpoint.fromBlock.toNumber()).to.be.equal(result.receipt.blockNumber);
			await expect(checkpoint.stake.toString()).to.be.equal("100");
		});

		it("returns the correct checkpoint for vested stakes", async () => {
			//verify that regular staking does not create a vesting checkpoint
			await staking.stake("100", inTwoWeeks, a1, a3, { from: a2 });
			await expect((await staking.numVestingCheckpoints(kickoffTS.add(new BN(DELAY)))).toNumber()).to.be.equal(0);

			//verify that vested staking does
			let { vestingInstance, blockNumber } = await createVestingContractWithSingleDate(2 * WEEK, 1000, token, staking, root);

			await expect((await staking.balanceOf(vestingInstance.address)).toString()).to.be.equal("1000");

			await expect((await staking.numVestingCheckpoints(kickoffTS.add(new BN(DELAY)))).toNumber()).to.be.equal(1);

			checkpoint = await staking.vestingCheckpoints(kickoffTS.add(new BN(DELAY)), 0);

			await expect(checkpoint.fromBlock.toNumber()).to.be.equal(blockNumber);
			await expect(checkpoint.stake.toString()).to.be.equal("1000");
		});
	});

	describe("total voting power computation", () => {
		it("should compute the expected voting power", async () => {
			await staking.stake("100", inThreeYears, a1, a2, { from: a2 });
			await staking.stake("100", inTwoYears, a2, a2, { from: a2 });
			let result = await staking.stake("100", inOneYear, a3, a3, { from: a2 });
			await mineBlock();

			let maxVotingWeight = await staking.MAX_VOTING_WEIGHT.call();
			let maxDuration = await staking.MAX_DURATION.call();
			let weightFactor = await staking.WEIGHT_FACTOR.call();

			// power on kickoff date
			let expectedPower =
				weightingFunction(100, DELAY * (26 * 3), maxDuration, maxVotingWeight, weightFactor.toNumber()) +
				weightingFunction(100, DELAY * 26 * 2, maxDuration, maxVotingWeight, weightFactor.toNumber()) +
				weightingFunction(100, DELAY * 26, maxDuration, maxVotingWeight, weightFactor.toNumber());
			let totalVotingPower = await staking.getPriorTotalVotingPower(result.receipt.blockNumber, kickoffTS);
			await expect(totalVotingPower.toNumber()).to.be.equal(expectedPower);

			// power 52 weeks later
			expectedPower =
				weightingFunction(100, DELAY * (26 * 2), maxDuration, maxVotingWeight, weightFactor.toNumber()) +
				weightingFunction(100, DELAY * 26 * 1, maxDuration, maxVotingWeight, weightFactor.toNumber()) +
				weightingFunction(100, DELAY * 26 * 0, maxDuration, maxVotingWeight, weightFactor.toNumber());
			totalVotingPower = await staking.getPriorTotalVotingPower(result.receipt.blockNumber, kickoffTS.add(new BN(DELAY * 26)));
			await expect(totalVotingPower.toNumber()).to.be.equal(expectedPower);
		});

		it("should be unable to compute the total voting power for the current block", async () => {
			let result = await staking.stake("100", inOneYear, a3, a3, { from: a2 });
			await expectRevert(staking.getPriorTotalVotingPower(result.receipt.blockNumber, kickoffTS), "not yet determined");
		});
	});

	describe("delegated voting power computation", () => {
		it("should compute the expected voting power", async () => {
			await staking.stake("100", inThreeYears, a1, a2, { from: a2 });
			await staking.stake("100", inTwoYears, a2, a3, { from: a2 });
			let result = await staking.stake("100", inOneYear, a3, a2, { from: a2 });
			await mineBlock();

			let maxVotingWeight = await staking.MAX_VOTING_WEIGHT.call();
			let maxDuration = await staking.MAX_DURATION.call();
			let weightFactor = await staking.WEIGHT_FACTOR.call();

			// power on kickoff date
			let expectedPower =
				weightingFunction(100, DELAY * (26 * 3), maxDuration, maxVotingWeight, weightFactor.toNumber()) +
				weightingFunction(100, DELAY * 26, maxDuration, maxVotingWeight, weightFactor.toNumber());
			let totalVotingPower = await staking.getPriorVotes(a2, result.receipt.blockNumber, kickoffTS);
			await expect(totalVotingPower.toNumber()).to.be.equal(expectedPower);

			// power 52 weeks later
			expectedPower =
				weightingFunction(100, DELAY * (26 * 2), maxDuration, maxVotingWeight, weightFactor.toNumber()) +
				weightingFunction(100, DELAY * 26 * 0, maxDuration, maxVotingWeight, weightFactor.toNumber());
			totalVotingPower = await staking.getPriorVotes(a2, result.receipt.blockNumber, kickoffTS.add(new BN(DELAY * 26)));
			await expect(totalVotingPower.toNumber()).to.be.equal(expectedPower);
		});

		it("should be unable to compute the voting power for the current block", async () => {
			let result = await staking.stake("100", inOneYear, a3, a3, { from: a2 });
			await expectRevert(staking.getPriorVotes(a3, result.receipt.blockNumber, kickoffTS), "not determined yet");
		});

		it("should return the current votes", async () => {
			await staking.stake("100", inThreeYears, a2, a2, { from: a2 });
			await mineBlock();

			let maxVotingWeight = await staking.MAX_VOTING_WEIGHT.call();
			let maxDuration = await staking.MAX_DURATION.call();
			let weightFactor = await staking.WEIGHT_FACTOR.call();

			let expectedPower = weightingFunction(100, DELAY * (26 * 3), maxDuration, maxVotingWeight, weightFactor.toNumber());
			let currentVotes = await staking.getCurrentVotes.call(a2);
			await expect(currentVotes.toNumber()).to.be.equal(expectedPower);
		});
	});

	describe("user weighted stake computation", () => {
		it("should compute the expected weighted stake", async () => {
			await staking.stake("100", inThreeYears, a2, a2, { from: a2 });
			await staking.stake("100", inTwoYears, a1, a3, { from: a2 });
			let result = await staking.stake("100", inThreeYears, a2, a2, { from: a2 });
			await mineBlock();

			let maxVotingWeight = await staking.MAX_VOTING_WEIGHT.call();
			let maxDuration = await staking.MAX_DURATION.call();
			let weightFactor = await staking.WEIGHT_FACTOR.call();

			// power on kickoff date
			let expectedPower = weightingFunction(200, DELAY * (26 * 3), maxDuration, maxVotingWeight, weightFactor.toNumber());
			let totalVotingPower = await staking.getPriorWeightedStake(a2, result.receipt.blockNumber, kickoffTS);
			await expect(totalVotingPower.toNumber()).to.be.equal(expectedPower);

			// power 52 weeks later
			expectedPower = weightingFunction(200, DELAY * (26 * 2), maxDuration, maxVotingWeight, weightFactor.toNumber());
			totalVotingPower = await staking.getPriorWeightedStake(a2, result.receipt.blockNumber, kickoffTS.add(new BN(DELAY * 26)));
			await expect(totalVotingPower.toNumber()).to.be.equal(expectedPower);
		});

		it("should be unable to compute the weighted stake for the current block", async () => {
			let result = await staking.stake("100", inOneYear, a3, a3, { from: a2 });
			await expectRevert(staking.getPriorWeightedStake(a3, result.receipt.blockNumber, kickoffTS), "not determined");
		});
	});

	describe("vested weighted stake computation", () => {
		it("should compute the expected vesting weighted stake", async () => {
			await createVestingContractWithSingleDate(3 * 52 * WEEK, 100, token, staking, root);
			await createVestingContractWithSingleDate(2 * 52 * WEEK, 100, token, staking, root);
			let { blockNumber } = await createVestingContractWithSingleDate(1 * 52 * WEEK, 100, token, staking, root);
			await mineBlock();

			let maxVotingWeight = await staking.MAX_VOTING_WEIGHT.call();
			let maxDuration = await staking.MAX_DURATION.call();
			let weightFactor = await staking.WEIGHT_FACTOR.call();

			//power on kickoff date
			let expectedPower =
				weightingFunction(100, DELAY * (26 * 3), maxDuration, maxVotingWeight, weightFactor.toNumber()) +
				weightingFunction(100, DELAY * 26 * 2, maxDuration, maxVotingWeight, weightFactor.toNumber()) +
				weightingFunction(100, DELAY * 26, maxDuration, maxVotingWeight, weightFactor.toNumber());
			let totalVotingPower = await staking.getPriorTotalVotingPower(blockNumber, kickoffTS);
			await expect(totalVotingPower.toNumber()).to.be.equal(expectedPower);
			let vestedVotingPower = await staking.getPriorVestingWeightedStake(blockNumber, kickoffTS);
			await expect(vestedVotingPower.toNumber()).to.be.equal(expectedPower);

			//power 52 weeks later
			expectedPower =
				weightingFunction(100, DELAY * (26 * 2), maxDuration, maxVotingWeight, weightFactor.toNumber()) +
				weightingFunction(100, DELAY * 26 * 1, maxDuration, maxVotingWeight, weightFactor.toNumber()) +
				weightingFunction(100, DELAY * 26 * 0, maxDuration, maxVotingWeight, weightFactor.toNumber());
			totalVotingPower = await staking.getPriorTotalVotingPower(blockNumber, kickoffTS.add(new BN(DELAY * 26)));
			await expect(totalVotingPower.toNumber()).to.be.equal(expectedPower);
			vestedVotingPower = await staking.getPriorVestingWeightedStake(blockNumber, kickoffTS.add(new BN(DELAY * 26)));
			await expect(vestedVotingPower.toNumber()).to.be.equal(expectedPower);
		});
	});

	describe("general weight computation", () => {
		it("should compute the expected weight for every staking duration", async () => {
			let kickoffTS = await staking.kickoffTS.call();
			let maxVotingWeight = await staking.MAX_VOTING_WEIGHT.call();
			let maxDuration = await staking.MAX_DURATION.call();
			let weightFactor = await staking.WEIGHT_FACTOR.call();
			let expectedWeight;
			for (let i = 0; i <= 78; i++) {
				expectedWeight = weightingFunction(100, i * DELAY, maxDuration, maxVotingWeight, weightFactor.toNumber());
				let newTime = kickoffTS.add(new BN(i * DELAY));
				let w = Math.floor((100 * (await staking.computeWeightByDate(newTime, kickoffTS)).toNumber()) / weightFactor.toNumber());
				await expect(w).to.be.equal(expectedWeight);
				// console.log(expectedWeight);
			}
		});
	});
});

async function updateTime(staking, multiplier) {
	let kickoffTS = await staking.kickoffTS.call();
	let newTime = kickoffTS.add(new BN(DELAY).mul(new BN(multiplier)));
	await setTime(newTime);
	return newTime;
}

function weightingFunction(stake, time, maxDuration, maxVotingWeight, weightFactor) {
	let x = maxDuration - time;
	let mD2 = maxDuration * maxDuration;
	return Math.floor((stake * (Math.floor((maxVotingWeight * weightFactor * (mD2 - x * x)) / mD2) + weightFactor)) / weightFactor);
}

async function createVestingContractWithSingleDate(cliff, amount, token, staking, tokenOwner) {
	vestingLogic = await VestingLogic.new();
	let vestingInstance = await Vesting.new(vestingLogic.address, token.address, staking.address, tokenOwner, cliff, cliff, tokenOwner);
	vestingInstance = await VestingLogic.at(vestingInstance.address);
	//important, so it's recognized as vesting contract
	await staking.addContractCodeHash(vestingInstance.address);

	await token.approve(vestingInstance.address, amount);
	let result = await vestingInstance.stakeTokens(amount);
	return { vestingInstance: vestingInstance, blockNumber: result.receipt.blockNumber };
}<|MERGE_RESOLUTION|>--- conflicted
+++ resolved
@@ -22,11 +22,8 @@
 const Vesting = artifacts.require("TeamVesting");
 
 const TOTAL_SUPPLY = "10000000000000000000000000";
-<<<<<<< HEAD
-=======
 const MAX_DURATION = new BN(24 * 60 * 60).mul(new BN(1092));
 const WEEK = new BN(24 * 60 * 60 * 7);
->>>>>>> 65dfc05a
 
 const TWO_WEEKS = 1209600;
 const DELAY = TWO_WEEKS;
@@ -105,13 +102,8 @@
 
 	describe("checkpoints", () => {
 		it("returns the correct checkpoint for an user", async () => {
-<<<<<<< HEAD
 			// shortest staking duration
-			let result = await staking.stake("100", inOneWeek, a1, a3, { from: a2 });
-=======
-			//shortest staking duration
 			let result = await staking.stake("100", inTwoWeeks, a1, a3, { from: a2 });
->>>>>>> 65dfc05a
 			await expect((await staking.balanceOf(a1)).toString()).to.be.equal("100");
 			let checkpoint = await staking.userStakingCheckpoints(a1, inTwoWeeks, 0);
 
@@ -133,31 +125,17 @@
 			await expect(checkpoint.fromBlock.toNumber()).to.be.equal(result.receipt.blockNumber);
 			await expect(checkpoint.stake.toString()).to.be.equal("100");
 
-<<<<<<< HEAD
-			// add stake and change delegatee
-			result = await staking.stake("200", inOneWeek, a1, a2, { from: a2 });
-			await expect((await staking.balanceOf(a1)).toString()).to.be.equal("300");
-
-			// old delegate
-			checkpoint = await staking.delegateStakingCheckpoints(a3, inOneWeek, 1);
-			await expect(checkpoint.fromBlock.toNumber()).to.be.equal(result.receipt.blockNumber);
-			await expect(checkpoint.stake.toString()).to.be.equal("0");
-
-			// new delegate
-			checkpoint = await staking.delegateStakingCheckpoints(a2, inOneWeek, 0);
-=======
-			//add stake and change delegatee
+			// add stake and change delegate
 			result = await staking.stake("200", inTwoWeeks, a1, a2, { from: a2 });
 			await expect((await staking.balanceOf(a1)).toString()).to.be.equal("300");
 
-			//old delegate
+			// old delegate
 			checkpoint = await staking.delegateStakingCheckpoints(a3, inTwoWeeks, 1);
 			await expect(checkpoint.fromBlock.toNumber()).to.be.equal(result.receipt.blockNumber);
 			await expect(checkpoint.stake.toString()).to.be.equal("0");
 
-			//new delegate
+			// new delegate
 			checkpoint = await staking.delegateStakingCheckpoints(a2, inTwoWeeks, 0);
->>>>>>> 65dfc05a
 			await expect(checkpoint.fromBlock.toNumber()).to.be.equal(result.receipt.blockNumber);
 			await expect(checkpoint.stake.toString()).to.be.equal("300");
 		});
