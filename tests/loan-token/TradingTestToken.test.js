--- conflicted
+++ resolved
@@ -708,26 +708,14 @@
             expect(args["positionSize"]).to.equal(sovryn_collateral_token_balance_diff);
         });
 
-<<<<<<< HEAD
-        it("checkPriceDivergence should success if min position size is less than or equal to collateral", async () => {
-=======
         it("checkPriceDivergence should succeed if entry price is less than or equal to a minimum", async () => {
->>>>>>> b3734f79
             await set_demand_curve(loanToken);
             await SUSD.transfer(loanToken.address, wei("500", "ether"));
 
             await loanToken.checkPriceDivergence(
-<<<<<<< HEAD
-                new BN(2).mul(oneEth),
-                wei("0.01", "ether"),
-                wei("0.01", "ether"),
-                RBTC.address,
-                wei("0.02", "ether")
-=======
                 wei("1", "ether"),
                 RBTC.address,
                 wei("0.0001", "ether")
->>>>>>> b3734f79
             );
         });
 
@@ -765,11 +753,7 @@
                     10000, // collateral token sent
                     RBTC.address, // collateralTokenAddress (RBTC)
                     accounts[1], // trader,
-<<<<<<< HEAD
-                    20000, // slippage
-=======
                     20000, // minEntryPrice
->>>>>>> b3734f79
                     "0x", // loanDataBytes (only required with ether)
                     { from: accounts[2] }
                 ),
@@ -794,37 +778,18 @@
                 oneEth.toString(), // collateral token sent
                 RBTC.address, // collateralTokenAddress (RBTC)
                 accounts[1], // trader,
-<<<<<<< HEAD
-                oneEth.mul(new BN(2)).toString(), // slippage
-=======
                 200000, // minEntryPrice
->>>>>>> b3734f79
                 "0x", // loanDataBytes (only required with ether)
                 { from: accounts[2] }
             );
         });
 
-<<<<<<< HEAD
-        it("checkPriceDivergence should revert if min position size is greater than collateral", async () => {
-            await set_demand_curve(loanToken);
-
-            await expectRevert(
-                loanToken.checkPriceDivergence(
-                    new BN(2).mul(oneEth),
-                    wei("2", "ether"),
-                    0,
-                    RBTC.address,
-                    wei("1", "ether")
-                ),
-                "coll too low"
-=======
         it("checkPriceDivergence should revert if entry price lies above a minimum", async () => {
             await set_demand_curve(loanToken);
 
             await expectRevert(
                 loanToken.checkPriceDivergence(wei("2", "ether"), RBTC.address, wei("1", "ether")),
                 "entry price above the minimum"
->>>>>>> b3734f79
             );
         });
     });
