
'''
This script serves the purpose of interacting with existing smart contracts on the testnet or mainnet.
'''

from brownie import *
from brownie.network.contract import InterfaceContainer
import json

def main():
    
    #load the contracts and acct depending on the network
    loadConfig()
    #call the function you want here
    #setupMarginLoanParams(contracts['WRBTC'], contracts['iDOCSettings'], contracts['iDOC'])
    #testTradeOpeningAndClosing(contracts['sovrynProtocol'], contracts['iDOC'], contracts['DoC'], contracts['WRBTC'], 1e18, 10e18, False, 0)
    #setupMarginLoanParams(contracts['DoC'], contracts['iRBTCSettings'], contracts['iRBTC'])
    #testTradeOpeningAndClosing(contracts['sovrynProtocol'], contracts['iRBTC'], contracts['WRBTC'], contracts['DoC'], 1e15, 11e18, False, 1e15)
    
    #swapTokens(0.02e18,200e18, contracts['swapNetwork'], contracts['WRBTC'], contracts['DoC'])
    #swapTokens(300e18, 0.02e18, contracts['swapNetwork'], contracts['DoC'], contracts['WRBTC'])
    #liquidate(contracts['sovrynProtocol'], '0xc9b8227bcf953e45f16d5d9a8a74cad92f403b90d0daf00900bb02e4a35c542c')
    #readLiquidity()
    #getBalance(contracts['WRBTC'], '0xE5646fEAf7f728C12EcB34D14b4396Ab94174827')
    #getBalance(contracts['WRBTC'], '0x7BE508451Cd748Ba55dcBE75c8067f9420909b49')
    #readLoan('0xb2bbd9135a7cfbc5adda48e90430923108ad6358418b7ac27c9edcf2d44911e5')
    #replaceLoanClosings()
<<<<<<< HEAD
    
    logicContract = acct.deploy(LoanTokenLogicStandard)
    print('new LoanTokenLogicStandard contract for iDoC:' + logicContract.address)
    replaceLoanTokenLogic(contracts['iDOC'],logicContract.address)
    replaceLoanTokenLogic(contracts['iUSDT'],logicContract.address)
    replaceLoanTokenLogic(contracts['iBPro'],logicContract.address)
    logicContract = acct.deploy(LoanTokenLogicWrbtc)
    print('new LoanTokenLogicStandard contract for iWRBTC:' + logicContract.address)
    replaceLoanTokenLogic(contracts['iRBTC'], logicContract.address)
=======
    #buyWRBTC()
    
    #hasApproval(contracts['WRBTC'], acct, '0x133ebe9c8ba524c9b1b601e794df527f390729bf')
    #getBalance(contracts['WRBTC'], acct)
    #readFromMedianizer()
    #updateOracleAddress(contracts['medianizer'])
    #swapTokens(1e18, 1, contracts['swapNetwork'], contracts['DoC'], contracts['BPro'])
    
    testTradeOpeningAndClosing(contracts['sovrynProtocol'], contracts['iBPro'], contracts['BPro'], contracts['WRBTC'], 1e15, 5e18, True, 0)
    
>>>>>>> ec78d95a
    
def loadConfig():
    global contracts, acct
    this_network = network.show_active()
    if this_network == "rsk-mainnet":
        configFile =  open('./scripts/contractInteraction/mainnet_contracts.json')
    elif this_network == "testnet":
        configFile =  open('./scripts/contractInteraction/testnet_contracts.json')
    contracts = json.load(configFile)
    acct = accounts.load("rskdeployer")
    


    
def readLendingFee():
    sovryn = Contract.from_abi("sovryn", address='0xBAC609F5C8bb796Fa5A31002f12aaF24B7c35818', abi=interface.ISovryn.abi, owner=acct)
    lfp = sovryn.lendingFeePercent()
    print(lfp/1e18)
    
def setupLoanTokenRates(loanTokenAddress, settingsAddress, logicAddress):
    baseRate = 1e18
    rateMultiplier = 20.25e18
    targetLevel=80*10**18
    kinkLevel=90*10**18
    maxScaleRate=100*10**18
    localLoanToken = Contract.from_abi("loanToken", address=loanTokenAddress, abi=LoanToken.abi, owner=acct)
    localLoanToken.setTarget(settingsAddress)
    localLoanToken = Contract.from_abi("loanToken", address=loanTokenAddress, abi=LoanTokenSettingsLowerAdmin.abi, owner=acct)
    localLoanToken.setDemandCurve(baseRate,rateMultiplier,baseRate,rateMultiplier, targetLevel, kinkLevel, maxScaleRate)
    localLoanToken = Contract.from_abi("loanToken", address=loanTokenAddress, abi=LoanToken.abi, owner=acct)
    localLoanToken.setTarget(logicAddress)
    localLoanToken = Contract.from_abi("loanToken", address=loanTokenAddress, abi=LoanTokenLogicStandard.abi, owner=acct)
    borrowInterestRate = localLoanToken.borrowInterestRate()
    print("borrowInterestRate: ",borrowInterestRate)
    
def lendToPool(loanTokenAddress, tokenAddress, amount):
    token = Contract.from_abi("TestToken", address = tokenAddress, abi = TestToken.abi, owner = acct)
    loanToken = Contract.from_abi("loanToken", address=loanTokenAddress, abi=LoanTokenLogicStandard.abi, owner=acct)
    token.approve(loanToken, amount) 
    loanToken.mint(acct, amount)
    
def removeFromPool(loanTokenAddress, amount):
    loanToken = Contract.from_abi("loanToken", address = loanTokenAddress, abi=LoanTokenLogicStandard.abi, owner=acct)
    loanToken.burn(acct, amount)

def readLoanTokenState(loanTokenAddress):
    loanToken = Contract.from_abi("loanToken", address=loanTokenAddress, abi=LoanTokenLogicStandard.abi, owner=acct)
    tas = loanToken.totalAssetSupply()
    print("total supply", tas/1e18);
    #print((balance - tas)/1e18)
    tab = loanToken.totalAssetBorrow()
    print("total asset borrowed", tab/1e18)
    abir = loanToken.avgBorrowInterestRate()
    print("average borrow interest rate", abir/1e18)
    ir = loanToken.nextSupplyInterestRate(0)
    print("next supply interest rate", ir)
    bir = loanToken.nextBorrowInterestRate(0)
    print("next borrow interest rate", bir)
    
def readLoan(loanId):
    sovryn = Contract.from_abi("sovryn", address=contracts['sovrynProtocol'], abi=interface.ISovryn.abi, owner=acct)
    print(sovryn.getLoan(loanId).dict())

def getTokenPrice(loanTokenAddress):
    loanToken = Contract.from_abi("loanToken", address=loanTokenAddress, abi=LoanTokenLogicStandard.abi, owner=acct)
    print("token price",loanToken.tokenPrice())
    
def testTokenBurning(loanTokenAddress, testTokenAddress):
    loanToken = Contract.from_abi("loanToken", address=loanTokenAddress, abi=LoanTokenLogicStandard.abi, owner=acct)
    testToken = Contract.from_abi("TestToken", address = testTokenAddress, abi = TestToken.abi, owner = acct)

    testToken.approve(loanToken,1e17) 
    loanToken.mint(acct, 1e17)
    balance = loanToken.balanceOf(acct)
    print("balance", balance)
    tokenPrice = loanToken.tokenPrice()
    print("token price",tokenPrice/1e18)
    burnAmount = int(balance / 2)
    print("burn amount", burnAmount)
    
    tx = loanToken.burn(acct, burnAmount)
    print(tx.info())
    balance = loanToken.balanceOf(acct)
    print("remaining balance", balance/1e18)
    assert(tx.events["Burn"]["tokenAmount"] == burnAmount)
    
def liquidate(protocolAddress, loanId):
    sovryn = Contract.from_abi("sovryn", address=protocolAddress, abi=interface.ISovryn.abi, owner=acct)
    loan = sovryn.getLoan(loanId).dict()
    print(loan)
    if(loan['maintenanceMargin'] > loan['currentMargin']):
        value = 0
        if(loan['loanToken']==contracts['WRBTC']):
            value = loan['maxLiquidatable']
        else:
            testToken = Contract.from_abi("TestToken", address = loan['loanToken'], abi = TestToken.abi, owner = acct)
            testToken.approve(sovryn, loan['maxLiquidatable'])
        sovryn.liquidate(loanId, acct, loan['maxLiquidatable'],{'value': value})
    else:
        print("can't liquidate because the loan is healthy")
    
def testTradeOpeningAndClosing(protocolAddress, loanTokenAddress, underlyingTokenAddress, collateralTokenAddress, loanTokenSent, leverage, testClose, sendValue):
    loanToken = Contract.from_abi("loanToken", address=loanTokenAddress, abi=LoanTokenLogicStandard.abi, owner=acct)
    testToken = Contract.from_abi("TestToken", address = underlyingTokenAddress, abi = TestToken.abi, owner = acct)
    sovryn = Contract.from_abi("sovryn", address=protocolAddress, abi=interface.ISovryn.abi, owner=acct)
    if(sendValue == 0 and testToken.allowance(acct, loanTokenAddress) < loanTokenSent):
        testToken.approve(loanToken, loanTokenSent)
    tx = loanToken.marginTrade(
        "0",  # loanId  (0 for new loans)
        leverage,  # leverageAmount, 18 decimals
        loanTokenSent,  # loanTokenSent
        0,  # no collateral token sent
        collateralTokenAddress,  # collateralTokenAddress
        acct,  # trader,
        b'',  # loanDataBytes (only required with ether)
        {'value': sendValue}
    )
    tx.info()
    loanId = tx.events['Trade']['loanId']
    collateral = tx.events['Trade']['positionSize']
    print("closing loan with id", loanId)
    print("position size is ", collateral)
    loan = sovryn.getLoan(loanId)
    print("found the loan in storage with position size", loan['collateral'])
    print(loan)
    if(testClose):
        tx = sovryn.closeWithSwap(loanId, acct, collateral, True, b'')


def testBorrow(protocolAddress, loanTokenAddress, underlyingTokenAddress, collateralTokenAddress):
    #read contract abis
    sovryn = Contract.from_abi("sovryn", address=protocolAddress, abi=interface.ISovryn.abi, owner=acct)
    loanToken = Contract.from_abi("loanToken", address=loanTokenAddress, abi=LoanTokenLogicStandard.abi, owner=acct)
    testToken = Contract.from_abi("TestToken", address = collateralTokenAddress, abi = TestToken.abi, owner = acct)
    
    # determine borrowing parameter
    withdrawAmount = 10e18 #i want to borrow 10 USD
    # compute the required collateral. params: address loanToken, address collateralToken, uint256 newPrincipal,uint256 marginAmount, bool isTorqueLoan 
    collateralTokenSent = sovryn.getRequiredCollateral(underlyingTokenAddress,collateralTokenAddress,withdrawAmount,50e18, True)
    print("collateral needed", collateralTokenSent)
    durationInSeconds = 60*60*24*10 #10 days
    
    #check requirements
    totalSupply = loanToken.totalSupply()
    totalBorrowed = loanToken.totalAssetBorrow()
    print('available supply:', totalSupply - totalBorrowed)
    assert(totalSupply - totalBorrowed >= withdrawAmount)
    interestRate = loanToken.nextBorrowInterestRate(withdrawAmount)
    print('interest rate (needs to be > 0):', interestRate)
    assert(interestRate > 0)
    
    
    #approve the transfer of the collateral if needed
    if(testToken.allowance(acct, loanToken.address) < collateralTokenSent):
        testToken.approve(loanToken.address, collateralTokenSent)
    
    # borrow some funds
    tx = loanToken.borrow(
        "0",                            # bytes32 loanId
        withdrawAmount,                 # uint256 withdrawAmount
        durationInSeconds,              # uint256 initialLoanDuration
        collateralTokenSent,            # uint256 collateralTokenSent
        testToken.address,                   # address collateralTokenAddress
        acct,                    # address borrower
        acct,                    # address receiver
        b''                             # bytes memory loanDataBytes
    )
    
    #assert the trade was processed as expected
    print(tx.info())
    
def setupTorqueLoanParams(loanTokenAddress, loanTokenSettingsAddress, underlyingTokenAddress, collateralTokenAddress):
    loanToken = Contract.from_abi("loanToken", address=loanTokenAddress, abi=LoanTokenLogicStandard.abi, owner=acct)
    loanTokenSettings = Contract.from_abi("loanTokenSettings", address=loanTokenSettingsAddress, abi=LoanTokenSettingsLowerAdmin.abi, owner=acct)
    params = [];
    setup = [
        b"0x0", ## id
        False, ## active
        str(accounts[0]), ## owner
        underlyingTokenAddress, ## loanToken
        collateralTokenAddress, ## collateralToken. 
        Wei("50 ether"), ## minInitialMargin
        Wei("15 ether"), ## maintenanceMargin
        0 ## fixedLoanTerm 
    ]
    params.append(setup)
    calldata = loanTokenSettings.setupLoanParams.encode_input(params, True)
    tx = loanToken.updateSettings(loanTokenSettings.address, calldata)
    assert('LoanParamsSetup' in tx.events)
    assert('LoanParamsIdSetup' in tx.events)
    print(tx.info())
    
def rollover(loanId):
    sovryn = Contract.from_abi("sovryn", address=contracts['sovrynProtocol'], abi=interface.ISovryn.abi, owner=acct)
    tx = sovryn.rollover(loanId, b'')
    print(tx.info())
    
def replaceLoanClosings():
    sovryn = Contract.from_abi("sovryn", address=contracts['sovrynProtocol'], abi=interface.ISovryn.abi, owner=acct)
    loanClosings = acct.deploy(LoanClosings)
    sovryn.replaceContract(loanClosings.address)
    
def transferOwner(contractAddress, newOwner):
    contract = Contract.from_abi("loanToken", address=contractAddress, abi=LoanToken.abi, owner=acct)
    contract.transferOwnership(newOwner)
    
def getBalance(contractAddress, acct):
    contract = Contract.from_abi("Token", address=contractAddress, abi=LoanToken.abi, owner=acct)
    print(contract.balanceOf(acct))
    
def buyWRBTC():
    contract = Contract.from_abi("WRBTC", address=contracts["WRBTC"], abi=WRBTC.abi, owner=acct)
    tx = contract.deposit({'value':1e18})
    tx.info()
    print("new balance", getBalance(contracts["WRBTC"], acct))
    
def mintEarlyAccessTokens(contractAddress, userAddress):
    contract = Contract.from_abi("EarlyAccessToken", address=contractAddress, abi=EarlyAccessToken.abi, owner=acct)
    tx = contract.mint(userAddress)
    tx.info()
    
def setTransactionLimits(loanTokenAddress, settingsAddress, logicAddress, addresses, limits):
    localLoanToken = Contract.from_abi("loanToken", address=loanTokenAddress, abi=LoanToken.abi, owner=accounts[0])
    localLoanToken.setTarget(settingsAddress)
    localLoanToken = Contract.from_abi("loanToken", address=loanTokenAddress, abi=LoanTokenSettingsLowerAdmin.abi, owner=accounts[0])
    tx = localLoanToken.setTransactionLimits(addresses,limits)
    localLoanToken = Contract.from_abi("loanToken", address=loanTokenAddress, abi=LoanToken.abi, owner=accounts[0])
    localLoanToken.setTarget(logicAddress)
    
def readTransactionLimits(loanTokenAddress, SUSD, RBTC):
    localLoanToken = Contract.from_abi("loanToken", address=loanTokenAddress, abi=LoanToken.abi, owner=accounts[0])
    limit = localLoanToken.transactionLimit(RBTC)
    print("RBTC limit, ",limit)
    limit = localLoanToken.transactionLimit(SUSD)
    print("USD limit, ",limit)
    
def readLiquidity():
    loanToken = Contract.from_abi("loanToken", address=contracts['iRBTC'], abi=LoanTokenLogicStandard.abi, owner=acct)
    tasRBTC = loanToken.totalAssetSupply()
    tabRBTC = loanToken.totalAssetBorrow()
    print("liquidity on iRBTC", (tasRBTC-tabRBTC)/1e18)
    
    loanToken = Contract.from_abi("loanToken", address=contracts['iDOC'], abi=LoanTokenLogicStandard.abi, owner=acct)
    tasIUSD = loanToken.totalAssetSupply()
    tabIUSD = loanToken.totalAssetBorrow()
    print("liquidity on iSUSD", (tasIUSD-tabIUSD)/1e18)
    
    tokenContract = Contract.from_abi("Token", address=contracts['DoC'], abi=TestToken.abi, owner=acct)
    bal = tokenContract.balanceOf(contracts['swap'])
    print("supply of DoC on swap", bal/1e18)
    
    tokenContract = Contract.from_abi("Token", address=contracts['WRBTC'], abi=TestToken.abi, owner=acct)
    bal = tokenContract.balanceOf(contracts['swap'])
    print("supply of rBTC on swap", bal/1e18)
    

def hasApproval(tokenContractAddr, sender, receiver):
    tokenContract = Contract.from_abi("Token", address=tokenContractAddr, abi=TestToken.abi, owner=sender)
    allowance = tokenContract.allowance(sender, receiver)
    print("allowance: ", allowance/1e18)
    
def checkIfUserHasToken(EAT, user):
    tokenContract = Contract.from_abi("Token", address=EAT, abi=TestToken.abi, owner=user)
    balance = tokenContract.balanceOf(user)
    print("balance: ", balance)
    
def readLendingBalanceForUser(loanTokenAddress, userAddress):
    loanToken = Contract.from_abi("loanToken", address=loanTokenAddress, abi=LoanTokenLogicStandard.abi, owner=userAddress)
    bal = loanToken.balanceOf(userAddress)
    print('iToken balance', bal)
    bal = loanToken.assetBalanceOf(userAddress)
    print('underlying token balance', bal)
    
def replaceLoanTokenLogic(loanTokenAddress, logicAddress):
    loanToken = Contract.from_abi("loanToken", address=loanTokenAddress, abi=LoanToken.abi, owner=acct)
    loanToken.setTarget(logicAddress)
    
def readOwner(contractAddress):
    contract = Contract.from_abi("loanToken", address=contractAddress, abi=LoanToken.abi, owner=acct)
    print('owner:',contract.owner())
    
def setupMarginLoanParams(collateralTokenAddress, loanTokenSettingsAddress, loanTokenAddress):
    loanToken = Contract.from_abi("loanToken", address=loanTokenAddress, abi=LoanTokenLogicStandard.abi, owner=acct)
    loanTokenSettings = Contract.from_abi("loanTokenSettings", address=loanTokenSettingsAddress, abi=LoanTokenSettingsLowerAdmin.abi, owner=acct)

    params = [];
    setup = [
        b"0x0", ## id
        False, ## active
        acct, ## owner
        "0x0000000000000000000000000000000000000000", ## loanToken -> will be overwritten
        collateralTokenAddress, ## collateralToken.
        Wei("8.001 ether"), ## minInitialMargin
        Wei("8 ether"), ## maintenanceMargin
        0 ## fixedLoanTerm -> will be overwritten
    ]
    params.append(setup)
    calldata = loanTokenSettings.setupLoanParams.encode_input(params, False)
    tx = loanToken.updateSettings(loanTokenSettings.address, calldata)
    print(tx.info())

def swapTokens(amount, minReturn, swapNetworkAddress, sourceTokenAddress, destTokenAddress):
    abiFile =  open('./scripts/contractInteraction/SovrynSwapNetwork.json')
    abi = json.load(abiFile)
    swapNetwork = Contract.from_abi("SovrynSwapNetwork", address=swapNetworkAddress, abi=abi, owner=acct)
    sourceToken = Contract.from_abi("Token", address=sourceTokenAddress, abi=TestToken.abi, owner=acct)
    if(sourceToken.allowance(acct, swapNetworkAddress) < amount):
        sourceToken.approve(swapNetworkAddress,amount)
    path = swapNetwork.conversionPath(sourceTokenAddress,destTokenAddress)
    print("path", path)
    expectedReturn = swapNetwork.getReturnByPath(path, amount)
    print("expected return ", expectedReturn)
    tx = swapNetwork.convertByPath(
        path,
        amount,
        minReturn,
        "0x0000000000000000000000000000000000000000",
        "0x0000000000000000000000000000000000000000",
        0
    )
    tx.info()
    
<<<<<<< HEAD
def replaceLoanTokenLogic(loanTokenAddress, logicAddress):
    loanToken = Contract.from_abi("loanToken", address=loanTokenAddress, abi=LoanToken.abi, owner=acct)
    loanToken.setTarget(logicAddress)
=======
    
def readFromMedianizer():
    medianizer = Contract.from_abi("Medianizer", address=contracts['medianizer'], abi=PriceFeedsMoCMockup.abi, owner=acct)
    print(medianizer.peek())
    medianizer = Contract.from_abi("Medianizer", address='0x26a00aF444928d689DDEC7b4D17c0E4a8c9D407d', abi=PriceFeedsMoCMockup.abi, owner=acct)
    print(medianizer.peek())
    
def updateOracleAddress(newAddress):
    print("set oracle address to", newAddress)
    priceFeedsMoC = Contract.from_abi("PriceFeedsMoC", address = '0x066ba9453e230a260c2a753d9935d91187178C29', abi = PriceFeedsMoC.abi, owner = acct)
    priceFeedsMoC.setMoCOracleAddress(newAddress)

    
def addLiquidity(converter, reserve, amount):
    abiFile =  open('./scripts/contractInteraction/LiquidityPoolV2Converter.json')
    abi = json.load(abiFile)
    converter = Contract.from_abi("LiquidityPoolV2Converter", address=converter, abi=abi, owner=acct)
    print("is active? ", converter.isActive())
    print("price oracle", converter.priceOracle())
    tx = converter.addLiquidity(reserve, amount, 1)
    print(tx)
>>>>>>> ec78d95a
<|MERGE_RESOLUTION|>--- conflicted
+++ resolved
@@ -12,10 +12,10 @@
     #load the contracts and acct depending on the network
     loadConfig()
     #call the function you want here
-    #setupMarginLoanParams(contracts['WRBTC'], contracts['iDOCSettings'], contracts['iDOC'])
-    #testTradeOpeningAndClosing(contracts['sovrynProtocol'], contracts['iDOC'], contracts['DoC'], contracts['WRBTC'], 1e18, 10e18, False, 0)
-    #setupMarginLoanParams(contracts['DoC'], contracts['iRBTCSettings'], contracts['iRBTC'])
-    #testTradeOpeningAndClosing(contracts['sovrynProtocol'], contracts['iRBTC'], contracts['WRBTC'], contracts['DoC'], 1e15, 11e18, False, 1e15)
+    #setupMarginLoanParams(contracts['WRBTC'], contracts['iDOC'])
+    #testTradeOpeningAndClosing(contracts['sovrynProtocol'], contracts['iDOC'], contracts['DoC'], contracts['WRBTC'], 1e18, 5e18, False, 0)
+    #setupMarginLoanParams(contracts['DoC'],  contracts['iRBTC'])
+    #testTradeOpeningAndClosing(contracts['sovrynProtocol'], contracts['iRBTC'], contracts['WRBTC'], contracts['DoC'], 1e15, 5e18, False, 1e15)
     
     #swapTokens(0.02e18,200e18, contracts['swapNetwork'], contracts['WRBTC'], contracts['DoC'])
     #swapTokens(300e18, 0.02e18, contracts['swapNetwork'], contracts['DoC'], contracts['WRBTC'])
@@ -24,29 +24,16 @@
     #getBalance(contracts['WRBTC'], '0xE5646fEAf7f728C12EcB34D14b4396Ab94174827')
     #getBalance(contracts['WRBTC'], '0x7BE508451Cd748Ba55dcBE75c8067f9420909b49')
     #readLoan('0xb2bbd9135a7cfbc5adda48e90430923108ad6358418b7ac27c9edcf2d44911e5')
-    #replaceLoanClosings()
-<<<<<<< HEAD
-    
-    logicContract = acct.deploy(LoanTokenLogicStandard)
-    print('new LoanTokenLogicStandard contract for iDoC:' + logicContract.address)
-    replaceLoanTokenLogic(contracts['iDOC'],logicContract.address)
-    replaceLoanTokenLogic(contracts['iUSDT'],logicContract.address)
-    replaceLoanTokenLogic(contracts['iBPro'],logicContract.address)
-    logicContract = acct.deploy(LoanTokenLogicWrbtc)
-    print('new LoanTokenLogicStandard contract for iWRBTC:' + logicContract.address)
-    replaceLoanTokenLogic(contracts['iRBTC'], logicContract.address)
-=======
-    #buyWRBTC()
-    
-    #hasApproval(contracts['WRBTC'], acct, '0x133ebe9c8ba524c9b1b601e794df527f390729bf')
-    #getBalance(contracts['WRBTC'], acct)
-    #readFromMedianizer()
-    #updateOracleAddress(contracts['medianizer'])
-    #swapTokens(1e18, 1, contracts['swapNetwork'], contracts['DoC'], contracts['BPro'])
-    
-    testTradeOpeningAndClosing(contracts['sovrynProtocol'], contracts['iBPro'], contracts['BPro'], contracts['WRBTC'], 1e15, 5e18, True, 0)
-    
->>>>>>> ec78d95a
+    replaceLoanClosings()
+    
+    #logicContract = acct.deploy(LoanTokenLogicStandard)
+    #print('new LoanTokenLogicStandard contract for iDoC:' + logicContract.address)
+    #replaceLoanTokenLogic(contracts['iDOC'],logicContract.address)
+    #replaceLoanTokenLogic(contracts['iUSDT'],'0x2d4F27e9F82d315c389E5290D94dbA062993e40a')
+    #replaceLoanTokenLogic(contracts['iBPro'],'0x2d4F27e9F82d315c389E5290D94dbA062993e40a')
+    #logicContract = acct.deploy(LoanTokenLogicWrbtc)
+    #print('new LoanTokenLogicStandard contract for iWRBTC:' + logicContract.address)
+    #replaceLoanTokenLogic(contracts['iRBTC'], logicContract.address)
     
 def loadConfig():
     global contracts, acct
@@ -66,19 +53,14 @@
     lfp = sovryn.lendingFeePercent()
     print(lfp/1e18)
     
-def setupLoanTokenRates(loanTokenAddress, settingsAddress, logicAddress):
+def setupLoanTokenRates(loanTokenAddress):
     baseRate = 1e18
     rateMultiplier = 20.25e18
     targetLevel=80*10**18
     kinkLevel=90*10**18
     maxScaleRate=100*10**18
     localLoanToken = Contract.from_abi("loanToken", address=loanTokenAddress, abi=LoanToken.abi, owner=acct)
-    localLoanToken.setTarget(settingsAddress)
-    localLoanToken = Contract.from_abi("loanToken", address=loanTokenAddress, abi=LoanTokenSettingsLowerAdmin.abi, owner=acct)
     localLoanToken.setDemandCurve(baseRate,rateMultiplier,baseRate,rateMultiplier, targetLevel, kinkLevel, maxScaleRate)
-    localLoanToken = Contract.from_abi("loanToken", address=loanTokenAddress, abi=LoanToken.abi, owner=acct)
-    localLoanToken.setTarget(logicAddress)
-    localLoanToken = Contract.from_abi("loanToken", address=loanTokenAddress, abi=LoanTokenLogicStandard.abi, owner=acct)
     borrowInterestRate = localLoanToken.borrowInterestRate()
     print("borrowInterestRate: ",borrowInterestRate)
     
@@ -218,10 +200,8 @@
     #assert the trade was processed as expected
     print(tx.info())
     
-def setupTorqueLoanParams(loanTokenAddress, loanTokenSettingsAddress, underlyingTokenAddress, collateralTokenAddress):
-    loanToken = Contract.from_abi("loanToken", address=loanTokenAddress, abi=LoanTokenLogicStandard.abi, owner=acct)
-    loanTokenSettings = Contract.from_abi("loanTokenSettings", address=loanTokenSettingsAddress, abi=LoanTokenSettingsLowerAdmin.abi, owner=acct)
-    params = [];
+def setupTorqueLoanParams(loanTokenAddress, underlyingTokenAddress, collateralTokenAddress):
+    loanToken = Contract.from_abi("loanToken", address=loanTokenAddress, abi=LoanTokenLogicStandard.abi, owner=acct)
     setup = [
         b"0x0", ## id
         False, ## active
@@ -233,8 +213,7 @@
         0 ## fixedLoanTerm 
     ]
     params.append(setup)
-    calldata = loanTokenSettings.setupLoanParams.encode_input(params, True)
-    tx = loanToken.updateSettings(loanTokenSettings.address, calldata)
+    tx = loanToken.setupLoanParams(params, True)
     assert('LoanParamsSetup' in tx.events)
     assert('LoanParamsIdSetup' in tx.events)
     print(tx.info())
@@ -246,8 +225,11 @@
     
 def replaceLoanClosings():
     sovryn = Contract.from_abi("sovryn", address=contracts['sovrynProtocol'], abi=interface.ISovryn.abi, owner=acct)
-    loanClosings = acct.deploy(LoanClosings)
-    sovryn.replaceContract(loanClosings.address)
+    data = sovryn.replaceContract.encode_input(loanClosings.address)
+    multisig = Contract.from_abi("MultiSig", address=contracts['multisig'], abi=MultiSigWallet.abi, owner=acct)
+    tx = multisig.submitTransaction(sovryn.address,0,data)
+    txId = tx.events["Submission"]["transactionId"]
+    print(txId);
     
 def transferOwner(contractAddress, newOwner):
     contract = Contract.from_abi("loanToken", address=contractAddress, abi=LoanToken.abi, owner=acct)
@@ -268,13 +250,10 @@
     tx = contract.mint(userAddress)
     tx.info()
     
-def setTransactionLimits(loanTokenAddress, settingsAddress, logicAddress, addresses, limits):
-    localLoanToken = Contract.from_abi("loanToken", address=loanTokenAddress, abi=LoanToken.abi, owner=accounts[0])
-    localLoanToken.setTarget(settingsAddress)
-    localLoanToken = Contract.from_abi("loanToken", address=loanTokenAddress, abi=LoanTokenSettingsLowerAdmin.abi, owner=accounts[0])
+def setTransactionLimits(loanTokenAddress, addresses, limits):
+    localLoanToken = Contract.from_abi("loanToken", address=loanTokenAddress, abi=LoanTokenLogicStandard.abi, owner=accounts[0])
     tx = localLoanToken.setTransactionLimits(addresses,limits)
-    localLoanToken = Contract.from_abi("loanToken", address=loanTokenAddress, abi=LoanToken.abi, owner=accounts[0])
-    localLoanToken.setTarget(logicAddress)
+
     
 def readTransactionLimits(loanTokenAddress, SUSD, RBTC):
     localLoanToken = Contract.from_abi("loanToken", address=loanTokenAddress, abi=LoanToken.abi, owner=accounts[0])
@@ -328,10 +307,9 @@
     contract = Contract.from_abi("loanToken", address=contractAddress, abi=LoanToken.abi, owner=acct)
     print('owner:',contract.owner())
     
-def setupMarginLoanParams(collateralTokenAddress, loanTokenSettingsAddress, loanTokenAddress):
-    loanToken = Contract.from_abi("loanToken", address=loanTokenAddress, abi=LoanTokenLogicStandard.abi, owner=acct)
-    loanTokenSettings = Contract.from_abi("loanTokenSettings", address=loanTokenSettingsAddress, abi=LoanTokenSettingsLowerAdmin.abi, owner=acct)
-
+def setupMarginLoanParams(collateralTokenAddress, loanTokenAddress):
+    loanToken = Contract.from_abi("loanToken", address=loanTokenAddress, abi=LoanTokenLogicStandard.abi, owner=acct)
+    
     params = [];
     setup = [
         b"0x0", ## id
@@ -339,13 +317,12 @@
         acct, ## owner
         "0x0000000000000000000000000000000000000000", ## loanToken -> will be overwritten
         collateralTokenAddress, ## collateralToken.
-        Wei("8.001 ether"), ## minInitialMargin
-        Wei("8 ether"), ## maintenanceMargin
+        Wei("20 ether"), ## minInitialMargin
+        Wei("15 ether"), ## maintenanceMargin
         0 ## fixedLoanTerm -> will be overwritten
     ]
     params.append(setup)
-    calldata = loanTokenSettings.setupLoanParams.encode_input(params, False)
-    tx = loanToken.updateSettings(loanTokenSettings.address, calldata)
+    tx = loanToken.setupLoanParams(params, False)
     print(tx.info())
 
 def swapTokens(amount, minReturn, swapNetworkAddress, sourceTokenAddress, destTokenAddress):
@@ -369,11 +346,9 @@
     )
     tx.info()
     
-<<<<<<< HEAD
 def replaceLoanTokenLogic(loanTokenAddress, logicAddress):
     loanToken = Contract.from_abi("loanToken", address=loanTokenAddress, abi=LoanToken.abi, owner=acct)
     loanToken.setTarget(logicAddress)
-=======
     
 def readFromMedianizer():
     medianizer = Contract.from_abi("Medianizer", address=contracts['medianizer'], abi=PriceFeedsMoCMockup.abi, owner=acct)
@@ -394,5 +369,4 @@
     print("is active? ", converter.isActive())
     print("price oracle", converter.priceOracle())
     tx = converter.addLiquidity(reserve, amount, 1)
-    print(tx)
->>>>>>> ec78d95a
+    print(tx)