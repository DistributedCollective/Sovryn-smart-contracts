/** Speed optimized on branch hardhatTestRefactor, 2021-10-01
 * Bottleneck found at beforeEach hook, redeploying tokens,
 *  protocol, ... on every test.
 *
 * Total time elapsed: 38.3s
 * After optimization: 10.0s
 *
 * Notes: Applied fixture to use snapshot beforeEach test.
 *   Moved some initialization code from tests to fixture.
 */

const { expect } = require("chai");
const { waffle } = require("hardhat");
const { loadFixture } = waffle;
const { expectRevert, BN } = require("@openzeppelin/test-helpers");
const { increaseTime } = require("../Utils/Ethereum");

const LoanMaintenance = artifacts.require("LoanMaintenance");
const FeesEvents = artifacts.require("FeesEvents");
const LockedSOVMockup = artifacts.require("LockedSOVMockup");
const LockedSOVFailedMockup = artifacts.require("LockedSOVFailedMockup");

const {
	getSUSD,
	getRBTC,
	getWRBTC,
	getBZRX,
	getLoanToken,
	getLoanTokenWRBTC,
	loan_pool_setup,
	set_demand_curve,
	lend_to_pool,
	getPriceFeeds,
	getSovryn,
	decodeLogs,
	open_margin_trade_position,
	borrow_indefinite_loan,
	getSOV,
} = require("../Utils/initializer.js");

const wei = web3.utils.toWei;

const oneEth = new BN(wei("1", "ether"));

/*
Test extending and reducing loan durations.
1. Should fail to extend a fixed-term loan
2. Extend a loan
3. Should fail to extend a loan with 0 deposit 
4. Should fail to extend a closed loan
5. Should fail to extend another user's loan
6. Extend a loan with collateral
7. Should fail to extend a loan with collateral tokens and rBTC value
8. Should fail to reduce the duration of a fixed-term loan
9. Reduce the duration of a loan
10. Should fail to reduce the loan duration without withdrawing some funds
11. Should fail to reduce the loan duration of a closed loan
12. Should fail to reduce the loan duration of another user's loan
13. Should fail to reduce the loan duration if the max duration was already surpassed
14. Should fail to reduce the loan duration when withdrawing too much
15. Should fail to reduce the loan duration by less than an hour
*/

contract("ProtocolChangeLoanDuration", (accounts) => {
	let owner;
	let sovryn, SUSD, WRBTC, RBTC, BZRX, loanToken, loanTokenWRBTC, priceFeeds, SOV;

	async function deploymentAndInitFixture(_wallets, _provider) {
		// Deploying sovrynProtocol w/ generic function from initializer.js
		SUSD = await getSUSD();
		RBTC = await getRBTC();
		WRBTC = await getWRBTC();
		BZRX = await getBZRX();
		priceFeeds = await getPriceFeeds(WRBTC, SUSD, RBTC, BZRX);

		sovryn = await getSovryn(WRBTC, SUSD, RBTC, priceFeeds);

<<<<<<< HEAD
		// Loan pool
		const loanTokenLogicStandard = await getLoanTokenLogic();
		const loanTokenLogicWrbtc = await getLoanTokenLogicWrbtc();
		loanToken = await getLoanToken(loanTokenLogicStandard, owner, sovryn, WRBTC, SUSD);
		loanTokenWRBTC = await getLoanTokenWRBTC(loanTokenLogicWrbtc, owner, sovryn, WRBTC, SUSD);
=======
		loanToken = await getLoanToken(owner, sovryn, WRBTC, SUSD);
		loanTokenWRBTC = await getLoanTokenWRBTC(owner, sovryn, WRBTC, SUSD);
>>>>>>> 98baf25e
		await loan_pool_setup(sovryn, owner, RBTC, WRBTC, SUSD, loanToken, loanTokenWRBTC);

		// Protocol token
		SOV = await getSOV(sovryn, priceFeeds, SUSD, accounts);

		/// @dev Moved from some tests that require this initialization
		/// and is not interfering w/ any others.
		await set_demand_curve(loanToken);
		await lend_to_pool(loanToken, SUSD, owner);
	}

	before(async () => {
		[owner] = accounts;
	});

	beforeEach(async () => {
		await loadFixture(deploymentAndInitFixture);
	});

	describe("Test set new special rebates.", () => {
		it("Test set new special rebates for specific pairs", async () => {
			const invalidValue = wei("1001", "ether");
			await expectRevert(sovryn.setSpecialRebates(SUSD.address, RBTC.address, 0, { from: accounts[8] }), "unauthorized");
			await expectRevert(sovryn.setSpecialRebates(SUSD.address, RBTC.address, invalidValue), "Special fee rebate is too high");

			const validValue = wei("200", "ether");
			await sovryn.setSpecialRebates(SUSD.address, RBTC.address, validValue);
			expect((await sovryn.specialRebates(SUSD.address, RBTC.address)).toString(), "Incorrect new special fee rebates").to.be.equal(
				validValue.toString()
			);
		});
	});

	describe("Test extending and reducing loan durations.", () => {
		/*
			At this moment the maxLoanTerm is always 28 because it is hardcoded in setupLoanParams.
			So there are only fix-term loans.
		*/
		it("Test extend fix term loan duration should fail", async () => {
			// prepare the test
			const [loan_id, trader, loan_token_sent] = await open_margin_trade_position(loanToken, RBTC, WRBTC, SUSD, owner);
			const loanMaintenance = await LoanMaintenance.at(sovryn.address);
			await expectRevert(
				loanMaintenance.extendLoanDuration(loan_id, loan_token_sent, false, "0x", { from: trader }),
				"indefinite-term only"
			);
		});

		/*
			Extend the loan duration and see if the new timestamp is the expected, the interest increase,
			the borrower SUSD balance decrease and the sovryn SUSD balance increase
		*/
		it("Test extend loan duration", async () => {
			// prepare the test
			const [loan_id, borrower] = await borrow_indefinite_loan(loanToken, sovryn, SUSD, RBTC, accounts);
			const initial_loan = await sovryn.getLoan(loan_id);
			const initial_loan_interest_data = await sovryn.getLoanInterestData(loan_id);
			const initial_loan_token_lender_balance = await SUSD.balanceOf(sovryn.address);

			const days_to_extend = new BN(10);
			const owed_per_day = initial_loan_interest_data["interestOwedPerDay"];
			const deposit_amount = owed_per_day.mul(days_to_extend);

			// Approve the transfer of loan token
			await SUSD.mint(borrower, deposit_amount);
			await SUSD.approve(sovryn.address, deposit_amount, { from: borrower });
			const initial_borrower_balance = await SUSD.balanceOf(borrower);

			const loanMaintenance = await LoanMaintenance.at(sovryn.address);
			await loanMaintenance.extendLoanDuration(loan_id, deposit_amount, false, "0x", { from: borrower });

			const end_loan_interest_data = await sovryn.getLoanInterestData(loan_id);
			const end_loan = await sovryn.getLoan(loan_id);

			expect(end_loan["endTimestamp"] == parseInt(initial_loan["endTimestamp"]) + days_to_extend.toNumber() * 24 * 60 * 60).to.be
				.true;
			expect(
				end_loan_interest_data["interestDepositTotal"].eq(initial_loan_interest_data["interestDepositTotal"].add(deposit_amount))
			).to.be.true;
			expect((await SUSD.balanceOf(borrower)).eq(initial_borrower_balance.sub(deposit_amount))).to.be.true;
			// Due to block timestamp could be paying outstanding interest to lender or not
			expect((await SUSD.balanceOf(sovryn.address)).lte(initial_loan_token_lender_balance.add(deposit_amount))).to.be.true;
		});

		it("Test extend loan_duration 0 deposit should fail", async () => {
			// prepare the test
			const [loan_id, borrower] = await borrow_indefinite_loan(loanToken, sovryn, SUSD, RBTC, accounts);
			const loanMaintenance = await LoanMaintenance.at(sovryn.address);
			await expectRevert(loanMaintenance.extendLoanDuration(loan_id, 0, false, "0x", { from: borrower }), "depositAmount is 0");
		});

		it("Test extend closed loan_duration should fail", async () => {
			// prepare the test
			const [loan_id, borrower, , , , , args] = await borrow_indefinite_loan(loanToken, sovryn, SUSD, RBTC, accounts);
			const collateral = args["newCollateral"];
			const initial_loan_interest_data = await sovryn.getLoanInterestData(loan_id);

			const days_to_extend = new BN(10);
			const owed_per_day = initial_loan_interest_data["interestOwedPerDay"];
			const deposit_amount = owed_per_day.mul(days_to_extend);

			await sovryn.closeWithSwap(loan_id, borrower, collateral, false, "0x", { from: borrower });

			const loanMaintenance = await LoanMaintenance.at(sovryn.address);
			await expectRevert(
				loanMaintenance.extendLoanDuration(loan_id, deposit_amount, false, "0x", { from: borrower }),
				"loan is closed"
			);
		});

		it("Test extend loan_duration user unauthorized should fail", async () => {
			// prepare the test
			const [loan_id, , receiver, , , ,] = await borrow_indefinite_loan(loanToken, sovryn, SUSD, RBTC, accounts);
			const initial_loan_interest_data = await sovryn.getLoanInterestData(loan_id);

			const days_to_extend = new BN(10);
			const owed_per_day = initial_loan_interest_data["interestOwedPerDay"];
			const deposit_amount = owed_per_day.mul(days_to_extend);

			const loanMaintenance = await LoanMaintenance.at(sovryn.address);
			await expectRevert(loanMaintenance.extendLoanDuration(loan_id, deposit_amount, true, "0x", { from: receiver }), "unauthorized");
		});

		/*
			Extend the loan duration with collateral and see if the new timestamp is the expected, the interest increase,
			the loan's collateral decrease, sovryn SUSD balance increase and RBTC decrease
		*/
		it("Test extend loan_duration with collateral", async () => {
			// prepare the test
			const [loan_id, borrower] = await borrow_indefinite_loan(loanToken, sovryn, SUSD, RBTC, accounts);

			const initial_loan = await sovryn.getLoan(loan_id);
			const initial_loan_interest_data = await sovryn.getLoanInterestData(loan_id);
			const initial_loan_token_lender_balance = await SUSD.balanceOf(sovryn.address);
			const initial_collateral_token_lender_balance = await RBTC.balanceOf(sovryn.address);

			const days_to_extend = new BN(10);
			const owed_per_day = initial_loan_interest_data["interestOwedPerDay"];
			const deposit_amount = owed_per_day.mul(days_to_extend);

			const { rate, precision } = await priceFeeds.queryRate(RBTC.address, SUSD.address);
			let deposit_amount_in_collateral = deposit_amount.mul(precision).div(rate);

			// if the actual rate is exactly the same as the worst case rate, we get rounding issues. So, add a small buffer.
			// buffer = min(estimatedSourceAmount/1000 , sourceBuffer) with sourceBuffer = 10000
			// code from SwapsImplSovrynSwap.sol

			let buffer = deposit_amount_in_collateral.div(new BN(1000));
			if (buffer.gt(new BN(10000))) buffer = new BN(10000);
			deposit_amount_in_collateral = deposit_amount_in_collateral.add(buffer);

			const loanMaintenance = await LoanMaintenance.at(sovryn.address);
			await loanMaintenance.extendLoanDuration(loan_id, deposit_amount, true, "0x", { from: borrower });

			const end_loan_interest_data = await sovryn.getLoanInterestData(loan_id);
			const end_loan = await sovryn.getLoan(loan_id);

			expect(end_loan["endTimestamp"] == parseInt(initial_loan["endTimestamp"]) + days_to_extend.toNumber() * 24 * 60 * 60).to.be
				.true;
			expect(
				end_loan_interest_data["interestDepositTotal"].eq(initial_loan_interest_data["interestDepositTotal"].add(deposit_amount))
			).to.be.true;
			expect(new BN(end_loan["collateral"])).to.be.a.bignumber.eq(
				new BN(initial_loan["collateral"]).sub(deposit_amount_in_collateral)
			);
			expect(await RBTC.balanceOf(sovryn.address)).to.be.a.bignumber.eq(
				initial_collateral_token_lender_balance.sub(deposit_amount_in_collateral)
			);
			expect((await SUSD.balanceOf(sovryn.address)).lte(initial_loan_token_lender_balance.add(deposit_amount))).to.be.true;
		});

		it("EarnRewardFail events should be fired if lockedSOV reverted when extend loan_duration with collateral sov token reward (special rebates not set or 0)", async () => {
			// prepare the test
			await sovryn.setLockedSOVAddress((await LockedSOVFailedMockup.new(SOV.address, [owner])).address);
			const [loan_id, borrower] = await borrow_indefinite_loan(
				loanToken,
				sovryn,
				SUSD,
				RBTC,
				accounts,
				(withdraw_amount = new BN(10).mul(oneEth).toString()),
				(margin = new BN(50).mul(oneEth).toString()),
				(duration_in_seconds = 60 * 60 * 24 * 20)
			);

			const initial_loan_interest_data = await sovryn.getLoanInterestData(loan_id);

			const days_to_extend = new BN(10);
			const owed_per_day = initial_loan_interest_data["interestOwedPerDay"];
			const deposit_amount = owed_per_day.mul(days_to_extend);

			await increaseTime(10 * 24 * 60 * 60);
			lockedSOV = await LockedSOVFailedMockup.at(await sovryn.lockedSOVAddress());
			const borrower_initial_balance_before_extend = (await SOV.balanceOf(borrower)).add(await lockedSOV.getLockedBalance(borrower));

			const loanMaintenance = await LoanMaintenance.at(sovryn.address);
			const { receipt } = await loanMaintenance.extendLoanDuration(loan_id, deposit_amount, true, "0x", { from: borrower });
			const borrower_initial_balance = borrower_initial_balance_before_extend.sub(
				(await SOV.balanceOf(borrower)).add(await lockedSOV.getLockedBalance(borrower))
			);

			expect(borrower_initial_balance_before_extend.toString()).to.eq(borrower_initial_balance.toString());

			const feeRebatePercent = await sovryn.feeRebatePercent();
			const decode = decodeLogs(receipt.rawLogs, FeesEvents, "EarnRewardFail");
			const args = decode[0].args;
			expect(args["receiver"] == borrower).to.be.true;
			expect(args["token"] == SOV.address).to.be.true;
			expect(args["loanId"] == loan_id).to.be.true;
			expect(args["feeRebatePercent"] == feeRebatePercent).to.be.true;
			expect(args["basisPoint"] == 0).to.be.true;
		});

		it("EarnRewardFail events should be fired if lockedSOV reverted when extend loan_duration with collateral sov token reward (special rebates not set or 0) with basis point applied", async () => {
			const basisPoint = 9000;
			// prepare the test
			await sovryn.setLockedSOVAddress((await LockedSOVFailedMockup.new(SOV.address, [owner])).address);
			await sovryn.setTradingRebateRewardsBasisPoint(basisPoint);
			const [loan_id, borrower] = await borrow_indefinite_loan(
				loanToken,
				sovryn,
				SUSD,
				RBTC,
				accounts,
				(withdraw_amount = new BN(10).mul(oneEth).toString()),
				(margin = new BN(50).mul(oneEth).toString()),
				(duration_in_seconds = 60 * 60 * 24 * 20)
			);

			const initial_loan_interest_data = await sovryn.getLoanInterestData(loan_id);

			const days_to_extend = new BN(10);
			const owed_per_day = initial_loan_interest_data["interestOwedPerDay"];
			const deposit_amount = owed_per_day.mul(days_to_extend);

			await increaseTime(10 * 24 * 60 * 60);
			lockedSOV = await LockedSOVFailedMockup.at(await sovryn.lockedSOVAddress());
			const borrower_initial_balance_before_extend = (await SOV.balanceOf(borrower)).add(await lockedSOV.getLockedBalance(borrower));

			const loanMaintenance = await LoanMaintenance.at(sovryn.address);
			const { receipt } = await loanMaintenance.extendLoanDuration(loan_id, deposit_amount, true, "0x", { from: borrower });
			const borrower_initial_balance = borrower_initial_balance_before_extend.sub(
				(await SOV.balanceOf(borrower)).add(await lockedSOV.getLockedBalance(borrower))
			);

			expect(borrower_initial_balance_before_extend.toString()).to.eq(borrower_initial_balance.toString());

			const feeRebatePercent = await sovryn.feeRebatePercent();
			const decode = decodeLogs(receipt.rawLogs, FeesEvents, "EarnRewardFail");
			const args = decode[0].args;
			expect(args["receiver"] == borrower).to.be.true;
			expect(args["token"] == SOV.address).to.be.true;
			expect(args["loanId"] == loan_id).to.be.true;
			expect(args["feeRebatePercent"] == feeRebatePercent).to.be.true;
			expect(args["basisPoint"] == basisPoint).to.be.true;
		});

		it("EarnRewardFail events should be fired if lockedSOV reverted when extend loan_duration with collateral sov token reward payment (special rebates is set)", async () => {
			// prepare the test
			await sovryn.setLockedSOVAddress((await LockedSOVFailedMockup.new(SOV.address, [owner])).address);
			await sovryn.setSpecialRebates(SUSD.address, RBTC.address, wei("200", "ether"));
			const [loan_id, borrower] = await borrow_indefinite_loan(
				loanToken,
				sovryn,
				SUSD,
				RBTC,
				accounts,
				(withdraw_amount = new BN(10).mul(oneEth).toString()),
				(margin = new BN(50).mul(oneEth).toString()),
				(duration_in_seconds = 60 * 60 * 24 * 20)
			);

			const initial_loan_interest_data = await sovryn.getLoanInterestData(loan_id);

			const days_to_extend = new BN(10);
			const owed_per_day = initial_loan_interest_data["interestOwedPerDay"];
			const deposit_amount = owed_per_day.mul(days_to_extend);

			await increaseTime(10 * 24 * 60 * 60);
			lockedSOV = await LockedSOVFailedMockup.at(await sovryn.lockedSOVAddress());
			const borrower_initial_balance_before_extend = (await SOV.balanceOf(borrower)).add(await lockedSOV.getLockedBalance(borrower));

			const loanMaintenance = await LoanMaintenance.at(sovryn.address);
			const { receipt } = await loanMaintenance.extendLoanDuration(loan_id, deposit_amount, true, "0x", { from: borrower });
			const borrower_initial_balance = borrower_initial_balance_before_extend.sub(
				(await SOV.balanceOf(borrower)).add(await lockedSOV.getLockedBalance(borrower))
			);

			expect(borrower_initial_balance_before_extend.toString()).to.eq(borrower_initial_balance.toString());

			const feeRebatePercent = await sovryn.specialRebates(SUSD.address, RBTC.address);
			const decode = decodeLogs(receipt.rawLogs, FeesEvents, "EarnRewardFail");
			const args = decode[0].args;
			expect(args["receiver"] == borrower).to.be.true;
			expect(args["token"] == SOV.address).to.be.true;
			expect(args["loanId"] == loan_id).to.be.true;
			expect(args["feeRebatePercent"] == feeRebatePercent).to.be.true;
			expect(args["basisPoint"] == 0).to.be.true;
		});

		it("Test extend loan_duration with collateral sov token reward payment (special rebates not set / 0)", async () => {
			// prepare the test
			const [loan_id, borrower] = await borrow_indefinite_loan(
				loanToken,
				sovryn,
				SUSD,
				RBTC,
				accounts,
				(withdraw_amount = new BN(10).mul(oneEth).toString()),
				(margin = new BN(50).mul(oneEth).toString()),
				(duration_in_seconds = 60 * 60 * 24 * 20)
			);

			const initial_loan_interest_data = await sovryn.getLoanInterestData(loan_id);

			const days_to_extend = new BN(10);
			const owed_per_day = initial_loan_interest_data["interestOwedPerDay"];
			const deposit_amount = owed_per_day.mul(days_to_extend);

			await increaseTime(10 * 24 * 60 * 60);
			lockedSOV = await LockedSOVMockup.at(await sovryn.lockedSOVAddress());
			const borrower_initial_balance_before_extend = (await SOV.balanceOf(borrower)).add(await lockedSOV.getLockedBalance(borrower));

			const loanMaintenance = await LoanMaintenance.at(sovryn.address);
			const { receipt } = await loanMaintenance.extendLoanDuration(loan_id, deposit_amount, true, "0x", { from: borrower });
			const borrower_initial_balance = borrower_initial_balance_before_extend.sub(
				(await SOV.balanceOf(borrower)).add(await lockedSOV.getLockedBalance(borrower))
			);

			const feeRebatePercent = await sovryn.feeRebatePercent();
			const decode = decodeLogs(receipt.rawLogs, FeesEvents, "EarnReward");
			const args = decode[0].args;
			expect(args["receiver"] == borrower).to.be.true;
			expect(args["token"] == SOV.address).to.be.true;
			expect(args["loanId"] == loan_id).to.be.true;
			expect(args["amount"]).to.eq((await SOV.balanceOf(borrower)).sub(borrower_initial_balance).toString());
			expect(args["feeRebatePercent"] == feeRebatePercent).to.be.true;
			expect(args["basisPoint"] == 0).to.be.true;
		});

		it("Test extend loan_duration with collateral sov token reward payment (special rebates is set) & basis point applied", async () => {
			const basisPoint = 9000;
			// prepare the test
			await sovryn.setSpecialRebates(SUSD.address, RBTC.address, wei("200", "ether"));
			await sovryn.setTradingRebateRewardsBasisPoint(basisPoint);
			const [loan_id, borrower] = await borrow_indefinite_loan(
				loanToken,
				sovryn,
				SUSD,
				RBTC,
				accounts,
				(withdraw_amount = new BN(10).mul(oneEth).toString()),
				(margin = new BN(50).mul(oneEth).toString()),
				(duration_in_seconds = 60 * 60 * 24 * 20)
			);

			const initial_loan_interest_data = await sovryn.getLoanInterestData(loan_id);

			const days_to_extend = new BN(10);
			const owed_per_day = initial_loan_interest_data["interestOwedPerDay"];
			const deposit_amount = owed_per_day.mul(days_to_extend);

			await increaseTime(10 * 24 * 60 * 60);
			lockedSOV = await LockedSOVMockup.at(await sovryn.lockedSOVAddress());
			const borrower_initial_balance_before_extend = (await SOV.balanceOf(borrower)).add(await lockedSOV.getLockedBalance(borrower));
			const borrower_initial_unlock_balance_before_extend = (await SOV.balanceOf(borrower)).add(
				await lockedSOV.getUnlockedBalance(borrower)
			);

			const loanMaintenance = await LoanMaintenance.at(sovryn.address);
			const { receipt } = await loanMaintenance.extendLoanDuration(loan_id, deposit_amount, true, "0x", { from: borrower });

			const feeRebatePercent = await sovryn.specialRebates(SUSD.address, RBTC.address);
			const decode = decodeLogs(receipt.rawLogs, FeesEvents, "EarnReward");
			const args = decode[0].args;
			expect(args["receiver"] == borrower).to.be.true;
			expect(args["token"] == SOV.address).to.be.true;
			expect(args["loanId"] == loan_id).to.be.true;
			expect(args["feeRebatePercent"] == feeRebatePercent).to.be.true;
			expect(args["basisPoint"] == basisPoint).to.be.true;

			// vested SOV rewards
			vestedSOVRewards = new BN(args["amount"]).mul(new BN(10000).sub(new BN(basisPoint))).divRound(new BN(10000));
			expect(vestedSOVRewards.add(borrower_initial_balance_before_extend).toString()).to.eq(
				(await lockedSOV.getLockedBalance(borrower)).toString()
			);

			// liquid SOV rewards
			liquidSOVRewards = new BN(args["amount"]).mul(new BN(basisPoint)).divRound(new BN(10000));
			expect(liquidSOVRewards.toString()).to.eq(
				(await lockedSOV.getUnlockedBalance(borrower)).sub(borrower_initial_unlock_balance_before_extend).toString()
			);
		});

		it("Test extend loan_duration with collateral sov token reward payment (special rebates is set)", async () => {
			// prepare the test
			await sovryn.setSpecialRebates(SUSD.address, RBTC.address, wei("200", "ether"));
			const [loan_id, borrower] = await borrow_indefinite_loan(
				loanToken,
				sovryn,
				SUSD,
				RBTC,
				accounts,
				(withdraw_amount = new BN(10).mul(oneEth).toString()),
				(margin = new BN(50).mul(oneEth).toString()),
				(duration_in_seconds = 60 * 60 * 24 * 20)
			);

			const initial_loan_interest_data = await sovryn.getLoanInterestData(loan_id);

			const days_to_extend = new BN(10);
			const owed_per_day = initial_loan_interest_data["interestOwedPerDay"];
			const deposit_amount = owed_per_day.mul(days_to_extend);

			await increaseTime(10 * 24 * 60 * 60);
			lockedSOV = await LockedSOVMockup.at(await sovryn.lockedSOVAddress());
			const borrower_initial_balance_before_extend = (await SOV.balanceOf(borrower)).add(await lockedSOV.getLockedBalance(borrower));

			const loanMaintenance = await LoanMaintenance.at(sovryn.address);
			const { receipt } = await loanMaintenance.extendLoanDuration(loan_id, deposit_amount, true, "0x", { from: borrower });
			const borrower_initial_balance = borrower_initial_balance_before_extend.sub(
				(await SOV.balanceOf(borrower)).add(await lockedSOV.getLockedBalance(borrower))
			);

			const feeRebatePercent = await sovryn.specialRebates(SUSD.address, RBTC.address);
			const decode = decodeLogs(receipt.rawLogs, FeesEvents, "EarnReward");
			const args = decode[0].args;
			expect(args["receiver"] == borrower).to.be.true;
			expect(args["token"] == SOV.address).to.be.true;
			expect(args["loanId"] == loan_id).to.be.true;
			expect(args["amount"]).to.eq((await SOV.balanceOf(borrower)).sub(borrower_initial_balance).toString());
			expect(args["feeRebatePercent"] == feeRebatePercent).to.be.true;
			expect(args["basisPoint"] == 0).to.be.true;
		});

		it("Test extend loan_duration with collateral and eth should fail", async () => {
			// prepare the test
			const [loan_id, borrower] = await borrow_indefinite_loan(loanToken, sovryn, SUSD, RBTC, accounts);

			const initial_loan_interest_data = await sovryn.getLoanInterestData(loan_id);

			const days_to_extend = new BN(10);
			const owed_per_day = initial_loan_interest_data["interestOwedPerDay"];
			const deposit_amount = owed_per_day.mul(days_to_extend);

			const loanMaintenance = await LoanMaintenance.at(sovryn.address);
			await expectRevert(
				loanMaintenance.extendLoanDuration(loan_id, deposit_amount, true, "0x", { from: borrower, value: deposit_amount }),
				"wrong asset sent"
			);
		});

		it("Test reduce fix term loan duration should fail", async () => {
			// prepare the test
			const [loan_id, trader, loan_token_sent] = await open_margin_trade_position(loanToken, RBTC, WRBTC, SUSD, owner);
			const loanMaintenance = await LoanMaintenance.at(sovryn.address);
			await expectRevert(
				loanMaintenance.reduceLoanDuration(loan_id, trader, loan_token_sent, { from: trader }),
				"indefinite-term only"
			);
		});

		/*
			Reduce the loan duration and see if the new timestamp is the expected, the interest decrease,
			the receiver SUSD balance increase and the sovryn SUSD balance decrease
		*/
		it("Test reduce loan duration", async () => {
			// prepare the test
			const [loan_id, borrower] = await borrow_indefinite_loan(loanToken, sovryn, SUSD, RBTC, accounts);
			const initial_loan = await sovryn.getLoan(loan_id);
			const initial_loan_interest_data = await sovryn.getLoanInterestData(loan_id);
			const initial_loan_token_lender_balance = await SUSD.balanceOf(sovryn.address);

			const days_to_reduce = new BN(5);
			const owed_per_day = initial_loan_interest_data["interestOwedPerDay"];
			const withdraw_amount = owed_per_day.mul(days_to_reduce);

			const receiver = accounts[3];
			const initial_receiver_balance = await SUSD.balanceOf(receiver);

			const loanMaintenance = await LoanMaintenance.at(sovryn.address);
			await loanMaintenance.reduceLoanDuration(loan_id, receiver, withdraw_amount, { from: borrower });

			const end_loan_interest_data = await sovryn.getLoanInterestData(loan_id);
			const end_loan = await sovryn.getLoan(loan_id);

			expect(end_loan["endTimestamp"] == parseInt(initial_loan["endTimestamp"]) - days_to_reduce.toNumber() * 24 * 60 * 60).to.be
				.true;
			expect(
				end_loan_interest_data["interestDepositTotal"].eq(initial_loan_interest_data["interestDepositTotal"].sub(withdraw_amount))
			).to.be.true;
			expect((await SUSD.balanceOf(receiver)).eq(initial_receiver_balance.add(withdraw_amount))).to.be.true;
			// Due to block timestamp could be paying outstanding interest to lender or not
			expect((await SUSD.balanceOf(sovryn.address)).lte(initial_loan_token_lender_balance.sub(withdraw_amount))).to.be.true;
		});

		it("EarnRewardFail events should be fired if lockedSOV reverted when Test reduce loan_duration with collateral sov token reward payment (special rebates not set or 0", async () => {
			// prepare the test
			await sovryn.setLockedSOVAddress((await LockedSOVFailedMockup.new(SOV.address, [owner])).address);
			const duration_in_seconds = 20 * 24 * 60 * 60; // 20 days
			const [loan_id, borrower] = await borrow_indefinite_loan(
				loanToken,
				sovryn,
				SUSD,
				RBTC,
				accounts,
				new BN(10).mul(oneEth).toString(),
				new BN(50).mul(oneEth).toString(),
				duration_in_seconds
			);

			const initial_loan_interest_data = await sovryn.getLoanInterestData(loan_id);

			const days_to_reduce = new BN(5);
			const owed_per_day = initial_loan_interest_data["interestOwedPerDay"];
			const withdraw_amount = owed_per_day.mul(days_to_reduce);

			const receiver = accounts[3];

			await increaseTime(10 * 24 * 60 * 60);
			lockedSOV = await LockedSOVMockup.at(await sovryn.lockedSOVAddress());
			const borrower_initial_balance_before_reduce = (await SOV.balanceOf(borrower)).add(await lockedSOV.getLockedBalance(borrower));

			const loanMaintenance = await LoanMaintenance.at(sovryn.address);
			const { receipt } = await loanMaintenance.reduceLoanDuration(loan_id, receiver, withdraw_amount, { from: borrower });

			const borrower_initial_balance = borrower_initial_balance_before_reduce.sub(
				(await SOV.balanceOf(borrower)).add(await lockedSOV.getLockedBalance(borrower))
			);

			expect(borrower_initial_balance_before_reduce.toString()).to.eq(borrower_initial_balance.toString());

			const feeRebatePercent = await sovryn.feeRebatePercent();
			const decode = decodeLogs(receipt.rawLogs, FeesEvents, "EarnRewardFail");
			const args = decode[0].args;
			expect(args["receiver"] == borrower).to.be.true;
			expect(args["token"] == SOV.address).to.be.true;
			expect(args["loanId"] == loan_id).to.be.true;
			expect(args["feeRebatePercent"] == feeRebatePercent).to.be.true;
			expect(args["basisPoint"] == 0).to.be.true;
		});

		it("EarnRewardFail events should be fired if lockedSOV reverted when Test reduce loan_duration with collateral sov token reward payment (special rebates is set)", async () => {
			// prepare the test
			await sovryn.setLockedSOVAddress((await LockedSOVFailedMockup.new(SOV.address, [owner])).address);
			await sovryn.setSpecialRebates(SUSD.address, RBTC.address, wei("200", "ether"));
			const duration_in_seconds = 20 * 24 * 60 * 60; // 20 days
			const [loan_id, borrower] = await borrow_indefinite_loan(
				loanToken,
				sovryn,
				SUSD,
				RBTC,
				accounts,
				new BN(10).mul(oneEth).toString(),
				new BN(50).mul(oneEth).toString(),
				duration_in_seconds
			);

			const initial_loan_interest_data = await sovryn.getLoanInterestData(loan_id);

			const days_to_reduce = new BN(5);
			const owed_per_day = initial_loan_interest_data["interestOwedPerDay"];
			const withdraw_amount = owed_per_day.mul(days_to_reduce);

			const receiver = accounts[3];

			await increaseTime(10 * 24 * 60 * 60);
			lockedSOV = await LockedSOVMockup.at(await sovryn.lockedSOVAddress());
			const borrower_initial_balance_before_reduce = (await SOV.balanceOf(borrower)).add(await lockedSOV.getLockedBalance(borrower));

			const loanMaintenance = await LoanMaintenance.at(sovryn.address);
			const { receipt } = await loanMaintenance.reduceLoanDuration(loan_id, receiver, withdraw_amount, { from: borrower });

			const borrower_initial_balance = borrower_initial_balance_before_reduce.sub(
				(await SOV.balanceOf(borrower)).add(await lockedSOV.getLockedBalance(borrower))
			);

			expect(borrower_initial_balance_before_reduce.toString()).to.eq(borrower_initial_balance.toString());

			const feeRebatePercent = await sovryn.specialRebates(SUSD.address, RBTC.address);
			const decode = decodeLogs(receipt.rawLogs, FeesEvents, "EarnRewardFail");
			const args = decode[0].args;
			expect(args["receiver"] == borrower).to.be.true;
			expect(args["token"] == SOV.address).to.be.true;
			expect(args["loanId"] == loan_id).to.be.true;
			expect(args["feeRebatePercent"] == feeRebatePercent).to.be.true;
			expect(args["basisPoint"] == 0).to.be.true;
		});

		it("Test reduce loan_duration 0 withdraw should fail", async () => {
			// prepare the test
			const [loan_id, borrower] = await borrow_indefinite_loan(loanToken, sovryn, SUSD, RBTC, accounts);
			const receiver = accounts[3];

			const loanMaintenance = await LoanMaintenance.at(sovryn.address);
			await expectRevert(loanMaintenance.reduceLoanDuration(loan_id, receiver, 0, { from: borrower }), "withdrawAmount is 0");
		});

		it("Test reduce loan_duration with collateral sov token reward payment (special rebates not set or 0)", async () => {
			// prepare the test
			const duration_in_seconds = 20 * 24 * 60 * 60; // 20 days
			const [loan_id, borrower] = await borrow_indefinite_loan(
				loanToken,
				sovryn,
				SUSD,
				RBTC,
				accounts,
				new BN(10).mul(oneEth).toString(),
				new BN(50).mul(oneEth).toString(),
				duration_in_seconds
			);

			const initial_loan_interest_data = await sovryn.getLoanInterestData(loan_id);

			const days_to_reduce = new BN(5);
			const owed_per_day = initial_loan_interest_data["interestOwedPerDay"];
			const withdraw_amount = owed_per_day.mul(days_to_reduce);

			const receiver = accounts[3];

			await increaseTime(10 * 24 * 60 * 60);
			lockedSOV = await LockedSOVMockup.at(await sovryn.lockedSOVAddress());
			const borrower_initial_balance_before_reduce = (await SOV.balanceOf(borrower)).add(await lockedSOV.getLockedBalance(borrower));

			const loanMaintenance = await LoanMaintenance.at(sovryn.address);
			const { receipt } = await loanMaintenance.reduceLoanDuration(loan_id, receiver, withdraw_amount, { from: borrower });

			const borrower_initial_balance = borrower_initial_balance_before_reduce.sub(
				(await SOV.balanceOf(borrower)).add(await lockedSOV.getLockedBalance(borrower))
			);

			const feeRebatePercent = await sovryn.feeRebatePercent();
			const decode = decodeLogs(receipt.rawLogs, FeesEvents, "EarnReward");
			const args = decode[0].args;
			expect(args["receiver"] == borrower).to.be.true;
			expect(args["token"] == SOV.address).to.be.true;
			expect(args["loanId"] == loan_id).to.be.true;
			expect(args["amount"]).to.eq((await SOV.balanceOf(borrower)).sub(borrower_initial_balance).toString());
			expect(args["feeRebatePercent"] == feeRebatePercent).to.be.true;
			expect(args["basisPoint"] == 0).to.be.true;
		});

		it("Test reduce loan_duration with collateral sov token reward payment (special rebates is set)", async () => {
			// prepare the test
			await sovryn.setSpecialRebates(SUSD.address, RBTC.address, wei("200", "ether"));
			const duration_in_seconds = 20 * 24 * 60 * 60; // 20 days
			const [loan_id, borrower] = await borrow_indefinite_loan(
				loanToken,
				sovryn,
				SUSD,
				RBTC,
				accounts,
				new BN(10).mul(oneEth).toString(),
				new BN(50).mul(oneEth).toString(),
				duration_in_seconds
			);

			const initial_loan_interest_data = await sovryn.getLoanInterestData(loan_id);

			const days_to_reduce = new BN(5);
			const owed_per_day = initial_loan_interest_data["interestOwedPerDay"];
			const withdraw_amount = owed_per_day.mul(days_to_reduce);

			const receiver = accounts[3];

			await increaseTime(10 * 24 * 60 * 60);
			lockedSOV = await LockedSOVMockup.at(await sovryn.lockedSOVAddress());
			const borrower_initial_balance_before_reduce = (await SOV.balanceOf(borrower)).add(await lockedSOV.getLockedBalance(borrower));

			const loanMaintenance = await LoanMaintenance.at(sovryn.address);
			const { receipt } = await loanMaintenance.reduceLoanDuration(loan_id, receiver, withdraw_amount, { from: borrower });

			const borrower_initial_balance = borrower_initial_balance_before_reduce.sub(
				(await SOV.balanceOf(borrower)).add(await lockedSOV.getLockedBalance(borrower))
			);

			const feeRebatePercent = await sovryn.specialRebates(SUSD.address, RBTC.address);
			const decode = decodeLogs(receipt.rawLogs, FeesEvents, "EarnReward");
			const args = decode[0].args;
			expect(args["receiver"] == borrower).to.be.true;
			expect(args["token"] == SOV.address).to.be.true;
			expect(args["loanId"] == loan_id).to.be.true;
			expect(args["amount"]).to.eq((await SOV.balanceOf(borrower)).sub(borrower_initial_balance).toString());
			expect(args["feeRebatePercent"] == feeRebatePercent).to.be.true;
			expect(args["basisPoint"] == 0).to.be.true;
		});

		it("Test reduce loan_duration 0 withdraw should fail", async () => {
			// prepare the test
			const [loan_id, borrower] = await borrow_indefinite_loan(loanToken, sovryn, SUSD, RBTC, accounts);
			const receiver = accounts[3];

			const loanMaintenance = await LoanMaintenance.at(sovryn.address);
			await expectRevert(loanMaintenance.reduceLoanDuration(loan_id, receiver, 0, { from: borrower }), "withdrawAmount is 0");
		});

		it("Test reduce closed loan_duration should fail", async () => {
			// prepare the test
			const [loan_id, borrower, , , , , args] = await borrow_indefinite_loan(loanToken, sovryn, SUSD, RBTC, accounts);
			const collateral = args["newCollateral"];
			const receiver = accounts[3];

			const initial_loan_interest_data = await sovryn.getLoanInterestData(loan_id);
			await sovryn.closeWithSwap(loan_id, borrower, collateral, false, "0x", { from: borrower });

			const days_to_reduce = new BN(5);
			const owed_per_day = initial_loan_interest_data["interestOwedPerDay"];
			const withdraw_amount = owed_per_day.mul(days_to_reduce);

			const loanMaintenance = await LoanMaintenance.at(sovryn.address);
			await expectRevert(
				loanMaintenance.reduceLoanDuration(loan_id, receiver, withdraw_amount, { from: borrower }),
				"loan is closed"
			);
		});

		it("Test reduce loan_duration user unauthorized should fail", async () => {
			// prepare the test
			const [loan_id] = await borrow_indefinite_loan(loanToken, sovryn, SUSD, RBTC, accounts);

			const receiver = accounts[3];
			const initial_loan_interest_data = await sovryn.getLoanInterestData(loan_id);

			const days_to_reduce = new BN(5);
			const owed_per_day = initial_loan_interest_data["interestOwedPerDay"];
			const withdraw_amount = owed_per_day.mul(days_to_reduce);

			const loanMaintenance = await LoanMaintenance.at(sovryn.address);
			await expectRevert(loanMaintenance.reduceLoanDuration(loan_id, receiver, withdraw_amount, { from: receiver }), "unauthorized");
		});

		it("Test reduce loan_duration loan term ended should fail", async () => {
			// prepare the test
			const [loan_id, borrower] = await borrow_indefinite_loan(loanToken, sovryn, SUSD, RBTC, accounts);

			const receiver = accounts[3];
			const initial_loan_interest_data = await sovryn.getLoanInterestData(loan_id);

			const days_to_reduce = new BN(5);
			const owed_per_day = initial_loan_interest_data["interestOwedPerDay"];
			const withdraw_amount = owed_per_day.mul(days_to_reduce);

			const initial_loan = await sovryn.getLoan(loan_id);
			const loan_end_timestamp = parseInt(initial_loan["endTimestamp"]);

			await increaseTime(loan_end_timestamp);

			const loanMaintenance = await LoanMaintenance.at(sovryn.address);
			await expectRevert(
				loanMaintenance.reduceLoanDuration(loan_id, receiver, withdraw_amount, { from: borrower }),
				"loan term has ended"
			);
		});

		it("Test reduce loan_duration withdraw amount too high should fail", async () => {
			// prepare the test
			const [loan_id, borrower, , withdraw_amount] = await borrow_indefinite_loan(loanToken, sovryn, SUSD, RBTC, accounts);

			const receiver = accounts[3];

			const loanMaintenance = await LoanMaintenance.at(sovryn.address);
			await expectRevert(
				loanMaintenance.reduceLoanDuration(loan_id, receiver, new BN(withdraw_amount).mul(new BN(2)), { from: borrower }),
				"withdraw amount too high"
			);
		});

		it("Test reduce loan_duration less than one hour should fail", async () => {
			// prepare the test
			const [loan_id, borrower, , , duration_in_seconds] = await borrow_indefinite_loan(loanToken, sovryn, SUSD, RBTC, accounts);

			const receiver = accounts[3];
			const initial_loan_interest_data = await sovryn.getLoanInterestData(loan_id);

			const owed_per_day = initial_loan_interest_data["interestOwedPerDay"];
			// reduce the loan upto 50 minutes
			const withdraw_amount = owed_per_day.mul(new BN(duration_in_seconds - 50 * 60)).div(new BN(24 * 60 * 60));

			const loanMaintenance = await LoanMaintenance.at(sovryn.address);
			await expectRevert(
				loanMaintenance.reduceLoanDuration(loan_id, receiver, withdraw_amount, { from: borrower }),
				"loan too short"
			);
		});
	});
});<|MERGE_RESOLUTION|>--- conflicted
+++ resolved
@@ -75,16 +75,8 @@
 
 		sovryn = await getSovryn(WRBTC, SUSD, RBTC, priceFeeds);
 
-<<<<<<< HEAD
-		// Loan pool
-		const loanTokenLogicStandard = await getLoanTokenLogic();
-		const loanTokenLogicWrbtc = await getLoanTokenLogicWrbtc();
-		loanToken = await getLoanToken(loanTokenLogicStandard, owner, sovryn, WRBTC, SUSD);
-		loanTokenWRBTC = await getLoanTokenWRBTC(loanTokenLogicWrbtc, owner, sovryn, WRBTC, SUSD);
-=======
 		loanToken = await getLoanToken(owner, sovryn, WRBTC, SUSD);
 		loanTokenWRBTC = await getLoanTokenWRBTC(owner, sovryn, WRBTC, SUSD);
->>>>>>> 98baf25e
 		await loan_pool_setup(sovryn, owner, RBTC, WRBTC, SUSD, loanToken, loanTokenWRBTC);
 
 		// Protocol token
