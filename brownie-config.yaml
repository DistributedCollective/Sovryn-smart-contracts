# Brownie configuration file
# https://eth-brownie.readthedocs.io/en/stable/config.html

project_structure:
  build: build
  contracts: contracts
  interfaces: interfaces
  reports: reports
  scripts: scripts
  tests: tests

networks:
<<<<<<< HEAD
    default: development
    development:
        gas_limit: 6800000
        gas_price: 65000000
        reverting_tx_gas_limit: 8000000
        default_contract_owner: true
        cmd_settings:
            port: 8545
            gas_limit: 6800000
            accounts: 10
            evm_version: istanbul
            mnemonic: brownie
            block_time: 0
            default_balance: 1000000
            #time: 2020-05-08T14:54:08+0000
    ganache:
        gas_limit: 6800000
        gas_price: 65000000
        reverting_tx_gas_limit: 8000000
        default_contract_owner: true
        cmd_settings:
            #host: http://127.0.0.1:7545/
            port: 7545
            gas_limit: 6800000
            accounts: 10
            evm_version: istanbul
            mnemonic: brownie
            block_time: 0
            default_balance: 1000000
            persist: false
            #time: 2020-12-24T01:07:35+03:00
    live:
        cmd_settings:
            port: 443
        gas_limit: 6800000
        gas_price: 65000010 # 8000000000
        reverting_tx_gas_limit: false
        default_contract_owner: false
    private:
        host: http://127.0.0.1:7545/
        gas_price: 0
        persist: false
=======
  default: development
  development:
    gas_limit: 6800000
    gas_price: 65000000
    reverting_tx_gas_limit: 8000000
    default_contract_owner: true
    cmd_settings:
      port: 8545
      gas_limit: 6800000
      accounts: 10
      evm_version: istanbul
      mnemonic: brownie
      block_time: 0
      default_balance: 1000000
      #time: 2020-05-08T14:54:08+0000
  live:
    cmd_settings:
      port: 443
    gas_limit: 6800000
    gas_price: 65000010 # 25000000000 25 GWEI
    reverting_tx_gas_limit: false
    default_contract_owner: false
>>>>>>> b5bd57f9

compiler:
  evm_version: null
  solc:
    version: null
    optimizer:
      enabled: true
      runs: 200
    remappings: null

console:
  show_colors: true
  color_style: monokai
  auto_suggest: true
  completions: true

reports:
<<<<<<< HEAD
    exclude_paths:
        - contracts/testhelpers/**/*.*
        - contracts/openzeppelin/**/*.*
        - contracts/feeds/testnet/**/*.*
    exclude_contracts:
        - Address
        - Context
        - Ownable
        - ReentrancyGuard
        - SafeERC20
        - SafeMath
        - EnumerableBytes32Set
        - EnumerableAddressSet
=======
  exclude_paths:
    - contracts/testhelpers/**/*.*
    - contracts/openzeppelin/**/*.*
    - contracts/feeds/testnet/**/*.*
  exclude_contracts:
    - Address
    - Context
    - Ownable
    - ReentrancyGuard
    - SafeERC20
    - SafeMath
    - EnumerableBytes32Set
>>>>>>> b5bd57f9

hypothesis:
  deadline: null
  max_examples: 50
  report_multiple_bugs: False
  stateful_step_count: 10

autofetch_sources: false
dependencies: null
dev_deployment_artifacts: false<|MERGE_RESOLUTION|>--- conflicted
+++ resolved
@@ -10,50 +10,6 @@
   tests: tests
 
 networks:
-<<<<<<< HEAD
-    default: development
-    development:
-        gas_limit: 6800000
-        gas_price: 65000000
-        reverting_tx_gas_limit: 8000000
-        default_contract_owner: true
-        cmd_settings:
-            port: 8545
-            gas_limit: 6800000
-            accounts: 10
-            evm_version: istanbul
-            mnemonic: brownie
-            block_time: 0
-            default_balance: 1000000
-            #time: 2020-05-08T14:54:08+0000
-    ganache:
-        gas_limit: 6800000
-        gas_price: 65000000
-        reverting_tx_gas_limit: 8000000
-        default_contract_owner: true
-        cmd_settings:
-            #host: http://127.0.0.1:7545/
-            port: 7545
-            gas_limit: 6800000
-            accounts: 10
-            evm_version: istanbul
-            mnemonic: brownie
-            block_time: 0
-            default_balance: 1000000
-            persist: false
-            #time: 2020-12-24T01:07:35+03:00
-    live:
-        cmd_settings:
-            port: 443
-        gas_limit: 6800000
-        gas_price: 65000010 # 8000000000
-        reverting_tx_gas_limit: false
-        default_contract_owner: false
-    private:
-        host: http://127.0.0.1:7545/
-        gas_price: 0
-        persist: false
-=======
   default: development
   development:
     gas_limit: 6800000
@@ -76,7 +32,6 @@
     gas_price: 65000010 # 25000000000 25 GWEI
     reverting_tx_gas_limit: false
     default_contract_owner: false
->>>>>>> b5bd57f9
 
 compiler:
   evm_version: null
@@ -94,21 +49,6 @@
   completions: true
 
 reports:
-<<<<<<< HEAD
-    exclude_paths:
-        - contracts/testhelpers/**/*.*
-        - contracts/openzeppelin/**/*.*
-        - contracts/feeds/testnet/**/*.*
-    exclude_contracts:
-        - Address
-        - Context
-        - Ownable
-        - ReentrancyGuard
-        - SafeERC20
-        - SafeMath
-        - EnumerableBytes32Set
-        - EnumerableAddressSet
-=======
   exclude_paths:
     - contracts/testhelpers/**/*.*
     - contracts/openzeppelin/**/*.*
@@ -121,7 +61,6 @@
     - SafeERC20
     - SafeMath
     - EnumerableBytes32Set
->>>>>>> b5bd57f9
 
 hypothesis:
   deadline: null
