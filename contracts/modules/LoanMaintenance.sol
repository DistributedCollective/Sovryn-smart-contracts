/**
 * Copyright 2017-2020, bZeroX, LLC. All Rights Reserved.
 * Licensed under the Apache License, Version 2.0.
 */

pragma solidity 0.5.17;
pragma experimental ABIEncoderV2;

import "../core/State.sol";
import "../events/LoanOpeningsEvents.sol";
import "../events/LoanMaintenanceEvents.sol";
import "../mixins/VaultController.sol";
import "../mixins/InterestUser.sol";
import "../mixins/LiquidationHelper.sol";
import "../swaps/SwapsUser.sol";

/**
 * @title Loan Maintenance contract.
 *
 * @notice This contract code comes from bZx. bZx is a protocol for tokenized
 * margin trading and lending https://bzx.network similar to the dYdX protocol.
 *
 * This contract contains functions to query loan data and to modify its status
 * by withdrawing or depositing collateral.
 * */
contract LoanMaintenance is LoanOpeningsEvents, LoanMaintenanceEvents, VaultController, InterestUser, SwapsUser, LiquidationHelper {
	struct LoanReturnData {
		bytes32 loanId;
		address loanToken;
		address collateralToken;
		uint256 principal;
		uint256 collateral;
		uint256 interestOwedPerDay;
		uint256 interestDepositRemaining;
		uint256 startRate; /// collateralToLoanRate
		uint256 startMargin;
		uint256 maintenanceMargin;
		uint256 currentMargin;
		uint256 maxLoanTerm;
		uint256 endTimestamp;
		uint256 maxLiquidatable;
		uint256 maxSeizable;
	}

	/**
	 * @notice Empty public constructor.
	 * */
	constructor() public {}

	/**
	 * @notice Fallback function is to react to receiving value (rBTC).
	 * */
	function() external {
		revert("fallback not allowed");
	}

	/**
	 * @notice Set initial values of proxy targets.
	 *
	 * @param target The address of the logic contract instance.
	 * */
	function initialize(address target) external onlyOwner {
		_setTarget(this.depositCollateral.selector, target);
		_setTarget(this.withdrawCollateral.selector, target);
		_setTarget(this.withdrawAccruedInterest.selector, target);
		_setTarget(this.extendLoanDuration.selector, target);
		_setTarget(this.reduceLoanDuration.selector, target);
		_setTarget(this.getLenderInterestData.selector, target);
		_setTarget(this.getLoanInterestData.selector, target);
		_setTarget(this.getUserLoans.selector, target);
		_setTarget(this.getLoan.selector, target);
		_setTarget(this.getActiveLoans.selector, target);
	}

	/**
	 * @notice Deposit the loan collateral.
	 *
	 * @param loanId A unique ID representing the loan.
	 * @param depositAmount The amount to be deposited.
	 *
	 * @return actualWithdrawAmount The amount withdrawn taking into account drawdowns.
	 * */
	function depositCollateral(
		bytes32 loanId,
		uint256 depositAmount /// must match msg.value if ether is sent
	) external payable nonReentrant {
		require(depositAmount != 0, "depositAmount is 0");
		Loan storage loanLocal = loans[loanId];
		LoanParams storage loanParamsLocal = loanParams[loanLocal.loanParamsId];

		require(loanLocal.active, "loan is closed");
		require(msg.value == 0 || loanParamsLocal.collateralToken == address(wrbtcToken), "wrong asset sent");

		loanLocal.collateral = loanLocal.collateral.add(depositAmount);

		if (msg.value == 0) {
			vaultDeposit(loanParamsLocal.collateralToken, msg.sender, depositAmount);
		} else {
			require(msg.value == depositAmount, "ether deposit mismatch");
			vaultEtherDeposit(msg.sender, msg.value);
		}

		(uint256 collateralToLoanRate, ) = IPriceFeeds(priceFeeds).queryRate(loanParamsLocal.collateralToken, loanParamsLocal.loanToken);

		emit DepositCollateral(loanId, depositAmount, collateralToLoanRate);
	}

	/**
	 * @notice Withdraw the loan collateral.
	 *
	 * @param loanId A unique ID representing the loan.
	 * @param receiver The account getting the withdrawal.
	 * @param withdrawAmount The amount to be withdrawn.
	 *
	 * @return actualWithdrawAmount The amount withdrawn taking into account drawdowns.
	 * */
	function withdrawCollateral(
		bytes32 loanId,
		address receiver,
		uint256 withdrawAmount
	) external nonReentrant returns (uint256 actualWithdrawAmount) {
		require(withdrawAmount != 0, "withdrawAmount is 0");
		Loan storage loanLocal = loans[loanId];
		LoanParams storage loanParamsLocal = loanParams[loanLocal.loanParamsId];

		require(loanLocal.active, "loan is closed");
		require(msg.sender == loanLocal.borrower || delegatedManagers[loanLocal.id][msg.sender], "unauthorized");

		uint256 maxDrawdown =
			IPriceFeeds(priceFeeds).getMaxDrawdown(
				loanParamsLocal.loanToken,
				loanParamsLocal.collateralToken,
				loanLocal.principal,
				loanLocal.collateral,
				loanParamsLocal.maintenanceMargin
			);

		if (withdrawAmount > maxDrawdown) {
			actualWithdrawAmount = maxDrawdown;
		} else {
			actualWithdrawAmount = withdrawAmount;
		}

		loanLocal.collateral = loanLocal.collateral.sub(actualWithdrawAmount);

		if (loanParamsLocal.collateralToken == address(wrbtcToken)) {
			vaultEtherWithdraw(receiver, actualWithdrawAmount);
		} else {
			vaultWithdraw(loanParamsLocal.collateralToken, receiver, actualWithdrawAmount);
		}
	}

	/**
	 * @notice Withdraw accrued loan interest.
	 *
	 * @dev Wrapper for _payInterest internal function.
	 *
	 * @param loanToken The loan token address.
	 * */
	function withdrawAccruedInterest(address loanToken) external {
		/// Pay outstanding interest to lender.
		_payInterest(
			msg.sender, /// Lender.
			loanToken
		);
	}

	/**
	 * @notice Extend the loan duration.
	 *
	 * @param loanId A unique ID representing the loan.
	 * @param depositAmount The amount to be deposited.
	 * @param useCollateral Whether pay interests w/ the collateral.
	 * // param calldata The payload for the call. These loan DataBytes are additional loan data (not in use for token swaps).
	 *
	 * @return secondsExtended The amount of time in seconds the loan is extended.
	 * */
	function extendLoanDuration(
		bytes32 loanId,
		uint256 depositAmount,
		bool useCollateral,
<<<<<<< HEAD
		bytes calldata /// loanDataBytes, for future use.
=======
		bytes calldata // for future use /*loanDataBytes*/
>>>>>>> 20e718e8
	) external payable nonReentrant returns (uint256 secondsExtended) {
		require(depositAmount != 0, "depositAmount is 0");
		Loan storage loanLocal = loans[loanId];
		LoanParams storage loanParamsLocal = loanParams[loanLocal.loanParamsId];

		require(loanLocal.active, "loan is closed");
		require(!useCollateral || msg.sender == loanLocal.borrower || delegatedManagers[loanLocal.id][msg.sender], "unauthorized");
		require(loanParamsLocal.maxLoanTerm == 0, "indefinite-term only");
		require(msg.value == 0 || (!useCollateral && loanParamsLocal.loanToken == address(wrbtcToken)), "wrong asset sent");

		/// Pay outstanding interest to lender.
		_payInterest(loanLocal.lender, loanParamsLocal.loanToken);

		LoanInterest storage loanInterestLocal = loanInterest[loanLocal.id];

		_settleFeeRewardForInterestExpense(loanInterestLocal, loanLocal.id, loanParamsLocal.loanToken, loanLocal.borrower, block.timestamp);

		/// Handle back interest: calculates interest owned since the loan
		/// endtime passed but the loan remained open.
		uint256 backInterestOwed;
		if (block.timestamp > loanLocal.endTimestamp) {
			backInterestOwed = block.timestamp.sub(loanLocal.endTimestamp);
			backInterestOwed = backInterestOwed.mul(loanInterestLocal.owedPerDay);
			backInterestOwed = backInterestOwed.div(86400);

			require(depositAmount > backInterestOwed, "deposit cannot cover back interest");
		}

		/// Deposit interest.
		if (useCollateral) {
			_doCollateralSwap(loanLocal, loanParamsLocal, depositAmount);
		} else {
			if (msg.value == 0) {
				vaultDeposit(loanParamsLocal.loanToken, msg.sender, depositAmount);
			} else {
				require(msg.value == depositAmount, "ether deposit mismatch");
				vaultEtherDeposit(msg.sender, msg.value);
			}
		}

		if (backInterestOwed != 0) {
			depositAmount = depositAmount.sub(backInterestOwed);

			/// Pay out backInterestOwed
			_payInterestTransfer(loanLocal.lender, loanParamsLocal.loanToken, backInterestOwed);
		}

		secondsExtended = depositAmount.mul(86400).div(loanInterestLocal.owedPerDay);

		loanLocal.endTimestamp = loanLocal.endTimestamp.add(secondsExtended);

		require(loanLocal.endTimestamp > block.timestamp, "loan too short");

		uint256 maxDuration = loanLocal.endTimestamp.sub(block.timestamp);

		/// Loan term has to at least be greater than one hour.
		require(maxDuration > 3600, "loan too short");

		loanInterestLocal.depositTotal = loanInterestLocal.depositTotal.add(depositAmount);

		lenderInterest[loanLocal.lender][loanParamsLocal.loanToken].owedTotal = lenderInterest[loanLocal.lender][loanParamsLocal.loanToken]
			.owedTotal
			.add(depositAmount);
	}

	/**
	 * @notice Reduce the loan duration.
	 *
	 * @param loanId A unique ID representing the loan.
	 * @param receiver The account getting the withdrawal.
	 * @param withdrawAmount The amount to be withdrawn.
	 *
	 * @return secondsReduced The amount of time in seconds the loan is reduced.
	 * */
	function reduceLoanDuration(
		bytes32 loanId,
		address receiver,
		uint256 withdrawAmount
	) external nonReentrant returns (uint256 secondsReduced) {
		require(withdrawAmount != 0, "withdrawAmount is 0");
		Loan storage loanLocal = loans[loanId];
		LoanParams storage loanParamsLocal = loanParams[loanLocal.loanParamsId];

		require(loanLocal.active, "loan is closed");
		require(msg.sender == loanLocal.borrower || delegatedManagers[loanLocal.id][msg.sender], "unauthorized");
		require(loanParamsLocal.maxLoanTerm == 0, "indefinite-term only");
		require(loanLocal.endTimestamp > block.timestamp, "loan term has ended");

		/// Pay outstanding interest to lender.
		_payInterest(loanLocal.lender, loanParamsLocal.loanToken);

		LoanInterest storage loanInterestLocal = loanInterest[loanLocal.id];

		_settleFeeRewardForInterestExpense(loanInterestLocal, loanLocal.id, loanParamsLocal.loanToken, loanLocal.borrower, block.timestamp);

		uint256 interestDepositRemaining = loanLocal.endTimestamp.sub(block.timestamp).mul(loanInterestLocal.owedPerDay).div(86400);
		require(withdrawAmount < interestDepositRemaining, "withdraw amount too high");

		/// Withdraw interest.
		if (loanParamsLocal.loanToken == address(wrbtcToken)) {
			vaultEtherWithdraw(receiver, withdrawAmount);
		} else {
			vaultWithdraw(loanParamsLocal.loanToken, receiver, withdrawAmount);
		}

		secondsReduced = withdrawAmount.mul(86400).div(loanInterestLocal.owedPerDay);

		require(loanLocal.endTimestamp > secondsReduced, "loan too short");

		loanLocal.endTimestamp = loanLocal.endTimestamp.sub(secondsReduced);

		require(loanLocal.endTimestamp > block.timestamp, "loan too short");

		uint256 maxDuration = loanLocal.endTimestamp.sub(block.timestamp);

		/// Loan term has to at least be greater than one hour.
		require(maxDuration > 3600, "loan too short");

		loanInterestLocal.depositTotal = loanInterestLocal.depositTotal.sub(withdrawAmount);

		lenderInterest[loanLocal.lender][loanParamsLocal.loanToken].owedTotal = lenderInterest[loanLocal.lender][loanParamsLocal.loanToken]
			.owedTotal
			.sub(withdrawAmount);
	}

	/**
	 * @notice Get current lender interest data totals for all loans
	 *   with a specific oracle and interest token.
	 *
	 * @param lender The lender address.
	 * @param loanToken The loan token address.
	 *
	 * @return interestPaid The total amount of interest that has been paid to a lender so far.
	 * @return interestPaidDate The date of the last interest pay out, or 0 if no interest has been withdrawn yet.
	 * @return interestOwedPerDay The amount of interest the lender is earning per day.
	 * @return interestUnPaid The total amount of interest the lender is owned and not yet withdrawn.
	 * @return interestFeePercent The fee retained by the protocol before interest is paid to the lender.
	 * @return principalTotal The total amount of outstanding principal the lender has loaned.
	 * */
	function getLenderInterestData(address lender, address loanToken)
		external
		view
		returns (
			uint256 interestPaid,
			uint256 interestPaidDate,
			uint256 interestOwedPerDay,
			uint256 interestUnPaid,
			uint256 interestFeePercent,
			uint256 principalTotal
		)
	{
		LenderInterest memory lenderInterestLocal = lenderInterest[lender][loanToken];

		interestUnPaid = block.timestamp.sub(lenderInterestLocal.updatedTimestamp).mul(lenderInterestLocal.owedPerDay).div(86400);
		if (interestUnPaid > lenderInterestLocal.owedTotal) interestUnPaid = lenderInterestLocal.owedTotal;

		return (
			lenderInterestLocal.paidTotal,
			lenderInterestLocal.paidTotal != 0 ? lenderInterestLocal.updatedTimestamp : 0,
			lenderInterestLocal.owedPerDay,
			lenderInterestLocal.updatedTimestamp != 0 ? interestUnPaid : 0,
			lendingFeePercent,
			lenderInterestLocal.principalTotal
		);
	}

	/**
	 * @notice Get current interest data for a loan.
	 *
	 * @param loanId A unique ID representing the loan.
	 *
	 * @return loanToken The loan token that interest is paid in.
	 * @return interestOwedPerDay The amount of interest the borrower is paying per day.
	 * @return interestDepositTotal The total amount of interest the borrower has deposited.
	 * @return interestDepositRemaining The amount of deposited interest that is not yet owed to a lender.
	 * */
	function getLoanInterestData(bytes32 loanId)
		external
		view
		returns (
			address loanToken,
			uint256 interestOwedPerDay,
			uint256 interestDepositTotal,
			uint256 interestDepositRemaining
		)
	{
		loanToken = loanParams[loans[loanId].loanParamsId].loanToken;
		interestOwedPerDay = loanInterest[loanId].owedPerDay;
		interestDepositTotal = loanInterest[loanId].depositTotal;

		uint256 endTimestamp = loans[loanId].endTimestamp;
		uint256 interestTime = block.timestamp > endTimestamp ? endTimestamp : block.timestamp;
		interestDepositRemaining = endTimestamp > interestTime ? endTimestamp.sub(interestTime).mul(interestOwedPerDay).div(86400) : 0;
	}

	/**
	 * @notice Get all user loans.
	 *
	 * Only returns data for loans that are active.
	 *
	 * @param user The user address.
	 * @param start The lower loan ID to start with.
	 * @param count The maximum number of results.
	 * @param loanType The type of loan.
	 *   loanType 0: all loans.
	 *   loanType 1: margin trade loans.
	 *   loanType 2: non-margin trade loans.
	 * @param isLender Whether the user is lender or borrower.
	 * @param unsafeOnly The safe filter (True/False).
	 *
	 * @return loansData The array of loans as query result.
	 * */
	function getUserLoans(
		address user,
		uint256 start,
		uint256 count,
		uint256 loanType,
		bool isLender,
		bool unsafeOnly
	) external view returns (LoanReturnData[] memory loansData) {
		EnumerableBytes32Set.Bytes32Set storage set = isLender ? lenderLoanSets[user] : borrowerLoanSets[user];

		uint256 end = start.add(count).min256(set.length());
		if (start >= end) {
			return loansData;
		}

		loansData = new LoanReturnData[](count);
		uint256 itemCount;
		for (uint256 i = end - start; i > 0; i--) {
			if (itemCount == count) {
				break;
			}
			LoanReturnData memory loanData =
				_getLoan(
					set.get(i + start - 1), /// loanId
					loanType,
					unsafeOnly
				);
			if (loanData.loanId == 0) continue;

			loansData[itemCount] = loanData;
			itemCount++;
		}

		if (itemCount < count) {
			assembly {
				mstore(loansData, itemCount)
			}
		}
	}

	/**
	 * @notice Get one loan data structure by matching ID.
	 *
	 * Wrapper to internal _getLoan call.
	 *
	 * @param loanId A unique ID representing the loan.
	 *
	 * @return loansData The data structure w/ loan information.
	 * */
	function getLoan(bytes32 loanId) external view returns (LoanReturnData memory loanData) {
		return
			_getLoan(
				loanId,
				0, /// loanType
				false /// unsafeOnly
			);
	}

	/**
	 * @notice Get all active loans.
	 *
	 * @param start The lower loan ID to start with.
	 * @param count The maximum number of results.
	 * @param unsafeOnly The safe filter (True/False).
	 *
	 * @return loansData The data structure w/ loan information.
	 * */
	function getActiveLoans(
		uint256 start,
		uint256 count,
		bool unsafeOnly
	) external view returns (LoanReturnData[] memory loansData) {
		uint256 end = start.add(count).min256(activeLoansSet.length());
		if (start >= end) {
			return loansData;
		}

		loansData = new LoanReturnData[](count);
		uint256 itemCount;
		for (uint256 i = end - start; i > 0; i--) {
			if (itemCount == count) {
				break;
			}
			LoanReturnData memory loanData =
				_getLoan(
					activeLoansSet.get(i + start - 1), /// loanId
					0, /// loanType
					unsafeOnly
				);
			if (loanData.loanId == 0) continue;

			loansData[itemCount] = loanData;
			itemCount++;
		}

		if (itemCount < count) {
			assembly {
				mstore(loansData, itemCount)
			}
		}
	}

	/**
	 * @notice Internal function to get one loan data structure.
	 *
	 * @param loanId A unique ID representing the loan.
	 * @param loanType The type of loan.
	 *   loanType 0: all loans.
	 *   loanType 1: margin trade loans.
	 *   loanType 2: non-margin trade loans.
	 * @param unsafeOnly The safe filter (True/False).
	 *
	 * @return loansData The data structure w/ the loan information.
	 * */
	function _getLoan(
		bytes32 loanId,
		uint256 loanType,
		bool unsafeOnly
	) internal view returns (LoanReturnData memory loanData) {
		Loan memory loanLocal = loans[loanId];
		LoanParams memory loanParamsLocal = loanParams[loanLocal.loanParamsId];

		if (loanType != 0) {
			if (!((loanType == 1 && loanParamsLocal.maxLoanTerm != 0) || (loanType == 2 && loanParamsLocal.maxLoanTerm == 0))) {
				return loanData;
			}
		}

		LoanInterest memory loanInterestLocal = loanInterest[loanId];

		(uint256 currentMargin, uint256 collateralToLoanRate) =
			IPriceFeeds(priceFeeds).getCurrentMargin(
				loanParamsLocal.loanToken,
				loanParamsLocal.collateralToken,
				loanLocal.principal,
				loanLocal.collateral
			);

		uint256 maxLiquidatable;
		uint256 maxSeizable;
		if (currentMargin <= loanParamsLocal.maintenanceMargin) {
			(maxLiquidatable, maxSeizable, ) = _getLiquidationAmounts(
				loanLocal.principal,
				loanLocal.collateral,
				currentMargin,
				loanParamsLocal.maintenanceMargin,
				collateralToLoanRate
			);
		} else if (unsafeOnly) {
			return loanData;
		}

		return
			LoanReturnData({
				loanId: loanId,
				loanToken: loanParamsLocal.loanToken,
				collateralToken: loanParamsLocal.collateralToken,
				principal: loanLocal.principal,
				collateral: loanLocal.collateral,
				interestOwedPerDay: loanInterestLocal.owedPerDay,
				interestDepositRemaining: loanLocal.endTimestamp >= block.timestamp
					? loanLocal.endTimestamp.sub(block.timestamp).mul(loanInterestLocal.owedPerDay).div(86400)
					: 0,
				startRate: loanLocal.startRate,
				startMargin: loanLocal.startMargin,
				maintenanceMargin: loanParamsLocal.maintenanceMargin,
				currentMargin: currentMargin,
				maxLoanTerm: loanParamsLocal.maxLoanTerm,
				endTimestamp: loanLocal.endTimestamp,
				maxLiquidatable: maxLiquidatable,
				maxSeizable: maxSeizable
			});
	}

	/**
	 * @notice Internal function to collect interest from the collateral.
	 *
	 * @param loanLocal The loan object.
	 * @param loanParamsLocal The loan parameters.
	 * @param depositAmount The amount of underlying tokens provided on the loan.
	 * */
	function _doCollateralSwap(
		Loan storage loanLocal,
		LoanParams memory loanParamsLocal,
		uint256 depositAmount
	) internal {
		/// Reverts in _loanSwap if amountNeeded can't be bought.
		(, uint256 sourceTokenAmountUsed, ) =
			_loanSwap(
				loanLocal.id,
				loanParamsLocal.collateralToken,
				loanParamsLocal.loanToken,
				loanLocal.borrower,
				loanLocal.collateral, /// minSourceTokenAmount
				0, /// maxSourceTokenAmount (0 means minSourceTokenAmount)
				depositAmount, /// requiredDestTokenAmount (partial spend of loanLocal.collateral to fill this amount)
				true, /// bypassFee
				"" /// loanDataBytes
			);
		loanLocal.collateral = loanLocal.collateral.sub(sourceTokenAmountUsed);

		/// Ensure the loan is still healthy.
		(uint256 currentMargin, ) =
			IPriceFeeds(priceFeeds).getCurrentMargin(
				loanParamsLocal.loanToken,
				loanParamsLocal.collateralToken,
				loanLocal.principal,
				loanLocal.collateral
			);
		require(currentMargin > loanParamsLocal.maintenanceMargin, "unhealthy position");
	}
}<|MERGE_RESOLUTION|>--- conflicted
+++ resolved
@@ -179,11 +179,7 @@
 		bytes32 loanId,
 		uint256 depositAmount,
 		bool useCollateral,
-<<<<<<< HEAD
 		bytes calldata /// loanDataBytes, for future use.
-=======
-		bytes calldata // for future use /*loanDataBytes*/
->>>>>>> 20e718e8
 	) external payable nonReentrant returns (uint256 secondsExtended) {
 		require(depositAmount != 0, "depositAmount is 0");
 		Loan storage loanLocal = loans[loanId];
