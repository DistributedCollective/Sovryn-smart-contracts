--- conflicted
+++ resolved
@@ -1125,15 +1125,9 @@
                 .div(WEI_PERCENT_PRECISION);
 
             nextRate = utilRate
-<<<<<<< HEAD
-                .mul(SafeMathSovryn.sub(100 ether, maxRate))
-                .div(10 ether)
-                .add(maxRate);
-=======
-                .mul(SafeMath.sub(thisMaxScaleRate, thisMaxRate))
+                .mul(SafeMathSovryn.sub(thisMaxScaleRate, thisMaxRate))
                 .div(thisMaxRange)
                 .add(thisMaxRate);
->>>>>>> 1e6f5162
         } else {
             nextRate = utilRate
                 .mul(thisRateMultiplier)
