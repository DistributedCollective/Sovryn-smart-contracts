--- conflicted
+++ resolved
@@ -1,9 +1,5 @@
 {
-<<<<<<< HEAD
-  "address": "0x20d5c55c92615d416d73b34c8afed99288e99be1",
-=======
   "address": "0x3E47cBfac86b68528D8F0d343286e00d359a6CF5",
->>>>>>> fc47ebe0
   "abi": [
     {
       "anonymous": false,
