--- conflicted
+++ resolved
@@ -63,15 +63,11 @@
 const VestingFactory = artifacts.require("VestingFactory");
 const VestingRegistry = artifacts.require("VestingRegistry3");
 
-<<<<<<< HEAD
 const LiquidityPoolV1Converter = artifacts.require("LiquidityPoolV1ConverterMockup");
 
-const { getLoanTokenLogic } = require("./Utils/initializer.js");
-=======
 const SwapsImplSovrynSwap = artifacts.require("SwapsImplSovrynSwap");
 const TestSovrynSwap = artifacts.require("TestSovrynSwap");
 const SwapsExternal = artifacts.require("SwapsExternal");
->>>>>>> 3a40757e
 
 const TOTAL_SUPPLY = etherMantissa(1000000000);
 
@@ -221,15 +217,7 @@
 		);
 		vestingFactory.transferOwnership(vestingRegistry.address);
 
-<<<<<<< HEAD
-		await protocol.setLockedSOVAddress(
-			(
-				await LockedSOV.new(SOVToken.address, vestingRegistry.address, cliff, duration, [root])
-			).address
-		);
-=======
 		await sovryn.setLockedSOVAddress((await LockedSOV.new(SOVToken.address, vestingRegistry.address, cliff, duration, [root])).address);
->>>>>>> 3a40757e
 
 		// Set PriceFeeds
 		feeds = await PriceFeedsLocal.new(WRBTC.address, sovryn.address);
@@ -248,16 +236,13 @@
 
 		tradingFeePercent = await sovryn.tradingFeePercent();
 		await lend_btc_before_cashout(loanTokenWrbtc, new BN(wei("10", "ether")), root);
-<<<<<<< HEAD
 
 		const maxDisagreement = new BN(wei("5", "ether"));
-		await protocol.setMaxDisagreement(maxDisagreement);
-=======
+		await sovryn.setMaxDisagreement(maxDisagreement);
 	}
 
 	beforeEach(async () => {
 		await loadFixture(protocolDeploymentFixture);
->>>>>>> 3a40757e
 	});
 
 	describe("FeeSharingProxy", () => {
@@ -269,21 +254,6 @@
 			expect(proxyOwner).to.be.equal(root);
 		});
 
-		it("Shouldn't be able to withdraw second time in period", async () => {
-			// stake - getPriorTotalVotingPower
-			let totalStake = 1000;
-			await stake(totalStake, root);
-
-			// mock data
-			await setFeeTokensHeld(new BN(100), new BN(200), new BN(300));
-
-			// First withdrawal
-			await feeSharingProxy.withdrawFees([SUSD.address]);
-
-			// Try second withdrawal
-			await expectRevert(feeSharingProxy.withdrawFees([SUSD.address]), "FeeSharingProxy::withdrawFees: no tokens to withdraw");
-		});
-
 		it("Set new implementation", async () => {
 			const newFeeSharingLogic = await FeeSharingLogic.new();
 			await feeSharingProxyObj.setImplementation(newFeeSharingLogic.address);
@@ -300,8 +270,7 @@
 
 		it("Shouldn't be able to withdraw if wRBTC loan pool does not exist", async () => {
 			// Unset the loanPool for wRBTC
-<<<<<<< HEAD
-			await protocol.setLoanPool([loanTokenWrbtc.address], [ZERO_ADDRESS]);
+			await sovryn.setLoanPool([loanTokenWrbtc.address], [ZERO_ADDRESS]);
 
 			//mock data
 			let lendingFeeTokensHeld = new BN(wei("1", "ether"));
@@ -310,27 +279,16 @@
 			let totalFeeTokensHeld = lendingFeeTokensHeld.add(tradingFeeTokensHeld).add(borrowingFeeTokensHeld);
 			let feeAmount = await setFeeTokensHeld(lendingFeeTokensHeld, tradingFeeTokensHeld, borrowingFeeTokensHeld, true);
 
-			await expectRevert(feeSharingProxy.withdrawFees([wrbtc.address]), "FeeSharingProxy::withdrawFees: loan wRBTC not found");
+			await expectRevert(feeSharingProxy.withdrawFees([WRBTC.address]), "FeeSharingProxy::withdrawFees: loan wRBTC not found");
 		});
 
 		it("Shouldn't be able to withdraw zero amount", async () => {
-			const tx = await feeSharingProxy.withdrawFees([susd.address]);
+			const tx = await feeSharingProxy.withdrawFees([SUSD.address]);
 			expectEvent(tx, "FeeWithdrawn", {
 				sender: root,
 				token: loanTokenWrbtc.address,
 				amount: new BN(0),
 			});
-=======
-			await sovryn.setLoanPool([loanTokenWrbtc.address], [ZERO_ADDRESS]);
-			await expectRevert(
-				feeSharingProxy.withdrawFees([loanTokenWrbtc.address]),
-				"FeeSharingProxy::withdrawFees: loan wRBTC not found"
-			);
-		});
-
-		it("Shouldn't be able to withdraw zero amount", async () => {
-			await expectRevert(feeSharingProxy.withdrawFees([SUSD.address]), "FeeSharingProxy::withdrawFees: no tokens to withdraw");
->>>>>>> 3a40757e
 		});
 
 		it("ProtocolSettings.withdrawFees", async () => {
@@ -366,8 +324,7 @@
 			});
 		});
 
-<<<<<<< HEAD
-		it("ProtocolSettings.withdrawFees (wrbtc token)", async () => {
+		it("ProtocolSettings.withdrawFees (WRBTC token)", async () => {
 			//stake - getPriorTotalVotingPower
 			let totalStake = 1000;
 			await stake(totalStake, root);
@@ -380,25 +337,26 @@
 
 			let feeAmount = await setFeeTokensHeld(lendingFeeTokensHeld, tradingFeeTokensHeld, borrowingFeeTokensHeld, true);
 			// let feeAmount = await setFeeTokensHeld(new BN(100), new BN(200), new BN(300));
-			await protocol.setFeesController(root);
-			let tx = await protocol.withdrawFees([wrbtc.address], account1);
+			await sovryn.setFeesController(root);
+			let tx = await sovryn.withdrawFees([WRBTC.address], account1);
 
 			await checkWithdrawFee(true, true, false);
 
-			//check wrbtc balance (wrbt balance = (totalFeeTokensHeld * mockPrice) - swapFee)
-			let userBalance = await wrbtc.balanceOf.call(account1);
+			//check WRBTC balance (wrbt balance = (totalFeeTokensHeld * mockPrice) - swapFee)
+			let userBalance = await WRBTC.balanceOf.call(account1);
 			expect(userBalance.toString()).to.be.equal(feeAmount.toString());
 
 			expectEvent(tx, "WithdrawFees", {
 				sender: root,
-				token: wrbtc.address,
+				token: WRBTC.address,
 				receiver: account1,
 				lendingAmount: lendingFeeTokensHeld,
 				tradingAmount: tradingFeeTokensHeld,
 				borrowingAmount: borrowingFeeTokensHeld,
 				wRBTCConverted: new BN(feeAmount),
 			});
-=======
+		});
+
 		/// @dev Test coverage
 		it("ProtocolSettings.withdrawFees: Revert withdrawing by no feesController", async () => {
 			// stake - getPriorTotalVotingPower
@@ -411,7 +369,6 @@
 			await sovryn.setFeesController(root);
 
 			await expectRevert(sovryn.withdrawFees([SUSD.address], account1, { from: account1 }), "unauthorized");
->>>>>>> 3a40757e
 		});
 
 		it("Should be able to withdraw fees", async () => {
@@ -454,7 +411,7 @@
 			});
 		});
 
-		it("Should be able to withdraw fees (wrbtc token)", async () => {
+		it("Should be able to withdraw fees (WRBTC token)", async () => {
 			//stake - getPriorTotalVotingPower
 			let totalStake = 1000;
 			await stake(totalStake, root);
@@ -466,11 +423,11 @@
 			let totalFeeTokensHeld = lendingFeeTokensHeld.add(tradingFeeTokensHeld).add(borrowingFeeTokensHeld);
 			let feeAmount = await setFeeTokensHeld(lendingFeeTokensHeld, tradingFeeTokensHeld, borrowingFeeTokensHeld, true);
 
-			tx = await feeSharingProxy.withdrawFees([wrbtc.address]);
+			tx = await feeSharingProxy.withdrawFees([WRBTC.address]);
 
 			await checkWithdrawFee();
 
-			//check wrbtc balance (wrbt balance = (totalFeeTokensHeld * mockPrice) - swapFee)
+			//check WRBTC balance (wrbt balance = (totalFeeTokensHeld * mockPrice) - swapFee)
 			let feeSharingProxyBalance = await loanTokenWrbtc.balanceOf.call(feeSharingProxy.address);
 			expect(feeSharingProxyBalance.toString()).to.be.equal(feeAmount.toString());
 
@@ -509,7 +466,7 @@
 
 			await checkWithdrawFee(false, false, true);
 
-			//check wrbtc balance (wrbt balance = (totalFeeTokensHeld * mockPrice) - swapFee)
+			//check WRBTC balance (wrbt balance = (totalFeeTokensHeld * mockPrice) - swapFee)
 			let feeSharingProxyBalance = await SOVToken.balanceOf.call(feeSharingProxy.address);
 			expect(feeSharingProxyBalance.toString()).to.be.equal(feeAmount.toString());
 
@@ -527,7 +484,7 @@
 			expect(lastFeeWithdrawalTime.toString()).to.be.equal(block.timestamp.toString());
 
 			expectEvent(tx, "TokensTransferred", {
-				sender: protocol.address,
+				sender: sovryn.address,
 				token: SOVToken.address,
 				amount: feeAmount,
 			});
@@ -914,6 +871,9 @@
 		});
 
 		it("Should be able to withdraw (sov pool)", async () => {
+			/// @dev This test requires redeploying the protocol
+            await protocolDeploymentFixture();
+
 			//stake - getPriorTotalVotingPower
 			let rootStake = 700;
 			await stake(rootStake, root);
@@ -1285,10 +1245,13 @@
 
 	describe("withdraw AMM Fees", async () => {
 		it("Whitelist converter", async () => {
+			/// @dev This test requires redeploying the protocol
+            await protocolDeploymentFixture();
+			
 			await expectRevert(feeSharingProxy.addWhitelistedConverterAddress(account1), "Non contract address given");
 			await expectRevert(feeSharingProxy.addWhitelistedConverterAddress(ZERO_ADDRESS), "Non contract address given");
 
-			const liquidityPoolV1Converter = await LiquidityPoolV1Converter.new(SOVToken.address, susd.address);
+			const liquidityPoolV1Converter = await LiquidityPoolV1Converter.new(SOVToken.address, SUSD.address);
 			await feeSharingProxy.addWhitelistedConverterAddress(liquidityPoolV1Converter.address);
 			let whitelistedConverterList = await feeSharingProxy.getWhitelistedConverterList();
 			expect(whitelistedConverterList.length).to.equal(1);
@@ -1300,7 +1263,10 @@
 		});
 
 		it("Remove converter from whitelist", async () => {
-			const liquidityPoolV1Converter = await LiquidityPoolV1Converter.new(SOVToken.address, susd.address);
+			/// @dev This test requires redeploying the protocol
+            await protocolDeploymentFixture();
+
+			const liquidityPoolV1Converter = await LiquidityPoolV1Converter.new(SOVToken.address, SUSD.address);
 			let whitelistedConverterList = await feeSharingProxy.getWhitelistedConverterList();
 			expect(whitelistedConverterList.length).to.equal(0);
 
@@ -1319,17 +1285,23 @@
 		});
 
 		it("should not be able to withdraw fees if converters address is not a contract address", async () => {
+			/// @dev This test requires redeploying the protocol
+            await protocolDeploymentFixture();
+
 			await expectRevert(feeSharingProxy.withdrawFeesAMM([accounts[0]]), "Invalid Converter");
 		});
 
 		it("Should not be able to withdraw AMM Fees after whitelist removal", async () => {
+			/// @dev This test requires redeploying the protocol
+            await protocolDeploymentFixture();
+
 			//stake - getPriorTotalVotingPower
 			let totalStake = 1000;
 			await stake(totalStake, root);
 
 			//mock data
 			// AMM Converter
-			liquidityPoolV1Converter = await LiquidityPoolV1Converter.new(SOVToken.address, susd.address);
+			liquidityPoolV1Converter = await LiquidityPoolV1Converter.new(SOVToken.address, SUSD.address);
 			const feeAmount = new BN(wei("1", "ether"));
 			await liquidityPoolV1Converter.setTotalFeeMockupValue(feeAmount.toString());
 
@@ -1341,12 +1313,12 @@
 
 			await expectRevert(feeSharingProxy.withdrawFeesAMM([liquidityPoolV1Converter.address]), "unauthorized");
 			await liquidityPoolV1Converter.setFeesController(feeSharingProxy.address);
-			await liquidityPoolV1Converter.setWrbtcToken(wrbtc.address);
-			await wrbtc.mint(liquidityPoolV1Converter.address, wei("2", "ether"));
+			await liquidityPoolV1Converter.setWrbtcToken(WRBTC.address);
+			await WRBTC.mint(liquidityPoolV1Converter.address, wei("2", "ether"));
 
 			tx = await feeSharingProxy.withdrawFeesAMM([liquidityPoolV1Converter.address]);
 
-			//check wrbtc balance (wrbt balance = (totalFeeTokensHeld * mockPrice) - swapFee)
+			//check WRBTC balance (wrbt balance = (totalFeeTokensHeld * mockPrice) - swapFee)
 			let feeSharingProxyBalance = await loanTokenWrbtc.balanceOf.call(feeSharingProxy.address);
 			expect(feeSharingProxyBalance.toString()).to.be.equal(feeAmount.toString());
 
@@ -1371,13 +1343,16 @@
 		});
 
 		it("Should be able to withdraw AMM Fees", async () => {
+			/// @dev This test requires redeploying the protocol
+            await protocolDeploymentFixture();
+
 			//stake - getPriorTotalVotingPower
 			let totalStake = 1000;
 			await stake(totalStake, root);
 
 			//mock data
 			// AMM Converter
-			liquidityPoolV1Converter = await LiquidityPoolV1Converter.new(SOVToken.address, susd.address);
+			liquidityPoolV1Converter = await LiquidityPoolV1Converter.new(SOVToken.address, SUSD.address);
 			const feeAmount = new BN(wei("1", "ether"));
 			await liquidityPoolV1Converter.setTotalFeeMockupValue(feeAmount.toString());
 
@@ -1385,12 +1360,12 @@
 			await feeSharingProxy.addWhitelistedConverterAddress(liquidityPoolV1Converter.address);
 			await expectRevert(feeSharingProxy.withdrawFeesAMM([liquidityPoolV1Converter.address]), "unauthorized");
 			await liquidityPoolV1Converter.setFeesController(feeSharingProxy.address);
-			await liquidityPoolV1Converter.setWrbtcToken(wrbtc.address);
-			await wrbtc.mint(liquidityPoolV1Converter.address, wei("2", "ether"));
+			await liquidityPoolV1Converter.setWrbtcToken(WRBTC.address);
+			await WRBTC.mint(liquidityPoolV1Converter.address, wei("2", "ether"));
 
 			tx = await feeSharingProxy.withdrawFeesAMM([liquidityPoolV1Converter.address]);
 
-			//check wrbtc balance (wrbt balance = (totalFeeTokensHeld * mockPrice) - swapFee)
+			//check WRBTC balance (wrbt balance = (totalFeeTokensHeld * mockPrice) - swapFee)
 			let feeSharingProxyBalance = await loanTokenWrbtc.balanceOf.call(feeSharingProxy.address);
 			expect(feeSharingProxyBalance.toString()).to.be.equal(feeAmount.toString());
 
@@ -1415,25 +1390,28 @@
 		});
 
 		it("Should be able to withdraw with 0 AMM Fees", async () => {
+			/// @dev This test requires redeploying the protocol
+            await protocolDeploymentFixture();
+
 			//stake - getPriorTotalVotingPower
 			let totalStake = 1000;
 			await stake(totalStake, root);
 
 			//mock data
 			// AMM Converter
-			liquidityPoolV1Converter = await LiquidityPoolV1Converter.new(SOVToken.address, susd.address);
+			liquidityPoolV1Converter = await LiquidityPoolV1Converter.new(SOVToken.address, SUSD.address);
 			const feeAmount = new BN(wei("0", "ether"));
 			await liquidityPoolV1Converter.setTotalFeeMockupValue(feeAmount.toString());
 			await expectRevert(feeSharingProxy.withdrawFeesAMM([liquidityPoolV1Converter.address]), "Invalid Converter");
 			await feeSharingProxy.addWhitelistedConverterAddress(liquidityPoolV1Converter.address);
 			await expectRevert(feeSharingProxy.withdrawFeesAMM([liquidityPoolV1Converter.address]), "unauthorized");
 			await liquidityPoolV1Converter.setFeesController(feeSharingProxy.address);
-			await liquidityPoolV1Converter.setWrbtcToken(wrbtc.address);
-			await wrbtc.mint(liquidityPoolV1Converter.address, wei("2", "ether"));
+			await liquidityPoolV1Converter.setWrbtcToken(WRBTC.address);
+			await WRBTC.mint(liquidityPoolV1Converter.address, wei("2", "ether"));
 
 			tx = await feeSharingProxy.withdrawFeesAMM([liquidityPoolV1Converter.address]);
 
-			//check wrbtc balance (wrbt balance = (totalFeeTokensHeld * mockPrice) - swapFee)
+			//check WRBTC balance (wrbt balance = (totalFeeTokensHeld * mockPrice) - swapFee)
 			let feeSharingProxyBalance = await loanTokenWrbtc.balanceOf.call(feeSharingProxy.address);
 			expect(feeSharingProxyBalance.toString()).to.be.equal(feeAmount.toString());
 
@@ -1474,76 +1452,57 @@
 
 	async function setFeeTokensHeld(lendingFee, tradingFee, borrowingFee, wrbtcTokenFee = false, sovTokenFee = false) {
 		let totalFeeAmount = lendingFee.add(tradingFee).add(borrowingFee);
-<<<<<<< HEAD
 		let tokenFee;
 		if (wrbtcTokenFee) {
-			tokenFee = wrbtc;
+			tokenFee = WRBTC;
 		} else {
-			tokenFee = susd;
-			await tokenFee.transfer(protocol.address, totalFeeAmount);
+			tokenFee = SUSD;
+			await tokenFee.transfer(sovryn.address, totalFeeAmount);
 		}
-		await protocol.setLendingFeeTokensHeld(tokenFee.address, lendingFee);
-		await protocol.setTradingFeeTokensHeld(tokenFee.address, tradingFee);
-		await protocol.setBorrowingFeeTokensHeld(tokenFee.address, borrowingFee);
+		await sovryn.setLendingFeeTokensHeld(tokenFee.address, lendingFee);
+		await sovryn.setTradingFeeTokensHeld(tokenFee.address, tradingFee);
+		await sovryn.setBorrowingFeeTokensHeld(tokenFee.address, borrowingFee);
 
 		if (sovTokenFee) {
-			await SOVToken.transfer(protocol.address, totalFeeAmount);
-			await protocol.setLendingFeeTokensHeld(SOVToken.address, lendingFee);
-			await protocol.setTradingFeeTokensHeld(SOVToken.address, tradingFee);
-			await protocol.setBorrowingFeeTokensHeld(SOVToken.address, borrowingFee);
+			await SOVToken.transfer(sovryn.address, totalFeeAmount);
+			await sovryn.setLendingFeeTokensHeld(SOVToken.address, lendingFee);
+			await sovryn.setTradingFeeTokensHeld(SOVToken.address, tradingFee);
+			await sovryn.setBorrowingFeeTokensHeld(SOVToken.address, borrowingFee);
 		}
 		return totalFeeAmount;
 	}
 
 	async function checkWithdrawFee(checkSUSD = true, checkWRBTC = false, checkSOV = false) {
 		if (checkSUSD) {
-			let protocolBalance = await susd.balanceOf(protocol.address);
+			let protocolBalance = await SUSD.balanceOf(sovryn.address);
 			expect(protocolBalance.toString()).to.be.equal(new BN(0).toString());
-			let lendingFeeTokensHeld = await protocol.lendingFeeTokensHeld.call(susd.address);
+			let lendingFeeTokensHeld = await sovryn.lendingFeeTokensHeld.call(SUSD.address);
 			expect(lendingFeeTokensHeld.toString()).to.be.equal(new BN(0).toString());
-			let tradingFeeTokensHeld = await protocol.tradingFeeTokensHeld.call(susd.address);
+			let tradingFeeTokensHeld = await sovryn.tradingFeeTokensHeld.call(SUSD.address);
 			expect(tradingFeeTokensHeld.toString()).to.be.equal(new BN(0).toString());
-			let borrowingFeeTokensHeld = await protocol.borrowingFeeTokensHeld.call(susd.address);
+			let borrowingFeeTokensHeld = await sovryn.borrowingFeeTokensHeld.call(SUSD.address);
 			expect(borrowingFeeTokensHeld.toString()).to.be.equal(new BN(0).toString());
 		}
 
 		if (checkWRBTC) {
-			lendingFeeTokensHeld = await protocol.lendingFeeTokensHeld.call(wrbtc.address);
+			lendingFeeTokensHeld = await sovryn.lendingFeeTokensHeld.call(WRBTC.address);
 			expect(lendingFeeTokensHeld.toString()).to.be.equal(new BN(0).toString());
-			tradingFeeTokensHeld = await protocol.tradingFeeTokensHeld.call(wrbtc.address);
+			tradingFeeTokensHeld = await sovryn.tradingFeeTokensHeld.call(WRBTC.address);
 			expect(tradingFeeTokensHeld.toString()).to.be.equal(new BN(0).toString());
-			borrowingFeeTokensHeld = await protocol.borrowingFeeTokensHeld.call(wrbtc.address);
+			borrowingFeeTokensHeld = await sovryn.borrowingFeeTokensHeld.call(WRBTC.address);
 			expect(borrowingFeeTokensHeld.toString()).to.be.equal(new BN(0).toString());
 		}
 
 		if (checkSOV) {
-			protocolBalance = await SOVToken.balanceOf(protocol.address);
+			protocolBalance = await SOVToken.balanceOf(sovryn.address);
 			expect(protocolBalance.toString()).to.be.equal(new BN(0).toString());
-			lendingFeeTokensHeld = await protocol.lendingFeeTokensHeld.call(SOVToken.address);
+			lendingFeeTokensHeld = await sovryn.lendingFeeTokensHeld.call(SOVToken.address);
 			expect(lendingFeeTokensHeld.toString()).to.be.equal(new BN(0).toString());
-			tradingFeeTokensHeld = await protocol.tradingFeeTokensHeld.call(SOVToken.address);
+			tradingFeeTokensHeld = await sovryn.tradingFeeTokensHeld.call(SOVToken.address);
 			expect(tradingFeeTokensHeld.toString()).to.be.equal(new BN(0).toString());
-			borrowingFeeTokensHeld = await protocol.borrowingFeeTokensHeld.call(SOVToken.address);
+			borrowingFeeTokensHeld = await sovryn.borrowingFeeTokensHeld.call(SOVToken.address);
 			expect(borrowingFeeTokensHeld.toString()).to.be.equal(new BN(0).toString());
 		}
-=======
-		await SUSD.transfer(sovryn.address, totalFeeAmount);
-		await sovryn.setLendingFeeTokensHeld(SUSD.address, lendingFee);
-		await sovryn.setTradingFeeTokensHeld(SUSD.address, tradingFee);
-		await sovryn.setBorrowingFeeTokensHeld(SUSD.address, borrowingFee);
-		return totalFeeAmount;
-	}
-
-	async function checkWithdrawFee() {
-		let protocolBalance = await SUSD.balanceOf(sovryn.address);
-		expect(protocolBalance.toNumber()).to.be.equal(0);
-		let lendingFeeTokensHeld = await sovryn.lendingFeeTokensHeld.call(SUSD.address);
-		expect(lendingFeeTokensHeld.toNumber()).to.be.equal(0);
-		let tradingFeeTokensHeld = await sovryn.tradingFeeTokensHeld.call(SUSD.address);
-		expect(tradingFeeTokensHeld.toNumber()).to.be.equal(0);
-		let borrowingFeeTokensHeld = await sovryn.borrowingFeeTokensHeld.call(SUSD.address);
-		expect(borrowingFeeTokensHeld.toNumber()).to.be.equal(0);
->>>>>>> 3a40757e
 	}
 
 	async function createCheckpoints(number) {
