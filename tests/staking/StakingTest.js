/** Speed optimized on branch hardhatTestRefactor, 2021-10-04
 * Bottleneck found at beforeEach hook, redeploying token and staking ... on every test.
 *
 * Total time elapsed: 6.6s
 * After optimization: 5.6s
 *
 * Notes: Applied fixture to use snapshot beforeEach test.
 */

const { expect } = require("chai");
const { waffle } = require("hardhat");
const { loadFixture } = waffle;

const { expectRevert, expectEvent, BN } = require("@openzeppelin/test-helpers");

const { address, mineBlock } = require("../Utils/Ethereum");

const EIP712 = require("../Utils/EIP712");
// const EIP712Ethers = require("../Utils/EIP712Ethers");
const { getAccountsPrivateKeysBuffer } = require("../Utils/hardhat_utils");

const StakingLogic = artifacts.require("StakingMockup");
const StakingProxy = artifacts.require("StakingProxy");
const TestToken = artifacts.require("TestToken");
const VestingLogic = artifacts.require("VestingLogic");
//Upgradable Vesting Registry
const VestingRegistryLogic = artifacts.require("VestingRegistryLogic");
const VestingRegistryProxy = artifacts.require("VestingRegistryProxy");

const TOTAL_SUPPLY = "10000000000000000000000000";
const DELAY = 86400 * 14;
const TWO_WEEKS = 86400 * 14;

contract("Staking", (accounts) => {
    const name = "Test token";
    const symbol = "TST";

    let root, a1, a2, a3, chainId;
    let pA1;
    let token, staking;
    let MAX_VOTING_WEIGHT;

    let kickoffTS, inThreeYears;
    let currentChainId;

    let vestingLogic1, vestingLogic2;

    async function deploymentAndInitFixture(_wallets, _provider) {
        chainId = 1; // await web3.eth.net.getId(); See: https://github.com/trufflesuite/ganache-core/issues/515
        await web3.eth.net.getId();
        token = await TestToken.new(name, symbol, 18, TOTAL_SUPPLY);

        let stakingLogic = await StakingLogic.new(token.address);
        staking = await StakingProxy.new(token.address);
        await staking.setImplementation(stakingLogic.address);
        staking = await StakingLogic.at(staking.address);
        //Upgradable Vesting Registry
        vestingRegistryLogic = await VestingRegistryLogic.new();
        vesting = await VestingRegistryProxy.new();
        await vesting.setImplementation(vestingRegistryLogic.address);
        vesting = await VestingRegistryLogic.at(vesting.address);

        await staking.setVestingRegistry(vesting.address);

        MAX_VOTING_WEIGHT = await staking.MAX_VOTING_WEIGHT.call();

        kickoffTS = await staking.kickoffTS.call();
        inThreeYears = kickoffTS.add(new BN(DELAY * 26 * 3));
    }

    before(async () => {
        [root, a1, a2, a3, ...accounts] = accounts;
        [pkbRoot, pkbA1] = getAccountsPrivateKeysBuffer();
        currentChainId = (await ethers.provider.getNetwork()).chainId;

        vestingLogic1 = await VestingLogic.new();
        vestingLogic2 = await VestingLogic.new();
    });

    beforeEach(async () => {
        await loadFixture(deploymentAndInitFixture);
    });

    // describe("metadata", () => {
    // 	it("has given name", async () => {
    // 		expect(await token.name.call()).to.be.equal(name);
    // 	});
    //
    // 	it("has given symbol", async () => {
    // 		expect(await token.symbol.call()).to.be.equal(symbol);
    // 	});
    // });
    //
    // describe("balanceOf", () => {
    // 	it("grants to initial account", async () => {
    // 		expect((await token.balanceOf.call(root)).toString()).to.be.equal(TOTAL_SUPPLY);
    // 	});
    // });
    //
    // describe("delegateBySig", () => {
    // 	const Domain = (staking) => ({ name: "SOVStaking", chainId: currentChainId, verifyingContract: staking.address });
    // 	const Types = {
    // 		Delegation: [
    // 			{ name: "delegatee", type: "address" },
    // 			{ name: "lockDate", type: "uint256" },
    // 			{ name: "nonce", type: "uint256" },
    // 			{ name: "expiry", type: "uint256" },
    // 		],
    // 	};
    //
    // 	it("reverts if the signatory is invalid", async () => {
    // 		const delegatee = root,
    // 			nonce = 0,
    // 			expiry = 0;
    // 		await expectRevert(
    // 			staking.delegateBySig(delegatee, inThreeYears, nonce, expiry, 0, "0xbad", "0xbad"),
    // 			"Staking::delegateBySig: invalid signature"
    // 		);
    // 	});
    //
    // 	it("reverts if the nonce is bad ", async () => {
    // 		const delegatee = root,
    // 			nonce = 1,
    // 			expiry = 0,
    // 			lockDate = inThreeYears;
    // 		const { v, r, s } = EIP712.sign(
    // 			Domain(staking),
    // 			"Delegation",
    // 			{
    // 				delegatee,
    // 				lockDate,
    // 				nonce,
    // 				expiry,
    // 			},
    // 			Types,
    // 			pkbA1
    // 			//pA1.privateKey
    // 			//unlockedAccount(a1).secretKey
    // 		);
    // 		/*const { v, r, s } = EIP712Ethers.sign(
    // 			Domain(staking),
    // 			"Delegation",
    // 			{
    // 				delegatee,
    // 				lockDate,
    // 				nonce,
    // 				expiry,
    // 			},
    // 			Types,
    // 			pA1
    // 		);*/
    //
    // 		await expectRevert(
    // 			staking.delegateBySig(delegatee, inThreeYears, nonce, expiry, v, r, s),
    // 			"Staking::delegateBySig: invalid nonce"
    // 		);
    // 	});
    //
    // 	it("reverts if the signature has expired", async () => {
    // 		const delegatee = root,
    // 			nonce = 0,
    // 			expiry = 0,
    // 			lockDate = inThreeYears;
    // 		const { v, r, s } = EIP712.sign(
    // 			Domain(staking),
    // 			"Delegation",
    // 			{
    // 				delegatee,
    // 				lockDate,
    // 				nonce,
    // 				expiry,
    // 			},
    // 			Types,
    // 			pkbA1
    // 		);
    // 		await expectRevert(
    // 			staking.delegateBySig(delegatee, inThreeYears, nonce, expiry, v, r, s),
    // 			"Staking::delegateBySig: signature expired"
    // 		);
    // 	});
    //
    // 	it("delegates on behalf of the signatory", async () => {
    // 		const delegatee = root,
    // 			nonce = 0,
    // 			expiry = 10e9,
    // 			lockDate = inThreeYears;
    // 		const { v, r, s } = EIP712.sign(
    // 			Domain(staking),
    // 			"Delegation",
    // 			{
    // 				delegatee,
    // 				lockDate,
    // 				nonce,
    // 				expiry,
    // 			},
    // 			Types,
    // 			pkbA1
    // 			//unlockedAccount(a1).secretKey
    // 		);
    //
    // 		expect(await staking.delegates.call(a1, inThreeYears)).to.be.equal(address(0));
    // 		const tx = await staking.delegateBySig(delegatee, inThreeYears, nonce, expiry, v, r, s);
    // 		expect(tx.gasUsed < 80000);
    // 		expect(await staking.delegates.call(a1, inThreeYears)).to.be.equal(root);
    // 	});
    // });

    describe("setVestingStakes", () => {
        it("should fail if unauthorized", async () => {
<<<<<<< HEAD
            await expectRevert(staking.setVestingStakes([], [], { from: a1 }), "unauthorized");
=======
            await expectRevert(staking.setVestingStakes([], [], { from: a1 }), "WS01"); // WS01 : unauthorized
>>>>>>> b3734f79
        });

        it("should fail if arrays have different length", async () => {
            let lockedDates = [kickoffTS.add(new BN(TWO_WEEKS))];
            let values = [];
<<<<<<< HEAD
            await expectRevert(staking.setVestingStakes(lockedDates, values), "arrays mismatch");
=======
            await expectRevert(staking.setVestingStakes(lockedDates, values), "WS05"); // WS05 : arrays mismatch
>>>>>>> b3734f79
        });
    });

    describe("balanceOf", () => {
        it("grants to initial account", async () => {
            expect((await token.balanceOf.call(root)).toString()).to.be.equal(TOTAL_SUPPLY);
        });
    });

    describe("delegateBySig", () => {
        const Domain = (staking) => ({
            name: "SOVStaking",
            chainId: currentChainId,
            verifyingContract: staking.address,
        });
        const Types = {
            Delegation: [
                { name: "delegatee", type: "address" },
                { name: "lockDate", type: "uint256" },
                { name: "nonce", type: "uint256" },
                { name: "expiry", type: "uint256" },
            ],
        };

        it("reverts if the signatory is invalid", async () => {
            const delegatee = root,
                nonce = 0,
                expiry = 0;
            await expectRevert(
                staking.delegateBySig(delegatee, inThreeYears, nonce, expiry, 0, "0xbad", "0xbad"),
<<<<<<< HEAD
                "Staking::delegateBySig: invalid signature"
=======
                "S13" /**Staking::delegateBySig: invalid nonce */
>>>>>>> b3734f79
            );
        });

        it("reverts if the nonce is bad ", async () => {
            const delegatee = root,
                nonce = 1,
                expiry = 0,
                lockDate = inThreeYears;
            const { v, r, s } = EIP712.sign(
                Domain(staking),
                "Delegation",
                {
                    delegatee,
                    lockDate,
                    nonce,
                    expiry,
                },
                Types,
                pkbA1
                // pA1.privateKey
                // unlockedAccount(a1).secretKey
            );
            /*const { v, r, s } = EIP712Ethers.sign(
				Domain(staking),
				"Delegation",
				{
					delegatee,
					lockDate,
					nonce,
					expiry,
				},
				Types,
				pA1
			);*/

            await expectRevert(
                staking.delegateBySig(delegatee, inThreeYears, nonce, expiry, v, r, s),
<<<<<<< HEAD
                "Staking::delegateBySig: invalid nonce"
=======
                "S14" /**Staking::delegateBySig: invalid nonce */
>>>>>>> b3734f79
            );
        });

        it("reverts if the signature has expired", async () => {
            const delegatee = root,
                nonce = 0,
                expiry = 0,
                lockDate = inThreeYears;
            const { v, r, s } = EIP712.sign(
                Domain(staking),
                "Delegation",
                {
                    delegatee,
                    lockDate,
                    nonce,
                    expiry,
                },
                Types,
                pkbA1
            );
            await expectRevert(
                staking.delegateBySig(delegatee, inThreeYears, nonce, expiry, v, r, s),
<<<<<<< HEAD
                "Staking::delegateBySig: signature expired"
=======
                "S15" /**Staking::delegateBySig: signature expired */
>>>>>>> b3734f79
            );
        });

        it("delegates on behalf of the signatory", async () => {
            const delegatee = root,
                nonce = 0,
                expiry = 10e9,
                lockDate = inThreeYears;
            const { v, r, s } = EIP712.sign(
                Domain(staking),
                "Delegation",
                {
                    delegatee,
                    lockDate,
                    nonce,
                    expiry,
                },
                Types,
                pkbA1
                // unlockedAccount(a1).secretKey
            );

            expect(await staking.delegates.call(a1, inThreeYears)).to.be.equal(address(0));
            const tx = await staking.delegateBySig(
                delegatee,
                inThreeYears,
                nonce,
                expiry,
                v,
                r,
                s
            );
            expect(tx.gasUsed < 80000);
            expect(await staking.delegates.call(a1, inThreeYears)).to.be.equal(root);
        });
    });

    describe("numCheckpoints", () => {
        it("returns the number of checkpoints for a delegate", async () => {
            let guy = accounts[0];
            await token.transfer(guy, "1000"); // give an account a few tokens for readability
            await expect(
                (await staking.numUserStakingCheckpoints.call(a1, inThreeYears)).toString()
            ).to.be.equal("0");

            await token.approve(staking.address, "1000", { from: guy });
            await staking.stake("100", inThreeYears, a1, a1, { from: guy });
            await expect(
                (await staking.numUserStakingCheckpoints.call(a1, inThreeYears)).toString()
            ).to.be.equal("1");

            await staking.stake("50", inThreeYears, a1, a1, { from: guy });
            await expect(
                (await staking.numUserStakingCheckpoints.call(a1, inThreeYears)).toString()
            ).to.be.equal("2");
        });

        it("does not add more than one checkpoint in a block", async () => {
            let guy = accounts[1];
            await token.transfer(guy, "1000"); // give an account a few tokens for readability
            await expect(
                (await staking.numUserStakingCheckpoints.call(a3, inThreeYears)).toString()
            ).to.be.equal("0");

            await token.approve(staking.address, "1000", { from: guy });

            // await minerStop();
            let t1 = staking.stake("80", inThreeYears, a3, a3, { from: guy });

            let t2 = staking.delegate(a3, inThreeYears, { from: guy });
            let t3 = token.transfer(a2, 10, { from: guy });
            let t4 = token.transfer(a2, 10, { from: guy });

            // await minerStart();
            t1 = await t1;
            t2 = await t2;
            t3 = await t3;
            t4 = await t4;

            await expect(
                (await staking.numUserStakingCheckpoints.call(a3, inThreeYears)).toString()
            ).to.be.equal("1");

            let checkpoint0 = await staking.userStakingCheckpoints.call(a3, inThreeYears, 0);
            await expect(checkpoint0.fromBlock.toString()).to.be.equal(
                t1.receipt.blockNumber.toString()
            );
            await expect(checkpoint0.stake.toString()).to.be.equal("80");

            let checkpoint1 = await staking.userStakingCheckpoints.call(a3, inThreeYears, 1);
            await expect(checkpoint1.fromBlock.toString()).to.be.equal("0");
            await expect(checkpoint1.stake.toString()).to.be.equal("0");

            let checkpoint2 = await staking.userStakingCheckpoints.call(a3, inThreeYears, 2);
            await expect(checkpoint2.fromBlock.toString()).to.be.equal("0");
            await expect(checkpoint2.stake.toString()).to.be.equal("0");

            await token.approve(staking.address, "20", { from: a2 });
            let t5 = await staking.stake("20", inThreeYears, a3, a3, { from: a2 });

            await expect(
                (await staking.numUserStakingCheckpoints.call(a3, inThreeYears)).toString()
            ).to.be.equal("2");

            checkpoint1 = await staking.userStakingCheckpoints.call(a3, inThreeYears, 1);
            await expect(checkpoint1.fromBlock.toString()).to.be.equal(
                t5.receipt.blockNumber.toString()
            );
            await expect(checkpoint1.stake.toString()).to.be.equal("100");
        });
    });

    describe("getPriorVotes", () => {
        let amount = "1000";

        it("reverts if block number >= current block", async () => {
            let time = kickoffTS.add(new BN(DELAY));
<<<<<<< HEAD
            await expectRevert(staking.getPriorVotes.call(a1, 5e10, time), "not determined yet");
=======
            await expectRevert(staking.getPriorVotes.call(a1, 5e10, time), "WS11"); // WS11 : not determined yet
>>>>>>> b3734f79
        });

        it("returns 0 if there are no checkpoints", async () => {
            expect((await staking.getPriorVotes.call(a1, 0, kickoffTS)).toString()).to.be.equal(
                "0"
            );
        });

        it("returns the latest block if >= last checkpoint block", async () => {
            await token.approve(staking.address, amount);
            let t1 = await staking.stake(amount, inThreeYears, a1, a1);
            await mineBlock();
            await mineBlock();

            let amountWithWeight = getAmountWithWeight(amount);
            expect(
                (
                    await staking.getPriorVotes.call(a1, new BN(t1.receipt.blockNumber), kickoffTS)
                ).toString()
            ).to.be.equal(amountWithWeight.toString());
            expect(
                (
                    await staking.getPriorVotes.call(
                        a1,
                        new BN(t1.receipt.blockNumber + 1),
                        kickoffTS
                    )
                ).toString()
            ).to.be.equal(amountWithWeight.toString());
        });

        it("returns zero if < first checkpoint block", async () => {
            await mineBlock();
            await token.approve(staking.address, amount);
            let t1 = await staking.stake(amount, inThreeYears, a1, a1);
            await mineBlock();
            await mineBlock();

            let amountWithWeight = getAmountWithWeight(amount);
            expect(
                (
                    await staking.getPriorVotes.call(
                        a1,
                        new BN(t1.receipt.blockNumber - 1),
                        kickoffTS
                    )
                ).toString()
            ).to.be.equal("0");
            expect(
                (
                    await staking.getPriorVotes.call(
                        a1,
                        new BN(t1.receipt.blockNumber + 1),
                        kickoffTS
                    )
                ).toString()
            ).to.be.equal(amountWithWeight.toString());
        });

        it("generally returns the voting balance at the appropriate checkpoint", async () => {
            await token.approve(staking.address, "1000");
            await staking.stake("1000", inThreeYears, root, root);
            const t1 = await staking.delegate(a1, inThreeYears);
            await mineBlock();
            await mineBlock();
            await token.transfer(a2, 10);
            await token.approve(staking.address, "10", { from: a2 });
            const t2 = await staking.stake("10", inThreeYears, a1, a1, { from: a2 });
            await mineBlock();
            await mineBlock();
            await token.transfer(a3, 101);
            await token.approve(staking.address, "101", { from: a3 });
            const t3 = await staking.stake("101", inThreeYears, a1, a1, { from: a3 });
            await mineBlock();
            await mineBlock();

            expect(
                (
                    await staking.getPriorVotes.call(
                        a1,
                        new BN(t1.receipt.blockNumber - 1),
                        kickoffTS
                    )
                ).toString()
            ).to.be.equal("0");
            expect(
                (
                    await staking.getPriorVotes.call(a1, new BN(t1.receipt.blockNumber), kickoffTS)
                ).toString()
            ).to.be.equal(getAmountWithWeight("1000").toString());
            expect(
                (
                    await staking.getPriorVotes.call(
                        a1,
                        new BN(t1.receipt.blockNumber + 1),
                        kickoffTS
                    )
                ).toString()
            ).to.be.equal(getAmountWithWeight("1000").toString());
            expect(
                (
                    await staking.getPriorVotes.call(a1, new BN(t2.receipt.blockNumber), kickoffTS)
                ).toString()
            ).to.be.equal(getAmountWithWeight("1010").toString());
            expect(
                (
                    await staking.getPriorVotes.call(
                        a1,
                        new BN(t2.receipt.blockNumber + 1),
                        kickoffTS
                    )
                ).toString()
            ).to.be.equal(getAmountWithWeight("1010").toString());
            expect(
                (
                    await staking.getPriorVotes.call(a1, new BN(t3.receipt.blockNumber), kickoffTS)
                ).toString()
            ).to.be.equal(getAmountWithWeight("1111").toString());
            expect(
                (
                    await staking.getPriorVotes.call(
                        a1,
                        new BN(t3.receipt.blockNumber + 1),
                        kickoffTS
                    )
                ).toString()
            ).to.be.equal(getAmountWithWeight("1111").toString());
        });
    });

    describe("addAdmin", () => {
        it("adds admin", async () => {
            let tx = await staking.addAdmin(a1);

            expectEvent(tx, "AdminAdded", {
                admin: a1,
            });

            let isAdmin = await staking.admins(a1);
            expect(isAdmin).equal(true);
        });

        it("fails sender isn't an owner", async () => {
            await expectRevert(staking.addAdmin(a1, { from: a1 }), "unauthorized");
        });
    });

    describe("removeAdmin", () => {
        it("removes admin", async () => {
            await staking.addAdmin(a1);
            let tx = await staking.removeAdmin(a1);

            expectEvent(tx, "AdminRemoved", {
                admin: a1,
            });

            let isAdmin = await staking.admins(a1);
            expect(isAdmin).equal(false);
        });

        it("fails sender isn't an owner", async () => {
            await expectRevert(staking.removeAdmin(a1, { from: a1 }), "unauthorized");
        });
    });

    describe("vesting stakes", () => {
        it("should set vesting stakes", async () => {
            let lockedDates = [
                kickoffTS.add(new BN(TWO_WEEKS)),
                kickoffTS.add(new BN(TWO_WEEKS).mul(new BN(2))),
                kickoffTS.add(new BN(TWO_WEEKS).mul(new BN(4))),
            ];
            let values = [new BN(1000), new BN(30000000000), new BN(500000000000000)];

            let tx = await staking.setVestingStakes(lockedDates, values);

            for (let i = 0; i < lockedDates.length; i++) {
                let numCheckpoints = await staking.numVestingCheckpoints.call(lockedDates[i]);
                expect(numCheckpoints).to.be.bignumber.equal(new BN(1));
                let value = await staking.vestingCheckpoints.call(lockedDates[i], 0);
                expect(value.stake).to.be.bignumber.equal(values[i]);
                expect(value.fromBlock).to.be.bignumber.equal(new BN(0));

                expectEvent(tx, "VestingStakeSet", {
                    lockedTS: lockedDates[i],
                    value: values[i],
                });
            }
        });
    });

    function getAmountWithWeight(amount) {
        return new BN(MAX_VOTING_WEIGHT.toNumber() + 1).mul(new BN(amount));
    }
});<|MERGE_RESOLUTION|>--- conflicted
+++ resolved
@@ -207,21 +207,13 @@
 
     describe("setVestingStakes", () => {
         it("should fail if unauthorized", async () => {
-<<<<<<< HEAD
-            await expectRevert(staking.setVestingStakes([], [], { from: a1 }), "unauthorized");
-=======
             await expectRevert(staking.setVestingStakes([], [], { from: a1 }), "WS01"); // WS01 : unauthorized
->>>>>>> b3734f79
         });
 
         it("should fail if arrays have different length", async () => {
             let lockedDates = [kickoffTS.add(new BN(TWO_WEEKS))];
             let values = [];
-<<<<<<< HEAD
-            await expectRevert(staking.setVestingStakes(lockedDates, values), "arrays mismatch");
-=======
             await expectRevert(staking.setVestingStakes(lockedDates, values), "WS05"); // WS05 : arrays mismatch
->>>>>>> b3734f79
         });
     });
 
@@ -252,11 +244,7 @@
                 expiry = 0;
             await expectRevert(
                 staking.delegateBySig(delegatee, inThreeYears, nonce, expiry, 0, "0xbad", "0xbad"),
-<<<<<<< HEAD
-                "Staking::delegateBySig: invalid signature"
-=======
                 "S13" /**Staking::delegateBySig: invalid nonce */
->>>>>>> b3734f79
             );
         });
 
@@ -294,11 +282,7 @@
 
             await expectRevert(
                 staking.delegateBySig(delegatee, inThreeYears, nonce, expiry, v, r, s),
-<<<<<<< HEAD
-                "Staking::delegateBySig: invalid nonce"
-=======
                 "S14" /**Staking::delegateBySig: invalid nonce */
->>>>>>> b3734f79
             );
         });
 
@@ -321,11 +305,7 @@
             );
             await expectRevert(
                 staking.delegateBySig(delegatee, inThreeYears, nonce, expiry, v, r, s),
-<<<<<<< HEAD
-                "Staking::delegateBySig: signature expired"
-=======
                 "S15" /**Staking::delegateBySig: signature expired */
->>>>>>> b3734f79
             );
         });
 
@@ -443,11 +423,7 @@
 
         it("reverts if block number >= current block", async () => {
             let time = kickoffTS.add(new BN(DELAY));
-<<<<<<< HEAD
-            await expectRevert(staking.getPriorVotes.call(a1, 5e10, time), "not determined yet");
-=======
             await expectRevert(staking.getPriorVotes.call(a1, 5e10, time), "WS11"); // WS11 : not determined yet
->>>>>>> b3734f79
         });
 
         it("returns 0 if there are no checkpoints", async () => {
