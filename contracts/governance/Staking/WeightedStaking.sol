--- conflicted
+++ resolved
@@ -32,621 +32,6 @@
 		require(isOwner() || admins[msg.sender] || pausers[msg.sender], "WS02"); // unauthorized
 		_;
 	}
-<<<<<<< HEAD
-
-	/**
-	 * @notice sets vesting registry
-	 * @param _vestingRegistryProxy the address of vesting registry proxy contract
-	 * @dev _vestingRegistryProxy can be set to 0 as this function can be reused by
-	 * various other functionalities without the necessity of linking it with Vesting Registry
-	 */
-	function setVestingRegistry(address _vestingRegistryProxy) external onlyOwner {
-		vestingRegistryLogic = VestingRegistryLogic(_vestingRegistryProxy);
-	}
-
-	/**
-	 * @notice Sets the users' vesting stakes for a giving lock dates and writes checkpoints.
-	 * @param lockedDates The arrays of lock dates.
-	 * @param values The array of values to add to the staked balance.
-	 */
-	function setVestingStakes(uint256[] calldata lockedDates, uint96[] calldata values) external onlyAuthorized {
-		require(lockedDates.length == values.length, "arrays mismatch");
-
-		uint256 length = lockedDates.length;
-		for (uint256 i = 0; i < length; i++) {
-			_setVestingStake(lockedDates[i], values[i]);
-		}
-	}
-
-	/**
-	 * @notice Sets the users' vesting stake for a giving lock date and writes a checkpoint.
-	 * @param lockedTS The lock date.
-	 * @param value The value to be set.
-	 */
-	function _setVestingStake(uint256 lockedTS, uint96 value) internal {
-		//delete all checkpoints (shouldn't be any during the first initialization)
-		uint32 nCheckpoints = numVestingCheckpoints[lockedTS];
-		for (uint32 i = 0; i < nCheckpoints; i++) {
-			delete vestingCheckpoints[lockedTS][i];
-		}
-		delete numVestingCheckpoints[lockedTS];
-
-		//blockNumber should be in the past
-		nCheckpoints = 0;
-		uint32 blockNumber = 0;
-		vestingCheckpoints[lockedTS][nCheckpoints] = Checkpoint(blockNumber, value);
-		numVestingCheckpoints[lockedTS] = nCheckpoints + 1;
-
-		emit VestingStakeSet(lockedTS, value);
-	}
-
-	/************* TOTAL VOTING POWER COMPUTATION ************************/
-
-	/**
-	 * @notice Compute the total voting power at a given time.
-	 * @param blockNumber The block number, needed for checkpointing.
-	 * @param time The timestamp for which to calculate the total voting power.
-	 * @return The total voting power at the given time.
-	 * */
-	function getPriorTotalVotingPower(uint32 blockNumber, uint256 time) public view returns (uint96 totalVotingPower) {
-		/// @dev Start the computation with the exact or previous unlocking date (voting weight remians the same until the next break point).
-		uint256 start = timestampToLockDate(time);
-		uint256 end = start + MAX_DURATION;
-
-		/// @dev Max 78 iterations.
-		for (uint256 i = start; i <= end; i += TWO_WEEKS) {
-			totalVotingPower = add96(
-				totalVotingPower,
-				_totalPowerByDate(i, start, blockNumber),
-				"overflow on total voting power computation"
-			);
-		}
-	}
-
-	/**
-	 * @notice Compute the voting power for a specific date.
-	 * Power = stake * weight
-	 * @param date The staking date to compute the power for.
-	 * @param startDate The date for which we need to know the power of the stake.
-	 * @param blockNumber The block number, needed for checkpointing.
-	 * @return The stacking power.
-	 * */
-	function _totalPowerByDate(
-		uint256 date,
-		uint256 startDate,
-		uint256 blockNumber
-	) internal view returns (uint96 power) {
-		uint96 weight = computeWeightByDate(date, startDate);
-		uint96 staked = getPriorTotalStakesForDate(date, blockNumber);
-		/// @dev weight is multiplied by some factor to allow decimals.
-		power = mul96(staked, weight, "multiplication overflow") / WEIGHT_FACTOR;
-	}
-
-	/**
-	 * @notice Determine the prior number of stake for an unlocking date as of a block number.
-	 * @dev Block number must be a finalized block or else this function will
-	 * revert to prevent misinformation.
-	 * TODO: WeightedStaking::getPriorTotalStakesForDate should probably better
-	 * be internal instead of a public function.
-	 * @param date The date to check the stakes for.
-	 * @param blockNumber The block number to get the vote balance at.
-	 * @return The number of votes the account had as of the given block.
-	 * */
-	function getPriorTotalStakesForDate(uint256 date, uint256 blockNumber) public view returns (uint96) {
-		require(blockNumber < _getCurrentBlockNumber(), "not yet determined");
-
-		uint32 nCheckpoints = numTotalStakingCheckpoints[date];
-		if (nCheckpoints == 0) {
-			return 0;
-		}
-
-		// First check most recent balance
-		if (totalStakingCheckpoints[date][nCheckpoints - 1].fromBlock <= blockNumber) {
-			return totalStakingCheckpoints[date][nCheckpoints - 1].stake;
-		}
-
-		// Next check implicit zero balance
-		if (totalStakingCheckpoints[date][0].fromBlock > blockNumber) {
-			return 0;
-		}
-
-		uint32 lower = 0;
-		uint32 upper = nCheckpoints - 1;
-		while (upper > lower) {
-			uint32 center = upper - (upper - lower) / 2; // ceil, avoiding overflow
-			Checkpoint memory cp = totalStakingCheckpoints[date][center];
-			if (cp.fromBlock == blockNumber) {
-				return cp.stake;
-			} else if (cp.fromBlock < blockNumber) {
-				lower = center;
-			} else {
-				upper = center - 1;
-			}
-		}
-		return totalStakingCheckpoints[date][lower].stake;
-	}
-
-	/****************************** DELEGATED VOTING POWER COMPUTATION ************************/
-
-	/**
-	 * @notice Determine the prior number of votes for a delegatee as of a block number.
-	 * Iterate through checkpoints adding up voting power.
-	 * @dev Block number must be a finalized block or else this function will revert
-	 * to prevent misinformation.
-	 *      Used for Voting, not for fee sharing.
-	 * @param account The address of the account to check.
-	 * @param blockNumber The block number to get the vote balance at.
-	 * @param date The staking date to compute the power for.
-	 * @return The number of votes the delegatee had as of the given block.
-	 * */
-	function getPriorVotes(
-		address account,
-		uint256 blockNumber,
-		uint256 date
-	) public view returns (uint96 votes) {
-		/// @dev If date is not an exact break point, start weight computation from the previous break point (alternative would be the next).
-		uint256 start = timestampToLockDate(date);
-		uint256 end = start + MAX_DURATION;
-
-		/// @dev Max 78 iterations.
-		for (uint256 i = start; i <= end; i += TWO_WEEKS) {
-			votes = add96(
-				votes,
-				_totalPowerByDateForDelegatee(account, i, start, blockNumber),
-				"overflow - total voting power computation"
-			);
-		}
-	}
-
-	/**
-	 * @notice Compute the voting power for a specific date.
-	 * Power = stake * weight
-	 * @param account The address of the account to check.
-	 * @param date The staking date to compute the power for.
-	 * @param startDate The date for which we need to know the power of the stake.
-	 * @param blockNumber The block number, needed for checkpointing.
-	 * @return The stacking power.
-	 * */
-	function _totalPowerByDateForDelegatee(
-		address account,
-		uint256 date,
-		uint256 startDate,
-		uint256 blockNumber
-	) internal view returns (uint96 power) {
-		uint96 weight = computeWeightByDate(date, startDate);
-		uint96 staked = getPriorStakeByDateForDelegatee(account, date, blockNumber);
-		power = mul96(staked, weight, "overflow") / WEIGHT_FACTOR;
-	}
-
-	/**
-	 * @notice Determine the prior number of stake for an account as of a block number.
-	 * @dev Block number must be a finalized block or else this function will
-	 * revert to prevent misinformation.
-	 * TODO: WeightedStaking::getPriorStakeByDateForDelegatee should probably better
-	 * be internal instead of a public function.
-	 * @param account The address of the account to check.
-	 * @param date The staking date to compute the power for.
-	 * @param blockNumber The block number to get the vote balance at.
-	 * @return The number of votes the account had as of the given block.
-	 * */
-	function getPriorStakeByDateForDelegatee(
-		address account,
-		uint256 date,
-		uint256 blockNumber
-	) public view returns (uint96) {
-		require(blockNumber < _getCurrentBlockNumber(), "not determined yet");
-
-		uint32 nCheckpoints = numDelegateStakingCheckpoints[account][date];
-		if (nCheckpoints == 0) {
-			return 0;
-		}
-
-		/// @dev First check most recent balance.
-		if (delegateStakingCheckpoints[account][date][nCheckpoints - 1].fromBlock <= blockNumber) {
-			return delegateStakingCheckpoints[account][date][nCheckpoints - 1].stake;
-		}
-
-		/// @dev Next check implicit zero balance.
-		if (delegateStakingCheckpoints[account][date][0].fromBlock > blockNumber) {
-			return 0;
-		}
-
-		uint32 lower = 0;
-		uint32 upper = nCheckpoints - 1;
-		while (upper > lower) {
-			uint32 center = upper - (upper - lower) / 2; /// @dev ceil, avoiding overflow.
-			Checkpoint memory cp = delegateStakingCheckpoints[account][date][center];
-			if (cp.fromBlock == blockNumber) {
-				return cp.stake;
-			} else if (cp.fromBlock < blockNumber) {
-				lower = center;
-			} else {
-				upper = center - 1;
-			}
-		}
-		return delegateStakingCheckpoints[account][date][lower].stake;
-	}
-
-	/*************************** User Weighted Stake computation for fee sharing *******************************/
-
-	/**
-	 * @notice Determine the prior weighted stake for an account as of a block number.
-	 * Iterate through checkpoints adding up voting power.
-	 * @dev Block number must be a finalized block or else this function will
-	 * revert to prevent misinformation.
-	 *      Used for fee sharing, not voting.
-	 * TODO: WeightedStaking::getPriorWeightedStake is using the variable name "votes"
-	 * to add up token stake, and that could be misleading.
-	 *
-	 * @param account The address of the account to check.
-	 * @param blockNumber The block number to get the vote balance at.
-	 * @param date The date/timestamp of the unstaking time.
-	 * @return The weighted stake the account had as of the given block.
-	 * */
-	function getPriorWeightedStake(
-		address account,
-		uint256 blockNumber,
-		uint256 date
-	) public view returns (uint96 votes) {
-		/// @dev If date is not an exact break point, start weight computation from the previous break point (alternative would be the next).
-		uint256 start = timestampToLockDate(date);
-		uint256 end = start + MAX_DURATION;
-
-		/// @dev Max 78 iterations.
-		for (uint256 i = start; i <= end; i += TWO_WEEKS) {
-			uint96 weightedStake = weightedStakeByDate(account, i, start, blockNumber);
-			if (weightedStake > 0) {
-				votes = add96(votes, weightedStake, "overflow on total weight computation");
-			}
-		}
-	}
-
-	/**
-	 * @notice Compute the voting power for a specific date.
-	 * Power = stake * weight
-	 * TODO: WeightedStaking::weightedStakeByDate should probably better
-	 * be internal instead of a public function.
-	 * @param account The user address.
-	 * @param date The staking date to compute the power for.
-	 * @param startDate The date for which we need to know the power of the stake.
-	 * @param blockNumber The block number, needed for checkpointing.
-	 * @return The stacking power.
-	 * */
-	function weightedStakeByDate(
-		address account,
-		uint256 date,
-		uint256 startDate,
-		uint256 blockNumber
-	) public view returns (uint96 power) {
-		uint96 staked = _getPriorUserStakeByDate(account, date, blockNumber);
-		if (staked > 0) {
-			uint96 weight = computeWeightByDate(date, startDate);
-			power = mul96(staked, weight, "overflow error") / WEIGHT_FACTOR;
-		} else {
-			power = 0;
-		}
-	}
-
-	/**
-	 * @notice Determine the prior number of stake for an account until a
-	 * certain lock date as of a block number.
-	 * @dev Block number must be a finalized block or else this function
-	 * will revert to prevent misinformation.
-	 * @param account The address of the account to check.
-	 * @param date The lock date.
-	 * @param blockNumber The block number to get the vote balance at.
-	 * @return The number of votes the account had as of the given block.
-	 * */
-	function getPriorUserStakeByDate(
-		address account,
-		uint256 date,
-		uint256 blockNumber
-	) external view returns (uint96) {
-		uint96 priorStake = _getPriorUserStakeByDate(account, date, blockNumber);
-		// @dev we need to modify function in order to workaround issue with Vesting.withdrawTokens:
-		//		return 1 instead of 0 if message sender is a contract.
-		if (priorStake == 0 && isVestingContract(msg.sender)) {
-			priorStake = 1;
-		}
-		return priorStake;
-	}
-
-	/**
-	 * @notice Determine the prior number of stake for an account until a
-	 * 		certain lock date as of a block number.
-	 * @dev All functions of Staking contract use this internal version,
-	 * 		we need to modify public function in order to workaround issue with Vesting.withdrawTokens:
-	 * return 1 instead of 0 if message sender is a contract.
-	 * @param account The address of the account to check.
-	 * @param date The lock date.
-	 * @param blockNumber The block number to get the vote balance at.
-	 * @return The number of votes the account had as of the given block.
-	 * */
-	function _getPriorUserStakeByDate(
-		address account,
-		uint256 date,
-		uint256 blockNumber
-	) internal view returns (uint96) {
-		require(blockNumber < _getCurrentBlockNumber(), "not determined");
-
-		date = _adjustDateForOrigin(date);
-		uint32 nCheckpoints = numUserStakingCheckpoints[account][date];
-		if (nCheckpoints == 0) {
-			return 0;
-		}
-
-		/// @dev First check most recent balance.
-		if (userStakingCheckpoints[account][date][nCheckpoints - 1].fromBlock <= blockNumber) {
-			return userStakingCheckpoints[account][date][nCheckpoints - 1].stake;
-		}
-
-		/// @dev Next check implicit zero balance.
-		if (userStakingCheckpoints[account][date][0].fromBlock > blockNumber) {
-			return 0;
-		}
-
-		uint32 lower = 0;
-		uint32 upper = nCheckpoints - 1;
-		while (upper > lower) {
-			uint32 center = upper - (upper - lower) / 2; /// @dev ceil, avoiding overflow.
-			Checkpoint memory cp = userStakingCheckpoints[account][date][center];
-			if (cp.fromBlock == blockNumber) {
-				return cp.stake;
-			} else if (cp.fromBlock < blockNumber) {
-				lower = center;
-			} else {
-				upper = center - 1;
-			}
-		}
-		return userStakingCheckpoints[account][date][lower].stake;
-	}
-
-	/*************************** Weighted Vesting Stake computation for fee sharing *******************************/
-
-	/**
-	 * @notice Determine the prior weighted vested amount for an account as of a block number.
-	 * Iterate through checkpoints adding up voting power.
-	 * @dev Block number must be a finalized block or else this function will
-	 * revert to prevent misinformation.
-	 *      Used for fee sharing, not voting.
-	 * TODO: WeightedStaking::getPriorVestingWeightedStake is using the variable name "votes"
-	 * to add up token stake, and that could be misleading.
-	 *
-	 * @param blockNumber The block number to get the vote balance at.
-	 * @param date The staking date to compute the power for.
-	 * @return The weighted stake the account had as of the given block.
-	 * */
-	function getPriorVestingWeightedStake(uint256 blockNumber, uint256 date) public view returns (uint96 votes) {
-		/// @dev If date is not an exact break point, start weight computation from the previous break point (alternative would be the next).
-		uint256 start = timestampToLockDate(date);
-		uint256 end = start + MAX_DURATION;
-
-		/// @dev Max 78 iterations.
-		for (uint256 i = start; i <= end; i += TWO_WEEKS) {
-			uint96 weightedStake = weightedVestingStakeByDate(i, start, blockNumber);
-			if (weightedStake > 0) {
-				votes = add96(votes, weightedStake, "overflow - total weight computation");
-			}
-		}
-	}
-
-	/**
-	 * @notice Compute the voting power for a specific date.
-	 * Power = stake * weight
-	 * TODO: WeightedStaking::weightedVestingStakeByDate should probably better
-	 * be internal instead of a public function.
-	 * @param date The staking date to compute the power for.
-	 * @param startDate The date for which we need to know the power of the stake.
-	 * @param blockNumber The block number, needed for checkpointing.
-	 * @return The stacking power.
-	 * */
-	function weightedVestingStakeByDate(
-		uint256 date,
-		uint256 startDate,
-		uint256 blockNumber
-	) public view returns (uint96 power) {
-		uint96 staked = _getPriorVestingStakeByDate(date, blockNumber);
-		if (staked > 0) {
-			uint96 weight = computeWeightByDate(date, startDate);
-			power = mul96(staked, weight, "weightedVestingStakeByDate: multiplication overflow") / WEIGHT_FACTOR;
-		} else {
-			power = 0;
-		}
-	}
-
-	/**
-	 * @notice Determine the prior number of vested stake for an account until a
-	 * certain lock date as of a block number.
-	 * @dev Block number must be a finalized block or else this function
-	 * will revert to prevent misinformation.
-	 * @param date The lock date.
-	 * @param blockNumber The block number to get the vote balance at.
-	 * @return The number of votes the account had as of the given block.
-	 * */
-	function getPriorVestingStakeByDate(uint256 date, uint256 blockNumber) external view returns (uint96) {
-		return _getPriorVestingStakeByDate(date, blockNumber);
-	}
-
-	/**
-	 * @notice Determine the prior number of vested stake for an account until a
-	 * 		certain lock date as of a block number.
-	 * @dev All functions of Staking contract use this internal version,
-	 * 		we need to modify public function in order to workaround issue with Vesting.withdrawTokens:
-	 * return 1 instead of 0 if message sender is a contract.
-	 * @param date The lock date.
-	 * @param blockNumber The block number to get the vote balance at.
-	 * @return The number of votes the account had as of the given block.
-	 * */
-	function _getPriorVestingStakeByDate(uint256 date, uint256 blockNumber) internal view returns (uint96) {
-		require(blockNumber < _getCurrentBlockNumber(), "getPriorVestingStakeByDate: not yet determined");
-
-		uint32 nCheckpoints = numVestingCheckpoints[date];
-		if (nCheckpoints == 0) {
-			return 0;
-		}
-
-		/// @dev First check most recent balance.
-		if (vestingCheckpoints[date][nCheckpoints - 1].fromBlock <= blockNumber) {
-			return vestingCheckpoints[date][nCheckpoints - 1].stake;
-		}
-
-		/// @dev Next check implicit zero balance.
-		if (vestingCheckpoints[date][0].fromBlock > blockNumber) {
-			return 0;
-		}
-
-		uint32 lower = 0;
-		uint32 upper = nCheckpoints - 1;
-		while (upper > lower) {
-			uint32 center = upper - (upper - lower) / 2; /// @dev ceil, avoiding overflow.
-			Checkpoint memory cp = vestingCheckpoints[date][center];
-			if (cp.fromBlock == blockNumber) {
-				return cp.stake;
-			} else if (cp.fromBlock < blockNumber) {
-				lower = center;
-			} else {
-				upper = center - 1;
-			}
-		}
-		return vestingCheckpoints[date][lower].stake;
-	}
-
-	/**************** SHARED FUNCTIONS *********************/
-
-	/**
-	 * @notice Determine the current Block Number
-	 * @dev This is segregated from the _getPriorUserStakeByDate function to better test
-	 * advancing blocks functionality using Mock Contracts
-	 * */
-	function _getCurrentBlockNumber() internal view returns (uint256) {
-		return block.number;
-	}
-
-	/**
-	 * @notice Compute the weight for a specific date.
-	 * @param date The unlocking date.
-	 * @param startDate We compute the weight for the tokens staked until 'date' on 'startDate'.
-	 * @return The weighted stake the account had as of the given block.
-	 * */
-	function computeWeightByDate(uint256 date, uint256 startDate) public pure returns (uint96 weight) {
-		require(date >= startDate, "date needs to be bigger than startDate");
-		uint256 remainingTime = (date - startDate);
-		require(MAX_DURATION >= remainingTime, "remaining time can't be bigger than max duration");
-		/// @dev x = max days - remaining days
-		uint96 x = uint96(MAX_DURATION - remainingTime) / (1 days);
-		/// @dev w = (m^2 - x^2)/m^2 +1 (multiplied by the weight factor)
-		weight = add96(
-			WEIGHT_FACTOR,
-			mul96(
-				MAX_VOTING_WEIGHT * WEIGHT_FACTOR,
-				sub96(MAX_DURATION_POW_2, x * x, "underflow on weight calculation"),
-				"multiplication overflow on weight computation"
-			) / MAX_DURATION_POW_2,
-			"overflow on weight computation"
-		);
-	}
-
-	/**
-	 * @notice Unstaking is possible every 2 weeks only. This means, to
-	 * calculate the key value for the staking checkpoints, we need to
-	 * map the intended timestamp to the closest available date.
-	 * @param timestamp The unlocking timestamp.
-	 * @return The actual unlocking date (might be up to 2 weeks shorter than intended).
-	 * */
-	function timestampToLockDate(uint256 timestamp) public view returns (uint256 lockDate) {
-		uint256 kickOffTime = kickoffTS;
-		require(timestamp >= kickOffTime, "timestamp lies before contract creation");
-		/**
-		 * @dev If staking timestamp does not match any of the unstaking dates
-		 * , set the lockDate to the closest one before the timestamp.
-		 * E.g. Passed timestamps lies 7 weeks after kickoff -> only stake for 6 weeks.
-		 * */
-		uint256 periodFromKickoff = (timestamp - kickOffTime) / TWO_WEEKS;
-		lockDate = periodFromKickoff * TWO_WEEKS + kickOffTime;
-	}
-
-	/**
-	 * @dev origin vesting contracts have different dates
-	 * we need to add 2 weeks to get end of period (by default, it's start)
-	 * @param date The staking date to compute the power for.
-	 * @return unlocking date.
-	 */
-	function _adjustDateForOrigin(uint256 date) internal view returns (uint256) {
-		uint256 adjustedDate = timestampToLockDate(date);
-		//origin vesting contracts have different dates
-		//we need to add 2 weeks to get end of period (by default, it's start)
-		if (adjustedDate != date) {
-			date = adjustedDate + TWO_WEEKS;
-		}
-		return date;
-	}
-
-	/**
-	 * @notice Add account to ACL.
-	 * @param _admin The addresses of the account to grant permissions.
-	 * */
-	function addAdmin(address _admin) public onlyOwner {
-		admins[_admin] = true;
-		emit AdminAdded(_admin);
-	}
-
-	/**
-	 * @notice Remove account from ACL.
-	 * @param _admin The addresses of the account to revoke permissions.
-	 * */
-	function removeAdmin(address _admin) public onlyOwner {
-		admins[_admin] = false;
-		emit AdminRemoved(_admin);
-	}
-
-	/**
-	 * @notice Add vesting contract's code hash to a map of code hashes.
-	 * @param vesting The address of Vesting contract.
-	 * @dev We need it to use _isVestingContract() function instead of isContract()
-	 */
-	function addContractCodeHash(address vesting) public onlyAuthorized {
-		bytes32 codeHash = _getCodeHash(vesting);
-		vestingCodeHashes[codeHash] = true;
-		emit ContractCodeHashAdded(codeHash);
-	}
-
-	/**
-	 * @notice Add vesting contract's code hash to a map of code hashes.
-	 * @param vesting The address of Vesting contract.
-	 * @dev We need it to use _isVestingContract() function instead of isContract()
-	 */
-	function removeContractCodeHash(address vesting) public onlyAuthorized {
-		bytes32 codeHash = _getCodeHash(vesting);
-		vestingCodeHashes[codeHash] = false;
-		emit ContractCodeHashRemoved(codeHash);
-	}
-
-	/**
-	 * @notice Return flag whether the given address is a registered vesting contract.
-	 * @param stakerAddress the address to check
-	 */
-	function isVestingContract(address stakerAddress) public view returns (bool) {
-		bool isVesting;
-		bytes32 codeHash = _getCodeHash(stakerAddress);
-		if (address(vestingRegistryLogic) != address(0)) {
-			isVesting = vestingRegistryLogic.isVestingAdress(stakerAddress);
-		}
-
-		if (isVesting) return true;
-		if (vestingCodeHashes[codeHash]) return true;
-		return false;
-	}
-
-	/**
-	 * @notice Return hash of contract code
-	 */
-	function _getCodeHash(address _contract) internal view returns (bytes32) {
-		bytes32 codeHash;
-		assembly {
-			codeHash := extcodehash(_contract)
-		}
-		return codeHash;
-=======
 	*/
 
     /**
@@ -665,7 +50,6 @@
 	modifier onlyPauser() {
 		require(pausers[msg.sender], "Not pauser");
 		_;
->>>>>>> 5569ffa6
 	}
 	*/
 
@@ -1237,14 +621,15 @@
      * @return The actual unlocking date (might be up to 2 weeks shorter than intended).
      * */
     function timestampToLockDate(uint256 timestamp) public view returns (uint256 lockDate) {
-        require(timestamp >= kickoffTS, "WS23"); // timestamp < contract creation
+        uint256 kickOffTime = kickoffTS;
+        require(timestamp >= kickOffTime, "WS23"); // timestamp < contract creation
         /**
          * @dev If staking timestamp does not match any of the unstaking dates
          * , set the lockDate to the closest one before the timestamp.
          * E.g. Passed timestamps lies 7 weeks after kickoff -> only stake for 6 weeks.
          * */
-        uint256 periodFromKickoff = (timestamp - kickoffTS) / TWO_WEEKS;
-        lockDate = periodFromKickoff * TWO_WEEKS + kickoffTS;
+        uint256 periodFromKickoff = (timestamp - kickOffTime) / TWO_WEEKS;
+        lockDate = periodFromKickoff * TWO_WEEKS + kickOffTime;
     }
 
     /**
