--- conflicted
+++ resolved
@@ -77,21 +77,12 @@
 
 	before(async () => {
 		[owner] = accounts;
-<<<<<<< HEAD
 	});
 
 	beforeEach(async () => {
 		await loadFixture(deploymentAndInitFixture);
 	});
 
-=======
-	});
-
-	beforeEach(async () => {
-		await loadFixture(deploymentAndInitFixture);
-	});
-
->>>>>>> 12800377
 	const setup_rollover_test = async (RBTC, SUSD, accounts, loanToken, loan_token_sent, set_demand_curve, sovryn) => {
 		await set_demand_curve(loanToken);
 		await SUSD.approve(loanToken.address, new BN(10).pow(new BN(40)));
