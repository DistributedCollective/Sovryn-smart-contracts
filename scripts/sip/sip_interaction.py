
'''
This script serves the purpose of interacting with governance (SIP) on the testnet or mainnet.
'''

from curses import keyname
from brownie import *
from brownie.network.contract import InterfaceContainer
import json
import time
from scripts.utils import * 
#import scripts.contractInteraction.config as conf

def main():

    # Load the contracts and acct depending on the network.
    loadConfig()

    balanceBefore = acct.balance()

    # Shows the current voting power
    currentVotingPower(acct)

    # Call the function you want here

    newGuardian = contracts['ContractsGuardian']
    createProposalSIP0047(newGuardian)


    balanceAfter = acct.balance()

    print("=============================================================")
    print("RSK Before Balance:  ", balanceBefore)
    print("RSK After Balance:   ", balanceAfter)
    print("Gas Used:            ", balanceBefore - balanceAfter)
    print("=============================================================")

def loadConfig():
    global contracts, acct
    thisNetwork = network.show_active()
    if thisNetwork == "development":
        acct = accounts[0]
        configFile =  open('./scripts/contractInteraction/testnet_contracts.json')
    elif thisNetwork == "testnet":
        acct = accounts.load("rskdeployer")
        configFile =  open('./scripts/contractInteraction/testnet_contracts.json')
    elif thisNetwork == "testnet-pub":
        acct = accounts.load("rskdeployer")
        configFile =  open('./scripts/contractInteraction/testnet_contracts.json')
    elif thisNetwork == "rsk-testnet":
        acct = accounts.load("rskdeployer")
        configFile =  open('./scripts/contractInteraction/testnet_contracts.json')
    elif thisNetwork == "testnet-dev":
        acct = accounts.load("rskdeployerdev")
        print("acct:", acct)
        configFile = open('./scripts/contractInteraction/testnet_contracts.json')
    elif thisNetwork == "rsk-mainnet":
        acct = accounts.load("proposer")
        #acct = accounts.load("rskdeployer")
        configFile =  open('./scripts/contractInteraction/mainnet_contracts.json')
    elif thisNetwork == "rsk-mainnet-ws":
        acct = accounts.load("rskdeployer")
        configFile =  open('./scripts/contractInteraction/mainnet_contracts.json')
    elif thisNetwork == "rsk-mainnet-websocket":
        acct = accounts.load("rskdeployer")
        configFile =  open('./scripts/contractInteraction/mainnet_contracts.json')
    else:
        raise Exception("Network not supported.")
    contracts = json.load(configFile)

def hasApproval(tokenContractAddr, sender, receiver):
    tokenContract = Contract.from_abi("Token", address=tokenContractAddr, abi=TestToken.abi, owner=sender)
    allowance = tokenContract.allowance(sender, receiver)
    print("Allowance: ", allowance/1e18)
    
def checkIfUserHasToken(tokenAddr, user):
    tokenContract = Contract.from_abi("Token", address=tokenAddr, abi=TestToken.abi, owner=user)
    balance = tokenContract.balanceOf(user)
    print("Token Balance: ", balance)

def currentVotingPower(acctAddress):

    staking = Contract.from_abi("Staking", address=contracts['Staking'], abi=interface.IStaking.abi, owner=acctAddress)
    governor = Contract.from_abi("GovernorAlpha", address=contracts['GovernorOwner'], abi=GovernorAlpha.abi, owner=acctAddress)
    SOVtoken = Contract.from_abi("SOV", address=contracts['SOV'], abi=SOV.abi, owner=acctAddress)
    balance = SOVtoken.balanceOf(acctAddress)

    votingPower = staking.getCurrentVotes(acctAddress)
    proposalThreshold = governor.proposalThreshold()

    print('=============================================================')
    print('Your Address:        '+str(acctAddress))
    print('Your Token Balance:  '+str(balance))
    print('Your Voting Power:   '+str(votingPower))
    print('Proposal Threshold:  '+str(proposalThreshold))
    print('=============================================================')

def queueProposal(id):
    governor = Contract.from_abi("GovernorAlpha", address=contracts['GovernorOwner'], abi=GovernorAlpha.abi, owner=acct)
    tx = governor.queue(id)
    tx.info()

def executeProposal(id):
    governor = Contract.from_abi("GovernorAlpha", address=contracts['GovernorOwner'], abi=GovernorAlpha.abi, owner=acct)
    tx = governor.execute(id)
    tx.info()

def createProposal(governorAddr, target, value, signature, data, description):
    governor = Contract.from_abi("GovernorAlpha", address=governorAddr, abi=GovernorAlpha.abi, owner=acct)

    print('=============================================================')
    print('Governor Address:    '+governor.address)
    print('Target:              '+str(target))
    print('Values:              '+str(value))
    print('Signature:           '+str(signature))
    print('Data:                '+str(data))
    print('Description:         '+str(description))
    print('=============================================================')

    # Create Proposal
    tx = governor.propose(target, value, signature, data, description)
    tx.info()

def cancelProposal(type, proposalId): 
    # type == 'GovernorOwner' or 'GovernorAdmin'; proposalId - proposal ordered number
    governor = Contract.from_abi("GovernorAlpha", address=contracts[type], abi=GovernorAlpha.abi, owner=acct)
    data = governor.cancel.encode_input(proposalId)
    if governor.guardian() == contracts['multisig']:
        sendWithMultisig(contracts['multisig'], governor.address, data, acct)
    else:
        raise Exception("Guardian address is not multisig")

def createProposalSIP0005():
    dummyAddress = contracts['GovernorOwner']
    dummyContract = Contract.from_abi("DummyContract", address=dummyAddress, abi=DummyContract.abi, owner=acct)

    # Action
    target = [contracts['VestingRegistry']]
    value = [0]
    signature = ["approveTokens(address,address,address)"]
    data = dummyContract.approveTokens.encode_input(contracts['CSOV1'], contracts['CSOV2'], contracts['SOV'])
    data = ["0x" + data[10:]]
    description = "SIP-0005: Redeeming cSOV for SOV. Details:  , sha256: "

    # Create Proposal
    createProposal(contracts['GovernorOwner'], target, value, signature, data, description)

def createProposalSIP0006():
    # Action
    target = [contracts['SOV']]
    value = [0]
    signature = ["name()"]
    data = ["0x"]
    description = "SIP-0006 (A1): Origin Pre-Sale: Amendment 1, Details: https://github.com/DistributedCollective/SIPS/blob/92036332c739d39e2df2fb15a21e8cbc05182ee7/SIP-0006(A1).md, sha256: 5f832f8e78b461d6d637410b55a66774925756489222f8aa13b37f1828a1aa4b"

    # Create Proposal
    createProposal(contracts['GovernorOwner'], target, value, signature, data, description)

def createProposalSIP0008():
    # Action
    target = [contracts['SOV']]
    value = [0]
    signature = ["symbol()"]
    data = ["0x"]
    description = "SIP-0008: Sovryn Bug Bounty Program, Details: https://github.com/DistributedCollective/SIPS/blob/a8cf098d21e5d4b0357906687374a4320c4f00bd/SIP-0008.md, sha256: a201aa8d031e5c95d4a63cc86758adb1e4a65f6a0a915eb7499d0cac332e75ba"

    # Create Proposal
    createProposal(contracts['GovernorOwner'], target, value, signature, data, description)

def createProposalSIP0014():
    # 1,500,000 SOV
    amount = 1500000 * 10**18
    governorVault = Contract.from_abi("GovernorVault", address=contracts['GovernorVaultOwner'], abi=GovernorVault.abi, owner=acct)

    # Action
    target = [contracts['GovernorVaultOwner']]
    value = [0]
    signature = ["transferTokens(address,address,uint256)"]
    data = governorVault.transferTokens.encode_input(contracts['multisig'], contracts['SOV'], amount)
    data = ["0x" + data[10:]]
    description = "SIP-0014: Strategic Investment, Details: https://github.com/DistributedCollective/SIPS/blob/7b90ebcb4e135b931210b3cea22698084de9d641/SIP-0014.md, sha256: 780d4db45ae09e30516ad11b0332f68a101775ed418f68f1aaf1af93e37e519f"

    # Create Proposal
    createProposal(contracts['GovernorOwner'], target, value, signature, data, description)

def createProposalSIP0015():
    # Action
    target = [contracts['SOV']]
    value = [0]
    signature = ["symbol()"]
    data = ["0x"]
    description = "SIP-0015: Sovryn Treasury Management, Details: https://github.com/DistributedCollective/SIPS/blob/977d1ebf73f954071ffd8a787c2660c41e069e0f/SIP-0015.md, sha256: c5cdd1557f9637816c2fb2ae4ac847ffba1eacd4599488bcda793b7945798ddf"

    # Create Proposal
    createProposal(contracts['GovernorAdmin'], target, value, signature, data, description)

def createProposalSIP0016():

    staking = Contract.from_abi("StakingProxy", address=contracts['Staking'], abi=StakingProxy.abi, owner=acct)

    # Action
    target = [contracts['Staking']]
    value = [0]
    signature = ["setImplementation(address)"]
    data = staking.setImplementation.encode_input(contracts['StakingLogic2'])
    data = ["0x" + data[10:]]
    description = "SIP-0016: Proposal to upgrade Staking contract - apply fix to unlock Origin Vesting contracts, Details: https://github.com/DistributedCollective/SIPS/blob/128a524ec5a8aa533a3dbadcda115acc71c86182/SIP-0016.md, sha256: 666f8a71dae650ba9a3673bad82ae1524fe486c9e6702a75d9a566b743497d73"

    # Create Proposal
    createProposal(contracts['GovernorOwner'], target, value, signature, data, description)

def createProposalSIP0017():
    # Action
    target = [contracts['SOV']]
    value = [0]
    signature = ["name()"]
    data = ["0x"]
    description = "SIP-0017: Money on Chain's MOC Listing and Incentivization Strategy, Details: https://github.com/DistributedCollective/SIPS/blob/6e577af/SIP-0017.md, sha256: 2bb188713390b56aced2209095843e2465328ab6ff97c0439d2c918d8386efc0"

    # Create Proposal
    createProposal(contracts['GovernorAdmin'], target, value, signature, data, description)

def createProposalSIP0018():
    # Action
    target = [contracts['SOV']]
    value = [0]
    signature = ["symbol()"]
    data = ["0x"]
    description = "SIP-0018: BabelFish Token Sale via Origins, Details: https://github.com/DistributedCollective/SIPS/blob/f8a726d/SIP-0018.md, sha256: 75df76b1e7b2a5c1cdf1192e817573f3794afbd47c19bf85abda04f222a12ecb"

    # Create Proposal
    createProposal(contracts['GovernorAdmin'], target, value, signature, data, description)

def createProposalSIP0019():
    # Action
    target = [contracts['SOV']]
    value = [0]
    signature = ["name()"]
    data = ["0x"]
    description = "SIP-0019: Exchequer Committee 2021 Budget, Details: https://github.com/DistributedCollective/SIPS/blob/2a3c5a7/SIP-0019.md, sha256: dfc958c3e84e7bbfb7d8f3e944fbd73ebc8f05dabd6fdd16b8c2884607c52b88"

    # Create Proposal
    createProposal(contracts['GovernorOwner'], target, value, signature, data, description)

def createProposalSIP0020():

    staking = Contract.from_abi("StakingProxy", address=contracts['Staking'], abi=StakingProxy.abi, owner=acct)
    stakingLogic = Contract.from_abi("StakingLogic3", address=contracts['StakingLogic3'], abi=interface.IStaking.abi, owner=acct)

    # Action
    targets = [contracts['Staking'], contracts['Staking']]
    values = [0, 0]
    signatures = ["setImplementation(address)", "addAdmin(address)"]
    data1 = staking.setImplementation.encode_input(contracts['StakingLogic3'])
    data2 = stakingLogic.addAdmin.encode_input(contracts['multisig'])
    datas = ["0x" + data1[10:], "0x" + data2[10:]]
    description = "SIP-0020: Staking contract updates, Details: https://github.com/DistributedCollective/SIPS/blob/91ea9de/SIP-0020.md, sha256: c1d39606ef53067d55b3e8a05a266918fa7bad09ecc2c1afcef7c68b2eac3cd0"

    # Create Proposal
    # createProposal(contracts['GovernorOwner'], targets, values, signatures, datas, description)

def createProposalSIP0024():
    # Action
    target = [contracts['SOV']]
    value = [0]
    signature = ["name()"]
    data = ["0x"]
    description = "SIP-0024: Liquid SOV Incentive Rewards for Fully Vested Stakers: https://github.com/DistributedCollective/SIPS/blob/5fcbcac9e7/SIP-0024.md, sha256: 05065938663108381afc1d30d97a0144d83fe15e53b8be79f4c0cec088ec1321"

    # Create Proposal
    # createProposal(contracts['GovernorOwner'], target, value, signature, data, description)

def createProposalSIP0030():
    # TODO StakingLogic4 should be deployed
    # TODO FeeSharingCollectorProxy2 should be deployed
    # TODO VestingRegistryProxy should be deployed

    stakingProxy = Contract.from_abi("StakingProxy", address=contracts['Staking'], abi=StakingProxy.abi, owner=acct)
    stakingImpl = Contract.from_abi("Staking", address=contracts['Staking'], abi=interface.IStaking.abi, owner=acct)

    # Action
    targets = [contracts['Staking'], contracts['Staking'], contracts['Staking']]
    values = [0, 0, 0]
    signatures = ["setImplementation(address)", "setFeeSharing(address)", "setVestingRegistry(address)"]
    data1 = stakingProxy.setImplementation.encode_input(contracts['StakingLogic4'])
    data2 = stakingImpl.setFeeSharing.encode_input(contracts['FeeSharingCollectorProxy'])
    data3 = stakingImpl.setVestingRegistry.encode_input(contracts['VestingRegistryProxy'])
    datas = ["0x" + data1[10:], "0x" + data2[10:], "0x" + data3[10:]]
    description = "SIP-30: Concentrating staking revenues, Details: https://github.com/DistributedCollective/SIPS/blob/12bdd48/SIP-30.md, sha256: 8f7f95545d968dc4d9a37b9cad4228b562c76b7617c2740b221b1f70eb367620"

    print(datas)
    print(description)

    # Create Proposal
    # createProposal(contracts['GovernorOwner'], targets, values, signatures, datas, description)

def createProposalSIP0035():
    # Action
    target = [contracts['SOV']]
    value = [0]
    signature = ["name()"]
    data = ["0x"]
    description = "SIP-0035: Origins as a Subprotocol: https://github.com/DistributedCollective/SIPS/blob/04baceb/SIP-0035.md, sha256: 1f85180a76c58a2b382049e5f846c512a61b3459d193dc74c7eb3babf89bd1ba"

    # Create Proposal
    # createProposal(contracts['GovernorOwner'], target, value, signature, data, description)

def createProposalSIP0037():
    # Action
    target = [contracts['SOV']]
    value = [0]
    signature = ["symbol()"]
    data = ["0x"]
    description = "SIP-0037: The Sovryn Mynt: https://github.com/DistributedCollective/SIPS/blob/8bd786c/SIP-0037.md, sha256: 35904333545f2df983173e5e95a31020fbc2e3922a70f23e5bae94ee94194a3e"

    # Create Proposal
    createProposal(contracts['GovernorOwner'], target, value, signature, data, description)

def createProposalSIP0038():
    # Action
    target = [contracts['SOV']]
    value = [0]
    signature = ["symbol()"]
    data = ["0x"]
    description = "SIP-0038: Add Brazilian Real Stablecoin BRZ as Collateral: https://github.com/DistributedCollective/SIPS/blob/a216843/SIP-0038.md, sha256: d57ba8bea41e73ce00d9e25b2a6d1736db2f6bbba7ffa43c6ab3d23eae8bb15e"

    # Create Proposal
    createProposal(contracts['GovernorAdmin'], target, value, signature, data, description)

def createProposalSIP0039():
    # Action
    target = [contracts['SOV']]
    value = [0]
    signature = ["symbol()"]
    data = ["0x"]
    description = "SIP-0039: ZERO Token Sale via Origins: https://github.com/DistributedCollective/SIPS/blob/2c21291/SIP-0039.md, sha256: 558dc035b9915e5900b0367252ba88114ea8c821b21ec0aadc5dea8b73fcd506"

    # Create Proposal
    createProposal(contracts['GovernorAdmin'], target, value, signature, data, description)

def createProposalSIP0031():
    # Action
    target = [contracts['SOV']]
    value = [0]
    signature = ["symbol()"]
    data = ["0x"]
    description = "SIP-0031: Splitting AMM fees with stakers: https://github.com/DistributedCollective/SIPS/blob/344e4f1/SIP-31.md, sha256: 9a9058f6420842fffb25112c54634f950a16e119247e17550b25197e3fccc7fb"

    # Create Proposal
    # createProposal(contracts['GovernorAdmin'], target, value, signature, data, description)


def createProposalSIP0041():
    # Action
    target = [contracts['SOV']]
    value = [0]
    signature = ["symbol()"]
    data = ["0x"]
    description = "SIP-0041: Designation of Exchequer Committee Multisig, Details: https://github.com/DistributedCollective/SIPS/blob/34a23a4fcecb54d19325adc2c56e6471a60caea3/SIP-0041.md, sha256: 934fc32850ac7096e88fbe2b981250527d6ddba78b01f5e191202c8043b840cb"

    # Create Proposal
    # createProposal(contracts['GovernorAdmin'], target, value, signature, data, description)

def createProposalSIP0042():

    staking = Contract.from_abi("StakingProxy", address=contracts['Staking'], abi=StakingProxy.abi, owner=acct)
    stakingLogic = Contract.from_abi("StakingLogic5", address=contracts['StakingLogic5'], abi=interface.IStaking.abi, owner=acct)

    # Action
    targets = [contracts['Staking'], contracts['Staking']]
    values = [0, 0]
    signatures = ["setImplementation(address)", "addPauser(address)"]
    data1 = staking.setImplementation.encode_input(contracts['StakingLogic5'])
    data2 = stakingLogic.addPauser.encode_input(contracts['multisig'])
    datas = ["0x" + data1[10:], "0x" + data2[10:]]
    description = "SIP-0042: Staking Security Update, Details: https://github.com/DistributedCollective/SIPS/blob/7c1a44b/SIP-0042.md, sha256: 522e1e65c49ec028d81c3a1f94a47354c2f6287c2d90c6eec8f06dcc17a1ebcc"

    # Create Proposal
    print(signatures)
    print(datas)
    print(description)
    # createProposal(contracts['GovernorOwner'], targets, values, signatures, datas, description)

def createProposalSIP0043():

    staking = Contract.from_abi("StakingProxy", address=contracts['Staking'], abi=StakingProxy.abi, owner=acct)

    # Action
    targets = [contracts['Staking']]
    values = [0]
    signatures = ["setImplementation(address)"]
    data = staking.setImplementation.encode_input(contracts['StakingLogic6'])
    datas = ["0x" + data[10:]]
    description = "SIP-0043 : Critical governance bug fix, Details: https://github.com/DistributedCollective/SIPS/blob/bdd346e/SIP-0043.md, sha256: 7a99f0862208d77e54f30f3c3759ca1d7efe9d1d1ec7df1ef1f83c649aa651a4"

    # Create Proposal
    print(signatures)
    print(datas)
    print(description)
    # createProposal(contracts['GovernorOwner'], targets, values, signatures, datas, description)

def createProposalSIP0044():

    staking = Contract.from_abi("StakingProxy", address=contracts['Staking'], abi=StakingProxy.abi, owner=acct)

    # Action
    targets = [contracts['Staking']]
    values = [0]
    signatures = ["setImplementation(address)"]
    data = staking.setImplementation.encode_input(contracts['StakingLogic7'])
    datas = ["0x" + data[10:]]
    description = "SIP-0044 : Staking contract hardening against multiple attack vectors, Details: https://github.com/DistributedCollective/SIPS/blob/f883810/SIP-0044.md, sha256: 6d18d5438480e269d88c4021a2b6e1ed92e5447cc0a7198c3d6d0c98e7772246"

    # Create Proposal
    print(signatures)
    print(datas)
    print(description)
    # createProposal(contracts['GovernorOwner'], targets, values, signatures, datas, description)

def createProposalSIP0048():
    # Action
    target = [contracts['SOV']]
    value = [0]
    signature = ["symbol()"]
    data = ["0x"]
    description = "SIP-0048: Sovryn Strategic Investment Proposal : https://github.com/DistributedCollective/SIPS/blob/5a9b213/SIP-0048.md, sha256: 0d159814e12132caf36391ab3faa24e90174bbeeaf84449909a8b716e964267f"

    # Create Proposal
    createProposal(contracts['GovernorAdmin'], target, value, signature, data, description)

def createProposalSIP0049():

    stakingProxy = Contract.from_abi("StakingProxy", address=contracts['Staking'], abi=StakingProxy.abi, owner=acct)
    stakingModulesProxy = Contract.from_abi("StakingModulesProxy", address=contracts['Staking'], abi=ModulesProxy.abi, owner=acct)

    #TODO: set modules addresses in the addresses .json
    moduleAddresses = { 
        'StakingAdminModule': contracts['StakingAdminModule'],
        'StakingGovernanceModule': contracts['StakingGovernanceModule'],
        'StakingStakeModule': contracts['StakingStakeModule'],
        'StakingStorageModule': contracts['StakingStorageModule'],
        'StakingVestingModule': contracts['StakingVestingModule'],
        'StakingWithdrawModule': contracts['StakingWithdrawModule'],
        'WeightedStakingModule': contracts['WeightedStakingModule']
    }

    moduleAddresses = [ 
        contracts['StakingAdminModule'],
        contracts['StakingGovernanceModule'],
        contracts['StakingStakeModule'],
        contracts['StakingStorageModule'],
        contracts['StakingVestingModule'],
        contracts['StakingWithdrawModule'],
        contracts['WeightedStakingModule']
    ]
    
    '''
    invalidModules = {}
    for module in moduleAddresses:
        if not stakingModulesProxy.canAddModule(moduleAddresses[module]):
            invalidModules.append({module: moduleAddresses[module]})
    
    if invalidModules != {}:
         raise Exception('Invalid modules:: ' + invalidModules)
    '''

    # Action
    targets = [contracts['Staking'], contracts['Staking']]
    values = [0, 0]
    signatures = ["setImplementation(address)", "addModules(address[])"]
    data1 = stakingProxy.setImplementation.encode_input(contracts['StakingModulesProxy'])
    #TODO: moduleAddresses should be array of addresses, not object
    data2 = stakingModulesProxy.addModules.encode_input(moduleAddresses) 
    datas = ["0x" + data1[10:], "0x" + data2[10:]]

    description = "SIP-0049: Staking contract refactoring to resolve EIP-170 size limit, Details: <TODO: commit link>, sha256: <TODO: SIP file sha256>"

    # Create Proposal
    print(signatures)
    print(datas)
    print(description)
    # createProposal(contracts['GovernorOwner'], targets, values, signatures, datas, description)


def createProposalSIP0050():    
    staking = Contract.from_abi("StakingProxy", address=contracts['Staking'], abi=StakingProxy.abi, owner=acct)

    # Action
    targets = [contracts['Staking']]
    values = [0]
    signatures = ["setImplementation(address)"]
    if(contracts['StakingLogic8'] == '' or bytes.hex(web3.eth.getCode(contracts['StakingLogic8'])) == ''):
        raise Exception("check the new Staking contract implementation address")
    data = staking.setImplementation.encode_input(contracts['StakingLogic8'])
    datas = ["0x" + data[10:]]
    description = "SIP-0050: Critical staking vulnerability fix, Details: https://github.com/DistributedCollective/SIPS/blob/c787752/SIP-0050.md, sha256: 75b0dd906e4b9f4fbf28c6b1c500f7390a9496cba07172ff962cb2fd0d9c098f"

    # Create Proposal
    print(signatures)
    print(datas)
    print(description)
    #createProposal(contracts['GovernorOwner'], targets, values, signatures, datas, description)

def createProposalSIP0056():
    # Action
    target = [contracts['SOV']]
    value = [0]
    signature = ["symbol()"]
    data = ["0x"]
    description = "SIP-0056: Sunsetting the MYNT Token : https://github.com/DistributedCollective/SIPS/blob/59dca4f/SIP-0056.md, sha256: 8648026a41a96f50bc6cfb8a678ac58ab70f98ebfbc3186a7e015ddcedaf0b25"

    # Create Proposal
    createProposal(contracts['GovernorOwner'], target, value, signature, data, description)

def createProposalSIP0060():
    # Action
    target = [contracts['SOV']]
    value = [0]
    signature = ["symbol()"]
    data = ["0x"]
    description = "SIP-0060: Add DLLR as collateral for borrowing : https://github.com/DistributedCollective/SIPS/blob/2443b3c/SIP-0060.md, sha256: 532151b945263f0a4725980d2358c12143e8a8cfb59017df2592baf994f6059d"

    # Create Proposal
    createProposal(contracts['GovernorAdmin'], target, value, signature, data, description)

def createProposalSIP0065():
    adoptionFund = Contract.from_abi("AdoptionFund", address=contracts['AdoptionFund'], abi=DevelopmentFund.abi, owner=acct)
    devFund = Contract.from_abi("DevelopmentFund", address=contracts['DevelopmentFund'], abi=DevelopmentFund.abi, owner=acct)
    SOVtoken = Contract.from_abi("SOV", address=contracts['SOV'], abi=SOV.abi, owner=acct)

    # Action
    targets = [contracts['AdoptionFund'], contracts['DevelopmentFund'], contracts['SOV']]
    values = [0, 0, 0]
    signatures = ["withdrawTokensByUnlockedTokenOwner(uint256)", "withdrawTokensByUnlockedTokenOwner(uint256)", "transfer(address,uint256)"]   
    data1 = adoptionFund.withdrawTokensByUnlockedTokenOwner.encode_input(1000000 * 10**18)
    data2 = devFund.withdrawTokensByUnlockedTokenOwner.encode_input(2000000 * 10**18)
    data3 = SOVtoken.transfer.encode_input(contracts['multisig'], 3000000 * 10**18)
    datas = ["0x" + data1[10:], "0x" + data2[10:], "0x" + data3[10:]]
    description = "SIP-0065: Transfer of SOV from Adoption and Development Funds to Exchequer, Details: https://github.com/DistributedCollective/SIPS/blob/cd3d249cddb6a5d0af59209c337c6864ad922007/SIP-0065.md, sha256: d6a703af4d3866ff6a7f927b680da23f450338d5346dca5d3d1e6b5751c45550"

    # Create Proposal
    print(signatures)
    print(datas)
    print(description)
    createProposal(contracts['GovernorOwner'], targets, values, signatures, datas, description)

<<<<<<< HEAD
# === Accepting Ownership of AMM Contracts ===
# === Governor Admin ===
def createProposalSIP0067():
    # total = 10
    # Action
    targets = [
        contracts['swapNetwork'],
        contracts['ammSwapSettings'],
        contracts['BProOracle'],
        contracts['MOCPoolOracle'],
        contracts['SOVPoolOracle'],
        contracts['ETHPoolOracle'],
        contracts['BNBPoolOracle'],
        contracts['XUSDPoolOracle'],
        contracts['FishPoolOracle'],
        contracts['RIFPoolOracle'],
    ]
    values = []
    signatures = []
    datas = []

    for target in targets:
        values.append(0)
        signatures.append("acceptOwnership()")
        datas.append("0x")

    description = "SIP-0067 : Accepting ownership of AMM contracts Part 1"

    # Create Proposal
    print(signatures)
    print(datas)
    print(description)
    print(targets)
    #createProposal(contracts['GovernorAdmin'], targets, values, signatures, datas, description)

def createProposalSIP0068():
    # total = 6
    # Action
    targets = [
        contracts['MYNTPoolOracle'],
        contracts['DLLRPoolOracle'],
        contracts['ConversionPathFinder'],
        contracts['ConverterUpgrader'],
        contracts['ConverterRegistryData'],
        contracts['ammOracleWhitelist'],
        contracts['RBTCWrapperProxy']
    ]
    values = []
    signatures = []
    datas = []

    for target in targets:
        values.append(0)
        signatures.append("acceptOwnership()")
        datas.append("0x")

    description = "SIP-0068 : Accepting ownership of AMM contracts Part 2"
=======
def createProposalSIP0047(newGuardian):
    staking = Contract.from_abi("StakingProxy", address=contracts['Staking'], abi=StakingProxy.abi, owner=acct)
    stakingLogic = Contract.from_abi("StakingLogic5", address=contracts['StakingLogic5'], abi=interface.IStaking.abi, owner=acct)

    # Action
    targets = [contracts['Staking']]
    values = [0, 0]
    signatures = ["addPauser(address)", "removePauser(address)"]
    data1 = stakingLogic.addPauser.encode_input(newGuardian)
    data2 = stakingLogic.removePauser.encode_input(contracts['multisig'])
    datas = ["0x" + data1[10:], "0x" + data2[10:]]
    # TODO
    description = ""
>>>>>>> 8800e924

    # Create Proposal
    print(signatures)
    print(datas)
    print(description)
<<<<<<< HEAD
    print(targets)
    #createProposal(contracts['GovernorAdmin'], targets, values, signatures, datas, description)

# === Governor Owner ===
def createProposalSIP0069():
    # total = 10
    # Action
    targets = [
        contracts['ConverterDOC'],
        contracts['ConverterUSDT'],
        contracts['ConverterBPRO'],
        contracts['ConverterBNBs'],
        contracts['ConverterMOC'],
        contracts['ConverterXUSD'],
        contracts['ConverterSOV'],
        contracts['ConverterETHs'],
        contracts['ConverterFISH'],
        contracts['ConverterMYNT'],
    ]
    values = []
    signatures = []
    datas = []

    for target in targets:
        values.append(0)
        signatures.append("acceptOwnership()")
        datas.append("0x")

    description = "SIP-0069 : Accepting ownership of AMM contracts Part 3"
    print(signatures)
    print(datas)
    print(description)
    # createProposal(contracts['GovernorOwner'], targets, values, signatures, datas, description)

def createProposalSIP0070():
    # total = 3
    # Action
    targets = [
        contracts['ConverterRIF'],
        contracts['ConverterDLLR'],
        contracts['ammContractRegistry'],
        contracts['ConverterFactory']
    ]
    values = []
    signatures = []
    datas = []

    for target in targets:
        values.append(0)
        signatures.append("acceptOwnership()")
        datas.append("0x")

    description = "SIP-0070 : Accepting ownership of AMM contracts Part 4"
    print(signatures)
    print(datas)
    print(description)
=======
>>>>>>> 8800e924
    # createProposal(contracts['GovernorOwner'], targets, values, signatures, datas, description)<|MERGE_RESOLUTION|>--- conflicted
+++ resolved
@@ -542,143 +542,4 @@
     print(signatures)
     print(datas)
     print(description)
-    createProposal(contracts['GovernorOwner'], targets, values, signatures, datas, description)
-
-<<<<<<< HEAD
-# === Accepting Ownership of AMM Contracts ===
-# === Governor Admin ===
-def createProposalSIP0067():
-    # total = 10
-    # Action
-    targets = [
-        contracts['swapNetwork'],
-        contracts['ammSwapSettings'],
-        contracts['BProOracle'],
-        contracts['MOCPoolOracle'],
-        contracts['SOVPoolOracle'],
-        contracts['ETHPoolOracle'],
-        contracts['BNBPoolOracle'],
-        contracts['XUSDPoolOracle'],
-        contracts['FishPoolOracle'],
-        contracts['RIFPoolOracle'],
-    ]
-    values = []
-    signatures = []
-    datas = []
-
-    for target in targets:
-        values.append(0)
-        signatures.append("acceptOwnership()")
-        datas.append("0x")
-
-    description = "SIP-0067 : Accepting ownership of AMM contracts Part 1"
-
-    # Create Proposal
-    print(signatures)
-    print(datas)
-    print(description)
-    print(targets)
-    #createProposal(contracts['GovernorAdmin'], targets, values, signatures, datas, description)
-
-def createProposalSIP0068():
-    # total = 6
-    # Action
-    targets = [
-        contracts['MYNTPoolOracle'],
-        contracts['DLLRPoolOracle'],
-        contracts['ConversionPathFinder'],
-        contracts['ConverterUpgrader'],
-        contracts['ConverterRegistryData'],
-        contracts['ammOracleWhitelist'],
-        contracts['RBTCWrapperProxy']
-    ]
-    values = []
-    signatures = []
-    datas = []
-
-    for target in targets:
-        values.append(0)
-        signatures.append("acceptOwnership()")
-        datas.append("0x")
-
-    description = "SIP-0068 : Accepting ownership of AMM contracts Part 2"
-=======
-def createProposalSIP0047(newGuardian):
-    staking = Contract.from_abi("StakingProxy", address=contracts['Staking'], abi=StakingProxy.abi, owner=acct)
-    stakingLogic = Contract.from_abi("StakingLogic5", address=contracts['StakingLogic5'], abi=interface.IStaking.abi, owner=acct)
-
-    # Action
-    targets = [contracts['Staking']]
-    values = [0, 0]
-    signatures = ["addPauser(address)", "removePauser(address)"]
-    data1 = stakingLogic.addPauser.encode_input(newGuardian)
-    data2 = stakingLogic.removePauser.encode_input(contracts['multisig'])
-    datas = ["0x" + data1[10:], "0x" + data2[10:]]
-    # TODO
-    description = ""
->>>>>>> 8800e924
-
-    # Create Proposal
-    print(signatures)
-    print(datas)
-    print(description)
-<<<<<<< HEAD
-    print(targets)
-    #createProposal(contracts['GovernorAdmin'], targets, values, signatures, datas, description)
-
-# === Governor Owner ===
-def createProposalSIP0069():
-    # total = 10
-    # Action
-    targets = [
-        contracts['ConverterDOC'],
-        contracts['ConverterUSDT'],
-        contracts['ConverterBPRO'],
-        contracts['ConverterBNBs'],
-        contracts['ConverterMOC'],
-        contracts['ConverterXUSD'],
-        contracts['ConverterSOV'],
-        contracts['ConverterETHs'],
-        contracts['ConverterFISH'],
-        contracts['ConverterMYNT'],
-    ]
-    values = []
-    signatures = []
-    datas = []
-
-    for target in targets:
-        values.append(0)
-        signatures.append("acceptOwnership()")
-        datas.append("0x")
-
-    description = "SIP-0069 : Accepting ownership of AMM contracts Part 3"
-    print(signatures)
-    print(datas)
-    print(description)
-    # createProposal(contracts['GovernorOwner'], targets, values, signatures, datas, description)
-
-def createProposalSIP0070():
-    # total = 3
-    # Action
-    targets = [
-        contracts['ConverterRIF'],
-        contracts['ConverterDLLR'],
-        contracts['ammContractRegistry'],
-        contracts['ConverterFactory']
-    ]
-    values = []
-    signatures = []
-    datas = []
-
-    for target in targets:
-        values.append(0)
-        signatures.append("acceptOwnership()")
-        datas.append("0x")
-
-    description = "SIP-0070 : Accepting ownership of AMM contracts Part 4"
-    print(signatures)
-    print(datas)
-    print(description)
-=======
->>>>>>> 8800e924
-    # createProposal(contracts['GovernorOwner'], targets, values, signatures, datas, description)+    createProposal(contracts['GovernorOwner'], targets, values, signatures, datas, description)