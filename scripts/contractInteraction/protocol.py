--- conflicted
+++ resolved
@@ -243,7 +243,6 @@
     data = sovryn.setSupportedTokens.encode_input([tokenAddress],[True])
     sendWithMultisig(conf.contracts['multisig'], sovryn.address, data, conf.acct)
 
-<<<<<<< HEAD
 def deployTradingRebatesUsingLockedSOV():
     # loadConfig()
 
@@ -302,7 +301,6 @@
     tx = multisig.submitTransaction(sovryn.address,0,data)
     txId = tx.events["Submission"]["transactionId"]
     print(txId)
-=======
 def upgradeStaking():
     print('Deploying account:', conf.acct.address)
     print("Upgrading staking")
@@ -317,5 +315,4 @@
 
     # Register logic in Proxy
     data = staking.setImplementation.encode_input(contracts['StakingLogic'])
-    sendWithMultisig(conf.contracts['multisig'], conf.contracts['Staking'], data, conf.acct)
->>>>>>> e779ca8d
+    sendWithMultisig(conf.contracts['multisig'], conf.contracts['Staking'], data, conf.acct)