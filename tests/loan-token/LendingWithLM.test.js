/** Speed optimized on branch hardhatTestRefactor, 2021-09-24
 * No bottlenecks found, flow runs smoothly on all tests. Deployments
 *   are performed just once at the beginning.
 *
 * Total time elapsed: 5.2s
 *
 * Other minor optimizations:
 * - removed unneeded variables
 *
 * Notes:
 *   Updated to use the initializer.js functions for protocol deployment.
 *   Updated to use SUSD as underlying token, instead of custom token.
 *   Updated to use WRBTC as collateral token, instead of custom token.
 *   Updated to use SOV as protocol token, instead of custom token.
 */

const { expect } = require("chai");
const { expectRevert, expectEvent, BN } = require("@openzeppelin/test-helpers");

const LoanToken = artifacts.require("LoanToken");
const ILoanTokenLogicProxy = artifacts.require("ILoanTokenLogicProxy");
const ILoanTokenModules = artifacts.require("ILoanTokenModules");

const PriceFeedsLocal = artifacts.require("PriceFeedsLocal");
const LiquidityMiningLogic = artifacts.require("LiquidityMiningMockup");
const LiquidityMiningProxy = artifacts.require("LiquidityMiningProxy");
const LockedSOV = artifacts.require("LockedSOV");

// const { lend_to_the_pool, cash_out_from_the_pool, cash_out_from_the_pool_more_of_lender_balance_should_not_fail } = require("./helpers");
const { lend_to_the_pool, cash_out_from_the_pool, cash_out_from_the_pool_uint256_max_should_withdraw_total_balance } = require("./helpers");

const wei = web3.utils.toWei;

const {
	getSUSD,
	getRBTC,
	getWRBTC,
	getBZRX,
	getLoanTokenLogic,
	getLoanToken,
	getLoanTokenLogicWrbtc,
	getLoanTokenWRBTC,
	loan_pool_setup,
	set_demand_curve,
	getPriceFeeds,
	getSovryn,
	decodeLogs,
	getSOV,
} = require("../Utils/initializer.js");

contract("LoanTokenLogicLM", (accounts) => {
	const name = "Test token";
	const symbol = "TST";
	const depositAmount = new BN(wei("400", "ether"));

	let lender, account1, account2;
	let SUSD, WRBTC, SOV;
	let sovryn, loanToken, loanTokenWRBTC;
	let liquidityMining;
	let lockedSOVAdmins, lockedSOV;

	before(async () => {
		[lender, account1, account2, ...accounts] = accounts;
		await deployProtocol();
		await deployLoanTokens();
		await deployLiquidityMining();

		await loanToken.setLiquidityMiningAddress(liquidityMining.address);
		await loanTokenWRBTC.setLiquidityMiningAddress(liquidityMining.address);
		await liquidityMining.add(loanToken.address, 10, false);
		await liquidityMining.add(loanTokenWRBTC.address, 10, true);
	});

	describe("Test lending with liquidity mining", () => {
		it("Should lend to the pool and deposit the pool tokens at the liquidity mining contract", async () => {
<<<<<<< HEAD
			// await lend_to_the_pool(loanToken, lender, SUSD, WRBTC, sovryn);
			await SUSD.approve(loanToken.address, depositAmount);
			const tx = await loanToken.mint(lender, depositAmount, true);
			const userInfo = await liquidityMining.getUserInfo(loanToken.address, lender);
			// expected: user pool token balance is 0, but balance of LM contract increased
			expect(await loanToken.balanceOf(lender)).bignumber.equal("0");
			expect(userInfo.amount).bignumber.equal(depositAmount);
			expect(await loanToken.totalSupply()).bignumber.equal(depositAmount);
			// expect the Mint event to mention the lender
=======
			// await lend_to_the_pool(loanToken, lender, underlyingToken, testWrbtc, sovryn);
			await underlyingToken.approve(loanToken.address, depositAmount);
			const tx = await loanToken.mint(lender, depositAmount, true);
			const userInfo = await liquidityMining.getUserInfo(loanToken.address, lender);

			// Expected: user pool token balance is 0, but balance of LM contract increased
			expect(await loanToken.balanceOf(lender)).bignumber.equal("0");
			expect(userInfo.amount).bignumber.equal(depositAmount);
			expect(await loanToken.totalSupply()).bignumber.equal(depositAmount);

			// Expect the Mint event to mention the lender
>>>>>>> 5854d706
			expectEvent(tx, "Mint", {
				minter: lender,
				tokenAmount: depositAmount,
				assetAmount: depositAmount,
			});

			// Expect the AllowanceUpdate event triggered at LoanTokenLogicStandard::_internalTransferFrom
			expectEvent(tx, "AllowanceUpdate", { owner: lender, spender: lender, valueBefore: depositAmount, valueAfter: new BN(0) });
		});

		it("Should lend to the pool without depositing the pool tokens at the liquidity mining contract", async () => {
			await SUSD.approve(loanToken.address, depositAmount);
			const tx = await loanToken.mint(lender, depositAmount, false);
			const userInfo = await liquidityMining.getUserInfo(loanToken.address, lender);
			// expected: user pool token balance increased by the deposited amount, LM balance stays unchanged
			expect(await loanToken.balanceOf(lender)).bignumber.equal(depositAmount);
			expect(userInfo.amount).bignumber.equal(depositAmount);
			expect(await loanToken.totalSupply()).bignumber.equal(depositAmount.mul(new BN("2")));
		});

		it("Should remove the pool tokens from the liquidity mining pool and burn them", async () => {
			let userInfo = await liquidityMining.getUserInfo(loanToken.address, lender);
			const tx = await loanToken.burn(lender, userInfo.amount, true);
			userInfo = await liquidityMining.getUserInfo(loanToken.address, lender);
			// expected: user pool token balance stayed the same but LM balance is 0
			expect(await loanToken.balanceOf(lender)).bignumber.equal(depositAmount);
			expect(userInfo.amount).bignumber.equal("0");
			expect(await loanToken.totalSupply()).bignumber.equal(depositAmount);
			// expect the Burn event to mention the lender
			expectEvent(tx, "Burn", {
				burner: lender,
				tokenAmount: depositAmount,
				assetAmount: depositAmount,
			});
		});

		it("Should burn pool tokens without removing them from the LM pool", async () => {
			await loanToken.burn(lender, depositAmount, false);
			expect(await loanToken.balanceOf(lender)).bignumber.equal("0");
			expect(await loanToken.totalSupply()).bignumber.equal("0");
		});
	});

	describe("Test WRBTC lending with liquidity mining", () => {
		it("Should lend to the pool and deposit the pool tokens at the liquidity mining contract", async () => {
			// await lend_to_the_pool(loanToken, lender, SUSD, WRBTC, sovryn);
			const tx = await loanTokenWRBTC.mintWithBTC(lender, true, { value: depositAmount });
			const userInfo = await liquidityMining.getUserInfo(loanTokenWRBTC.address, lender);
			// expected: user pool token balance is 0, but balance of LM contract increased
			expect(await loanTokenWRBTC.balanceOf(lender)).bignumber.equal("0");
			expect(userInfo.amount).bignumber.equal(depositAmount);
			expect(await loanTokenWRBTC.totalSupply()).bignumber.equal(depositAmount);
			// expect the Mint event to mention the lender
			expectEvent(tx, "Mint", {
				minter: lender,
				tokenAmount: depositAmount,
				assetAmount: depositAmount,
			});
		});

		it("Should lend to the pool without depositing the pool tokens at the liquidity mining contract", async () => {
			await loanTokenWRBTC.mintWithBTC(lender, false, { value: depositAmount });
			const userInfo = await liquidityMining.getUserInfo(loanTokenWRBTC.address, lender);
			// expected: user pool token balance increased by the deposited amount, LM balance stays unchanged
			expect(await loanTokenWRBTC.balanceOf(lender)).bignumber.equal(depositAmount);
			expect(userInfo.amount).bignumber.equal(depositAmount);
			expect(await loanTokenWRBTC.totalSupply()).bignumber.equal(depositAmount.mul(new BN("2")));
		});

		it("Should remove the pool tokens from the liquidity mining pool and burn them", async () => {
			let userInfo = await liquidityMining.getUserInfo(loanTokenWRBTC.address, lender);
			const tx = await loanTokenWRBTC.burnToBTC(lender, userInfo.amount, true);
			userInfo = await liquidityMining.getUserInfo(loanTokenWRBTC.address, lender);
			// expected: user pool token balance stayed the same but LM balance is 0
			expect(await loanTokenWRBTC.balanceOf(lender)).bignumber.equal(depositAmount);
			expect(userInfo.amount).bignumber.equal("0");
			expect(await loanTokenWRBTC.totalSupply()).bignumber.equal(depositAmount);
			// expect the Burn event to mention the lender
			expectEvent(tx, "Burn", {
				burner: lender,
				tokenAmount: depositAmount,
				assetAmount: depositAmount,
			});
		});

		it("Should burn pool tokens without removing them from the LM pool", async () => {
			await loanTokenWRBTC.burnToBTC(lender, depositAmount, false);
			expect(await loanTokenWRBTC.balanceOf(lender)).bignumber.equal("0");
			expect(await loanTokenWRBTC.totalSupply()).bignumber.equal("0");
		});
	});

	describe("Test setting the liquidity mining address", () => {
		it("Should be able to set the liquidity mining address", async () => {
			await loanToken.setLiquidityMiningAddress(account2);
			expect(await loanToken.getLiquidityMiningAddress()).to.be.equal(account2);
		});

		it("Should fail to set the liquidity mining address with an unauthorized wallet", async () => {
			await expectRevert(loanToken.setLiquidityMiningAddress(account2, { from: account1 }), "unauthorized");
		});
	});

	async function deployLiquidityMining() {
		lockedSOVAdmins = [lender, account1, account2];
		// account 1 is a dummy value for the vesting registry
		lockedSOV = await LockedSOV.new(SOV.address, account1, 1, 10, lockedSOVAdmins);

		let liquidityMiningLogic = await LiquidityMiningLogic.new();
		let liquidityMiningProxy = await LiquidityMiningProxy.new();
		await liquidityMiningProxy.setImplementation(liquidityMiningLogic.address);
		liquidityMining = await LiquidityMiningLogic.at(liquidityMiningProxy.address);

		// dummy settings
		await liquidityMining.initialize(SOV.address, 10, 1, 1, account1, lockedSOV.address, 0);
	}

	async function deployProtocol() {
		// Deploying sovrynProtocol w/ generic function from initializer.js
		SUSD = await getSUSD();
		RBTC = await getRBTC();
		WRBTC = await getWRBTC();
		BZRX = await getBZRX();
		priceFeeds = await getPriceFeeds(WRBTC, SUSD, RBTC, BZRX);
		sovryn = await getSovryn(WRBTC, SUSD, RBTC, priceFeeds);
		await sovryn.setSovrynProtocolAddress(sovryn.address);

		// Custom tokens
		SOV = await getSOV(sovryn, priceFeeds, SUSD, accounts);

		feeds = await PriceFeedsLocal.new(WRBTC.address, sovryn.address);
		await feeds.setRates(SUSD.address, WRBTC.address, wei("0.01", "ether"));
		await sovryn.setSupportedTokens([SUSD.address, WRBTC.address], [true, true]);
		await sovryn.setFeesController(lender);
	}

	async function deployLoanTokens() {
		const initLoanTokenLogic = await getLoanTokenLogic(); // function will return [LoanTokenLogicProxy, LoanTokenLogicBeacon]
		loanTokenLogicLM = initLoanTokenLogic[0];
		loanTokenLogicBeaconLM = initLoanTokenLogic[1];

		loanToken = await LoanToken.new(lender, loanTokenLogicLM.address, sovryn.address, WRBTC.address);
		await loanToken.initialize(SUSD.address, name, symbol); //iToken

		/** Initialize the loan token logic proxy */
		loanToken = await ILoanTokenLogicProxy.at(loanToken.address);
		await loanToken.setBeaconAddress(loanTokenLogicBeaconLM.address);

		/** Use interface of LoanTokenModules */
		loanToken = await ILoanTokenModules.at(loanToken.address);

		params = [
			"0x0000000000000000000000000000000000000000000000000000000000000000", // bytes32 id; // id of loan params object
			false, // bool active; // if false, this object has been disabled by the owner and can't be used for future loans
			lender, // address owner; // owner of this object
			SUSD.address, // address loanToken; // the token being loaned
			WRBTC.address, // address collateralToken; // the required collateral token
			wei("20", "ether"), // uint256 minInitialMargin; // the minimum allowed initial margin
			wei("15", "ether"), // uint256 maintenanceMargin; // an unhealthy loan when current margin is at or below this value
			2419200, // uint256 maxLoanTerm; // the maximum term for new loans (0 means there's no max term)
		];

		await loanToken.setupLoanParams([params], false);

		const loanTokenAddress = await loanToken.loanTokenAddress();
		if (lender == (await sovryn.owner())) await sovryn.setLoanPool([loanToken.address], [loanTokenAddress]);

		// --------------- WRBTC -----------------------//

		const initLoanTokenLogicWrbtc = await getLoanTokenLogicWrbtc(); // function will return [LoanTokenLogicProxy, LoanTokenLogicBeacon]
		loanTokenLogicWrbtc = initLoanTokenLogicWrbtc[0];
		loanTokenLogicBeaconWrbtc = initLoanTokenLogicWrbtc[1];

		loanTokenWRBTC = await LoanToken.new(lender, loanTokenLogicWrbtc.address, sovryn.address, WRBTC.address);
		await loanTokenWRBTC.initialize(WRBTC.address, "iRBTC", "iRBTC");

		/** Initialize the loan token logic proxy */
		loanTokenWRBTC = await ILoanTokenLogicProxy.at(loanTokenWRBTC.address);
		await loanTokenWRBTC.setBeaconAddress(loanTokenLogicBeaconWrbtc.address);

		/** Use interface of LoanTokenModules */
		loanTokenWRBTC = await ILoanTokenModules.at(loanTokenWRBTC.address);

		params = [
			"0x0000000000000000000000000000000000000000000000000000000000000000", // bytes32 id; // id of loan params object
			false, // bool active; // if false, this object has been disabled by the owner and can't be used for future loans
			lender, // address owner; // owner of this object
			WRBTC.address, // address loanToken; // the token being loaned
			SUSD.address, // address collateralToken; // the required collateral token
			wei("20", "ether"), // uint256 minInitialMargin; // the minimum allowed initial margin
			wei("15", "ether"), // uint256 maintenanceMargin; // an unhealthy loan when current margin is at or below this value
			2419200, // uint256 maxLoanTerm; // the maximum term for new loans (0 means there's no max term)
		];

		await loanTokenWRBTC.setupLoanParams([params], false);
		await sovryn.setLoanPool([loanTokenWRBTC.address], [WRBTC.address]);

		// ---------------- SUPPLY FUNDS TO PROTOCOL ---------------------//
		await WRBTC.mint(sovryn.address, wei("500", "ether"));
		await SUSD.mint(sovryn.address, wei("50000", "ether"));
	}
});<|MERGE_RESOLUTION|>--- conflicted
+++ resolved
@@ -73,21 +73,10 @@
 
 	describe("Test lending with liquidity mining", () => {
 		it("Should lend to the pool and deposit the pool tokens at the liquidity mining contract", async () => {
-<<<<<<< HEAD
 			// await lend_to_the_pool(loanToken, lender, SUSD, WRBTC, sovryn);
 			await SUSD.approve(loanToken.address, depositAmount);
 			const tx = await loanToken.mint(lender, depositAmount, true);
 			const userInfo = await liquidityMining.getUserInfo(loanToken.address, lender);
-			// expected: user pool token balance is 0, but balance of LM contract increased
-			expect(await loanToken.balanceOf(lender)).bignumber.equal("0");
-			expect(userInfo.amount).bignumber.equal(depositAmount);
-			expect(await loanToken.totalSupply()).bignumber.equal(depositAmount);
-			// expect the Mint event to mention the lender
-=======
-			// await lend_to_the_pool(loanToken, lender, underlyingToken, testWrbtc, sovryn);
-			await underlyingToken.approve(loanToken.address, depositAmount);
-			const tx = await loanToken.mint(lender, depositAmount, true);
-			const userInfo = await liquidityMining.getUserInfo(loanToken.address, lender);
 
 			// Expected: user pool token balance is 0, but balance of LM contract increased
 			expect(await loanToken.balanceOf(lender)).bignumber.equal("0");
@@ -95,7 +84,6 @@
 			expect(await loanToken.totalSupply()).bignumber.equal(depositAmount);
 
 			// Expect the Mint event to mention the lender
->>>>>>> 5854d706
 			expectEvent(tx, "Mint", {
 				minter: lender,
 				tokenAmount: depositAmount,
