--- conflicted
+++ resolved
@@ -10,54 +10,6 @@
  * i.e. Sovryn governance.
  * */
 contract GovernorVault is Ownable {
-<<<<<<< HEAD
-	/* Events */
-
-	event Deposited(address indexed sender, uint256 amount);
-	event TokensTransferred(address indexed receiver, address indexed token, uint256 amount);
-	event RbtcTransferred(address indexed receiver, uint256 amount);
-
-	/* Functions */
-
-	/**
-	 * @notice Transfer tokens.
-	 * @param _receiver The receiver of tokens.
-	 * @param _token The address of token contract.
-	 * @param _amount The amount to be transferred.
-	 * */
-	function transferTokens(
-		address _receiver,
-		address _token,
-		uint256 _amount
-	) public onlyOwner {
-		require(_receiver != address(0), "Invalid receiver address");
-		require(_token != address(0), "Invalid token address");
-
-		require(IERC20(_token).transfer(_receiver, _amount), "Transfer failed");
-		emit TokensTransferred(_receiver, _token, _amount);
-	}
-
-	/**
-	 * @notice Transfer RBTC.
-	 * @param _receiver The receiver of RBTC.
-	 * @param _amount The amount to be transferred.
-	 * */
-	function transferRbtc(address payable _receiver, uint256 _amount) public onlyOwner {
-		require(_receiver != address(0), "Invalid receiver address");
-
-		Address.sendValue(_receiver, _amount);
-		emit RbtcTransferred(_receiver, _amount);
-	}
-
-	/**
-	 * @notice Fallback function is to react to receiving value (rBTC).
-	 * */
-	function() external payable {
-		if (msg.value > 0) {
-			emit Deposited(msg.sender, msg.value);
-		}
-	}
-=======
     /* Events */
 
     event Deposited(address indexed sender, uint256 amount);
@@ -92,7 +44,7 @@
     function transferRbtc(address payable _receiver, uint256 _amount) public onlyOwner {
         require(_receiver != address(0), "Invalid receiver address");
 
-        address(_receiver).transfer(_amount);
+        Address.sendValue(_receiver, _amount);
         emit RbtcTransferred(_receiver, _amount);
     }
 
@@ -104,5 +56,4 @@
             emit Deposited(msg.sender, msg.value);
         }
     }
->>>>>>> 5569ffa6
 }