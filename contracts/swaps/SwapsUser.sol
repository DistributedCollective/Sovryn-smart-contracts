--- conflicted
+++ resolved
@@ -198,26 +198,6 @@
     function _swapsExpectedReturn(
         address sourceToken,
         address destToken,
-<<<<<<< HEAD
-        uint256 sourceTokenAmount
-    ) internal view returns (uint256) {
-        uint256 tradingFee = _getTradingFee(sourceTokenAmount);
-        if (tradingFee != 0) {
-            sourceTokenAmount = sourceTokenAmount.sub(tradingFee);
-        }
-
-        uint256 sourceToDestRate =
-            ISwapsImpl(swapsImpl).internalExpectedRate(
-                sourceToken,
-                destToken,
-                sourceTokenAmount
-            );
-        uint256 sourceToDestPrecision =
-            IPriceFeeds(priceFeeds).queryPrecision(sourceToken, destToken);
-
-        return
-            sourceTokenAmount.mul(sourceToDestRate).div(sourceToDestPrecision);
-=======
         uint256 sourceTokenAmount)
         internal
         view
@@ -230,7 +210,6 @@
             sourceTokenAmount,
             sovrynSwapContractRegistryAddress
         );
->>>>>>> 259abf53
     }
 
     function _checkSwapSize(address tokenAddress, uint256 amount)
