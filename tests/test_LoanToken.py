#!/usr/bin/python3
 
# test script for testing the most basic loan token logic. 
# for now we do not require complete test coverage. just make sure, the regular calls are successful.

import pytest
from brownie import Contract, Wei, reverts
from fixedint import *
import shared

@pytest.fixture(scope="module", autouse=True)
def loanToken(LoanToken, LoanTokenLogicStandard, LoanTokenSettingsLowerAdmin, SUSD, WETH, accounts, sovryn, Constants, priceFeeds, swapsImpl):

    loanTokenLogic = accounts[0].deploy(LoanTokenLogicStandard)
    #Deploying loan token using the loan logic as target for delegate calls
    loanToken = accounts[0].deploy(LoanToken, loanTokenLogic.address, sovryn.address, WETH.address)
    #Initialize loanTokenAddress
    loanToken.initialize(SUSD, "SUSD", "SUSD")
    #setting the logic ABI for the loan token contract
    loanToken = Contract.from_abi("loanToken", address=loanToken.address, abi=LoanTokenLogicStandard.abi, owner=accounts[0])

    # loan token Price should be equals to initial price
    assert loanToken.tokenPrice() == loanToken.initialPrice()
    initial_total_supply = loanToken.totalSupply()
    # loan token total supply should be zero
    assert initial_total_supply == loanToken.totalSupply()

    return loanToken
 
@pytest.fixture(scope="module", autouse=True)   
def loanTokenSettings(accounts, LoanTokenSettingsLowerAdmin):
    loanTokenSettings = accounts[0].deploy(LoanTokenSettingsLowerAdmin)
    return loanTokenSettings
    
@pytest.fixture(scope="module", autouse=True)
def loanOpenings(LoanOpenings, accounts, sovryn, Constants, priceFeeds, swapsImpl):
    sovryn.replaceContract(accounts[0].deploy(LoanOpenings).address)
    sovryn.setPriceFeedContract(priceFeeds.address)
    sovryn.setSwapsImplContract(swapsImpl.address )


def test_loanAddress(loanToken, SUSD):
    loanTokenAddress = loanToken.loanTokenAddress()
    assert loanTokenAddress == SUSD.address

@pytest.fixture(scope="module", autouse=True)
def loan_pool_setup(accounts, RBTC, loanTokenSettings, loanToken, sovryn, SUSD):
    constants = shared.Constants()
    params = [];
    setup1 = [
        b"0x0", ## id
        False, ## active
        str(accounts[0]), ## owner
        constants.ZERO_ADDRESS, ## loanToken -> will be overwritten
        RBTC.address, ## collateralToken. 
        Wei("20 ether"), ## minInitialMargin
        Wei("15 ether"), ## maintenanceMargin
        0 ## fixedLoanTerm -> will be overwritten
    ]
    params.append(setup1)
    calldata = loanTokenSettings.setupMarginLoanParams.encode_input(params)
    tx = loanToken.updateSettings(loanTokenSettings.address, calldata)
    assert('LoanParamsSetup' in tx.events)
    assert('LoanParamsIdSetup' in tx.events)
    calldata = loanTokenSettings.setupTorqueLoanParams.encode_input(params)
    tx = loanToken.updateSettings(loanTokenSettings.address, calldata)
    assert('LoanParamsSetup' in tx.events)
    assert('LoanParamsIdSetup' in tx.events)
    print(tx.info())
    sovryn.setLoanPool(
        [loanToken.address],
        [SUSD.address] 
    )


@pytest.fixture
def set_demand_curve(loanToken, LoanToken, LoanTokenLogicStandard, LoanTokenSettingsLowerAdmin, accounts, loanTokenSettings):
    def internal_set_demand_curve(baseRate=1e18, rateMultiplier=20.25e18):
        local_loan_token = Contract.from_abi("loanToken", address=loanToken.address, abi=LoanToken.abi, owner=accounts[0])
        local_loan_token.setTarget(loanTokenSettings.address)
        local_loan_token_settings = Contract.from_abi("loanToken", address=loanToken.address,
                                                      abi=LoanTokenSettingsLowerAdmin.abi, owner=accounts[0])
        local_loan_token_settings.setDemandCurve(baseRate, rateMultiplier, baseRate, rateMultiplier)
        loan_token_logic = accounts[0].deploy(LoanTokenLogicStandard)
        local_loan_token = Contract.from_abi("loanToken", address=loanToken.address, abi=LoanToken.abi, owner=accounts[0])
        local_loan_token.setTarget(loan_token_logic.address)
        Contract.from_abi("loanToken", address=loanToken.address, abi=LoanTokenLogicStandard.abi,
                          owner=accounts[0])
        borrow_interest_rate = loanToken.borrowInterestRate()
        print("borrowInterestRate: ", borrow_interest_rate)
        assert (borrow_interest_rate > baseRate)

    return internal_set_demand_curve


@pytest.fixture
def lend_to_pool(accounts, SUSD, loanToken):
    def internal_lend(lender=accounts[0], lend_amount=1e30):
        # lend
        SUSD.mint(lender, lend_amount)
        SUSD.approve(loanToken.address, lend_amount)
        loanToken.mint(lender, lend_amount)

        return lender, lend_amount

    return internal_lend


@pytest.fixture
def open_margin_trade_position(accounts, SUSD, RBTC, loanToken):
    def internal_open_margin_trade(trader=accounts[1],
                                   loan_token_sent=100e18,
                                   leverage_amount=2e18):
        """
        Opens a margin trade position
        :param trader: trader address
        :param loan_token_sent: loan token amount sent
        :param leverage_amount: leverage amount in form 1x,2x,3x,4x,5x where 1 is 1e18
        :return: loan_id, trader, loan_token_sent and leverage_amount
        """
        SUSD.mint(trader, loan_token_sent)
        SUSD.approve(loanToken.address, loan_token_sent, {'from': trader})

        tx = loanToken.marginTrade(
            "0",  # loanId  (0 for new loans)
            leverage_amount,  # leverageAmount
            loan_token_sent,  # loanTokenSent
            0,  # no collateral token sent
            RBTC.address,  # collateralTokenAddress
            trader,  # trader,
            b'',  # loanDataBytes (only required with ether)
            {'from': trader}
        )

        return tx.events['Trade']['loanId'], trader, loan_token_sent, leverage_amount

    return internal_open_margin_trade


def test_margin_trading_sending_collateral_tokens(accounts, sovryn, loanToken, SUSD, RBTC):
    
    loanTokenSent = 10000e18
    SUSD.mint(loanToken.address,loanTokenSent*6) 
    #   address loanToken, address collateralToken, uint256 newPrincipal,uint256 marginAmount, bool isTorqueLoan 
    collateralTokenSent = sovryn.getRequiredCollateral(SUSD.address,RBTC.address,loanTokenSent*2,50e18, False)
    RBTC.mint(accounts[0],collateralTokenSent)
    #important! WEth is being held by the loanToken contract itself, all other tokens are transfered directly from 
    #the sender and need approval
    RBTC.approve(loanToken.address, collateralTokenSent)
    
    print("loanTokenSent",loanTokenSent)
    print("collateralTokenSent",collateralTokenSent/1e18)
    
    tx = loanToken.marginTrade(
        "0", #loanId  (0 for new loans)
        5e18, # leverageAmount
        0, #loanTokenSent
        collateralTokenSent, 
        RBTC.address, #collateralTokenAddress
        accounts[0], #trader, 
        b'' #loanDataBytes (only required with ether)
    )

    print(tx.info())
    
    sovrynAfterSUSDBalance = SUSD.balanceOf(sovryn.address)
    print("sovrynAfterSUSDBalance", sovrynAfterSUSDBalance/1e18)
    
    sovrynAfterRBTCBalance = RBTC.balanceOf(sovryn.address)
    print("sovrynAfterRBTCBalance", sovrynAfterRBTCBalance/1e18)
    
    sovrynAfterSUSDBalance = SUSD.balanceOf(loanToken.address)
    print("loanTokenAfterSUSDBalance", sovrynAfterSUSDBalance/1e18)
    
    sovrynAfterRBTCBalance = RBTC.balanceOf(loanToken.address)
    print("loanTokenAftereRBTCBalance", sovrynAfterRBTCBalance/1e18)
    
    #assert(False)#just to make sure, we can read the print statements, will be removed after the test works


def test_margin_trading_sending_loan_tokens(accounts, sovryn, loanToken, SUSD, RBTC, priceFeeds, chain):

    loan_token_sent = 100e18
    SUSD.mint(loanToken.address, loan_token_sent*3)
    SUSD.mint(accounts[0], loan_token_sent)
    SUSD.approve(loanToken.address, loan_token_sent)

    leverage_amount = 2e18
    collateral_sent = 0
    tx = loanToken.marginTrade(
        "0", #loanId  (0 for new loans)
        leverage_amount, # leverageAmount
        loan_token_sent, #loanTokenSent
        collateral_sent, # no collateral token sent
        RBTC.address, #collateralTokenAddress
        accounts[0], #trader,
        b'' #loanDataBytes (only required with ether)
    )

    sovryn_after_rbtc_balance = RBTC.balanceOf(sovryn.address)
    loantoken_after_susd_balance = SUSD.balanceOf(loanToken.address)

    assert(tx.events['Trade']['borrowedAmount'] == 2 * loan_token_sent)
    assert(tx.events['Trade']['positionSize'] == sovryn_after_rbtc_balance)
    assert(300e18 - tx.events['Trade']['borrowedAmount'] == loantoken_after_susd_balance)

    start_margin = 1e38 / leverage_amount
    total_deposit = loan_token_sent + collateral_sent
    (trade_rate, trade_rate_precision) = priceFeeds.queryRate(SUSD.address, RBTC.address)
    (collateral_to_loan_rate, _) = priceFeeds.queryRate(RBTC.address, SUSD.address)
    interest_rate = loanToken.nextBorrowInterestRate(total_deposit * 1e20 / start_margin)
    principal = loan_token_sent * 2
    seconds_per_day = 24 * 60 * 60
    max_loan_duration = 28 * seconds_per_day
    seconds_per_year = 365 * seconds_per_day
    borrow_amount = total_deposit / (interest_rate / seconds_per_year * max_loan_duration / start_margin * 1e20 + 1e20) \
                    / start_margin * 1e40
    owed_per_day = borrow_amount * interest_rate / 365e20
    interest_amount_required = 28 * owed_per_day / seconds_per_day
    trading_fee = (loan_token_sent + borrow_amount) / 1e20 * 15e16  # 0.15% fee
    collateral = (collateral_sent + loan_token_sent + borrow_amount - interest_amount_required - trading_fee) \
                 * trade_rate / trade_rate_precision
    current_margin = (collateral * collateral_to_loan_rate / 1e18 - principal) / principal * 1e20

    loan_id = tx.events['Trade']['loanId']
    loan = sovryn.getLoan(loan_id).dict()
    end_timestamp = loan['endTimestamp']
    block_timestamp = chain.time().real
    interest_deposit_remaining = (end_timestamp - block_timestamp) * owed_per_day / seconds_per_day if (end_timestamp >= block_timestamp) else 0
    assert(loan['loanToken'] == SUSD.address)
    assert(loan['collateralToken'] == RBTC.address)
    assert(loan['principal'] == principal)
    # LoanOpening::_borrowOrTrade::300
    assert(loan['collateral'] == collateral)
    # LoanOpening::_initializeInterest:574
    assert(loan['interestOwedPerDay'] == owed_per_day)
    # LoanOpening::_getLoan:567
    assert(loan['interestDepositRemaining'] == interest_deposit_remaining)
    assert(loan['startRate'] == collateral_to_loan_rate)
    assert(loan['startMargin'] == start_margin)
    assert(loan['maintenanceMargin'] == 15e18)
    # LoanMaintenance::_getLoan::539
    assert(loan['currentMargin'] == current_margin)
    assert(loan['maxLoanTerm'] == max_loan_duration)  # In the SC is hardcoded to 28 days
    assert((block_timestamp + max_loan_duration) - end_timestamp <= 1)
    # LoanMaintenance::_getLoan::549
    assert(loan['maxLiquidatable'] == 0)
    # LoanMaintenance::_getLoan::549
    assert(loan['maxSeizable'] == 0)

#     TODO test with a currentMargin <= liquidationIncentivePercent
#     TODO test with a liquidationIncentivePercent < currentMargin <= maintenanceMargin



def test_lend_to_the_pool(loanToken, accounts, SUSD, RBTC, chain, set_demand_curve, sovryn):
    """
    Test lend to the pool. The lender mint tokens from loanToken using SUSD as deposit.
    Then check if user balance change and the token price varies
    """
    baseRate = 1e18
    rateMultiplier = 20.25e18
    set_demand_curve(baseRate, rateMultiplier)

    lender = accounts[0]
    deposit_amount = 400e18
    loan_token_sent = 100e18
    total_deposit_amount = fixedint(deposit_amount).add(loan_token_sent)
    initial_balance = SUSD.balanceOf(lender)

    SUSD.approve(loanToken.address, total_deposit_amount)

    assert(SUSD.balanceOf(lender) == initial_balance)
    assert(loanToken.totalSupply() == 0)
    assert(loanToken.profitOf(lender) == 0)
    assert(loanToken.checkpointPrice(lender) == 0)

    assert(loanToken.totalSupplyInterestRate(deposit_amount) == 0)
    loanToken.mint(lender, deposit_amount)
    assert(SUSD.balanceOf(lender) == initial_balance - deposit_amount)
    assert(loanToken.balanceOf(lender) == fixedint(deposit_amount).div(loanToken.initialPrice()).mul(1e18))
    earned_interests_1 = 0  # Shouldn't be earned interests
    price1 = get_itoken_price(deposit_amount, earned_interests_1, loanToken.totalSupply())
    assert(loanToken.tokenPrice() == price1)
    assert(loanToken.checkpointPrice(lender) == loanToken.initialPrice())

    # Should borrow money to get an interest rate different of zero
    assert(loanToken.totalSupplyInterestRate(deposit_amount) == 0)
    loanToken.marginTrade(
        "0",  # loanId  (0 for new loans)
        2e18,  # leverageAmount
        loan_token_sent,  # loanTokenSent
        0,  # no collateral token sent
        RBTC.address,  # collateralTokenAddress
        accounts[0],  # trader,
        b''  # loanDataBytes (only required with ether)
    )

    chain.sleep(100)
    chain.mine(1)
    price_2 = loanToken.tokenPrice()
    lender_interest_data = sovryn.getLenderInterestData(loanToken.address, SUSD.address).dict()
    earned_interest_2 = fixedint(lender_interest_data['interestUnPaid'])\
        .mul(fixedint(1e20).sub(lender_interest_data['interestFeePercent'])).div(1e20)
    assert(price_2 == get_itoken_price(deposit_amount, earned_interest_2, loanToken.totalSupply()))


def get_itoken_price(assets_deposited, earned_interests, total_supply):
    return fixedint(assets_deposited).add(earned_interests).mul(1e18).div(total_supply)


def test_cash_out_from_the_pool(loanToken, accounts, SUSD):
    lender = accounts[0]
    initial_balance = SUSD.balanceOf(lender)
    amount_withdrawn = 100e18
    total_deposit_amount = amount_withdrawn * 2
    assert(initial_balance > total_deposit_amount)

    SUSD.approve(loanToken.address, total_deposit_amount)
    assert(loanToken.checkpointPrice(lender) == 0)
    loanToken.mint(lender, total_deposit_amount)
    assert(loanToken.checkpointPrice(lender) == loanToken.initialPrice())
    loan_token_initial_balance = total_deposit_amount / loanToken.initialPrice() * 1e18
    assert(loanToken.balanceOf(lender) == loan_token_initial_balance)
    assert(loanToken.totalSupply() == total_deposit_amount)

    loanToken.burn(lender, amount_withdrawn)
    assert(loanToken.checkpointPrice(lender) == loanToken.initialPrice())
    assert(loanToken.totalSupply() == amount_withdrawn)
    assert(loanToken.tokenPrice() == get_itoken_price(amount_withdrawn, 0, loanToken.totalSupply()))
    assert(loanToken.balanceOf(lender) == amount_withdrawn)
    assert(SUSD.balanceOf(lender) == initial_balance - amount_withdrawn * loanToken.tokenPrice() / 1e18)


def test_cash_out_from_the_pool_more_of_lender_balance_should_not_fail(loanToken, accounts, SUSD):
    lender = accounts[0]
    initial_balance = SUSD.balanceOf(lender)
    amount_withdrawn = 100e18
    total_deposit_amount = amount_withdrawn * 2
    assert(initial_balance > total_deposit_amount)

    SUSD.approve(loanToken.address, total_deposit_amount)
    loanToken.mint(lender, total_deposit_amount)
    loanToken.burn(lender, total_deposit_amount * 2)
    assert(loanToken.balanceOf(lender) == 0)
    assert(loanToken.tokenPrice() == loanToken.initialPrice())
    assert(SUSD.balanceOf(lender) == initial_balance)



def test_Demand_Curve_Setting(loanToken, loanTokenSettings, LoanTokenSettingsLowerAdmin, accounts, LoanToken, LoanTokenLogicStandard):
    baseRate = 1e18
    rateMultiplier = 20.25e18
    localLoanToken = Contract.from_abi("loanToken", address=loanToken.address, abi=LoanToken.abi, owner=accounts[0])
    localLoanToken.setTarget(loanTokenSettings.address)
    localLoanToken = Contract.from_abi("loanToken", address=loanToken.address, abi=LoanTokenSettingsLowerAdmin.abi, owner=accounts[0])
    localLoanToken.setDemandCurve(baseRate, rateMultiplier, baseRate, rateMultiplier)

    assert(loanToken.baseRate() == baseRate)
    assert(loanToken.rateMultiplier() == rateMultiplier)
    assert(loanToken.lowUtilBaseRate() == baseRate)
    assert(loanToken.lowUtilRateMultiplier() == rateMultiplier)

    loanTokenLogic = accounts[0].deploy(LoanTokenLogicStandard)
    localLoanToken = Contract.from_abi("loanToken", address=loanToken.address, abi=LoanToken.abi, owner=accounts[0])
    localLoanToken.setTarget(loanTokenLogic.address)
    localLoanToken = Contract.from_abi("loanToken", address=loanToken.address, abi=LoanTokenLogicStandard.abi, owner=accounts[0])

    borrowInterestRate = loanToken.borrowInterestRate()
    print("borrowInterestRate: ", borrowInterestRate)
    assert(borrowInterestRate > 1e18)


def test_Demand_Curve_Setting_should_fail_if_rateMultiplier_plus_baseRate_is_grater_than_100_percent(
        loanToken, loanTokenSettings, LoanTokenSettingsLowerAdmin, accounts, LoanToken, LoanTokenLogicStandard):
    incorrect_baseRate = 51e18
    incorrect_rateMultiplier = 50e18
    baseRate = 1e18
    rateMultiplier = 20.25e18
    localLoanToken = Contract.from_abi("loanToken", address=loanToken.address, abi=LoanToken.abi, owner=accounts[0])
    localLoanToken.setTarget(loanTokenSettings.address)
    localLoanToken = Contract.from_abi("loanToken", address=loanToken.address, abi=LoanTokenSettingsLowerAdmin.abi, owner=accounts[0])
    with reverts():
        localLoanToken.setDemandCurve(incorrect_baseRate, incorrect_rateMultiplier, baseRate, rateMultiplier)
    with reverts():
        localLoanToken.setDemandCurve(baseRate, rateMultiplier, incorrect_baseRate, incorrect_rateMultiplier)


def test_lending_fee_setting(sovryn):
    tx = sovryn.setLendingFeePercent(1e20)
    lfp = sovryn.lendingFeePercent()
    assert(lfp == 1e20)


def test_supply_interest_fee(accounts, loanToken, SUSD, RBTC, set_demand_curve):
    baseRate = 1e18
    rateMultiplier = 20.25e18
    set_demand_curve(baseRate, rateMultiplier)

    SUSD.approve(loanToken.address,1e40)
    loanToken.mint(accounts[0], 1e30)

    tx = loanToken.marginTrade(
        "0", #loanId  (0 for new loans)
        2e18, # leverageAmount
        100e18, #loanTokenSent
        0, # no collateral token sent
        RBTC.address, #collateralTokenAddress
        accounts[0], #trader,
        b'' #loanDataBytes (only required with ether)
    )

    tas = loanToken.totalAssetSupply()
    print("total supply", tas/1e18);
    tab = loanToken.totalAssetBorrow()
    print("total asset borrowed", tab/1e18)
    abir = loanToken.avgBorrowInterestRate()
    print("average borrow interest rate", abir/1e18)
    ir = loanToken.nextSupplyInterestRate(0)
    print("interest rate", ir)

    loanToken.mint(accounts[0], 1e20)

    #assert(False)


@pytest.fixture(scope="module", autouse=True)
def loanClosings(LoanClosings, accounts, sovryn, Constants, priceFeeds, swapsImpl):
    sovryn.replaceContract(accounts[0].deploy(LoanClosings))


@pytest.mark.parametrize('return_token_is_collateral', [False, True])
def test_close_all_margin_trade(sovryn, loanToken, web3, set_demand_curve, lend_to_pool, open_margin_trade_position, priceFeeds, chain, return_token_is_collateral):
    set_demand_curve()
    (receiver, _) = lend_to_pool()
    (loan_id, trader, loan_token_sent, leverage_amount) = open_margin_trade_position()

    chain.sleep(10*24*60*60)  # time travel 10 days
    chain.mine(1)
    initial_loan = sovryn.getLoan(loan_id)

    with reverts("unauthorized"):
        sovryn.closeWithSwap(loan_id, trader, loan_token_sent, return_token_is_collateral, "")

    swap_amount = loan_token_sent

    internal_test_close_margin_trade(swap_amount, initial_loan, loanToken, loan_id, priceFeeds, sovryn, trader, web3, return_token_is_collateral)


@pytest.mark.parametrize('return_token_is_collateral', [False, True])
def test_close_partial_margin_trade(sovryn, loanToken, web3, set_demand_curve, lend_to_pool, open_margin_trade_position, priceFeeds, chain, return_token_is_collateral):
    set_demand_curve()
    (receiver, _) = lend_to_pool()
    (loan_id, trader, loan_token_sent, leverage_amount) = open_margin_trade_position()

    chain.sleep(10*24*60*60)  # time travel 10 days
    chain.mine(1)
    initial_loan = sovryn.getLoan(loan_id)

    with reverts("unauthorized"):
        sovryn.closeWithSwap(loan_id, trader, loan_token_sent, return_token_is_collateral, "")

    swap_amount = fixedint(initial_loan['collateral']).mul(80*10**18).div(10**20).num

    internal_test_close_margin_trade(swap_amount, initial_loan, loanToken, loan_id, priceFeeds, sovryn, trader, web3, return_token_is_collateral)


def internal_test_close_margin_trade(swap_amount, initial_loan, loanToken, loan_id, priceFeeds, sovryn, trader, web3, return_token_is_collateral):
    principal_ = initial_loan['principal']
    collateral_ = initial_loan['collateral']

    tx_loan_closing = sovryn.closeWithSwap(loan_id, trader, swap_amount, return_token_is_collateral, "", {'from': trader})
    closed_loan = sovryn.getLoan(loan_id).dict()
    loan_token_ = initial_loan['loanToken']
    collateral_token_ = initial_loan['collateralToken']
    (trade_rate, precision) = priceFeeds.queryRate(collateral_token_, loan_token_)

    swap_amount = collateral_ if swap_amount > collateral_ else swap_amount

    loan_close_amount = \
        principal_ if swap_amount == collateral_ \
        else fixedint(principal_).mul(swap_amount).div(collateral_) if return_token_is_collateral \
        else 0

    interest_refund_to_borrower = fixedint(initial_loan['interestDepositRemaining']) \
        .mul(loan_close_amount).div(principal_)

    loan_close_amount_less_interest = fixedint(loan_close_amount).sub(interest_refund_to_borrower) \
        if loan_close_amount != 0 and fixedint(loan_close_amount).num >= interest_refund_to_borrower.num \
        else interest_refund_to_borrower

    trading_fee_percent = sovryn.tradingFeePercent()
    aux_trading_fee = loan_close_amount_less_interest if return_token_is_collateral else swap_amount
    trading_fee = fixedint(aux_trading_fee).mul(trading_fee_percent).div(1e20)

    source_token_amount_used = \
        swap_amount if not return_token_is_collateral \
        else fixedint(loan_close_amount_less_interest).add(trading_fee).mul(precision).div(trade_rate)

    dest_token_amount_received = \
        fixedint(swap_amount).sub(trading_fee).mul(trade_rate).div(precision) if not return_token_is_collateral \
        else loan_close_amount_less_interest

    collateral_to_loan_swap_rate = fixedint(dest_token_amount_received).mul(precision).div(source_token_amount_used)
    # 1e36 produces a wrong number because of floating point
    collateral_to_loan_swap_rate = fixedint(10**36).div(collateral_to_loan_swap_rate)

    source_token_amount_used_2 = collateral_ if dest_token_amount_received >= principal_ else source_token_amount_used.num
    used_collateral = source_token_amount_used_2 if source_token_amount_used_2 > swap_amount else swap_amount

    covered_principal = \
        loan_close_amount_less_interest if swap_amount == collateral_ or return_token_is_collateral\
        else principal_ if dest_token_amount_received >= principal_ \
        else dest_token_amount_received

    loan_close_amount = covered_principal if loan_close_amount == 0 else loan_close_amount

    new_collateral = fixedint(collateral_).sub(used_collateral) if used_collateral != 0 else collateral_
    new_principal = 0 if loan_close_amount == principal_ else fixedint(principal_).sub(loan_close_amount).num

    if return_token_is_collateral and collateral_ > swap_amount:
        print(new_principal)
        print(int(new_principal))

    current_margin = fixedint(new_collateral).mul(trade_rate).mul(1e18).div(precision).div(1e18)
    current_margin = current_margin.sub(new_principal).mul(1e20).div(new_principal) \
        if (new_principal != 0 and current_margin.num >= new_principal) else 0
    current_margin = fixedint(10**38).div(current_margin) if current_margin != 0 else 0

    loan_swap_event = tx_loan_closing.events['LoanSwap']
    assert (loan_swap_event['loanId'] == loan_id)
    assert (loan_swap_event['sourceToken'] == collateral_token_)
    assert (loan_swap_event['destToken'] == loan_token_)
    assert (loan_swap_event['borrower'] == trader)
    assert (loan_swap_event['sourceAmount'] == source_token_amount_used)
    assert (fixedint(loan_swap_event['destAmount']).sub(dest_token_amount_received).num <= 100)

    tx_loan_closing.info()
    close_with_swap_event = tx_loan_closing.events['CloseWithSwap']
    assert (close_with_swap_event['loanId'] == loan_id)
    assert (close_with_swap_event['loanCloseAmount'] == loan_close_amount)
    assert (close_with_swap_event['currentLeverage'] == current_margin)
    assert (close_with_swap_event['closer'] == trader)
    assert (close_with_swap_event['user'] == trader)
    assert (close_with_swap_event['lender'] == loanToken.address)
    assert (close_with_swap_event['collateralToken'] == collateral_token_)
    assert (close_with_swap_event['loanToken'] == loan_token_)
    assert (close_with_swap_event['positionCloseSize'] == used_collateral)
    assert (close_with_swap_event['exitPrice'] == collateral_to_loan_swap_rate)

    assert (closed_loan['principal'] == new_principal)
    if loan_close_amount == principal_:
        last_block_timestamp = web3.eth.getBlock(web3.eth.blockNumber)['timestamp']
        assert (closed_loan['endTimestamp'] <= last_block_timestamp)


def test_transfer(accounts, loanToken, SUSD):
    amount_sent, receiver, sender = initialize_test_transfer(SUSD, accounts, loanToken)

    tx = loanToken.transfer(receiver, amount_sent)
    assert(loanToken.balanceOf(sender) == amount_sent)
    assert(loanToken.balanceOf(receiver) == amount_sent)

    assert(loanToken.checkpointPrice(sender) == loanToken.initialPrice())
    assert(loanToken.checkpointPrice(receiver) == loanToken.initialPrice())

    transfer_event = tx.events['Transfer']
    assert(transfer_event['from'] == sender)
    assert(transfer_event['to'] == receiver)
    assert(transfer_event['value'] == amount_sent)


def test_transfer_to_zero_account_should_fail(accounts, loanToken, SUSD):
    amount_sent, receiver, sender = initialize_test_transfer(SUSD, accounts, loanToken)
    with reverts("14"):
        loanToken.transfer(shared.Constants().ZERO_ADDRESS, amount_sent)


def test_transfer_with_insufficient_balance(accounts, loanToken, SUSD):
    amount_sent, receiver, sender = initialize_test_transfer(SUSD, accounts, loanToken)
    with reverts("14"):
        loanToken.transfer(sender, amount_sent, {'from': receiver})


def initialize_test_transfer(SUSD, accounts, loanToken):
    sender = accounts[0]
    receiver = accounts[1]
    amount_to_buy = 100e18
    SUSD.approve(loanToken.address, amount_to_buy)
    loanToken.mint(sender, amount_to_buy)
    sender_initial_balance = loanToken.balanceOf(sender)
    assert (sender_initial_balance != 0)
    amount_sent = sender_initial_balance / 2
    assert (loanToken.checkpointPrice(sender) == loanToken.initialPrice())
    return amount_sent, receiver, sender


def test_transfer_from(SUSD, accounts, loanToken):
    amount_sent, receiver, sender = initialize_test_transfer(SUSD, accounts, loanToken)
    loanToken.approve(receiver, amount_sent)
    assert(loanToken.allowance(sender, receiver) == amount_sent)

    loanToken.transferFrom(sender, receiver, amount_sent, {'from': receiver})
    assert(loanToken.balanceOf(sender) == amount_sent)
    assert(loanToken.balanceOf(receiver) == amount_sent)


@pytest.mark.parametrize('rate', [1e21, 6.7e21])
def test_liquidate(accounts, loanToken, SUSD, set_demand_curve, RBTC, sovryn, priceFeeds, rate):
    """
    First test if fails when the position is healthy currentMargin > maintenanceRate
    Then, test with different rates so the currentMargin is <= liquidationIncentivePercent
    or > liquidationIncentivePercent
    liquidationIncentivePercent = 5e18 by default
    """

    baseRate = 1e18
    rateMultiplier = 20.25e18
    set_demand_curve(baseRate, rateMultiplier)
    SUSD.approve(loanToken.address, 1e40)
    lender = accounts[0]
    borrower = accounts[1]
    liquidator = accounts[2]
    loanToken.mint(lender, 1e30)
    loan_token_sent = 100e18
    SUSD.mint(borrower, loan_token_sent)
    SUSD.mint(liquidator, loan_token_sent)

    SUSD.approve(loanToken.address, loan_token_sent, {'from': borrower})

    tx = loanToken.marginTrade(
        "0",  # loanId  (0 for new loans)
        2e18,  # leverageAmount
        loan_token_sent,  # loanTokenSent
        0,  # no collateral token sent
        RBTC.address,  # collateralTokenAddress
        borrower,  # trader,
        b'',  # loanDataBytes (only required with ether)
        {'from': borrower}
    )

    loan_id = tx.events['Trade']['loanId']
    loan = sovryn.getLoan(loan_id).dict()
    with reverts("healthy position"):
        sovryn.liquidate(loan_id, lender, loan_token_sent)

    SUSD.approve(sovryn.address, loan_token_sent, {'from': liquidator})
    priceFeeds.setRates(RBTC.address, SUSD.address, rate)
    tx_liquidation = sovryn.liquidate(loan_id, liquidator, loan_token_sent, {'from': liquidator})

    collateral_ = loan['collateral']
    principal_ = loan['principal']

    (current_margin, collateral_to_loan_rate) = priceFeeds.getCurrentMargin(
        SUSD.address,
        RBTC.address,
        principal_,
        collateral_
    )
    liquidation_incentive_percent = sovryn.liquidationIncentivePercent()
    maintenance_margin = loan['maintenanceMargin']

    desired_margin = fixedint(maintenance_margin).add(5e18)
    max_liquidatable = fixedint(desired_margin).add(1e20).mul(principal_).div(1e20)
    max_liquidatable = max_liquidatable.sub(fixedint(collateral_).mul(collateral_to_loan_rate).div(1e18))
    max_liquidatable = max_liquidatable.mul(1e20).div(fixedint(desired_margin).sub(liquidation_incentive_percent))
    max_liquidatable = principal_ if max_liquidatable > principal_ else max_liquidatable

    max_seizable = fixedint(max_liquidatable).mul(fixedint(liquidation_incentive_percent).add(1e20))
    max_seizable = max_seizable.div(collateral_to_loan_rate).div(100)
    max_seizable = collateral_ if (max_seizable > collateral_) else max_seizable

    loan_close_amount = max_liquidatable if (loan_token_sent > max_liquidatable) else loan_token_sent
    collateral_withdraw_amount = fixedint(max_seizable).mul(loan_close_amount).div(max_liquidatable)

    liquidate_event = tx_liquidation.events['Liquidate']
    assert(liquidate_event['user'] == borrower)
    assert(liquidate_event['liquidator'] == liquidator)
    assert(liquidate_event['loanId'] == loan_id)
    assert(liquidate_event['lender'] == loanToken.address)
    assert(liquidate_event['loanToken'] == SUSD.address)
    assert(liquidate_event['collateralToken'] == RBTC.address)
    assert(liquidate_event['repayAmount'] == loan_token_sent)
    assert(liquidate_event['collateralWithdrawAmount'] == collateral_withdraw_amount)
    assert(liquidate_event['collateralToLoanRate'] == collateral_to_loan_rate)
    assert(liquidate_event['currentMargin'] == current_margin)



def test_rollover(accounts, chain, loanToken, set_demand_curve, sovryn, priceFeeds, SUSD, RBTC, BZRX):

    """
    Tests paid interests to lender
    Test that loan attributes are updated
    Test loan swap event
    """

    baseRate = 1e18
    rateMultiplier = 20.25e18
    set_demand_curve(baseRate, rateMultiplier)
    SUSD.approve(loanToken.address, 10**40)
    lender = accounts[0]
    borrower = accounts[1]
    loanToken.mint(lender, 10**30)
    loan_token_sent = 100e18
    SUSD.mint(borrower, loan_token_sent)

    SUSD.approve(loanToken.address, loan_token_sent, {'from': borrower})

    tx = loanToken.marginTrade(
        "0",  # loanId  (0 for new loans)
        2e18,  # leverageAmount
        loan_token_sent,  # loanTokenSent
        0,  # no collateral token sent
        RBTC.address,  # collateralTokenAddress
        borrower,  # trader,
        b'',  # loanDataBytes (only required with ether)
        {'from': borrower}
    )

    loan_id = tx.events['Trade']['loanId']
    loan = sovryn.getLoan(loan_id).dict()
    time_until_loan_end = loan['endTimestamp'] - chain.time()
    chain.sleep(time_until_loan_end)
    chain.mine(1)
    lender_interest_data = sovryn.getLenderInterestData(loanToken.address, SUSD.address).dict()

    lender_pool_initial_balance = SUSD.balanceOf(loanToken.address)
    borrower_initial_balance = SUSD.balanceOf(borrower)
    tx_rollover = sovryn.rollover(loan_id, b'')

    lender_interest_after = sovryn.getLenderInterestData(loanToken.address, SUSD.address).dict()

    lending_fee_percent = sovryn.lendingFeePercent()
    interest_unpaid = lender_interest_data['interestUnPaid']
    lending_fee = fixedint(interest_unpaid).mul(lending_fee_percent).div(1e20)
    interest_owed_now = fixedint(interest_unpaid).sub(lending_fee)
    assert(SUSD.balanceOf(loanToken.address) == fixedint(lender_pool_initial_balance).add(interest_owed_now))
    assert(lender_interest_after['interestPaid'] == interest_unpaid)
    assert(lender_interest_after['interestUnPaid'] == 0)

    # Settles and pays borrowers based on fees generated by their interest payments
    if sovryn.protocolTokenHeld() != 0:  # TODO I'm not sure if it is correct that protocolTokenHeld is zero
        print(sovryn.getLoanInterestData(loan_id).dict())
        interest_deposit_remaining = sovryn.getLoanInterestData(loan_id).dict()['interestDepositRemaining']
        interest_expense_fee = fixedint(interest_deposit_remaining).mul(lending_fee_percent).div(1e20)
        amount = fixedint(borrower_initial_balance).add(interest_expense_fee)
        query_return = priceFeeds.queryReturn(SUSD.address, BZRX.address, fixedint(amount).div(2))
        print('query_return', query_return)
        print('protocolTokenHeld', sovryn.protocolTokenHeld())
        assert(loanToken.balanceOf(BZRX.address) == fixedint(borrower_initial_balance).add(interest_expense_fee))
        earn_reward_event = tx_rollover.events['EarnReward']
        assert(earn_reward_event['receiver'] == borrower)
        assert(earn_reward_event['token'] == BZRX.address)
        assert(earn_reward_event['loanId'] == loan_id)
        assert(earn_reward_event['amount'] == fixedint(borrower_initial_balance).add(interest_expense_fee))

    loan_after = sovryn.getLoan(loan_id).dict()
    assert(loan_after['endTimestamp'] >= loan['endTimestamp'] + 28*24*60*60)

    (trade_rate, precision) = priceFeeds.queryRate(RBTC.address, SUSD.address)
    trading_fee_percent = sovryn.tradingFeePercent()
    trading_fee = fixedint(interest_unpaid).mul(trading_fee_percent).div(1e20)
    loan_swap_event = tx_rollover.events['LoanSwap']
    assert(loan_swap_event['loanId'] == loan_id)
    assert(loan_swap_event['sourceToken'] == RBTC.address)
    assert(loan_swap_event['destToken'] == SUSD.address)
    assert(loan_swap_event['borrower'] == borrower)
    assert(loan_swap_event['sourceAmount'] == fixedint(interest_unpaid).add(trading_fee).mul(precision).div(trade_rate))
    assert(loan_swap_event['destAmount'] == interest_unpaid)


def test_borrow(accounts,loanToken,sovryn,set_demand_curve,lend_to_pool, SUSD, RBTC):
    '''
    borrows some funds, checks the event is correct (including principal and collateral -> interest check)
    and that the receiver received the correct amount of tokens
    '''
    
    # prepare the test
    set_demand_curve()
    lend_to_pool()
    
    # determine borrowing parameter
    withdrawAmount = 10e18 #i want to borrow 10 USD
    # compute the required collateral. params: address loanToken, address collateralToken, uint256 newPrincipal,uint256 marginAmount, bool isTorqueLoan 
    collateralTokenSent = sovryn.getRequiredCollateral(SUSD.address,RBTC.address,withdrawAmount,50e18, True)
    print("collateral needed", collateralTokenSent)
    durationInSeconds = 60*60*24*10 #10 days
    
    # compute expected values for asserts
    interestRate = loanToken.nextBorrowInterestRate(withdrawAmount)
    #principal = withdrawAmount/(1 - interestRate/1e20 * durationInSeconds /  31536000)
    principal = fixedint(withdrawAmount).mul(1e18).div(fixedint(1e18).sub(fixedint(interestRate).mul(durationInSeconds).mul(10e18).div(31536000).div(10e20)))
    borrowingFee = fixedint(sovryn.borrowingFeePercent()).mul(collateralTokenSent).div(1e20)
    expectedBalance = fixedint(SUSD.balanceOf(accounts[1])).add(withdrawAmount)
    
    #approve the transfer of the collateral
    RBTC.approve(loanToken.address, collateralTokenSent)
    
    # borrow some funds
    tx = loanToken.borrow(
        "0",                            # bytes32 loanId
        withdrawAmount,                 # uint256 withdrawAmount
        durationInSeconds,              # uint256 initialLoanDuration
        collateralTokenSent,            # uint256 collateralTokenSent
        RBTC.address,                   # address collateralTokenAddress
        accounts[0],                    # address borrower
        accounts[1],                    # address receiver
        b''                             # bytes memory loanDataBytes
    )
    
    #assert the trade was processed as expected
    print(tx.info())
    borrow_event = tx.events['Borrow']
    assert(borrow_event['user'] == accounts[0])
    assert(borrow_event['lender'] == loanToken.address)
    assert(borrow_event['loanToken'] == SUSD.address)
    assert(borrow_event['collateralToken'] == RBTC.address)
    assert(borrow_event['newPrincipal'] == principal)
    assert(borrow_event['newCollateral'] == fixedint(collateralTokenSent).sub(borrowingFee))
    assert(borrow_event['interestRate'] == interestRate)
    assert(borrow_event['interestDuration'] >= durationInSeconds-1 and borrow_event['interestDuration'] <= durationInSeconds)
    assert(borrow_event['currentMargin'] >= 49e18)
    
    #assert the user received the borrowed amount
    assert(SUSD.balanceOf(accounts[1]) == expectedBalance)

def test_borrow_0_collateral_should_fail(accounts,loanToken,sovryn,set_demand_curve,lend_to_pool, SUSD, RBTC):
    # prepare the test
    lend_to_pool()
    set_demand_curve()
    
    with reverts("8"):
        loanToken.borrow(
            "0",                            # bytes32 loanId
            10 ,                            # uint256 withdrawAmount
            24*60*60,                       # uint256 initialLoanDuration
            0,                              # uint256 collateralTokenSent
            RBTC.address,                   # address collateralTokenAddress
            accounts[0],                    # address borrower
            accounts[1],                    # address receiver
            b''                             # bytes memory loanDataBytes
        )
        
def test_borrow_0_withdraw_should_fail(accounts,loanToken,sovryn,set_demand_curve,lend_to_pool, SUSD, RBTC):
    # prepare the test
    lend_to_pool()
    set_demand_curve()
    
    with reverts("6"):
        loanToken.borrow(
            "0",                            # bytes32 loanId
            0 ,                            # uint256 withdrawAmount
            24*60*60,                       # uint256 initialLoanDuration
            10,                              # uint256 collateralTokenSent
            RBTC.address,                   # address collateralTokenAddress
            accounts[0],                    # address borrower
            accounts[1],                    # address receiver
            b''                             # bytes memory loanDataBytes
        )

def test_borrow_sending_value_with_tokens_should_fail(accounts,loanToken,sovryn,set_demand_curve,lend_to_pool, SUSD, RBTC):
    # prepare the test
    lend_to_pool()
    set_demand_curve()
    
    with reverts("7"):
        loanToken.borrow(
            "0",                            # bytes32 loanId
            10 ,                            # uint256 withdrawAmount
            24*60*60,                       # uint256 initialLoanDuration
            10,                              # uint256 collateralTokenSent
            RBTC.address,                   # address collateralTokenAddress
            accounts[0],                    # address borrower
            accounts[1],                    # address receiver
            b''  ,                           # bytes memory loanDataBytes
            {'value': 100}
        )
        
def test_borrow_invalid_collateral_should_fail(accounts,loanToken,sovryn,set_demand_curve,lend_to_pool, SUSD, RBTC):
    # prepare the test
    lend_to_pool()
    set_demand_curve()
    constants = shared.Constants()
    
    with reverts("9"):
        loanToken.borrow(
            "0",                            # bytes32 loanId
            10 ,                            # uint256 withdrawAmount
            24*60*60,                       # uint256 initialLoanDuration
            10,                              # uint256 collateralTokenSent
            constants.ZERO_ADDRESS,                   # address collateralTokenAddress
            accounts[0],                    # address borrower
            accounts[1],                    # address receiver
            b''                             # bytes memory loanDataBytes
        )
        
    with reverts("10"):
        loanToken.borrow(
            "0",                            # bytes32 loanId
            10 ,                            # uint256 withdrawAmount
            24*60*60,                       # uint256 initialLoanDuration
            10,                              # uint256 collateralTokenSent
            SUSD.address,                   # address collateralTokenAddress
            accounts[0],                    # address borrower
            accounts[1],                    # address receiver
            b''                             # bytes memory loanDataBytes
        )
        
        
def test_borrow_no_interest_should_fail(accounts,loanToken,sovryn,set_demand_curve,lend_to_pool, SUSD, RBTC):
    #no demand curve settings -> no interest set
    # prepare the test
    lend_to_pool()
    
    # determine borrowing parameter
    withdrawAmount = 10e18 #i want to borrow 10 USD
    # compute the required collateral. params: address loanToken, address collateralToken, uint256 newPrincipal,uint256 marginAmount, bool isTorqueLoan 
    collateralTokenSent = sovryn.getRequiredCollateral(SUSD.address,RBTC.address,withdrawAmount,50e18, True)
    
    #approve the transfer of the collateral
    RBTC.approve(loanToken.address, collateralTokenSent)
    
    with reverts("invalid interest"):
        loanToken.borrow(
            "0",                            # bytes32 loanId
            withdrawAmount ,                # uint256 withdrawAmount
            24*60*60,                       # uint256 initialLoanDuration
            collateralTokenSent,            # uint256 collateralTokenSent
            RBTC.address,                   # address collateralTokenAddress
            accounts[0],                    # address borrower
            accounts[1],                    # address receiver
            b''                             # bytes memory loanDataBytes
        )
        
        
def test_borrow_insufficient_collateral_should_fail(accounts,loanToken,sovryn,set_demand_curve,lend_to_pool, SUSD, RBTC):
    # prepare the test
    lend_to_pool()
    set_demand_curve()
    
    # determine borrowing parameter
    withdrawAmount = 10e18 #i want to borrow 10 USD
    # compute the required collateral. params: address loanToken, address collateralToken, uint256 newPrincipal,uint256 marginAmount, bool isTorqueLoan 
    collateralTokenSent = sovryn.getRequiredCollateral(SUSD.address,RBTC.address,withdrawAmount,50e18, True)
    collateralTokenSent /= 2
    print("sending collateral",collateralTokenSent)
    
    #approve the transfer of the collateral
    RBTC.approve(loanToken.address, collateralTokenSent)
    
    with reverts("collateral insufficient"):
        loanToken.borrow(
            "0",                            # bytes32 loanId
            withdrawAmount ,                # uint256 withdrawAmount
            24*60*60,                       # uint256 initialLoanDuration
            collateralTokenSent,            # uint256 collateralTokenSent
            RBTC.address,                   # address collateralTokenAddress
            accounts[0],                    # address borrower
            accounts[1],                    # address receiver
            b''                             # bytes memory loanDataBytes
        )
    


def test_deposit_collateral(sovryn,set_demand_curve,lend_to_pool,open_margin_trade_position, RBTC):
    #prepare the test
    set_demand_curve()
    (receiver, _) = lend_to_pool()
    (loan_id, trader, loan_token_sent, leverage_amount) = open_margin_trade_position()
    startCollateral = sovryn.getLoan(loan_id).dict()["collateral"]
    
    #deposit collateral to add margin to the loan created above
    RBTC.approve(sovryn, startCollateral/2)
    sovryn.depositCollateral(loan_id, startCollateral/2)
    
    #make sure, collateral was increased
    endCollateral = sovryn.getLoan(loan_id).dict()["collateral"]
    assert(endCollateral-startCollateral == startCollateral/2)


def test_deposit_collateral_to_non_existent_loan(sovryn, RBTC):
    #try to deposit collateral to a loan with id 0
    RBTC.approve(sovryn, 1e15)
    with reverts("loan is closed"):
        sovryn.depositCollateral("0", 1e15)
        
def test_deposit_collateral_0_value(sovryn,set_demand_curve,lend_to_pool,open_margin_trade_position, RBTC):
    #prepare the test
    set_demand_curve()
    (receiver, _) = lend_to_pool()
    (loan_id, trader, loan_token_sent, leverage_amount) = open_margin_trade_position()
    
    with reverts("depositAmount is 0"):
        sovryn.depositCollateral(loan_id, 0)
    
<<<<<<< HEAD
#note: deposit collateral tests for WETH still missing.


def test_withdraw_accrued_interest(sovryn, set_demand_curve, lend_to_pool, open_margin_trade_position, SUSD, loanToken, chain):
    # prepare the test
    set_demand_curve()
    lend_to_pool()
    (loan_id, _, _, _) = open_margin_trade_position()
    initial_block_timestamp = chain[-1].timestamp

    loan = sovryn.getLoan(loan_id).dict()
    lender = loanToken.address

    # Time travel
    time_until_loan_end = loan['endTimestamp'] - initial_block_timestamp
    chain.sleep(time_until_loan_end)
    chain.mine(1)
    second_block_timestamp = chain[-1].timestamp
    end_interest_data_1 = sovryn.getLenderInterestData(lender, SUSD.address)
    assert(end_interest_data_1['interestPaid'] == 0)

    # lend to pool to call settle interest which calls withdrawAccruedInterest
    lend_to_pool()
    end_interest_data_2 = sovryn.getLenderInterestData(lender, SUSD.address)

    interest_owed_now = fixedint(second_block_timestamp - initial_block_timestamp)\
        .mul(end_interest_data_1['interestOwedPerDay']).div(24*60*60)

    assert(end_interest_data_2['interestOwedPerDay'] != 0)
    assert(end_interest_data_2['interestPaid'] == interest_owed_now)
    assert(end_interest_data_2['interestPaidDate'] - second_block_timestamp <= 2)
    assert(end_interest_data_2['interestUnPaid'] == end_interest_data_1['interestUnPaid'] - interest_owed_now)
=======
#note: deposit collateral tests for WETH still missing. 
>>>>>>> 36ff2d9e
<|MERGE_RESOLUTION|>--- conflicted
+++ resolved
@@ -994,7 +994,6 @@
     with reverts("depositAmount is 0"):
         sovryn.depositCollateral(loan_id, 0)
     
-<<<<<<< HEAD
 #note: deposit collateral tests for WETH still missing.
 
 
@@ -1027,6 +1026,3 @@
     assert(end_interest_data_2['interestPaid'] == interest_owed_now)
     assert(end_interest_data_2['interestPaidDate'] - second_block_timestamp <= 2)
     assert(end_interest_data_2['interestUnPaid'] == end_interest_data_1['interestUnPaid'] - interest_owed_now)
-=======
-#note: deposit collateral tests for WETH still missing. 
->>>>>>> 36ff2d9e
