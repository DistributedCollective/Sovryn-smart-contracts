--- conflicted
+++ resolved
@@ -204,12 +204,10 @@
 	mapping(address => mapping(address => uint256)) public specialRebates; // Special rate rebates for spesific pair -- if not set, then use the default one
 	bool public pause; //Flag to pause all protocol modules
 
-<<<<<<< HEAD
 	uint256 internal swapExtrernalFeePercent; /// Fee percentage for protocol swap
-=======
+
 	/// @dev Defines the portion of the trading rebate rewards (SOV) which is to be paid out in a liquid form in basis points. The rest is vested. The max value is 9999 (means 99.99% liquid, 0.01% vested)
 	uint256 internal tradingRebateRewardsBasisPoint;
->>>>>>> 7b82cb19
 
 	/**
 	 * @notice Add signature and target to storage.
