--- conflicted
+++ resolved
@@ -21,9 +21,6 @@
      * @dev Throws if called by any account other than the owner or admin.
      */
     modifier onlyAuthorized() {
-<<<<<<< HEAD
-        require(isOwner() || admins[msg.sender], "unauthorized");
-=======
         require(isOwner() || admins[msg.sender], "WS01"); // unauthorized
         _;
     }
@@ -69,7 +66,6 @@
      */
     modifier whenNotFrozen() {
         require(!frozen, "WS04"); // paused
->>>>>>> b3734f79
         _;
     }
 
@@ -79,11 +75,7 @@
      * @dev _vestingRegistryProxy can be set to 0 as this function can be reused by
      * various other functionalities without the necessity of linking it with Vesting Registry
      */
-<<<<<<< HEAD
-    function setVestingRegistry(address _vestingRegistryProxy) external onlyOwner {
-=======
     function setVestingRegistry(address _vestingRegistryProxy) external onlyOwner whenNotFrozen {
->>>>>>> b3734f79
         vestingRegistryLogic = VestingRegistryLogic(_vestingRegistryProxy);
     }
 
@@ -95,14 +87,9 @@
     function setVestingStakes(uint256[] calldata lockedDates, uint96[] calldata values)
         external
         onlyAuthorized
-<<<<<<< HEAD
-    {
-        require(lockedDates.length == values.length, "arrays mismatch");
-=======
         whenNotFrozen
     {
         require(lockedDates.length == values.length, "WS05"); // arrays mismatch
->>>>>>> b3734f79
 
         uint256 length = lockedDates.length;
         for (uint256 i = 0; i < length; i++) {
@@ -154,13 +141,8 @@
             totalVotingPower = add96(
                 totalVotingPower,
                 _totalPowerByDate(i, start, blockNumber),
-<<<<<<< HEAD
-                "overflow on total voting power computation"
-            );
-=======
                 "WS06"
             ); // arrays mismatch
->>>>>>> b3734f79
         }
     }
 
@@ -180,11 +162,7 @@
         uint96 weight = computeWeightByDate(date, startDate);
         uint96 staked = getPriorTotalStakesForDate(date, blockNumber);
         /// @dev weight is multiplied by some factor to allow decimals.
-<<<<<<< HEAD
-        power = mul96(staked, weight, "multiplication overflow") / WEIGHT_FACTOR;
-=======
         power = mul96(staked, weight, "WS07") / WEIGHT_FACTOR; // mul overflow
->>>>>>> b3734f79
     }
 
     /**
@@ -202,11 +180,7 @@
         view
         returns (uint96)
     {
-<<<<<<< HEAD
-        require(blockNumber < _getCurrentBlockNumber(), "not yet determined");
-=======
         require(blockNumber < _getCurrentBlockNumber(), "WS08"); // not determined
->>>>>>> b3734f79
 
         uint32 nCheckpoints = numTotalStakingCheckpoints[date];
         if (nCheckpoints == 0) {
@@ -266,13 +240,8 @@
             votes = add96(
                 votes,
                 _totalPowerByDateForDelegatee(account, i, start, blockNumber),
-<<<<<<< HEAD
-                "overflow - total voting power computation"
-            );
-=======
                 "WS09"
             ); // overflow - total VP
->>>>>>> b3734f79
         }
     }
 
@@ -293,11 +262,7 @@
     ) internal view returns (uint96 power) {
         uint96 weight = computeWeightByDate(date, startDate);
         uint96 staked = getPriorStakeByDateForDelegatee(account, date, blockNumber);
-<<<<<<< HEAD
-        power = mul96(staked, weight, "overflow") / WEIGHT_FACTOR;
-=======
         power = mul96(staked, weight, "WS10") / WEIGHT_FACTOR; // overflow
->>>>>>> b3734f79
     }
 
     /**
@@ -316,11 +281,7 @@
         uint256 date,
         uint256 blockNumber
     ) public view returns (uint96) {
-<<<<<<< HEAD
-        require(blockNumber < _getCurrentBlockNumber(), "not determined yet");
-=======
         require(blockNumber < _getCurrentBlockNumber(), "WS11"); // not determined yet
->>>>>>> b3734f79
 
         uint32 nCheckpoints = numDelegateStakingCheckpoints[account][date];
         if (nCheckpoints == 0) {
@@ -382,11 +343,7 @@
         for (uint256 i = start; i <= end; i += TWO_WEEKS) {
             uint96 weightedStake = weightedStakeByDate(account, i, start, blockNumber);
             if (weightedStake > 0) {
-<<<<<<< HEAD
-                votes = add96(votes, weightedStake, "overflow on total weight computation");
-=======
                 votes = add96(votes, weightedStake, "WS12"); // overflow on total weight
->>>>>>> b3734f79
             }
         }
     }
@@ -411,11 +368,7 @@
         uint96 staked = _getPriorUserStakeByDate(account, date, blockNumber);
         if (staked > 0) {
             uint96 weight = computeWeightByDate(date, startDate);
-<<<<<<< HEAD
-            power = mul96(staked, weight, "overflow error") / WEIGHT_FACTOR;
-=======
             power = mul96(staked, weight, "WS13") / WEIGHT_FACTOR; // overflow
->>>>>>> b3734f79
         } else {
             power = 0;
         }
@@ -461,11 +414,7 @@
         uint256 date,
         uint256 blockNumber
     ) internal view returns (uint96) {
-<<<<<<< HEAD
-        require(blockNumber < _getCurrentBlockNumber(), "not determined");
-=======
         require(blockNumber < _getCurrentBlockNumber(), "WS14"); // not determined
->>>>>>> b3734f79
 
         date = _adjustDateForOrigin(date);
         uint32 nCheckpoints = numUserStakingCheckpoints[account][date];
@@ -527,11 +476,7 @@
         for (uint256 i = start; i <= end; i += TWO_WEEKS) {
             uint96 weightedStake = weightedVestingStakeByDate(i, start, blockNumber);
             if (weightedStake > 0) {
-<<<<<<< HEAD
-                votes = add96(votes, weightedStake, "overflow - total weight computation");
-=======
                 votes = add96(votes, weightedStake, "WS15"); // overflow on total weight
->>>>>>> b3734f79
             }
         }
     }
@@ -554,17 +499,7 @@
         uint96 staked = _getPriorVestingStakeByDate(date, blockNumber);
         if (staked > 0) {
             uint96 weight = computeWeightByDate(date, startDate);
-<<<<<<< HEAD
-            power =
-                mul96(
-                    staked,
-                    weight,
-                    "WeightedStaking::weightedVestingStakeByDate: multiplication overflow"
-                ) /
-                WEIGHT_FACTOR;
-=======
             power = mul96(staked, weight, "WS16") / WEIGHT_FACTOR; // multiplication overflow
->>>>>>> b3734f79
         } else {
             power = 0;
         }
@@ -602,14 +537,7 @@
         view
         returns (uint96)
     {
-<<<<<<< HEAD
-        require(
-            blockNumber < _getCurrentBlockNumber(),
-            "WeightedStaking::getPriorVestingStakeByDate: not yet determined"
-        );
-=======
         require(blockNumber < _getCurrentBlockNumber(), "WS17"); // not determined
->>>>>>> b3734f79
 
         uint32 nCheckpoints = numVestingCheckpoints[date];
         if (nCheckpoints == 0) {
@@ -664,15 +592,9 @@
         pure
         returns (uint96 weight)
     {
-<<<<<<< HEAD
-        require(date >= startDate, "date needs to be bigger than startDate");
-        uint256 remainingTime = (date - startDate);
-        require(MAX_DURATION >= remainingTime, "remaining time can't be bigger than max duration");
-=======
         require(date >= startDate, "WS18"); // date < startDate
         uint256 remainingTime = (date - startDate);
         require(MAX_DURATION >= remainingTime, "WS19"); // remaining time < max duration
->>>>>>> b3734f79
         /// @dev x = max days - remaining days
         uint96 x = uint96(MAX_DURATION - remainingTime) / (1 days);
         /// @dev w = (m^2 - x^2)/m^2 +1 (multiplied by the weight factor)
@@ -680,12 +602,6 @@
             WEIGHT_FACTOR,
             mul96(
                 MAX_VOTING_WEIGHT * WEIGHT_FACTOR,
-<<<<<<< HEAD
-                sub96(MAX_DURATION_POW_2, x * x, "underflow on weight calculation"),
-                "multiplication overflow on weight computation"
-            ) / MAX_DURATION_POW_2,
-            "overflow on weight computation"
-=======
                 sub96(
                     MAX_DURATION_POW_2,
                     x * x,
@@ -694,7 +610,6 @@
                 "WS21" /* weight mul overflow */
             ) / MAX_DURATION_POW_2,
             "WS22" /* overflow on weight */
->>>>>>> b3734f79
         );
     }
 
@@ -706,11 +621,7 @@
      * @return The actual unlocking date (might be up to 2 weeks shorter than intended).
      * */
     function timestampToLockDate(uint256 timestamp) public view returns (uint256 lockDate) {
-<<<<<<< HEAD
-        require(timestamp >= kickoffTS, "timestamp lies before contract creation");
-=======
         require(timestamp >= kickoffTS, "WS23"); // timestamp < contract creation
->>>>>>> b3734f79
         /**
          * @dev If staking timestamp does not match any of the unstaking dates
          * , set the lockDate to the closest one before the timestamp.
@@ -740,11 +651,7 @@
      * @notice Add account to ACL.
      * @param _admin The addresses of the account to grant permissions.
      * */
-<<<<<<< HEAD
-    function addAdmin(address _admin) public onlyOwner {
-=======
     function addAdmin(address _admin) public onlyOwner whenNotFrozen {
->>>>>>> b3734f79
         admins[_admin] = true;
         emit AdminAdded(_admin);
     }
@@ -753,18 +660,12 @@
      * @notice Remove account from ACL.
      * @param _admin The addresses of the account to revoke permissions.
      * */
-<<<<<<< HEAD
-    function removeAdmin(address _admin) public onlyOwner {
-=======
     function removeAdmin(address _admin) public onlyOwner whenNotFrozen {
->>>>>>> b3734f79
         admins[_admin] = false;
         emit AdminRemoved(_admin);
     }
 
     /**
-<<<<<<< HEAD
-=======
      * @notice Add account to pausers ACL.
      * @param _pauser The address to grant pauser permissions.
      * */
@@ -804,16 +705,11 @@
     }
 
     /**
->>>>>>> b3734f79
      * @notice Add vesting contract's code hash to a map of code hashes.
      * @param vesting The address of Vesting contract.
      * @dev We need it to use _isVestingContract() function instead of isContract()
      */
-<<<<<<< HEAD
-    function addContractCodeHash(address vesting) public onlyAuthorized {
-=======
     function addContractCodeHash(address vesting) public onlyAuthorized whenNotFrozen {
->>>>>>> b3734f79
         bytes32 codeHash = _getCodeHash(vesting);
         vestingCodeHashes[codeHash] = true;
         emit ContractCodeHashAdded(codeHash);
@@ -824,11 +720,7 @@
      * @param vesting The address of Vesting contract.
      * @dev We need it to use _isVestingContract() function instead of isContract()
      */
-<<<<<<< HEAD
-    function removeContractCodeHash(address vesting) public onlyAuthorized {
-=======
     function removeContractCodeHash(address vesting) public onlyAuthorized whenNotFrozen {
->>>>>>> b3734f79
         bytes32 codeHash = _getCodeHash(vesting);
         vestingCodeHashes[codeHash] = false;
         emit ContractCodeHashRemoved(codeHash);
