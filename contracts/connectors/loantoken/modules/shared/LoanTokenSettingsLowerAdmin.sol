--- conflicted
+++ resolved
@@ -43,11 +43,7 @@
         pure
         returns (bytes4[] memory functionSignatures, bytes32 moduleName)
     {
-<<<<<<< HEAD
-        bytes4[] memory res = new bytes4[](8);
-=======
         bytes4[] memory res = new bytes4[](9);
->>>>>>> 6b09a19f
         res[0] = this.setAdmin.selector;
         res[1] = this.setPauser.selector;
         res[2] = this.setupLoanParams.selector;
@@ -56,10 +52,7 @@
         res[5] = this.toggleFunctionPause.selector;
         res[6] = this.setTransactionLimits.selector;
         res[7] = this.changeLoanTokenNameAndSymbol.selector;
-<<<<<<< HEAD
-=======
         res[8] = this.pauser.selector;
->>>>>>> 6b09a19f
         return (res, stringToBytes32("LoanTokenSettingsLowerAdmin"));
     }
 
