
'''
This script serves the purpose of interacting with existing smart contracts on the testnet or mainnet.
'''

from brownie import *
from brownie.network.contract import InterfaceContainer
import json
import time;
import copy

def main():
    
    #load the contracts and acct depending on the network
    loadConfig()

    #call the function you want here
    #setupMarginLoanParams(contracts['WRBTC'], contracts['iDOC'])
    #readPrice(contracts['WRBTC'], contracts['USDT'])
    # testTradeOpeningAndClosingWithCollateral(contracts['sovrynProtocol'], contracts['iUSDT'], contracts['USDT'], contracts['WRBTC'], 1e14, 2e18, True, 1e14)
    #setupMarginLoanParams(contracts['DoC'],  contracts['iRBTC'])
    #testTradeOpeningAndClosing(contracts['sovrynProtocol'], contracts['iRBTC'], contracts['WRBTC'], contracts['DoC'], 1e14, 5e18, True, 1e15)
    #buyWRBTC()
    #swapTokens(0.027e18,400e18, contracts['swapNetwork'], contracts['WRBTC'], contracts['USDT'])
    #swapTokens(300e18, 0.02e18, contracts['swapNetwork'], contracts['DoC'], contracts['WRBTC'])
    #liquidate(contracts['sovrynProtocol'], '0xc9b8227bcf953e45f16d5d9a8a74cad92f403b90d0daf00900bb02e4a35c542c')
    #readLiquidity()
    #getBalance(contracts['WRBTC'], '0xE5646fEAf7f728C12EcB34D14b4396Ab94174827')
    #getBalance(contracts['WRBTC'], '0x7BE508451Cd748Ba55dcBE75c8067f9420909b49')
    #readLoan('0xb2bbd9135a7cfbc5adda48e90430923108ad6358418b7ac27c9edcf2d44911e5')
    #replaceLoanClosings()

    #updateAllLogicContracts()
    #readOwner(contracts['iDOC'])
    '''
    print("iDOC")
    readTransactionLimits(contracts['iDOC'],  contracts['DoC'],  contracts['WRBTC'],  contracts['USDT'], contracts['BPro'])
    print("iRBTC")
    readTransactionLimits(contracts['iRBTC'],  contracts['DoC'],  contracts['WRBTC'],  contracts['USDT'], contracts['BPro'])
    print("iUSDT")
    readTransactionLimits(contracts['iUSDT'],  contracts['DoC'],  contracts['WRBTC'],  contracts['USDT'], contracts['BPro'])
    print("iBPro")
    readTransactionLimits(contracts['iBPro'],  contracts['DoC'],  contracts['WRBTC'],  contracts['USDT'], contracts['BPro'])
    
    setTransactionLimits(contracts['iDOC'], [contracts['DoC'],  contracts['WRBTC'],  contracts['USDT'], contracts['BPro']], [100000e18, 18e17, 100000e18, 15e17])
    setTransactionLimits(contracts['iRBTC'], [contracts['DoC'],  contracts['WRBTC'],  contracts['USDT'], contracts['BPro']], [100000e18, 18e17, 100000e18, 15e17])
    setTransactionLimits(contracts['iUSDT'], [contracts['DoC'],  contracts['WRBTC'],  contracts['USDT'], contracts['BPro']], [100000e18, 18e17, 100000e18, 15e17])
    setTransactionLimits(contracts['iBPro'], [contracts['DoC'],  contracts['WRBTC'],  contracts['USDT'], contracts['BPro']], [100000e18, 18e17, 100000e18, 15e17])
    '''
    #setTransactionLimits(contracts['iRBTC'], [contracts['DoC'], contracts['USDT'],  contracts['WRBTC']], [0, 0])
    #setTransactionLimitsOld(contracts['iDOC'], contracts['iDOCSettings'], contracts['iDOCLogic'], [contracts['DoC']], [0])
    #lendToPool(contracts['iDOC'],contracts['DoC'], 1000e18)
    #setTransactionLimits(contracts['iDOC'], [contracts['DoC']], [21e18])
    #setTransactionLimitsOld(contracts['iDOC'], contracts['iDOCSettings'], contracts['iDOCLogic'], [contracts['DoC']], [21e18])
<<<<<<< HEAD
    #readTransactionLimits(contracts['iUSDT'],  contracts['USDT'], contracts['WRBTC'])
=======
    # readTransactionLimits(contracts['iUSDT'],  contracts['USDT'], contracts['WRBTC'])
>>>>>>> df0557d0

    '''
    setupLoanParamsForCollaterals(contracts['iBPro'], [contracts['SOV']])
    setupLoanParamsForCollaterals(contracts['iDOC'], [contracts['SOV']])
    setupLoanParamsForCollaterals(contracts['iUSDT'], [contracts['SOV']])
    setupLoanParamsForCollaterals(contracts['iRBTC'], [contracts['SOV']])
    '''

    #setSupportedToken(contracts['SOV'])

    # setLendingFee(10**19)
    # setTradingFee(15 * 10**16)
    # setBorrowingFee(9 * 10**16)

    # transferSOVtoOriginInvestorsClaim()

    # createVesting()
    transferSOVtoVestingRegistry(contracts['VestingRegistry3'], 75222e18)
    # stakeTokens2()

    # triggerEmergencyStop(contracts['iUSDT'], False)
    # triggerEmergencyStop(contracts['iBPro'], False)
    # triggerEmergencyStop(contracts['iDOC'], False)
    # triggerEmergencyStop(contracts['iRBTC'], False)

    # addInvestorToBlacklist()
    # stake80KTokens()

    # transferSOVtoTokenSender()

    # transferSOVtoScriptAccount()
    #transferSOVtoTokenSender()
    #readBalanceFromAMM()
    #checkRates()

    # testV1Converter(contracts["ConverterSOV"], contracts["WRBTC"], contracts["SOV"])
    # transferSOVtoTokenSender()
    # addLiquidityV1(contracts["WRBTCtoSOVConverter"], [contracts['WRBTC'], contracts['SOV']], [1 * 10**16, 67 * 10**18])
    #addLiquidityV1FromMultisigUsingWrapper(contracts["WRBTCtoSOVConverter"], [contracts['WRBTC'], contracts['SOV']], [1 * 10**16, 67 * 10**18])

    #getBalance('0xdF298421cb18740a7059B0af532167FAa45e7a98', contracts['multisig'])

    # sendSOVFromVestingRegistry()

    # addLiquidityV1FromMultisigUsingWrapper(contracts["WRBTCtoSOVConverter"], [contracts['WRBTC'], contracts['SOV']], [1 * 10**15, 67 * 10**17])
    # addLiquidityV1FromMultisigUsingWrapper(contracts["WRBTCtoSOVConverter"], [contracts['WRBTC'], contracts['SOV']], [30 * 10**18, 200000 * 10**18])

    #removeLiquidityV1toMultisigUsingWrapper(contracts["WRBTCtoSOVConverter"], 950e18, [contracts['WRBTC'], contracts['SOV']], [18e18,1])
    #removeLiquidityV1toMultisigUsingWrapper(contracts["WRBTCtoSOVConverter"], 1e18, [contracts['WRBTC'], contracts['SOV']], [19,1])

    # 2986.175 × 99% ~ 2957
    #removeLiquidityV1toMultisigUsingWrapper(contracts["WRBTCtoSOVConverter"], 590 * 10**18, [contracts['WRBTC'], contracts['SOV']], [14e18,1])



    '''''
    startRate = 1e8/15000 *1e10
    print(startRate)
    sovBalance = 100000 * 1e18
    rbtcBalance = sovBalance / startRate 
    print(rbtcBalance)
    product = sovBalance * rbtcBalance
    amount = 1000 *1e18
    getTargetAmountFromAMM(sovBalance, 50000, rbtcBalance, 50000, amount)


    newTargetBalance = product / (sovBalance + amount )
    targetAmount = rbtcBalance-newTargetBalance
    #targetAmount = rbtcBalance * (1-sovBalance/(sovBalance + amount))
    rate = amount / targetAmount
    impact =  100*(rate - startRate)/startRate
    print(targetAmount)
    print(rate)
    print(impact)
    '''
    '''
    readSwapRate(contracts['SOV'], contracts['WRBTC'])
    readOwner(contracts['WRBTCtoSOVConverter'])
    acceptOwnershipWithMultisig(contracts['WRBTCtoSOVConverter'])
    readConversionFee(contracts['WRBTCtoSOVConverter'])‚
    readConversionFee(contracts['ConverterUSDT'])
    '''
    #((impact/100 * 15000e10) + 15000e10) * rbtcBalance - ((impact/100 * 15000e10) + 15000e10) * (sovBalance * rbtcBalance / (sovBalance + amount ))  = amount  

    #sendFromMultisig('0x4f3948816785e30c3378eD3b9F2de034e3AE2E97', 15e18)

    #executeOnMultisig(112)

    #readClaimBalanceOrigin('0xeD8E327DbADB165A3c2432EE4C058F476C87eCc6')
    #acct = accounts[0]
    #acct.deploy(TestToken, "SUSD", "SUSD", 18, 1e50)

<<<<<<< HEAD
    #addOwnerToMultisig('0xb1c5C1B84E33CD32a153f1eB120e9Bd7109cc435')

    #addAdmin('0xEB7abD5e72B820E0a330699d99bF5c0DF76e794d', contracts['VestingRegistry3'])
    #isVestingAdmin('0xEB7abD5e72B820E0a330699d99bF5c0DF76e794d', '0x52E4419b9D33C6e0ceb2e7c01D3aA1a04b21668C')

    #replaceOwnerOnMultisig(acct, '0x9E0816a71B53ca67201a5088df960fE90910DE55')
    #readOwnersOfAllContracts()
    #checkVotingPower('0x7BE508451CD748bA55dcbe75c8067F9420909b49')
    #readVestingContractForAddress('0x6d17a1912e5685c6d0913a2099449fcddba10051')

    #readStakingKickOff()

    #readLMVestingContractForAddress('0x00d1f4bC67C8c38630e76dD27038F2A1Bbf1FDD1')

    
    
    #transferTokensFromWallet(contracts['SOV'], contracts['LiquidityMiningProxy'], 50000e18)
    #setWrapperOnLM()
    #addAdmin(contracts['LockedSOV'], contracts['VestingRegistry3'])
    

    #addLiquidityV2UsingWrapper(contracts['ConverterUSDT'], contracts['USDT'], 1e18)
    #getPoolId(contracts['(WR)BTC/DOC2'])
    #getPoolId(contracts['(WR)BTC/USDT2'])
    #getPoolId(contracts['iRBTC'])
    #getLMInfo()
    #readOwner(contracts['LiquidityMiningProxy'])

    #sendTokensFromMultisig(contracts["SOV"], '0xF80e86B480D8639132eA255e14B8e255887cb8F6', 1633986e16)
    #setLockedSOV(contracts['LockedSOV'])

    #acct.transfer('0xD01A3bA68E7acdD8A5EBaB68d6d6CfA313fec272', 0.5e18)

    #getBalance(contracts['iUSDT'], '0x2064242b697830535A2d76BE352e82Cf85E0EC2c')

=======
>>>>>>> df0557d0
def loadConfig():
    global contracts, acct
    thisNetwork = network.show_active()
    if thisNetwork == "development":
        acct = accounts[0]
        configFile =  open('./scripts/contractInteraction/testnet_contracts.json')
    elif thisNetwork == "testnet":
        acct = accounts.load("rskdeployer")
        configFile =  open('./scripts/contractInteraction/testnet_contracts.json')
    elif thisNetwork == "rsk-testnet":
        acct = accounts.load("rskdeployer")
        configFile =  open('./scripts/contractInteraction/testnet_contracts.json')
    elif thisNetwork == "rsk-mainnet":
        acct = accounts.load("rskdeployer")
        configFile =  open('./scripts/contractInteraction/mainnet_contracts.json')
    else:
        raise Exception("Network not supported.")
    contracts = json.load(configFile)
    acct = accounts.load("rskdeployer")
    
def readLendingFee():
    sovryn = Contract.from_abi("sovryn", address='0xBAC609F5C8bb796Fa5A31002f12aaF24B7c35818', abi=interface.ISovrynBrownie.abi, owner=acct)
    lfp = sovryn.lendingFeePercent()
    print(lfp/1e18)
    
def setupLoanTokenRates(loanTokenAddress):
    baseRate = 1e18
    rateMultiplier = 20.25e18
    targetLevel=80*10**18
    kinkLevel=90*10**18
    maxScaleRate=100*10**18
    localLoanToken = Contract.from_abi("loanToken", address=loanTokenAddress, abi=LoanToken.abi, owner=acct)
    localLoanToken.setDemandCurve(baseRate,rateMultiplier,baseRate,rateMultiplier, targetLevel, kinkLevel, maxScaleRate)
    borrowInterestRate = localLoanToken.borrowInterestRate()
    print("borrowInterestRate: ",borrowInterestRate)
    
def lendToPool(loanTokenAddress, tokenAddress, amount):
    token = Contract.from_abi("TestToken", address = tokenAddress, abi = TestToken.abi, owner = acct)
    loanToken = Contract.from_abi("loanToken", address=loanTokenAddress, abi=LoanTokenLogicStandard.abi, owner=acct)
    if(token.allowance(acct, loanToken.address) < amount):
        token.approve(loanToken.address, amount)
    loanToken.mint(acct, amount)
    
def removeFromPool(loanTokenAddress, amount):
    loanToken = Contract.from_abi("loanToken", address = loanTokenAddress, abi=LoanTokenLogicStandard.abi, owner=acct)
    loanToken.burn(acct, amount)

def readLoanTokenState(loanTokenAddress):
    loanToken = Contract.from_abi("loanToken", address=loanTokenAddress, abi=LoanTokenLogicStandard.abi, owner=acct)
    tas = loanToken.totalAssetSupply()
    print("total supply", tas/1e18);
    #print((balance - tas)/1e18)
    tab = loanToken.totalAssetBorrow()
    print("total asset borrowed", tab/1e18)
    abir = loanToken.avgBorrowInterestRate()
    print("average borrow interest rate", abir/1e18)
    ir = loanToken.nextSupplyInterestRate(0)
    print("next supply interest rate", ir)
    bir = loanToken.nextBorrowInterestRate(0)
    print("next borrow interest rate", bir)
    
def readLoan(loanId):
    sovryn = Contract.from_abi("sovryn", address=contracts['sovrynProtocol'], abi=interface.ISovrynBrownie.abi, owner=acct)
    print(sovryn.getLoan(loanId).dict())

def getTokenPrice(loanTokenAddress):
    loanToken = Contract.from_abi("loanToken", address=loanTokenAddress, abi=LoanTokenLogicStandard.abi, owner=acct)
    price = loanToken.tokenPrice()
    print("token price",price)
    return price
    
def testTokenBurning(loanTokenAddress, testTokenAddress):
    loanToken = Contract.from_abi("loanToken", address=loanTokenAddress, abi=LoanTokenLogicStandard.abi, owner=acct)
    testToken = Contract.from_abi("TestToken", address = testTokenAddress, abi = TestToken.abi, owner = acct)

    testToken.approve(loanToken,1e17) 
    loanToken.mint(acct, 1e17)
    balance = loanToken.balanceOf(acct)
    print("balance", balance)
    tokenPrice = loanToken.tokenPrice()
    print("token price",tokenPrice/1e18)
    burnAmount = int(balance / 2)
    print("burn amount", burnAmount)
    
    tx = loanToken.burn(acct, burnAmount)
    print(tx.info())
    balance = loanToken.balanceOf(acct)
    print("remaining balance", balance/1e18)
    assert(tx.events["Burn"]["tokenAmount"] == burnAmount)
    
def liquidate(protocolAddress, loanId):
    sovryn = Contract.from_abi("sovryn", address=protocolAddress, abi=interface.ISovrynBrownie.abi, owner=acct)
    loan = sovryn.getLoan(loanId).dict()
    print(loan)
    if(loan['maintenanceMargin'] > loan['currentMargin']):
        value = 0
        if(loan['loanToken']==contracts['WRBTC']):
            value = loan['maxLiquidatable']
        else:
            testToken = Contract.from_abi("TestToken", address = loan['loanToken'], abi = TestToken.abi, owner = acct)
            testToken.approve(sovryn, loan['maxLiquidatable'])
        sovryn.liquidate(loanId, acct, loan['maxLiquidatable'],{'value': value})
    else:
        print("can't liquidate because the loan is healthy")
    
def testTradeOpeningAndClosing(protocolAddress, loanTokenAddress, underlyingTokenAddress, collateralTokenAddress, loanTokenSent, leverage, testClose, sendValue):
    loanToken = Contract.from_abi("loanToken", address=loanTokenAddress, abi=LoanTokenLogicStandard.abi, owner=acct)
    testToken = Contract.from_abi("TestToken", address = underlyingTokenAddress, abi = TestToken.abi, owner = acct)
    sovryn = Contract.from_abi("sovryn", address=protocolAddress, abi=interface.ISovrynBrownie.abi, owner=acct)
    if(sendValue == 0 and testToken.allowance(acct, loanTokenAddress) < loanTokenSent):
        testToken.approve(loanToken, loanTokenSent)
    print('going to trade')
    tx = loanToken.marginTrade(
        "0",  # loanId  (0 for new loans)
        leverage,  # leverageAmount, 18 decimals
        loanTokenSent,  # loanTokenSent
        0,  # no collateral token sent
        collateralTokenAddress,  # collateralTokenAddress
        acct,  # trader,
        b'',  # loanDataBytes (only required with ether)
        {'value': sendValue}
    )
    tx.info()
    loanId = tx.events['Trade']['loanId']
    collateral = tx.events['Trade']['positionSize']
    print("closing loan with id", loanId)
    print("position size is ", collateral)
    loan = sovryn.getLoan(loanId)
    print("found the loan in storage with position size", loan['collateral'])
    print(loan)
    if(testClose):
        tx = sovryn.closeWithSwap(loanId, acct, collateral, True, b'')

def testTradeOpeningAndClosingWithCollateral(protocolAddress, loanTokenAddress, underlyingTokenAddress, collateralTokenAddress, collateralTokenSent, leverage, testClose, sendValue):
    loanToken = Contract.from_abi("loanToken", address=loanTokenAddress, abi=LoanTokenLogicStandard.abi, owner=acct)
    testToken = Contract.from_abi("TestToken", address = underlyingTokenAddress, abi = TestToken.abi, owner = acct)
    sovryn = Contract.from_abi("sovryn", address=protocolAddress, abi=interface.ISovrynBrownie.abi, owner=acct)
    #if(sendValue == 0 and testToken.allowance(acct, loanTokenAddress) < loanTokenSent):
    #    testToken.approve(loanToken, loanTokenSent)
    print('going to trade')
    tx = loanToken.marginTrade(
        "0",  # loanId  (0 for new loans)
        leverage,  # leverageAmount, 18 decimals
        0,  # loanTokenSent
        collateralTokenSent,  # no collateral token sent
        collateralTokenAddress,  # collateralTokenAddress
        acct,  # trader,
        b'',  # loanDataBytes (only required with ether)
        {'value': sendValue}
    )
    tx.info()
    loanId = tx.events['Trade']['loanId']
    collateral = tx.events['Trade']['positionSize']
    print("closing loan with id", loanId)
    print("position size is ", collateral)
    loan = sovryn.getLoan(loanId)
    print("found the loan in storage with position size", loan['collateral'])
    print(loan)
    if(testClose):
        tx = sovryn.closeWithSwap(loanId, acct, collateral, True, b'')



def testBorrow(protocolAddress, loanTokenAddress, underlyingTokenAddress, collateralTokenAddress):
    #read contract abis
    sovryn = Contract.from_abi("sovryn", address=protocolAddress, abi=interface.ISovrynBrownie.abi, owner=acct)
    loanToken = Contract.from_abi("loanToken", address=loanTokenAddress, abi=LoanTokenLogicStandard.abi, owner=acct)
    testToken = Contract.from_abi("TestToken", address = collateralTokenAddress, abi = TestToken.abi, owner = acct)
    
    # determine borrowing parameter
    withdrawAmount = 10e18 #i want to borrow 10 USD
    # compute the required collateral. params: address loanToken, address collateralToken, uint256 newPrincipal,uint256 marginAmount, bool isTorqueLoan 
    collateralTokenSent = 2* sovryn.getRequiredCollateral(underlyingTokenAddress,collateralTokenAddress,withdrawAmount,50e18, True)
    print("collateral needed", collateralTokenSent/1e18)
    durationInSeconds = 60*60*24*10 #10 days
    
    #check requirements
    availableSupply = loanToken.marketLiquidity()
    print('available supply:', availableSupply/1e18)
    assert(availableSupply >= withdrawAmount)
    interestRate = loanToken.nextBorrowInterestRate(withdrawAmount)
    print('interest rate (needs to be > 0):', interestRate)
    assert(interestRate > 0)
    
    #approve the transfer of the collateral if needed
    if(testToken.address.lower() != contracts['WRBTC'].lower() and testToken.allowance(acct, loanToken.address) < collateralTokenSent):
        testToken.approve(loanToken.address, collateralTokenSent)
    
    # borrow some funds
    tx = loanToken.borrow(
        "0",                            # bytes32 loanId
        withdrawAmount,                 # uint256 withdrawAmount
        durationInSeconds,              # uint256 initialLoanDuration
        collateralTokenSent,            # uint256 collateralTokenSent
        testToken.address,                   # address collateralTokenAddress
        acct,                    # address borrower
        acct,                    # address receiver
        b'' ,                            # bytes memory loanDataBytes
        {'value': collateralTokenSent}
    )
    
    #assert the trade was processed as expected
    print(tx.info())
    
def setupTorqueLoanParams(loanTokenAddress, underlyingTokenAddress, collateralTokenAddress):
    loanToken = Contract.from_abi("loanToken", address=loanTokenAddress, abi=LoanTokenLogicStandard.abi, owner=acct)
    setup = [
        b"0x0", ## id
        False, ## active
        str(acct), ## owner
        underlyingTokenAddress, ## loanToken
        collateralTokenAddress, ## collateralToken. 
        Wei("50 ether"), ## minInitialMargin
        Wei("15 ether"), ## maintenanceMargin
        0 ## fixedLoanTerm 
    ]
    params.append(setup)
    tx = loanToken.setupLoanParams(params, True)
    assert('LoanParamsSetup' in tx.events)
    assert('LoanParamsIdSetup' in tx.events)
    print(tx.info())
    
def rollover(loanId):
    sovryn = Contract.from_abi("sovryn", address=contracts['sovrynProtocol'], abi=interface.ISovrynBrownie.abi, owner=acct)
    tx = sovryn.rollover(loanId, b'')
    print(tx.info())

def replaceLoanClosings():
    sovryn = Contract.from_abi("sovryn", address=contracts['sovrynProtocol'], abi=interface.ISovrynBrownie.abi, owner=acct)
    
    print('replacing loan closings base')
    loanClosingsBase = acct.deploy(LoanClosingsBase)
    data = sovryn.replaceContract.encode_input(loanClosingsBase.address)
    multisig = Contract.from_abi("MultiSig", address=contracts['multisig'], abi=MultiSigWallet.abi, owner=acct)
    tx = multisig.submitTransaction(sovryn.address,0,data)
    txId = tx.events["Submission"]["transactionId"]
    print(txId);

    print('replacing loan closings with')
    loanClosingsWith = acct.deploy(LoanClosingsWith)
    data = sovryn.replaceContract.encode_input(loanClosingsWith.address)
    multisig = Contract.from_abi("MultiSig", address=contracts['multisig'], abi=MultiSigWallet.abi, owner=acct)
    tx = multisig.submitTransaction(sovryn.address,0,data)
    txId = tx.events["Submission"]["transactionId"]
    print(txId);
    
def transferOwner(contractAddress, newOwner):
    contract = Contract.from_abi("loanToken", address=contractAddress, abi=LoanToken.abi, owner=acct)
    tx= contract.transferOwnership(newOwner)
    tx.info()
    checkOwnerIsAddress(contractAddress, newOwner)

def acceptOwnershipWithMultisig(contractAddress):
    abiFile =  open('./scripts/contractInteraction/Owned.json')
    abi = json.load(abiFile)
    ownedContract = Contract.from_abi("Owned", address=contractAddress, abi=abi, owner=acct)
    multisig = Contract.from_abi("MultiSig", address=contracts['multisig'], abi=MultiSigWallet.abi, owner=acct)
    data=ownedContract.acceptOwnership.encode_input()
    tx= multisig.submitTransaction(contractAddress,0,data)
    txId = tx.events["Submission"]["transactionId"]
    print("txid",txId);
    
def getBalance(contractAddress, acct):
    contract = Contract.from_abi("Token", address=contractAddress, abi=LoanToken.abi, owner=acct)
    print(contract.balanceOf(acct))
    
def buyWRBTC():
    contract = Contract.from_abi("WRBTC", address=contracts["WRBTC"], abi=WRBTC.abi, owner=acct)
    tx = contract.deposit({'value':1e18})
    tx.info()
    print("new balance", getBalance(contracts["WRBTC"], acct))
    
def mintEarlyAccessTokens(contractAddress, userAddress):
    contract = Contract.from_abi("EarlyAccessToken", address=contractAddress, abi=EarlyAccessToken.abi, owner=acct)
    tx = contract.mint(userAddress)
    tx.info()
    
def setTransactionLimits(loanTokenAddress, addresses, limits):
    localLoanToken = Contract.from_abi("loanToken", address=loanTokenAddress, abi=LoanTokenLogicStandard.abi, owner=acct)
    data = localLoanToken.setTransactionLimits.encode_input(addresses,limits)
    multisig = Contract.from_abi("MultiSig", address=contracts['multisig'], abi=MultiSigWallet.abi, owner=acct)
    tx = multisig.submitTransaction(loanTokenAddress,0,data)
    txId = tx.events["Submission"]["transactionId"]
    print("txid",txId);

def setTransactionLimitsOld(loanTokenAddress, settingsAddress, logicAddress, addresses, limits):
    localLoanToken = Contract.from_abi("loanToken", address=loanTokenAddress, abi=LoanToken.abi, owner=acct)
    localLoanToken.setTarget(settingsAddress)
    localLoanToken = Contract.from_abi("loanToken", address=loanTokenAddress, abi=LoanTokenSettingsLowerAdmin.abi, owner=acct)
    tx = localLoanToken.setTransactionLimits(addresses,limits)
    localLoanToken = Contract.from_abi("loanToken", address=loanTokenAddress, abi=LoanToken.abi, owner=acct)
    localLoanToken.setTarget(logicAddress)
    

def readTransactionLimits(loanTokenAddress, SUSD, RBTC, USDT, BPro):
    localLoanToken = Contract.from_abi("loanToken", address=loanTokenAddress, abi=LoanToken.abi, owner=acct)
    limit = localLoanToken.transactionLimit(RBTC)
    print("RBTC limit, ",limit)
    limit = localLoanToken.transactionLimit(SUSD)
    print("DOC limit, ",limit)
    limit = localLoanToken.transactionLimit(USDT)
    print("USDT limit, ",limit)
    limit = localLoanToken.transactionLimit(BPro)
    print("BPro limit, ",limit)
    
def readLiquidity():
    loanToken = Contract.from_abi("loanToken", address=contracts['iRBTC'], abi=LoanTokenLogicStandard.abi, owner=acct)
    tasRBTC = loanToken.totalAssetSupply()
    tabRBTC = loanToken.totalAssetBorrow()
    print("liquidity on iRBTC", (tasRBTC-tabRBTC)/1e18)
    
    loanToken = Contract.from_abi("loanToken", address=contracts['iDOC'], abi=LoanTokenLogicStandard.abi, owner=acct)
    tasIUSD = loanToken.totalAssetSupply()
    tabIUSD = loanToken.totalAssetBorrow()
    print("liquidity on iDOC", (tasIUSD-tabIUSD)/1e18)
    
    loanToken = Contract.from_abi("loanToken", address=contracts['iUSDT'], abi=LoanTokenLogicStandard.abi, owner=acct)
    tasIUSD = loanToken.totalAssetSupply()
    tabIUSD = loanToken.totalAssetBorrow()
    print("liquidity on iUSDT", (tasIUSD-tabIUSD)/1e18)

    tokenContract = Contract.from_abi("Token", address=contracts['USDT'], abi=TestToken.abi, owner=acct)
    bal = tokenContract.balanceOf(contracts['ConverterUSDT'])
    print("supply of USDT on swap", bal/1e18)
    
    tokenContract = Contract.from_abi("Token", address=contracts['WRBTC'], abi=TestToken.abi, owner=acct)
    bal = tokenContract.balanceOf(contracts['ConverterUSDT'])
    print("supply of rBTC on swap", bal/1e18)
    

def hasApproval(tokenContractAddr, sender, receiver):
    tokenContract = Contract.from_abi("Token", address=tokenContractAddr, abi=TestToken.abi, owner=sender)
    allowance = tokenContract.allowance(sender, receiver)
    print("allowance: ", allowance/1e18)
    
def checkIfUserHasToken(EAT, user):
    tokenContract = Contract.from_abi("Token", address=EAT, abi=TestToken.abi, owner=user)
    balance = tokenContract.balanceOf(user)
    print("balance: ", balance)
    
def readLendingBalanceForUser(loanTokenAddress, userAddress):
    loanToken = Contract.from_abi("loanToken", address=loanTokenAddress, abi=LoanTokenLogicStandard.abi, owner=userAddress)
    bal = loanToken.balanceOf(userAddress)
    print('iToken balance', bal)
    bal = loanToken.assetBalanceOf(userAddress)
    print('underlying token balance', bal)
    
def replaceLoanTokenLogic(loanTokenAddress, logicAddress):
    loanToken = Contract.from_abi("loanToken", address=loanTokenAddress, abi=LoanToken.abi, owner=acct)
    loanToken.setTarget(logicAddress)
    
def readOwner(contractAddress):
    contract = Contract.from_abi("loanToken", address=contractAddress, abi=LoanToken.abi, owner=acct)
    print('owner:',contract.owner())

def checkOwnerIsAddress(contractAddress, expectedOwner):
    contract = Contract.from_abi("loanToken", address=contractAddress, abi=LoanToken.abi, owner=acct)
    owner = contract.owner()
    print("owner == expectedOwner?", owner == expectedOwner)

def setupMarginLoanParams(collateralTokenAddress, loanTokenAddress):
    loanToken = Contract.from_abi("loanToken", address=loanTokenAddress, abi=LoanTokenLogicStandard.abi, owner=acct)
    
    params = [];
    setup = [
        b"0x0", ## id
        False, ## active
        acct, ## owner
        "0x0000000000000000000000000000000000000000", ## loanToken -> will be overwritten
        collateralTokenAddress, ## collateralToken.
        Wei("20 ether"), ## minInitialMargin
        Wei("15 ether"), ## maintenanceMargin
        0 ## fixedLoanTerm -> will be overwritten
    ]
    params.append(setup)
    tx = loanToken.setupLoanParams(params, False)
    print(tx.info())

def swapTokens(amount, minReturn, swapNetworkAddress, sourceTokenAddress, destTokenAddress):
    abiFile =  open('./scripts/contractInteraction/SovrynSwapNetwork.json')
    abi = json.load(abiFile)
    swapNetwork = Contract.from_abi("SovrynSwapNetwork", address=swapNetworkAddress, abi=abi, owner=acct)
    sourceToken = Contract.from_abi("Token", address=sourceTokenAddress, abi=TestToken.abi, owner=acct)
    if(sourceToken.allowance(acct, swapNetworkAddress) < amount):
        sourceToken.approve(swapNetworkAddress,amount)
    path = swapNetwork.conversionPath(sourceTokenAddress,destTokenAddress)
    print("path", path)
    expectedReturn = swapNetwork.getReturnByPath(path, amount)
    print("expected return ", expectedReturn)
    '''
    tx = swapNetwork.convertByPath(
        path,
        amount,
        minReturn,
        "0x0000000000000000000000000000000000000000",
        "0x0000000000000000000000000000000000000000",
        0
    )
    tx.info()
    '''

def replaceLoanTokenLogic(loanTokenAddress, logicAddress):
    loanToken = Contract.from_abi("loanToken", address=loanTokenAddress, abi=LoanToken.abi, owner=acct)
    loanToken.setTarget(logicAddress)
    
def readFromMedianizer():
    medianizer = Contract.from_abi("Medianizer", address=contracts['medianizer'], abi=PriceFeedsMoCMockup.abi, owner=acct)
    print(medianizer.peek())

def updateOracleAddress(newAddress):
    print("set oracle address to", newAddress)
    priceFeedsMoC = Contract.from_abi("PriceFeedsMoC", address = '0x066ba9453e230a260c2a753d9935d91187178C29', abi = PriceFeedsMoC.abi, owner = acct)
    priceFeedsMoC.setMoCOracleAddress(newAddress)

    
def addLiquidity(converter, reserve, amount):
    abiFile =  open('./scripts/contractInteraction/LiquidityPoolV2Converter.json')
    abi = json.load(abiFile)
    converter = Contract.from_abi("LiquidityPoolV2Converter", address=converter, abi=abi, owner=acct)
    print("is active? ", converter.isActive())
    print("price oracle", converter.priceOracle())
    tx = converter.addLiquidity(reserve, amount, 1)
    print(tx)

def deployMultisig(owners, requiredConf):
     multisig = acct.deploy(MultiSigWallet, owners, requiredConf)
     print("multisig:", multisig)

def setupLoanParamsForCollaterals(loanTokenAddress, collateralAddresses):
    loanToken = Contract.from_abi("loanToken", address=loanTokenAddress, abi=LoanTokenLogicStandard.abi, owner=acct)
    marginParams = []
    torqueParams = []
    for collateralAddress in collateralAddresses:
        marginData = [
            b"0x0", ## id
            False, ## active
            str(acct), ## owner
            "0x0000000000000000000000000000000000000000", ## loanToken -> will be overwritten
            collateralAddress, ## collateralToken.
            Wei("20 ether"), ## minInitialMargin -> 20% (allows up to 5x leverage)
            Wei("15 ether"), ## maintenanceMargin -> 15%, below liquidation
            0 ## fixedLoanTerm -> will be overwritten with 28 days
        ]
        torqueData = copy.deepcopy(marginData)
        torqueData[5] = Wei("50 ether")
        print(torqueData)

        marginParams.append(marginData)
        torqueParams.append(torqueData)

    #configure the token settings, and set the setting contract address at the loan token logic contract
    dataM = loanToken.setupLoanParams.encode_input(marginParams, False)
    dataT = loanToken.setupLoanParams.encode_input(torqueParams, True)

    multisig = Contract.from_abi("MultiSig", address=contracts['multisig'], abi=MultiSigWallet.abi, owner=acct)

    tx = multisig.submitTransaction(loanToken.address,0,dataM)
    txId = tx.events["Submission"]["transactionId"]
    print("txid",txId);

    tx = multisig.submitTransaction(loanToken.address,0,dataT)
    txId = tx.events["Submission"]["transactionId"]
    print("txid",txId);


def updatePriceFeedToRSKOracle():
    newPriceFeed = acct.deploy(PriceFeedRSKOracle, contracts['RSKOracle'])
    print("new price feed: ", newPriceFeed)
    feeds = Contract.from_abi("PriceFeeds", address= contracts['PriceFeeds'], abi = PriceFeeds.abi, owner = acct)
    feeds.setPriceFeed([contracts['WRBTC']], [newPriceFeed.address])

def updatePriceFeedToMOCOracle():
    newPriceFeed = acct.deploy(PriceFeedsMoC, contracts['medianizer'], contracts['RSKOracle'])
    print("new price feed: ", newPriceFeed)
    feeds = Contract.from_abi("PriceFeeds", address= contracts['PriceFeeds'], abi = PriceFeeds.abi, owner = acct)
    data = feeds.setPriceFeed.encode_input([contracts['WRBTC']], [newPriceFeed.address])
    multisig = Contract.from_abi("MultiSig", address=contracts['multisig'], abi=MultiSigWallet.abi, owner=acct)
    tx = multisig.submitTransaction(feeds.address,0,data)
    txId = tx.events["Submission"]["transactionId"]
    print("txid",txId);


def readPrice(source, destination):
    feeds = Contract.from_abi("PriceFeeds", address= contracts['PriceFeeds'], abi = PriceFeeds.abi, owner = acct)
    rate = feeds.queryRate(source, destination)
    print('rate is ', rate)

def readSwapRate(source, destination):
    abiFile =  open('./scripts/contractInteraction/SovrynSwapNetwork.json')
    abi = json.load(abiFile)
    swapNetwork = Contract.from_abi("SovrynSwapNetwork", address=contracts['swapNetwork'], abi=abi, owner=acct)
    path = swapNetwork.conversionPath(source,destination)
    #print("path:", path)
    expectedReturn = swapNetwork.getReturnByPath(path, 0.01e18)
    print('rate is ', expectedReturn)

def readConversionFee(converterAddress):
    abiFile =  open('./scripts/contractInteraction/LiquidityPoolV1Converter.json')
    abi = json.load(abiFile)
    converter = Contract.from_abi("Converter", address=converterAddress, abi=abi, owner=acct)
    fee = converter.conversionFee()
    print('fee is ', fee)

def readPriceFromOracle(oracleAddress):
    oracle = Contract.from_abi("Oracle", address=oracleAddress, abi=PriceFeedsMoC.abi, owner=acct)
    price = oracle.latestAnswer()
    print('rate is ', price)

def readTargetWeights(converter, reserve):
    abiFile =  open('./scripts/contractInteraction/LiquidityPoolV2Converter.json')
    abi = json.load(abiFile)
    converter = Contract.from_abi("LiquidityPoolV2Converter", address=converter, abi=abi, owner=acct)
    res = converter.reserves(reserve).dict()
    print(res)
    print('target weight is ',res['weight'])

def updateContracts():
    replaceSwapsImplSovrynSwap()
    replaceSwapsUser()
    replaceLoanOpenings()
    replaceLoanTokenLogicOnAllContracts()

def replaceSwapsExternal():
    #swapsExternal = acct.deploy(SwapsExternal)
    sovryn = Contract.from_abi("sovryn", address=contracts['sovrynProtocol'], abi=interface.ISovrynBrownie.abi, owner=acct)
    data = sovryn.replaceContract.encode_input('0xAa1dEDE8C097349Dd25C98A0bF79c8D9B6e55caf')
    multisig = Contract.from_abi("MultiSig", address=contracts['multisig'], abi=MultiSigWallet.abi, owner=acct)
    tx = multisig.submitTransaction(sovryn.address,0,data)
    txId = tx.events["Submission"]["transactionId"]
    print(txId);

def replaceLoanOpenings():
    print("replacing loan openings")
    loanOpenings = acct.deploy(LoanOpenings)
    sovryn = Contract.from_abi("sovryn", address=contracts['sovrynProtocol'], abi=interface.ISovrynBrownie.abi, owner=acct)
    data = sovryn.replaceContract.encode_input(loanOpenings.address)
    multisig = Contract.from_abi("MultiSig", address=contracts['multisig'], abi=MultiSigWallet.abi, owner=acct)
    tx = multisig.submitTransaction(sovryn.address,0,data)
    txId = tx.events["Submission"]["transactionId"]
    print(txId);

def replaceSwapsUser():
    print("replacing swaps user")
    swapsUser = acct.deploy(SwapsUser)
    sovryn = Contract.from_abi("sovryn", address=contracts['sovrynProtocol'], abi=interface.ISovrynBrownie.abi, owner=acct)
    data = sovryn.replaceContract.encode_input(swapsUser.address)
    multisig = Contract.from_abi("MultiSig", address=contracts['multisig'], abi=MultiSigWallet.abi, owner=acct)
    tx = multisig.submitTransaction(sovryn.address,0,data)
    txId = tx.events["Submission"]["transactionId"]
    print(txId);

def replaceSwapsImplSovrynSwap():
    print("replacing swaps")
    swaps = acct.deploy(SwapsImplSovrynSwap)
    sovryn = Contract.from_abi("sovryn", address=contracts['sovrynProtocol'], abi=interface.ISovrynBrownie.abi, owner=acct)
    data = sovryn.setSwapsImplContract.encode_input(swaps.address)
    multisig = Contract.from_abi("MultiSig", address=contracts['multisig'], abi=MultiSigWallet.abi, owner=acct)
    tx = multisig.submitTransaction(sovryn.address,0,data)
    txId = tx.events["Submission"]["transactionId"]
    print(txId);

def replaceLoanTokenLogicOnAllContracts():
    print("replacing loan token logic")
    logicContract = acct.deploy(LoanTokenLogicStandard)
    print('new LoanTokenLogicStandard contract for iDoC:' + logicContract.address)
    replaceLoanTokenLogic(contracts['iDOC'],logicContract.address)
    replaceLoanTokenLogic(contracts['iUSDT'],logicContract.address)
    replaceLoanTokenLogic(contracts['iBPro'],logicContract.address)
    logicContract = acct.deploy(LoanTokenLogicWrbtc)
    print('new LoanTokenLogicStandard contract for iWRBTC:' + logicContract.address)
    replaceLoanTokenLogic(contracts['iRBTC'], logicContract.address)


def replaceLoanTokenLogic(loanTokenAddress, logicAddress):
    loanToken = Contract.from_abi("loanToken", address=loanTokenAddress, abi=LoanToken.abi, owner=acct)
    data = loanToken.setTarget.encode_input(logicAddress)
    multisig = Contract.from_abi("MultiSig", address=contracts['multisig'], abi=MultiSigWallet.abi, owner=acct)
    tx = multisig.submitTransaction(loanToken.address,0,data)
    txId = tx.events["Submission"]["transactionId"]
    print(txId)

def checkRates():
    print('reading price from WRBTC to DOC')
    readPrice(contracts['WRBTC'], contracts['DoC'])
    print('reading price from WRBTC to USDT')
    readPrice(contracts['WRBTC'], contracts['USDT'])
    print('reading price from WRBTC to BPRO')
    readPrice(contracts['WRBTC'], contracts['BPro'])
    print('read price from USDT to DOC')
    readPrice(contracts['USDT'], contracts['DoC'])

    print('read swap rate from WRBTC to DOC')
    readSwapRate(contracts['WRBTC'], contracts['DoC'])
    print('read swap rate from WRBTC to USDT')
    readSwapRate(contracts['WRBTC'], contracts['USDT'])
    print('read swap rate from WRBTC to BPRO')
    readSwapRate(contracts['WRBTC'], contracts['BPro'])
    print('read swap rate from USDT to DOC')
    readSwapRate(contracts['USDT'], contracts['DoC'])
    print('read swap rate from BPro to DOC')
    readSwapRate(contracts['BPro'], contracts['DoC'])
    print('read swap rate from BPro to USDT')
    readSwapRate(contracts['BPro'], contracts['USDT'])
    print('read swap rate from USDT to WRBTC')
    readSwapRate(contracts['USDT'], contracts['WRBTC'])
    print('read swap rate from DOC to WRBTC')
    readSwapRate(contracts['DoC'], contracts['WRBTC'])

    print("price from the USDT oracle on AMM:")
    readPriceFromOracle('0x78F0b35Edd78eD564830c45F4A22e4b553d7f042')

    readTargetWeights('0x133eBE9c8bA524C9B1B601E794dF527f390729bF', contracts['USDT'])
    readTargetWeights('0x133eBE9c8bA524C9B1B601E794dF527f390729bF', contracts['WRBTC'])

def addOwnerToMultisig(newOwner):
    multisig = Contract.from_abi("MultiSig", address=contracts['multisig'], abi=MultiSigWallet.abi, owner=acct)
    data = multisig.addOwner.encode_input(newOwner)
    tx = multisig.submitTransaction(multisig.address,0,data)
    txId = tx.events["Submission"]["transactionId"]
    print("txid",txId);


def governorAcceptAdmin(type):
    governor = Contract.from_abi("GovernorAlpha", address=contracts[type], abi=GovernorAlpha.abi, owner=acct)
    data = governor.__acceptAdmin.encode_input()

    multisig = Contract.from_abi("MultiSig", address=contracts['multisig'], abi=MultiSigWallet.abi, owner=acct)
    tx = multisig.submitTransaction(governor.address,0,data)
    txId = tx.events["Submission"]["transactionId"]
    print(txId)

def setEarlyAccessToken(loanTokenAddress, EATokenAddress):
    loanToken = Contract.from_abi("loanToken", address=loanTokenAddress, abi=LoanToken.abi, owner=acct)
    data = loanToken.setEarlyAccessToken.encode_input(EATokenAddress)
    multisig = Contract.from_abi("MultiSig", address=contracts['multisig'], abi=MultiSigWallet.abi, owner=acct)
    tx = multisig.submitTransaction(loanToken.address,0,data)
    txId = tx.events["Submission"]["transactionId"]
    print(txId);

def queueProposal(id):
    governor = Contract.from_abi("GovernorAlpha", address=contracts['GovernorOwner'], abi=GovernorAlpha.abi, owner=acct)
    tx = governor.queue(id)
    tx.info()

def executeProposal(id):
    governor = Contract.from_abi("GovernorAlpha", address=contracts['GovernorOwner'], abi=GovernorAlpha.abi, owner=acct)
    tx = governor.execute(id)
    tx.info()

def setLendingFee(fee):
    sovryn = Contract.from_abi("sovryn", address=contracts['sovrynProtocol'], abi=interface.ISovrynBrownie.abi, owner=acct)
    data = sovryn.setLendingFeePercent.encode_input(fee)
    multisig = Contract.from_abi("MultiSig", address=contracts['multisig'], abi=MultiSigWallet.abi, owner=acct)
    tx = multisig.submitTransaction(sovryn.address,0,data)
    txId = tx.events["Submission"]["transactionId"]
    print(txId);

def setTradingFee(fee):
    sovryn = Contract.from_abi("sovryn", address=contracts['sovrynProtocol'], abi=interface.ISovrynBrownie.abi, owner=acct)
    data = sovryn.setTradingFeePercent.encode_input(fee)
    multisig = Contract.from_abi("MultiSig", address=contracts['multisig'], abi=MultiSigWallet.abi, owner=acct)
    tx = multisig.submitTransaction(sovryn.address,0,data)
    txId = tx.events["Submission"]["transactionId"]
    print(txId);

def setBorrowingFee(fee):
    sovryn = Contract.from_abi("sovryn", address=contracts['sovrynProtocol'], abi=interface.ISovrynBrownie.abi, owner=acct)
    data = sovryn.setBorrowingFeePercent.encode_input(fee)
    multisig = Contract.from_abi("MultiSig", address=contracts['multisig'], abi=MultiSigWallet.abi, owner=acct)
    tx = multisig.submitTransaction(sovryn.address,0,data)
    txId = tx.events["Submission"]["transactionId"]
    print(txId);

def sendFromMultisigToVesting(amount):
    vestingRegistry = Contract.from_abi("VestingRegistry", address=contracts['VestingRegistry'], abi=VestingRegistry.abi, owner=acct)
    data = vestingRegistry.deposit.encode_input()
    multisig = Contract.from_abi("MultiSig", address=contracts['multisig'], abi=MultiSigWallet.abi, owner=acct)
    tx = multisig.submitTransaction(vestingRegistry.address,amount,data)
    txId = tx.events["Submission"]["transactionId"]
    print(txId);

def sendFromMultisig(receiver, amount):
    multisig = Contract.from_abi("MultiSig", address=contracts['multisig'], abi=MultiSigWallet.abi, owner=acct)
    tx = multisig.submitTransaction(receiver,amount,'')
    txId = tx.events["Submission"]["transactionId"]
    print(txId);

def sendTokensFromMultisig(token, receiver, amount):
    tokenContract = Contract.from_abi("Token", address=token, abi=TestToken.abi, owner=acct)
    multisig = Contract.from_abi("MultiSig", address=contracts['multisig'], abi=MultiSigWallet.abi, owner=acct)
    data = tokenContract.transfer.encode_input(receiver, amount)
    print(data)
    tx = multisig.submitTransaction(token,0,data)
    txId = tx.events["Submission"]["transactionId"]
    print(txId)
    

def mintNFT(contractAddress, receiver):
    abiFile =  open('./scripts/contractInteraction/SovrynNft.json')
    abi = json.load(abiFile)
    nft = Contract.from_abi("NFT", address=contractAddress, abi=abi, owner=acct)
    nft.mint(receiver)

def transferSOVtoOriginInvestorsClaim():
    originInvestorsClaimAddress = contracts['OriginInvestorsClaim']
    if (originInvestorsClaimAddress == ''):
        print('Please set originInvestorsClaimAddress and run again')
        return

    originInvestorsClaim = Contract.from_abi("OriginInvestorsClaim", address=originInvestorsClaimAddress, abi=OriginInvestorsClaim.abi, owner=acct)
    amount = originInvestorsClaim.totalAmount()
    if (amount == 0):
        print('Please set amount and run again')
        return

    SOVtoken = Contract.from_abi("SOV", address=contracts['SOV'], abi=SOV.abi, owner=acct)
    data = SOVtoken.transfer.encode_input(originInvestorsClaimAddress, amount)
    print(data)

    multisig = Contract.from_abi("MultiSig", address=contracts['multisig'], abi=MultiSigWallet.abi, owner=acct)
    tx = multisig.submitTransaction(SOVtoken.address,0,data)
    txId = tx.events["Submission"]["transactionId"]
    print(txId)

def createVesting():
    DAY = 24 * 60 * 60
    FOUR_WEEKS = 4 * 7 * DAY

    tokenOwner = "0x21e1AaCb6aadF9c6F28896329EF9423aE5c67416"
    amount = 27186538 * 10**16
    # TODO cliff 4 weeks or less ?
    # cliff = CLIFF_DELAY + int(vesting[2]) * FOUR_WEEKS
    # duration = cliff + (int(vesting[3]) - 1) * FOUR_WEEKS

    # i think we don't need the delay anymore
    # because 2 weeks after TGE passed already
    # we keep the 4 weeks (26th of march first payout)

    cliff = 1 * FOUR_WEEKS
    duration = cliff + (10 - 1) * FOUR_WEEKS

    vestingRegistry = Contract.from_abi("VestingRegistry", address=contracts['VestingRegistry'], abi=VestingRegistry.abi, owner=acct)
    data = vestingRegistry.createVesting.encode_input(tokenOwner, amount, cliff, duration)
    print(data)

    multisig = Contract.from_abi("MultiSig", address=contracts['multisig'], abi=MultiSigWallet.abi, owner=acct)
    tx = multisig.submitTransaction(vestingRegistry.address,0,data)
    txId = tx.events["Submission"]["transactionId"]
    print(txId)

def transferSOVtoVestingRegistry(vestingRegistryAddress, amount):

    SOVtoken = Contract.from_abi("SOV", address=contracts['SOV'], abi=SOV.abi, owner=acct)
    data = SOVtoken.transfer.encode_input(vestingRegistryAddress, amount)
    print(data)

    multisig = Contract.from_abi("MultiSig", address=contracts['multisig'], abi=MultiSigWallet.abi, owner=acct)
    tx = multisig.submitTransaction(SOVtoken.address,0,data)
    txId = tx.events["Submission"]["transactionId"]
    print(txId)

def stakeTokens2():
    tokenOwner = "0x21e1AaCb6aadF9c6F28896329EF9423aE5c67416"
    # 271,865.38 SOV
    amount = 27186538 * 10**16

    vestingRegistry = Contract.from_abi("VestingRegistry", address=contracts['VestingRegistry'], abi=VestingRegistry.abi, owner=acct)
    vestingAddress = vestingRegistry.getVesting(tokenOwner)
    print("vestingAddress: " + vestingAddress)
    data = vestingRegistry.stakeTokens.encode_input(vestingAddress, amount)
    print(data)

    multisig = Contract.from_abi("MultiSig", address=contracts['multisig'], abi=MultiSigWallet.abi, owner=acct)
    tx = multisig.submitTransaction(vestingRegistry.address,0,data)
    txId = tx.events["Submission"]["transactionId"]
    print(txId)

def transferSOVtoVestingRegistry2():
    # Vesting Amount: 20751256676253082407040 (about 21K SOV)
    # BTC Amount: 2.0203423499999995
    amount = 20751256676253082407040

    # Origin - VestingRegistry2
    vestingRegistryAddress = contracts['VestingRegistry2']
    SOVtoken = Contract.from_abi("SOV", address=contracts['SOV'], abi=SOV.abi, owner=acct)
    data = SOVtoken.transfer.encode_input(vestingRegistryAddress, amount)
    print(data)

    multisig = Contract.from_abi("MultiSig", address=contracts['multisig'], abi=MultiSigWallet.abi, owner=acct)
    tx = multisig.submitTransaction(SOVtoken.address,0,data)
    txId = tx.events["Submission"]["transactionId"]
    print(txId)

def triggerEmergencyStop(loanTokenAddress, turnOn):
    loanToken = Contract.from_abi("loanToken", address=loanTokenAddress, abi=LoanTokenLogicStandard.abi, owner=acct)
    #functionSignature = "marginTrade(bytes32,uint256,uint256,uint256,address,address,bytes)"
    functionSignature = "borrow(bytes32,uint256,uint256,uint256,address,address,address,bytes)"
    data = loanToken.toggleFunctionPause.encode_input(functionSignature, turnOn)
    multisig = Contract.from_abi("MultiSig", address=contracts['multisig'], abi=MultiSigWallet.abi, owner=acct)
    tx = multisig.submitTransaction(loanToken.address,0,data)
    txId = tx.events["Submission"]["transactionId"]
    print(txId)

def readPauser(loanTokenAddress):
    loanToken = Contract.from_abi("loanToken", address=loanTokenAddress, abi=LoanTokenLogicStandard.abi, owner=acct)
    print(loanToken.pauser())

def setPauser(loanTokenAddress, pauser):
    loanToken = Contract.from_abi("loanToken", address=loanTokenAddress, abi=LoanTokenLogicStandard.abi, owner=acct)
    data = loanToken.setPauser.encode_input(pauser)
    multisig = Contract.from_abi("MultiSig", address=contracts['multisig'], abi=MultiSigWallet.abi, owner=acct)
    tx = multisig.submitTransaction(loanToken.address,0,data)
    txId = tx.events["Submission"]["transactionId"]
    print(txId)

def executeOnMultisig(transactionId):
    multisig = Contract.from_abi("MultiSig", address=contracts['multisig'], abi=MultiSigWallet.abi, owner=acct)

    multisig.executeTransaction(transactionId)

def checkPause(loanTokenAddress):
    loanToken = Contract.from_abi("loanToken", address=loanTokenAddress, abi=LoanTokenLogicStandard.abi, owner=acct)
    funcId = "borrow(bytes32,uint256,uint256,uint256,address,address,address,bytes)"
    print(loanToken.checkPause(funcId))

def determineFundsAtRisk():
    sovryn = Contract.from_abi("sovryn", address=contracts['sovrynProtocol'], abi=interface.ISovrynBrownie.abi, owner=acct)
    borrowedPositions = []
    sum = 0
    possible = 0
    for i in range (0, 10000, 10):
        loans = sovryn.getActiveLoans(i, i+10, False)
        if(len(loans) == 0):
            break
        for loan in loans:
            if loan[11] == 0 and loan[10] > 150e18:
                print(loan[1])
                sum += loan[3]
                possible += loan[3] * (loan[10] / 150e18)
                borrowedPositions.append(loan)

    print(borrowedPositions)
    print(len(borrowedPositions))
    print('total height of affected loans: ', sum/1e18)
    print('total potential borrowed: ', possible/1e18)
    print('could have been stolen: ', (possible - sum)/1e18)

def addInvestorToBlacklist():
    # we need to process CSOV->SOV exchnage manually,
    # investor address should be added to blacklist in VestingRegistry
    tokenOwner = "0x75F7d09110631FE60a804642003bE00C8Bcd26b7"

    vestingRegistry = Contract.from_abi("VestingRegistry", address=contracts['VestingRegistry'], abi=VestingRegistry.abi, owner=acct)
    data = vestingRegistry.setBlacklistFlag.encode_input(tokenOwner, True)
    print(data)

    # multisig = Contract.from_abi("MultiSig", address=contracts['multisig'], abi=MultiSigWallet.abi, owner=acct)
    # tx = multisig.submitTransaction(vestingRegistry.address,0,data)
    # txId = tx.events["Submission"]["transactionId"]
    # print(txId)

def stake80KTokens():
    # another address of the investor (addInvestorToBlacklist)
    tokenOwner = "0x21e1AaCb6aadF9c6F28896329EF9423aE5c67416"
    # 80K SOV
    amount = 80000 * 10**18

    vestingRegistry = Contract.from_abi("VestingRegistry", address=contracts['VestingRegistry'], abi=VestingRegistry.abi, owner=acct)
    vestingAddress = vestingRegistry.getVesting(tokenOwner)
    print("vestingAddress: " + vestingAddress)
    data = vestingRegistry.stakeTokens.encode_input(vestingAddress, amount)
    print(data)

    # multisig = Contract.from_abi("MultiSig", address=contracts['multisig'], abi=MultiSigWallet.abi, owner=acct)
    # tx = multisig.submitTransaction(vestingRegistry.address,0,data)
    # txId = tx.events["Submission"]["transactionId"]
    # print(txId)

def transferSOVtoTokenSender():
    # 875.39 SOV
    amount = 87539 * 10**16

    tokenSenderAddress = contracts['TokenSender']
    SOVtoken = Contract.from_abi("SOV", address=contracts['SOV'], abi=SOV.abi, owner=acct)
    data = SOVtoken.transfer.encode_input(tokenSenderAddress, amount)
    print(data)

    multisig = Contract.from_abi("MultiSig", address=contracts['multisig'], abi=MultiSigWallet.abi, owner=acct)
    tx = multisig.submitTransaction(SOVtoken.address,0,data)
    txId = tx.events["Submission"]["transactionId"]
    print(txId)

def transferSOVtoScriptAccount():
    # 5825.7 SOV
    amount = 58257 * 10**17

    # TODO set receiver address
    receiver = "0x27D55f5668eF4438635bdCE0aDCA083507E77752"
    if (receiver == ""):
        raise Exception("Invalid address")
    SOVtoken = Contract.from_abi("SOV", address=contracts['SOV'], abi=SOV.abi, owner=acct)
    data = SOVtoken.transfer.encode_input(receiver, amount)
    print(data)

    multisig = Contract.from_abi("MultiSig", address=contracts['multisig'], abi=MultiSigWallet.abi, owner=acct)
    tx = multisig.submitTransaction(SOVtoken.address,0,data)
    txId = tx.events["Submission"]["transactionId"]
    print(txId)

def setSupportedToken(tokenAddress):
    sovryn = Contract.from_abi("sovryn", address=contracts['sovrynProtocol'], abi=interface.ISovrynBrownie.abi, owner=acct)
    multisig = Contract.from_abi("MultiSig", address=contracts['multisig'], abi=MultiSigWallet.abi, owner=acct)

    data = sovryn.setSupportedTokens.encode_input([tokenAddress],[True])
    tx = multisig.submitTransaction(sovryn.address,0,data)
    txId = tx.events["Submission"]["transactionId"]
    print(txId)

def readBalanceFromAMM():

    tokenContract = Contract.from_abi("Token", address=contracts['USDT'], abi=TestToken.abi, owner=acct)
    bal = tokenContract.balanceOf(contracts['ConverterUSDT'])
    print("supply of USDT on swap", bal/1e18)

    abiFile =  open('./scripts/contractInteraction/LiquidityPoolV2Converter.json')
    abi = json.load(abiFile)
    converter = Contract.from_abi("LiquidityPoolV2Converter", address=contracts['ConverterUSDT'], abi=abi, owner=acct)

    reserve = converter.reserves(contracts['USDT'])

    print("registered upply of USDT on swap", reserve[0]/1e18)
    print(reserve)

def testV1Converter(converterAddress, reserve1, reserve2):
    abiFile =  open('./scripts/contractInteraction/LiquidityPoolV1Converter.json')
    abi = json.load(abiFile)
    converter = Contract.from_abi("LiquidityPoolV1Converter", address=converterAddress, abi=abi, owner=acct)

    print(converter.reserveRatio())
    print(converter.reserves(reserve1))
    print(converter.reserves(reserve2))
    bal1 = converter.reserves(reserve1)[0]
    bal2 = converter.reserves(reserve2)[0]

    tokenContract1 = Contract.from_abi("Token", address=reserve1, abi=TestToken.abi, owner=acct)
    tokenContract1.approve(converter.address, bal1/100)

    tokenContract2 = Contract.from_abi("Token", address=reserve2, abi=TestToken.abi, owner=acct)
    tokenContract2.approve(converter.address, bal2/50)
    accountBalance = tokenContract2.balanceOf(acct)

    converter.addLiquidity([reserve1, reserve2],[bal1/100, bal2/50],1)

    newAccountBalance = tokenContract2.balanceOf(acct)

    print('oldBalance: ', accountBalance)
    print('newBalance: ', newAccountBalance)
    print('difference:', accountBalance - newAccountBalance)
    print('expected differnce:', bal2/100)

    addLiquidityV1UsingWrapper(converterAddress, [reserve1, reserve2], [bal1/100, bal2/50])

    newerAccountBalance = tokenContract2.balanceOf(acct)
    print('difference:', newAccountBalance - newerAccountBalance)
    print('expected differnce:', bal2/100)

    balanceOnProxy = tokenContract2.balanceOf(contracts['RBTCWrapperProxy'])
    print('balance on proxy contract after the interaction: ', balanceOnProxy)


def addLiquidityV1(converter, tokens, amounts):
    abiFile =  open('./scripts/contractInteraction/LiquidityPoolV1Converter.json')
    abi = json.load(abiFile)
    converter = Contract.from_abi("LiquidityPoolV1Converter", address=converter, abi=abi, owner=acct)

    print("is active? ", converter.isActive())

    token = Contract.from_abi("ERC20", address=tokens[0], abi=ERC20.abi, owner=acct)
    token.approve(converter.address, amounts[0])
    token = Contract.from_abi("ERC20", address=tokens[1], abi=ERC20.abi, owner=acct)
    token.approve(converter.address, amounts[1])

    tx = converter.addLiquidity(tokens, amounts, 1)
    print(tx)

def addLiquidityV1UsingWrapper(converter, tokens, amounts):
    abiFile =  open('./scripts/contractInteraction/RBTCWrapperProxy.json')
    abi = json.load(abiFile)
    wrapperProxy = Contract.from_abi("RBTCWrapperProxy", address=contracts['RBTCWrapperProxy'], abi=abi, owner=acct)

    token = Contract.from_abi("ERC20", address=tokens[1], abi=ERC20.abi, owner=acct)
    token.approve(wrapperProxy.address, amounts[1])

    tx = wrapperProxy.addLiquidityToV1(converter, tokens, amounts, 1, {'value': amounts[0]})
    print(tx)

def addLiquidityV2UsingWrapper(converter, tokenAddress, amount):
    abiFile =  open('./scripts/contractInteraction/RBTCWrapperProxy.json')
    abi = json.load(abiFile)
    wrapperProxy = Contract.from_abi("RBTCWrapperProxy", address=contracts['RBTCWrapperProxy'], abi=abi, owner=acct)

    token = Contract.from_abi("ERC20", address=tokenAddress, abi=ERC20.abi, owner=acct)
    token.approve(wrapperProxy.address, amount)

    tx = wrapperProxy.addLiquidityToV2(converter, tokenAddress, amount, 1, {'allow_revert':True})
    print(tx)
    

def getTargetAmountFromAMM(_sourceReserveBalance, _sourceReserveWeight, _targetReserveBalance, _targetReserveWeight, _amount):
    abiFile =  open('./scripts/contractInteraction/SovrynSwapFormula.json')
    abi = json.load(abiFile)

    sovrynSwapFormula = Contract.from_abi("SovrynSwapFormula", address=contracts['SovrynSwapFormula'], abi=abi, owner=acct)

    targetAmount = sovrynSwapFormula.crossReserveTargetAmount(_sourceReserveBalance, _sourceReserveWeight, _targetReserveBalance, _targetReserveWeight, _amount)

    print(targetAmount)
    
def addLiquidityV1FromMultisigUsingWrapper(converter, tokens, amounts):
    abiFile =  open('./scripts/contractInteraction/RBTCWrapperProxy.json')
    abi = json.load(abiFile)
    wrapperProxy = Contract.from_abi("RBTCWrapperProxy", address=contracts['RBTCWrapperProxy'], abi=abi, owner=acct)
    multisig = Contract.from_abi("MultiSig", address=contracts['multisig'], abi=MultiSigWallet.abi, owner=acct)

    # approve
    token = Contract.from_abi("ERC20", address=tokens[1], abi=ERC20.abi, owner=acct)
    data = token.approve.encode_input(wrapperProxy.address, amounts[1])
    print(data)

    tx = multisig.submitTransaction(token.address,0,data)
    txId = tx.events["Submission"]["transactionId"]
    print(txId)

    # addLiquidityToV1
    data = wrapperProxy.addLiquidityToV1.encode_input(converter, tokens, amounts, 1)
    print(data)

    tx = multisig.submitTransaction(wrapperProxy.address,amounts[0],data)
    txId = tx.events["Submission"]["transactionId"]
    print(txId)

def removeLiquidityV1toMultisigUsingWrapper(converter, amount, tokens, minReturn):
    abiFile =  open('./scripts/contractInteraction/RBTCWrapperProxy.json')
    abi = json.load(abiFile)
    wrapperProxy = Contract.from_abi("RBTCWrapperProxy", address=contracts['RBTCWrapperProxy'], abi=abi, owner=acct)
    multisig = Contract.from_abi("MultiSig", address=contracts['multisig'], abi=MultiSigWallet.abi, owner=acct)

    converterAbiFile =  open('./scripts/contractInteraction/LiquidityPoolV1Converter.json')
    converterAbi = json.load(converterAbiFile)
    converterContract = Contract.from_abi("LiquidityPoolV1Converter", address=converter, abi=converterAbi, owner=acct)
    poolToken = converterContract.anchor()

    # approve
    token = Contract.from_abi("ERC20", address=poolToken, abi=ERC20.abi, owner=acct)
    data = token.approve.encode_input(wrapperProxy.address, amount)
    print(data)
    
    tx = multisig.submitTransaction(token.address,0,data)
    txId = tx.events["Submission"]["transactionId"]
    print(txId)
    
    # removeLiquidityFromV1
    data = wrapperProxy.removeLiquidityFromV1.encode_input(converter, amount, tokens, minReturn)
    print(data)

    tx = multisig.submitTransaction(wrapperProxy.address,0,data)
    txId = tx.events["Submission"]["transactionId"]
    print(txId)

def readClaimBalanceOrigin(address):
    originClaimContract = Contract.from_abi("originClaim", address=contracts['OriginInvestorsClaim'], abi=OriginInvestorsClaim.abi, owner=acct)
    amount = originClaimContract.investorsAmountsList(address)
    print(amount)
    
def sendSOVFromVestingRegistry():
    amount = 307470805 * 10**14
    vestingRegistry = Contract.from_abi("VestingRegistry", address=contracts['VestingRegistry'], abi=VestingRegistry.abi, owner=acct)
    data = vestingRegistry.transferSOV.encode_input(contracts['multisig'], amount)
    print(data)

    multisig = Contract.from_abi("MultiSig", address=contracts['multisig'], abi=MultiSigWallet.abi, owner=acct)
    tx = multisig.submitTransaction(vestingRegistry.address,0,data)
    txId = tx.events["Submission"]["transactionId"]
    print(txId)

def printMultisigOwners():
    multisig = Contract.from_abi("MultiSig", address=contracts['multisig'], abi=MultiSigWallet.abi, owner=acct)
    print(multisig.getOwners())

def addAdmin(admin, vestingRegistryAddress):
    multisig = Contract.from_abi("MultiSig", address=contracts['multisig'], abi=MultiSigWallet.abi, owner=acct)
    vestingRegistry = Contract.from_abi("VestingRegistry", address=vestingRegistryAddress, abi=VestingRegistry.abi, owner=acct)
    data = vestingRegistry.addAdmin.encode_input(admin)
    tx = multisig.submitTransaction(vestingRegistry.address,0,data)
    txId = tx.events["Submission"]["transactionId"]
    print(txId)

def isVestingAdmin(admin, vestingRegistryAddress):
    vestingRegistry = Contract.from_abi("VestingRegistry", address=vestingRegistryAddress, abi=VestingRegistry.abi, owner=acct)
    print(vestingRegistry.admins(admin))

def replaceOwnerOnMultisig(oldOwner, newOwner):
    multisig = Contract.from_abi("MultiSig", address=contracts['multisig'], abi=MultiSigWallet.abi, owner=acct)
    data = multisig.replaceOwner.encode_input(oldOwner, newOwner)
    tx = multisig.submitTransaction(multisig.address,0,data)
    txId = tx.events["Submission"]["transactionId"]
    print("txid",txId);

def readOwnersOfAllContracts():
    for contractName in contracts:
        #print(contractName)
        contract = Contract.from_abi("Ownable", address=contracts[contractName], abi=LoanToken.abi, owner=acct)
        if(contractName != 'multisig' and contractName != 'WRBTC' and contractName != 'og'  and contractName != 'USDT' and contractName != 'medianizer' and contractName != 'USDTtoUSDTOracleAMM' and contractName != 'GovernorOwner'  and contractName != 'GovernorAdmin' and contractName != 'SovrynSwapFormula' and contractName != 'MOCState' and contractName != 'USDTPriceFeed' and contractName != 'FeeSharingProxy'  and contractName != 'TimelockOwner'  and contractName != 'TimelockAdmin' and contractName != 'AdoptionFund' and contractName != 'DevelopmentFund'):
            owner = contract.owner()
            if(owner != contracts['multisig']):
                print("owner of ", contractName, " is ", owner)

def readVestingContractForAddress(userAddress):
    vestingRegistry = Contract.from_abi("VestingRegistry", address=contracts['VestingRegistry'], abi=VestingRegistry.abi, owner=acct)
    address = vestingRegistry.getVesting(userAddress)
    if(address == '0x0000000000000000000000000000000000000000'):
        vestingRegistry = Contract.from_abi("VestingRegistry", address=contracts['VestingRegistry'], abi=VestingRegistry.abi, owner=acct)
        address = vestingRegistry.getVesting(userAddress)
    
    print(address)

def readLMVestingContractForAddress(userAddress):
    vestingRegistry = Contract.from_abi("VestingRegistry", address=contracts['VestingRegistry3'], abi=VestingRegistry.abi, owner=acct)
    address = vestingRegistry.getVesting(userAddress)
    print(address)

def readStakingKickOff():
    staking = Contract.from_abi("Staking", address=contracts['Staking'], abi=Staking.abi, owner=acct)
    print(staking.kickoffTS())

def setWrapperOnLM():
    multisig = Contract.from_abi("MultiSig", address=contracts['multisig'], abi=MultiSigWallet.abi, owner=acct)
    lm = Contract.from_abi("LiquidityMining", address = contracts['LiquidityMiningProxy'], abi = LiquidityMining.abi, owner = acct)
    data = lm.setWrapper.encode_input(contracts['RBTCWrapperProxy'])
    tx = multisig.submitTransaction(lm.address,0,data)
    txId = tx.events["Submission"]["transactionId"]
    print("txid",txId);

def transferTokensFromWallet(tokenContract, receiver, amount):
    token = Contract.from_abi("Token", address= tokenContract, abi = TestToken.abi, owner=acct)
    token.transfer(receiver, amount)

def getPoolId(poolToken):
    lm = Contract.from_abi("LiquidityMining", address = contracts['LiquidityMiningProxy'], abi = LiquidityMining.abi, owner = acct)
    print(lm.getPoolId(poolToken))
    

def getLMInfo():
    lm = Contract.from_abi("LiquidityMining", address = contracts['LiquidityMiningProxy'], abi = LiquidityMining.abi, owner = acct)
    print(lm.getPoolLength()) 
    print(lm.getPoolInfoList())
    print(lm.wrapper())

def setLockedSOV(newLockedSOV): 
    multisig = Contract.from_abi("MultiSig", address=contracts['multisig'], abi=MultiSigWallet.abi, owner=acct)   
    lm = Contract.from_abi("LiquidityMining", address = contracts['LiquidityMiningProxy'], abi = LiquidityMining.abi, owner = acct)
    data = lm.setLockedSOV.encode_input(newLockedSOV)
    tx = multisig.submitTransaction(lm.address,0,data)
    txId = tx.events["Submission"]["transactionId"]
    print("txid",txId);<|MERGE_RESOLUTION|>--- conflicted
+++ resolved
@@ -52,11 +52,7 @@
     #lendToPool(contracts['iDOC'],contracts['DoC'], 1000e18)
     #setTransactionLimits(contracts['iDOC'], [contracts['DoC']], [21e18])
     #setTransactionLimitsOld(contracts['iDOC'], contracts['iDOCSettings'], contracts['iDOCLogic'], [contracts['DoC']], [21e18])
-<<<<<<< HEAD
-    #readTransactionLimits(contracts['iUSDT'],  contracts['USDT'], contracts['WRBTC'])
-=======
     # readTransactionLimits(contracts['iUSDT'],  contracts['USDT'], contracts['WRBTC'])
->>>>>>> df0557d0
 
     '''
     setupLoanParamsForCollaterals(contracts['iBPro'], [contracts['SOV']])
@@ -74,7 +70,7 @@
     # transferSOVtoOriginInvestorsClaim()
 
     # createVesting()
-    transferSOVtoVestingRegistry(contracts['VestingRegistry3'], 75222e18)
+    # transferSOVtoVestingRegistry()
     # stakeTokens2()
 
     # triggerEmergencyStop(contracts['iUSDT'], False)
@@ -149,7 +145,6 @@
     #acct = accounts[0]
     #acct.deploy(TestToken, "SUSD", "SUSD", 18, 1e50)
 
-<<<<<<< HEAD
     #addOwnerToMultisig('0xb1c5C1B84E33CD32a153f1eB120e9Bd7109cc435')
 
     #addAdmin('0xEB7abD5e72B820E0a330699d99bF5c0DF76e794d', contracts['VestingRegistry3'])
@@ -164,12 +159,12 @@
 
     #readLMVestingContractForAddress('0x00d1f4bC67C8c38630e76dD27038F2A1Bbf1FDD1')
 
-    
-    
+
+
     #transferTokensFromWallet(contracts['SOV'], contracts['LiquidityMiningProxy'], 50000e18)
     #setWrapperOnLM()
     #addAdmin(contracts['LockedSOV'], contracts['VestingRegistry3'])
-    
+
 
     #addLiquidityV2UsingWrapper(contracts['ConverterUSDT'], contracts['USDT'], 1e18)
     #getPoolId(contracts['(WR)BTC/DOC2'])
@@ -185,8 +180,6 @@
 
     #getBalance(contracts['iUSDT'], '0x2064242b697830535A2d76BE352e82Cf85E0EC2c')
 
-=======
->>>>>>> df0557d0
 def loadConfig():
     global contracts, acct
     thisNetwork = network.show_active()
@@ -416,7 +409,7 @@
 
 def replaceLoanClosings():
     sovryn = Contract.from_abi("sovryn", address=contracts['sovrynProtocol'], abi=interface.ISovrynBrownie.abi, owner=acct)
-    
+
     print('replacing loan closings base')
     loanClosingsBase = acct.deploy(LoanClosingsBase)
     data = sovryn.replaceContract.encode_input(loanClosingsBase.address)
@@ -759,7 +752,6 @@
     print('new LoanTokenLogicStandard contract for iWRBTC:' + logicContract.address)
     replaceLoanTokenLogic(contracts['iRBTC'], logicContract.address)
 
-
 def replaceLoanTokenLogic(loanTokenAddress, logicAddress):
     loanToken = Contract.from_abi("loanToken", address=loanTokenAddress, abi=LoanToken.abi, owner=acct)
     data = loanToken.setTarget.encode_input(logicAddress)
@@ -882,7 +874,7 @@
     tx = multisig.submitTransaction(token,0,data)
     txId = tx.events["Submission"]["transactionId"]
     print(txId)
-    
+
 
 def mintNFT(contractAddress, receiver):
     abiFile =  open('./scripts/contractInteraction/SovrynNft.json')
@@ -1193,7 +1185,7 @@
 
     tx = wrapperProxy.addLiquidityToV2(converter, tokenAddress, amount, 1, {'allow_revert':True})
     print(tx)
-    
+
 
 def getTargetAmountFromAMM(_sourceReserveBalance, _sourceReserveWeight, _targetReserveBalance, _targetReserveWeight, _amount):
     abiFile =  open('./scripts/contractInteraction/SovrynSwapFormula.json')
@@ -1260,7 +1252,7 @@
     originClaimContract = Contract.from_abi("originClaim", address=contracts['OriginInvestorsClaim'], abi=OriginInvestorsClaim.abi, owner=acct)
     amount = originClaimContract.investorsAmountsList(address)
     print(amount)
-    
+
 def sendSOVFromVestingRegistry():
     amount = 307470805 * 10**14
     vestingRegistry = Contract.from_abi("VestingRegistry", address=contracts['VestingRegistry'], abi=VestingRegistry.abi, owner=acct)
@@ -1310,7 +1302,7 @@
     if(address == '0x0000000000000000000000000000000000000000'):
         vestingRegistry = Contract.from_abi("VestingRegistry", address=contracts['VestingRegistry'], abi=VestingRegistry.abi, owner=acct)
         address = vestingRegistry.getVesting(userAddress)
-    
+
     print(address)
 
 def readLMVestingContractForAddress(userAddress):
@@ -1337,16 +1329,16 @@
 def getPoolId(poolToken):
     lm = Contract.from_abi("LiquidityMining", address = contracts['LiquidityMiningProxy'], abi = LiquidityMining.abi, owner = acct)
     print(lm.getPoolId(poolToken))
-    
+
 
 def getLMInfo():
     lm = Contract.from_abi("LiquidityMining", address = contracts['LiquidityMiningProxy'], abi = LiquidityMining.abi, owner = acct)
-    print(lm.getPoolLength()) 
+    print(lm.getPoolLength())
     print(lm.getPoolInfoList())
     print(lm.wrapper())
 
-def setLockedSOV(newLockedSOV): 
-    multisig = Contract.from_abi("MultiSig", address=contracts['multisig'], abi=MultiSigWallet.abi, owner=acct)   
+def setLockedSOV(newLockedSOV):
+    multisig = Contract.from_abi("MultiSig", address=contracts['multisig'], abi=MultiSigWallet.abi, owner=acct)
     lm = Contract.from_abi("LiquidityMining", address = contracts['LiquidityMiningProxy'], abi = LiquidityMining.abi, owner = acct)
     data = lm.setLockedSOV.encode_input(newLockedSOV)
     tx = multisig.submitTransaction(lm.address,0,data)
