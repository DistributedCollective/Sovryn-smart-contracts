from brownie import *
from brownie.network.contract import InterfaceContainer
import json
import time;
import copy
from scripts.utils import * 
import scripts.contractInteraction.config as conf


def isProtocolPaused():
    sovryn = Contract.from_abi("sovryn", address=conf.contracts['sovrynProtocol'], abi=interface.ISovrynBrownie.abi, owner=conf.acct)
    print("isProtocolPaused: ", sovryn.isProtocolPaused())
    
def readLendingFee():
    sovryn = Contract.from_abi("sovryn", address=conf.contracts['sovrynProtocol'], abi=interface.ISovrynBrownie.abi, owner=conf.acct)
    lfp = sovryn.lendingFeePercent()
    print(lfp/1e18)
    return lfp

def readLoan(loanId):
    sovryn = Contract.from_abi("sovryn", address=conf.contracts['sovrynProtocol'], abi=interface.ISovrynBrownie.abi, owner=conf.acct)
    print(sovryn.getLoan(loanId).dict())

def liquidate(protocolAddress, loanId):
    sovryn = Contract.from_abi("sovryn", address=protocolAddress, abi=interface.ISovrynBrownie.abi, owner=conf.acct)
    loan = sovryn.getLoan(loanId).dict()
    print(loan)
    if(loan['maintenanceMargin'] > loan['currentMargin']):
        value = 0
        if(loan['loanToken']==conf.contracts['WRBTC']):
            value = loan['maxLiquidatable']
        else:
            testToken = Contract.from_abi("TestToken", address = loan['loanToken'], abi = TestToken.abi, owner = conf.acct)
            testToken.approve(sovryn, loan['maxLiquidatable'])
        sovryn.liquidate(loanId, conf.acct, loan['maxLiquidatable'],{'value': value})
    else:
        print("can't liquidate because the loan is healthy")
    
   
def rollover(loanId):
    sovryn = Contract.from_abi("sovryn", address=conf.contracts['sovrynProtocol'], abi=interface.ISovrynBrownie.abi, owner=conf.acct)
    tx = sovryn.rollover(loanId, b'')
    print(tx.info())

def replaceLoanClosings():
    sovryn = Contract.from_abi("sovryn", address=conf.contracts['sovrynProtocol'], abi=interface.ISovrynBrownie.abi, owner=conf.acct)

    print('replacing loan closings base')
    loanClosingsBase = conf.acct.deploy(LoanClosingsBase)
    data = sovryn.replaceContract.encode_input(loanClosingsBase.address)
    sendWithMultisig(conf.contracts['multisig'], sovryn.address, data, conf.acct)

    print('replacing loan closings with')
    loanClosingsWith = conf.acct.deploy(LoanClosingsWith)
    data = sovryn.replaceContract.encode_input(loanClosingsWith.address)
    sendWithMultisig(conf.contracts['multisig'], sovryn.address, data, conf.acct)

def replaceSwapsExternal():
    swapsExternal = conf.acct.deploy(SwapsExternal)
    sovryn = Contract.from_abi("sovryn", address=conf.contracts['sovrynProtocol'], abi=interface.ISovrynBrownie.abi, owner=conf.acct)
    data = sovryn.replaceContract.encode_input(swapsExternal.address)
    sendWithMultisig(conf.contracts['multisig'], sovryn.address, data, conf.acct)

def replaceLoanOpenings():
    print("replacing loan openings")
    loanOpenings = conf.acct.deploy(LoanOpenings)
    sovryn = Contract.from_abi("sovryn", address=conf.contracts['sovrynProtocol'], abi=interface.ISovrynBrownie.abi, owner=conf.acct)
    data = sovryn.replaceContract.encode_input(loanOpenings.address)
    sendWithMultisig(conf.contracts['multisig'], sovryn.address, data, conf.acct)

def replaceSwapsImplSovrynSwap():
    print("replacing swaps")
    swaps = conf.acct.deploy(SwapsImplSovrynSwap)
    sovryn = Contract.from_abi("sovryn", address=conf.contracts['sovrynProtocol'], abi=interface.ISovrynBrownie.abi, owner=conf.acct)
    data = sovryn.setSwapsImplContract.encode_input(swaps.address)
    sendWithMultisig(conf.contracts['multisig'], sovryn.address, data, conf.acct)

def setLendingFee(fee):
    sovryn = Contract.from_abi("sovryn", address=conf.contracts['sovrynProtocol'], abi=interface.ISovrynBrownie.abi, owner=conf.acct)
    data = sovryn.setLendingFeePercent.encode_input(fee)
    sendWithMultisig(conf.contracts['multisig'], sovryn.address, data, conf.acct)

def setTradingFee(fee):
    sovryn = Contract.from_abi("sovryn", address=conf.contracts['sovrynProtocol'], abi=interface.ISovrynBrownie.abi, owner=conf.acct)
    data = sovryn.setTradingFeePercent.encode_input(fee)
    sendWithMultisig(conf.contracts['multisig'], sovryn.address, data, conf.acct)

def setBorrowingFee(fee):
    sovryn = Contract.from_abi("sovryn", address=conf.contracts['sovrynProtocol'], abi=interface.ISovrynBrownie.abi, owner=conf.acct)
    data = sovryn.setBorrowingFeePercent.encode_input(fee)
    sendWithMultisig(conf.contracts['multisig'], sovryn.address, data, conf.acct)

def setSwapExternalFee(fee):
    sovryn = Contract.from_abi("sovryn", address=conf.contracts['sovrynProtocol'], abi=interface.ISovrynBrownie.abi, owner=conf.acct)
    data = sovryn.setSwapExternalFeePercent.encode_input(fee)
    sendWithMultisig(conf.contracts['multisig'], sovryn.address, data, conf.acct)

def setAffiliateFeePercent(fee):
    sovryn = Contract.from_abi("sovryn", address=conf.contracts['sovrynProtocol'], abi=interface.ISovrynBrownie.abi, owner=conf.acct)
    data = sovryn.setAffiliateFeePercent.encode_input(fee)
    print('sovryn.setAffiliateFeePercent for', fee, ' tx:')
    sendWithMultisig(conf.contracts['multisig'], sovryn.address, data, conf.acct)

def setAffiliateTradingTokenFeePercent(percentFee):
    sovryn = Contract.from_abi("sovryn", address=conf.contracts['sovrynProtocol'], abi=interface.ISovrynBrownie.abi, owner=conf.acct)
    data = sovryn.setAffiliateTradingTokenFeePercent.encode_input(percentFee)
    print('sovryn.setAffiliateTradingTokenFeePercent for ', percentFee, ' tx:')
    sendWithMultisig(conf.contracts['multisig'], sovryn.address, data, conf.acct)


def setMinReferralsToPayout(minReferrals):
    sovryn = Contract.from_abi("sovryn", address=conf.contracts['sovrynProtocol'], abi=interface.ISovrynBrownie.abi, owner=conf.acct)
    data = sovryn.setMinReferralsToPayoutAffiliates.encode_input(minReferrals)
    print('setMinReferralsToPayoutAffiliates set to ', minReferrals, ' tx:')
    sendWithMultisig(conf.contracts['multisig'], sovryn.address, data, conf.acct)

def replaceProtocolSettings():
    print("Deploying ProtocolSettings.")
    settings = conf.acct.deploy(ProtocolSettings)

    print("Calling replaceContract.")
    sovryn = Contract.from_abi("sovryn", address=conf.contracts['sovrynProtocol'], abi=interface.ISovrynBrownie.abi, owner=conf.acct)
    data = sovryn.replaceContract.encode_input(settings.address)
    print(data)

    sendWithMultisig(conf.contracts['multisig'], sovryn.address, data, conf.acct)

def replaceLoanSettings():
    print("Deploying LoanSettings.")
    settings = conf.acct.deploy(LoanSettings)

    print("Calling replaceContract.")
    sovryn = Contract.from_abi("sovryn", address=conf.contracts['sovrynProtocol'], abi=interface.ISovrynBrownie.abi, owner=conf.acct)
    data = sovryn.replaceContract.encode_input(settings.address)
    print(data)

    sendWithMultisig(conf.contracts['multisig'], sovryn.address, data, conf.acct)

def deployAffiliate():
    #loadConfig() - called from main()
    # -------------------------------- 1. Replace the protocol settings contract ------------------------------
    #replaceProtocolSettings() - called from main()

    # -------------------------------- 2. Deploy the affiliates -----------------------------------------------
    affiliates = conf.acct.deploy(Affiliates)
    sovryn = Contract.from_abi("sovryn", address=conf.contracts['sovrynProtocol'], abi=interface.ISovrynBrownie.abi, owner=conf.acct)
    data = sovryn.replaceContract.encode_input(affiliates.address)
    print('affiliates deployed. data:')
    print(data)

    sendWithMultisig(conf.contracts['multisig'], sovryn.address, data, conf.acct)

    # Set protocolAddress
    data = sovryn.setSovrynProtocolAddress.encode_input(sovryn.address)
    print("Set Protocol Address in protocol settings")
    print(data)

    sendWithMultisig(conf.contracts['multisig'], sovryn.address, data, conf.acct)
    print("protocol address loaded") #, sovryn.getProtocolAddress()) - not executed yet

    # Set SOVTokenAddress
    sovToken = Contract.from_abi("SOV", address=conf.contracts["SOV"], abi=SOV.abi, owner=conf.acct)
    data = sovryn.setSOVTokenAddress.encode_input(sovToken.address)
    # data = sovryn.setSOVTokenAddress.encode_input(conf.contracts["SOV"])
    print("Set SOV Token address in protocol settings")
    print(data)

    sendWithMultisig(conf.contracts['multisig'], sovryn.address, data, conf.acct)
    print("sovToken address loaded") #, sovryn.getSovTokenAddress()) - not executed yet

    # Set LockedSOVAddress
    lockedSOV = Contract.from_abi("LockedSOV", address=conf.contracts["LockedSOV"], abi=LockedSOV.abi, owner=conf.acct)
    data = sovryn.setLockedSOVAddress.encode_input(lockedSOV.address)
    print("Set Locked SOV address in protocol settings")
    print(data)

    sendWithMultisig(conf.contracts['multisig'], sovryn.address, data, conf.acct)
    print("lockedSOV address loaded:", lockedSOV.address)

    # Set minReferralsToPayout
    setMinReferralsToPayout(3)

    # Set affiliateTradingTokenFeePercent
    setAffiliateTradingTokenFeePercent(20 * 10**18)

    # Set affiliateFeePercent
    setAffiliateFeePercent(5 * 10**18)

    # ---------------------------- 3. Redeploy modules which implement InterestUser and SwapsUser -----------------------
    # LoanClosingsBase
    # LoanClosingsWith
    replaceLoanClosings()
    # LoanOpenings
    replaceLoanOpenings()
    # LoanMaintenance
    replaceLoanMaintenance()
    # SwapsExternal
    redeploySwapsExternal()
    # LoanSettings()
    replaceLoanSettings()

    # -------------------------------- 4. Replace Token Logic Standard ----------------------------------------
    replaceLoanTokenLogicOnAllContracts()

def replaceAffiliates():
    print("replacing Affiliates")
    affiliates = conf.acct.deploy(Affiliates)
    sovryn = Contract.from_abi("sovryn", address=conf.contracts['sovrynProtocol'], abi=interface.ISovrynBrownie.abi, owner=conf.acct)
    data = sovryn.replaceContract.encode_input(affiliates.address)
    print(data)

    sendWithMultisig(conf.contracts['multisig'], sovryn.address, data, conf.acct)

def replaceLoanMaintenance():
    print("replacing loan maintenance")
    loanMaintenance = conf.acct.deploy(LoanMaintenance)
    sovryn = Contract.from_abi("sovryn", address=conf.contracts['sovrynProtocol'], abi=interface.ISovrynBrownie.abi, owner=conf.acct)
    data = sovryn.replaceContract.encode_input(loanMaintenance.address)
    print(data)

    sendWithMultisig(conf.contracts['multisig'], sovryn.address, data, conf.acct)

def redeploySwapsExternal():
    print('replacing swaps external')
    swapsExternal = conf.acct.deploy(SwapsExternal)
    sovryn = Contract.from_abi("sovryn", address=conf.contracts['sovrynProtocol'], abi=interface.ISovrynBrownie.abi, owner=conf.acct)
    data = sovryn.replaceContract.encode_input(swapsExternal.address)
    print(data)

    sendWithMultisig(conf.contracts['multisig'], sovryn.address, data, conf.acct)

# feesControllerAddress = new feeSharingProxy address
def setFeesController(feesControllerAddress):
    print("Set up new fees controller")
    sovryn = Contract.from_abi("sovryn", address=conf.contracts['sovrynProtocol'], abi=interface.ISovrynBrownie.abi, owner=conf.acct)
    data = sovryn.setFeesController.encode_input(feesControllerAddress)
    print(data)
    sendWithMultisig(conf.contracts['multisig'], sovryn.address, data, conf.acct)

def readMaxAffiliateFee():
    abiFile =  open('./scripts/contractInteraction/ABIs/SovrynSwapNetwork.json')
    abi = json.load(abiFile)
    swapNetwork = Contract.from_abi("SovrynSwapNetwork", address=conf.contracts['swapNetwork'], abi=abi, owner=conf.acct)
    print(swapNetwork.maxAffiliateFee())

def withdrawFees():
    feeSharingProxy = Contract.from_abi("FeeSharingLogic", address=conf.contracts['FeeSharingProxy'], abi=FeeSharingLogic.abi, owner=conf.acct)
    feeSharingProxy.withdrawFees([conf.contracts['USDT'], conf.contracts['DoC'], conf.contracts['WRBTC']], {"allow_revert": True})

def setSupportedToken(tokenAddress):
    sovryn = Contract.from_abi("sovryn", address=conf.contracts['sovrynProtocol'], abi=interface.ISovrynBrownie.abi, owner=conf.acct)
    data = sovryn.setSupportedTokens.encode_input([tokenAddress],[True])
    sendWithMultisig(conf.contracts['multisig'], sovryn.address, data, conf.acct)

def deployConversionFeeSharingToWRBTC():
    # For first time deployment of Upgradable FeeSharingProxy (v2), need to call deployFeeSharingProxy first to deploy the proxy
    # After deployFeeSharingProxyCalled, need to store the address to the testnet_contracts.json with variable name = FeeSharingProxy2


    print("Redeploy fee sharing logic")
    # Redeploy feeSharingLogic
    feeSharing = conf.acct.deploy(FeeSharingLogic)
    print("Fee sharing logic redeployed at: ", feeSharing.address)

    print("Set implementation for FeeSharingProxy")
    feeSharingProxy = Contract.from_abi("FeeSharingProxy", address=conf.contracts['FeeSharingProxy'], abi=FeeSharingProxy.abi, owner=conf.acct)
    data = feeSharingProxy.setImplementation.encode_input(feeSharing.address)
    sendWithMultisig(conf.contracts['multisig'], feeSharingProxy.address, data, conf.acct)

    # Redeploy protocol settings
    replaceProtocolSettings()

    # Redeploy swaps external
    redeploySwapsExternal()

    # Set Fees Controller
    setFeesController(feeSharingProxy.address)

def deployFeeSharingProxy():
    print("Deploy fee sharing proxy")
    feeSharingProxy = conf.acct.deploy(FeeSharingProxy, conf.contracts['sovrynProtocol'], conf.contracts['Staking'])
    print(feeSharingProxy.address)
    print('Proxy owner: ', feeSharingProxy.getProxyOwner())
    print('FeeSharingProxy ownership: ', feeSharingProxy.owner())
    feeSharingProxy.setProxyOwner(conf.contracts['multisig'])
    feeSharingProxy.transferOwnership(conf.contracts['multisig'])
    print('New proxy owner: ', feeSharingProxy.getProxyOwner())
    print('New FeeSharingProxy ownership: ', feeSharingProxy.owner())


def deployTradingRebatesUsingLockedSOV():
    # loadConfig()

    sovryn = Contract.from_abi("sovryn", address=contracts['sovrynProtocol'], abi=interface.ISovrynBrownie.abi, owner=acct)

    # ----------------------------- 1. Replace Protocol Settings ------------------------------
    # replaceProtocolSettings()

    # ----------------------------- 2. Set protocol token address using SOV address ------------------------------
    # sovToken = Contract.from_abi("SOV", address=contracts["SOV"], abi=SOV.abi, owner=acct)
    # data = sovryn.setProtocolTokenAddress.encode_input(sovToken.address)
    # print("Set Protocol Token address in protocol settings")
    # print(data)

    # multisig = Contract.from_abi("MultiSig", address=contracts['multisig'], abi=MultiSigWallet.abi, owner=acct)
    # tx = multisig.submitTransaction(sovryn.address,0,data)
    # txId = tx.events["Submission"]["transactionId"]
    # print(txId)
    # print("protocol token address loaded:", sovryn.sovTokenAddress())

    # ----------------------------- 3. Set LockedSOV address -------------------------------------------
    # lockedSOV = Contract.from_abi("LockedSOV", address=contracts["LockedSOV"], abi=LockedSOV.abi, owner=acct)
    # data = sovryn.setLockedSOVAddress.encode_input(lockedSOV.address)
    # print("Set Locked SOV address in protocol settings")
    # print(data)

    # multisig = Contract.from_abi("MultiSig", address=contracts['multisig'], abi=MultiSigWallet.abi, owner=acct)
    # tx = multisig.submitTransaction(sovryn.address,0,data)
    # txId = tx.events["Submission"]["transactionId"]
    # print(txId)
    # print("lockedSOV address loaded:", sovryn.sovTokenAddress())

    # ----------------------------- 4. Set default feeRebatePercent -------------------------------------------
    setDefaultRebatesPercentage(10 * 10**18)

    # TODO
    # setSpecialRebates("sourceTokenAddress", "destTokenAddress", 10 * 10**18)

    # ---------------------------- 5. Redeploy modules which implement InterestUser and SwapsUser -----------------------
    # LoanClosingsBase
    # LoanClosingsWith
    replaceLoanClosings()
    # LoanOpenings
    replaceLoanOpenings()
    # LoanMaintenance
    replaceLoanMaintenance()
    # SwapsExternal
    redeploySwapsExternal()
    # LoanSettings
    replaceLoanSettings()

    # ---------------------------- 5. Set the basis point of SOV Rewards (Ratio between vested & the liquid one for the LockedSOV) -----------------------
    # 90% liquid, 10% vested
    setTradingRebateRewardsBasisPoint(9000)

def setDefaultRebatesPercentage(rebatePercent):
    sovryn = Contract.from_abi("sovryn", address=conf.contracts['sovrynProtocol'], abi=interface.ISovrynBrownie.abi, owner=conf.acct)
    data = sovryn.setRebatePercent.encode_input(rebatePercent)
    multisig = Contract.from_abi("MultiSig", address=conf.contracts['multisig'], abi=MultiSigWallet.abi, owner=conf.acct)
    tx = multisig.submitTransaction(sovryn.address,0,data)
    txId = tx.events["Submission"]["transactionId"]
    print(txId)
<<<<<<< HEAD
    
=======

def setTradingRebateRewardsBasisPoint(basisPoint):
    # Max basis point is 9999
    sovryn = Contract.from_abi("sovryn", address=conf.contracts['sovrynProtocol'], abi=interface.ISovrynBrownie.abi, owner=conf.acct)
    data = sovryn.setTradingRebateRewardsBasisPoint.encode_input(basisPoint)
    multisig = Contract.from_abi("MultiSig", address=conf.contracts['multisig'], abi=MultiSigWallet.abi, owner=conf.acct)
    tx = multisig.submitTransaction(sovryn.address,0,data)
    txId = tx.events["Submission"]["transactionId"]
    print(txId)

def upgradeStaking():
    print('Deploying account:', conf.acct.address)
    print("Upgrading staking")

def pauseProtocolModules():
    print("Pause Protocol Modules")
    sovryn = Contract.from_abi("sovryn", address=conf.contracts['sovrynProtocol'], abi=interface.ISovrynBrownie.abi, owner=conf.acct)
    data = sovryn.togglePaused.encode_input(True)
    print(data)

    sendWithMultisig(conf.contracts['multisig'], sovryn.address, data, conf.acct)

def unpauseProtocolModules():
    print("Unpause Protocol Modules")
    sovryn = Contract.from_abi("sovryn", address=conf.contracts['sovrynProtocol'], abi=interface.ISovrynBrownie.abi, owner=conf.acct)
    data = sovryn.togglePaused.encode_input(False)
    print(data)

    sendWithMultisig(conf.contracts['multisig'], sovryn.address, data, conf.acct)
>>>>>>> 927d0e79
<|MERGE_RESOLUTION|>--- conflicted
+++ resolved
@@ -350,9 +350,6 @@
     tx = multisig.submitTransaction(sovryn.address,0,data)
     txId = tx.events["Submission"]["transactionId"]
     print(txId)
-<<<<<<< HEAD
-    
-=======
 
 def setTradingRebateRewardsBasisPoint(basisPoint):
     # Max basis point is 9999
@@ -363,10 +360,6 @@
     txId = tx.events["Submission"]["transactionId"]
     print(txId)
 
-def upgradeStaking():
-    print('Deploying account:', conf.acct.address)
-    print("Upgrading staking")
-
 def pauseProtocolModules():
     print("Pause Protocol Modules")
     sovryn = Contract.from_abi("sovryn", address=conf.contracts['sovrynProtocol'], abi=interface.ISovrynBrownie.abi, owner=conf.acct)
@@ -381,5 +374,4 @@
     data = sovryn.togglePaused.encode_input(False)
     print(data)
 
-    sendWithMultisig(conf.contracts['multisig'], sovryn.address, data, conf.acct)
->>>>>>> 927d0e79
+    sendWithMultisig(conf.contracts['multisig'], sovryn.address, data, conf.acct)