--- conflicted
+++ resolved
@@ -712,8 +712,6 @@
     assert(liquidate_event['collateralWithdrawAmount'] == collateral_withdraw_amount)
     assert(liquidate_event['collateralToLoanRate'] == collateral_to_loan_rate)
     assert(liquidate_event['currentMargin'] == current_margin)
-<<<<<<< HEAD
-=======
 
 
 
@@ -805,28 +803,28 @@
     borrows some funds, checks the event is correct (including principal and collateral -> interest check)
     and that the receiver received the correct amount of tokens
     '''
-    
-    # prepare the test
-    set_demand_curve()
-    lend_to_pool()
-    
+
+    # prepare the test
+    set_demand_curve()
+    lend_to_pool()
+
     # determine borrowing parameter
     withdrawAmount = 10e18 #i want to borrow 10 USD
-    # compute the required collateral. params: address loanToken, address collateralToken, uint256 newPrincipal,uint256 marginAmount, bool isTorqueLoan 
+    # compute the required collateral. params: address loanToken, address collateralToken, uint256 newPrincipal,uint256 marginAmount, bool isTorqueLoan
     collateralTokenSent = sovryn.getRequiredCollateral(SUSD.address,RBTC.address,withdrawAmount,50e18, True)
     print("collateral needed", collateralTokenSent)
     durationInSeconds = 60*60*24*10 #10 days
-    
+
     # compute expected values for asserts
     interestRate = loanToken.nextBorrowInterestRate(withdrawAmount)
     #principal = withdrawAmount/(1 - interestRate/1e20 * durationInSeconds /  31536000)
     principal = fixedint(withdrawAmount).mul(1e18).div(fixedint(1e18).sub(fixedint(interestRate).mul(durationInSeconds).mul(10e18).div(31536000).div(10e20)))
     borrowingFee = fixedint(sovryn.borrowingFeePercent()).mul(collateralTokenSent).div(1e20)
     expectedBalance = fixedint(SUSD.balanceOf(accounts[1])).add(withdrawAmount)
-    
+
     #approve the transfer of the collateral
     RBTC.approve(loanToken.address, collateralTokenSent)
-    
+
     # borrow some funds
     tx = loanToken.borrow(
         "0",                            # bytes32 loanId
@@ -838,7 +836,7 @@
         accounts[1],                    # address receiver
         b''                             # bytes memory loanDataBytes
     )
-    
+
     #assert the trade was processed as expected
     print(tx.info())
     borrow_event = tx.events['Borrow']
@@ -851,7 +849,7 @@
     assert(borrow_event['interestRate'] == interestRate)
     assert(borrow_event['interestDuration'] >= durationInSeconds-1 and borrow_event['interestDuration'] <= durationInSeconds)
     assert(borrow_event['currentMargin'] >= 49e18)
-    
+
     #assert the user received the borrowed amount
     assert(SUSD.balanceOf(accounts[1]) == expectedBalance)
 
@@ -859,7 +857,7 @@
     # prepare the test
     lend_to_pool()
     set_demand_curve()
-    
+
     with reverts("8"):
         loanToken.borrow(
             "0",                            # bytes32 loanId
@@ -871,12 +869,12 @@
             accounts[1],                    # address receiver
             b''                             # bytes memory loanDataBytes
         )
-        
+
 def test_borrow_0_withdraw_should_fail(accounts,loanToken,sovryn,set_demand_curve,lend_to_pool, SUSD, RBTC):
     # prepare the test
     lend_to_pool()
     set_demand_curve()
-    
+
     with reverts("6"):
         loanToken.borrow(
             "0",                            # bytes32 loanId
@@ -893,7 +891,7 @@
     # prepare the test
     lend_to_pool()
     set_demand_curve()
-    
+
     with reverts("7"):
         loanToken.borrow(
             "0",                            # bytes32 loanId
@@ -906,13 +904,13 @@
             b''  ,                           # bytes memory loanDataBytes
             {'value': 100}
         )
-        
+
 def test_borrow_invalid_collateral_should_fail(accounts,loanToken,sovryn,set_demand_curve,lend_to_pool, SUSD, RBTC):
     # prepare the test
     lend_to_pool()
     set_demand_curve()
     constants = shared.Constants()
-    
+
     with reverts("9"):
         loanToken.borrow(
             "0",                            # bytes32 loanId
@@ -924,7 +922,7 @@
             accounts[1],                    # address receiver
             b''                             # bytes memory loanDataBytes
         )
-        
+
     with reverts("10"):
         loanToken.borrow(
             "0",                            # bytes32 loanId
@@ -936,21 +934,21 @@
             accounts[1],                    # address receiver
             b''                             # bytes memory loanDataBytes
         )
-        
-        
+
+
 def test_borrow_no_interest_should_fail(accounts,loanToken,sovryn,set_demand_curve,lend_to_pool, SUSD, RBTC):
     #no demand curve settings -> no interest set
     # prepare the test
     lend_to_pool()
-    
+
     # determine borrowing parameter
     withdrawAmount = 10e18 #i want to borrow 10 USD
-    # compute the required collateral. params: address loanToken, address collateralToken, uint256 newPrincipal,uint256 marginAmount, bool isTorqueLoan 
+    # compute the required collateral. params: address loanToken, address collateralToken, uint256 newPrincipal,uint256 marginAmount, bool isTorqueLoan
     collateralTokenSent = sovryn.getRequiredCollateral(SUSD.address,RBTC.address,withdrawAmount,50e18, True)
-    
+
     #approve the transfer of the collateral
     RBTC.approve(loanToken.address, collateralTokenSent)
-    
+
     with reverts("invalid interest"):
         loanToken.borrow(
             "0",                            # bytes32 loanId
@@ -962,23 +960,23 @@
             accounts[1],                    # address receiver
             b''                             # bytes memory loanDataBytes
         )
-        
-        
+
+
 def test_borrow_insufficient_collateral_should_fail(accounts,loanToken,sovryn,set_demand_curve,lend_to_pool, SUSD, RBTC):
     # prepare the test
     lend_to_pool()
     set_demand_curve()
-    
+
     # determine borrowing parameter
     withdrawAmount = 10e18 #i want to borrow 10 USD
-    # compute the required collateral. params: address loanToken, address collateralToken, uint256 newPrincipal,uint256 marginAmount, bool isTorqueLoan 
+    # compute the required collateral. params: address loanToken, address collateralToken, uint256 newPrincipal,uint256 marginAmount, bool isTorqueLoan
     collateralTokenSent = sovryn.getRequiredCollateral(SUSD.address,RBTC.address,withdrawAmount,50e18, True)
     collateralTokenSent /= 2
     print("sending collateral",collateralTokenSent)
-    
+
     #approve the transfer of the collateral
     RBTC.approve(loanToken.address, collateralTokenSent)
-    
+
     with reverts("collateral insufficient"):
         loanToken.borrow(
             "0",                            # bytes32 loanId
@@ -990,7 +988,7 @@
             accounts[1],                    # address receiver
             b''                             # bytes memory loanDataBytes
         )
-    
+
 
 
 def test_deposit_collateral(sovryn,set_demand_curve,lend_to_pool,open_margin_trade_position, RBTC):
@@ -999,11 +997,11 @@
     (receiver, _) = lend_to_pool()
     (loan_id, trader, loan_token_sent, leverage_amount) = open_margin_trade_position()
     startCollateral = sovryn.getLoan(loan_id).dict()["collateral"]
-    
+
     #deposit collateral to add margin to the loan created above
     RBTC.approve(sovryn, startCollateral/2)
     sovryn.depositCollateral(loan_id, startCollateral/2)
-    
+
     #make sure, collateral was increased
     endCollateral = sovryn.getLoan(loan_id).dict()["collateral"]
     assert(endCollateral-startCollateral == startCollateral/2)
@@ -1014,17 +1012,17 @@
     RBTC.approve(sovryn, 1e15)
     with reverts("loan is closed"):
         sovryn.depositCollateral("0", 1e15)
-        
+
 def test_deposit_collateral_0_value(sovryn,set_demand_curve,lend_to_pool,open_margin_trade_position, RBTC):
     #prepare the test
     set_demand_curve()
     (receiver, _) = lend_to_pool()
     (loan_id, trader, loan_token_sent, leverage_amount) = open_margin_trade_position()
-    
+
     with reverts("depositAmount is 0"):
         sovryn.depositCollateral(loan_id, 0)
-    
-#note: deposit collateral tests for WETH still missing. 
+
+#note: deposit collateral tests for WETH still missing.
 
 
 def test_toggle_function_pause(accounts, loanToken, LoanToken, LoanTokenSettingsLowerAdmin, LoanTokenLogicStandard, loanTokenSettings, SUSD, open_margin_trade_position, lend_to_pool):
@@ -1036,34 +1034,34 @@
     '''
     lend_to_pool()
     functionSignature = "marginTrade(bytes32,uint256,uint256,uint256,address,address,bytes)"
-    
+
     # pause the given function
     localLoanToken = Contract.from_abi("loanToken", address=loanToken.address, abi=LoanToken.abi, owner=accounts[0])
     localLoanToken.setTarget(loanTokenSettings.address)
     localLoanToken = Contract.from_abi("loanToken", address=loanToken.address, abi=LoanTokenSettingsLowerAdmin.abi, owner=accounts[0])
     localLoanToken.toggleFunctionPause(functionSignature, True)
-    
+
     # make sure the function can't be called anymore
     localLoanToken = Contract.from_abi("loanToken", address=loanToken.address, abi=LoanToken.abi, owner=accounts[0])
     loanTokenLogic = accounts[0].deploy(LoanTokenLogicStandard)
     localLoanToken.setTarget(loanTokenLogic.address)
     localLoanToken = Contract.from_abi("loanToken", address=loanToken.address, abi=LoanTokenLogicStandard.abi, owner=accounts[0])
-    
+
     with reverts("unauthorized"):
         open_margin_trade_position()
-    
+
     # reactivate the given function
     localLoanToken = Contract.from_abi("loanToken", address=loanToken.address, abi=LoanToken.abi, owner=accounts[0])
     localLoanToken.setTarget(loanTokenSettings.address)
     localLoanToken = Contract.from_abi("loanToken", address=loanToken.address, abi=LoanTokenSettingsLowerAdmin.abi, owner=accounts[0])
     localLoanToken.toggleFunctionPause(functionSignature, False)
-    
+
     #make sure the function can be called again
     localLoanToken = Contract.from_abi("loanToken", address=loanToken.address, abi=LoanToken.abi, owner=accounts[0])
     localLoanToken.setTarget(loanTokenLogic.address)
     localLoanToken = Contract.from_abi("loanToken", address=loanToken.address, abi=LoanTokenLogicStandard.abi, owner=accounts[0])
     open_margin_trade_position()
-    
+
 def test_toggle_function_pause_with_non_admin_should_fail(loanToken, LoanTokenSettingsLowerAdmin, loanTokenSettings, LoanToken, accounts):
     '''
     call toggleFunction with a non-admin address and make sure it fails
@@ -1259,62 +1257,62 @@
     assert(end_interest_data_2['interestUnPaid'] == end_interest_data_1['interestUnPaid'] - interest_owed_now)
 
 
-    
-    
+
+
 '''
     Should successfully withdraw lending fees
-    1. Set demand curve (fixture) 
+    1. Set demand curve (fixture)
     2. Lend to the pool (fixture)
     3. Make a margin trade (fixture)
     4. Set fees controller (address)
     5. Read lending fees
     6. Call withdraw lending fees
-    7. Verify the right amount was paid out and the lending fees reduced on the smart contract 
-''' 
+    7. Verify the right amount was paid out and the lending fees reduced on the smart contract
+'''
 def test_withdraw_lending_fees(accounts, sovryn, set_demand_curve, lend_to_pool, open_margin_trade_position, SUSD, chain):
     # prepare tests - need some loan to generate fees, then time must pass
-    set_demand_curve() 
+    set_demand_curve()
     lend_to_pool()
     open_margin_trade_position()
     sovryn.setFeesController(accounts[0])
     chain.sleep(100)
     chain.mine(1)
     lend_to_pool() #lend again to update fees
-    
+
     #withdraw fees and verify
     fees = sovryn.lendingFeeTokensHeld(SUSD.address)
     sovryn.withdrawLendingFees(SUSD.address, accounts[1], fees)
     paid = sovryn.lendingFeeTokensPaid(SUSD.address)
-    
+
     assert(paid==fees)
     assert(sovryn.lendingFeeTokensHeld(SUSD.address)==0)
     assert(SUSD.balanceOf(accounts[1])==fees)
 
 '''
     Should successfully withdraw trading fees
-    1. Set demand curve (fixture) 
+    1. Set demand curve (fixture)
     2. Lend to the pool (fixture)
     3. Make a margin trade (fixture)
     4. Set fees controller (address)
     5. Read trading fees
     6. Call withdraw trading fees
-    7. Verify the right amount was paid out and the trading fees reduced on the smart contract 
+    7. Verify the right amount was paid out and the trading fees reduced on the smart contract
 '''
 def test_withdraw_trading_fees(accounts, sovryn, set_demand_curve, lend_to_pool, open_margin_trade_position, SUSD, chain):
     # prepare tests - need some loan to generate fees, then time must pass
-    set_demand_curve() 
+    set_demand_curve()
     lend_to_pool()
     open_margin_trade_position()
     sovryn.setFeesController(accounts[0])
     chain.sleep(100)
     chain.mine(1)
     lend_to_pool() #lend again to update fees
-    
+
     #withdraw fees and verify
     fees = sovryn.tradingFeeTokensHeld(SUSD.address)
     sovryn.withdrawTradingFees(SUSD.address, accounts[1], fees)
     paid = sovryn.tradingFeeTokensPaid(SUSD.address)
-    
+
     assert(paid==fees)
     assert(sovryn.tradingFeeTokensHeld(SUSD.address)==0)
     assert(SUSD.balanceOf(accounts[1])==fees)
@@ -1323,29 +1321,29 @@
 
 '''
     Should successfully withdraw borrowing fees
-    1. Set demand curve (fixture) 
+    1. Set demand curve (fixture)
     2. Lend to the pool (fixture)
     3. Make a margin trade (fixture)
     4. Set fees controller (address)
     5. Read borrowing fees
     6. Call withdraw borrowing fees
-    7. Verify the right amount was paid out and the borrowing fees reduced on the smart contract 
+    7. Verify the right amount was paid out and the borrowing fees reduced on the smart contract
 '''
 def test_withdraw_borrowing_fees(accounts, sovryn, set_demand_curve, lend_to_pool, open_margin_trade_position, SUSD, chain):
     # prepare tests - need some loan to generate fees, then time must pass
-    set_demand_curve() 
+    set_demand_curve()
     lend_to_pool()
     open_margin_trade_position()
     sovryn.setFeesController(accounts[0])
     chain.sleep(100)
     chain.mine(1)
     lend_to_pool()
-    
+
     #withdraw fees and verify
     fees = sovryn.borrowingFeeTokensHeld(SUSD.address)
     sovryn.withdrawBorrowingFees(SUSD.address, accounts[1], fees)
     paid = sovryn.borrowingFeeTokensPaid(SUSD.address)
-    
+
     assert(paid==fees)
     assert(sovryn.borrowingFeeTokensHeld(SUSD.address)==0)
     assert(SUSD.balanceOf(accounts[1])==fees)
@@ -1676,4 +1674,3 @@
     loan_maintenance = Contract.from_abi("loanMaintenance", address=sovryn.address, abi=LoanMaintenance.abi, owner=accounts[0])
     with reverts("loan too short"):
         loan_maintenance.reduceLoanDuration(loan_id, receiver, withdraw_amount, {'from': borrower})
->>>>>>> 1637a939
