from brownie import *
from brownie.network.contract import InterfaceContainer
import json
import time;
import copy
from scripts.utils import * 
import scripts.contractInteraction.config as conf

def getBalance(contractAddress, acct):
    contract = Contract.from_abi("Token", address=contractAddress, abi=LoanToken.abi, owner=conf.acct)
    balance = contract.balanceOf(acct)
    print(balance)
    return balance
    
def buyWRBTC(amount):
    contract = Contract.from_abi("WRBTC", address=conf.contracts["WRBTC"], abi=WRBTC.abi, owner=conf.acct)
    tx = contract.deposit({'value':amount})
    tx.info()
    print("New balance: ", contract.balanceOf(conf.acct))

def hasApproval(tokenContractAddr, sender, receiver):
    tokenContract = Contract.from_abi("Token", address=tokenContractAddr, abi=TestToken.abi, owner=sender)
    allowance = tokenContract.allowance(sender, receiver)
    print("allowance: ", allowance/1e18)
    return allowance

def mintNFT(contractAddress, receiver):
    abiFile =  open('./scripts/contractInteraction/ABIs/SovrynNft.json')
    abi = json.load(abiFile)
    nft = Contract.from_abi("NFT", address=contractAddress, abi=abi, owner=conf.acct)
    nft.mint(receiver)


def transferTokensFromWallet(tokenContract, receiver, amount):
    token = Contract.from_abi("Token", address= tokenContract, abi = TestToken.abi, owner=conf.acct)
    token.transfer(receiver, amount)

<<<<<<< HEAD
def sendToWatcher(tokenAddress, amount):
    if(tokenAddress == conf.contracts['WRBTC']):
       buyWRBTC(amount)
    transferTokensFromWallet(conf.contracts['WRBTC'], conf.contracts['WatcherContract'], amount)
=======
def approveFromMS(tokenContract, receiver, amount):
    token = Contract.from_abi("Token", address= tokenContract, abi = TestToken.abi, owner=conf.acct)
    data = token.approve.encode_input(receiver, amount)
    sendWithMultisig(conf.contracts['multisig'], tokenContract, data, conf.acct)
>>>>>>> 1ec36abc
<|MERGE_RESOLUTION|>--- conflicted
+++ resolved
@@ -35,14 +35,12 @@
     token = Contract.from_abi("Token", address= tokenContract, abi = TestToken.abi, owner=conf.acct)
     token.transfer(receiver, amount)
 
-<<<<<<< HEAD
 def sendToWatcher(tokenAddress, amount):
     if(tokenAddress == conf.contracts['WRBTC']):
        buyWRBTC(amount)
     transferTokensFromWallet(conf.contracts['WRBTC'], conf.contracts['WatcherContract'], amount)
-=======
+    
 def approveFromMS(tokenContract, receiver, amount):
     token = Contract.from_abi("Token", address= tokenContract, abi = TestToken.abi, owner=conf.acct)
     data = token.approve.encode_input(receiver, amount)
-    sendWithMultisig(conf.contracts['multisig'], tokenContract, data, conf.acct)
->>>>>>> 1ec36abc
+    sendWithMultisig(conf.contracts['multisig'], tokenContract, data, conf.acct)