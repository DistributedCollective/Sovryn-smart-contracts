<<<<<<< HEAD
const { BN, expectRevert, constants } = require("@openzeppelin/test-helpers");
=======
/** Speed optimized on branch hardhatTestRefactor, 2021-09-24
 * Bottlenecks found at beforeEach hook, redeploying tokens,
 *  protocol, loan ... on every test.
 *
 * Total time elapsed: 10.6s
 * After optimization: 7.7s
 *
 * Other minor optimizations:
 * - removed unneeded variables
 *
 * Notes: Applied fixture to use snapshot beforeEach test.
 */

const { waffle } = require("hardhat");
const { loadFixture } = waffle;
const { BN } = require("@openzeppelin/test-helpers");
>>>>>>> fa258cc9

const {
	margin_trading_sending_loan_tokens,
	margin_trading_sov_reward_payment,
	margin_trading_sov_reward_payment_with_special_rebates,
	margin_trading_sending_collateral_tokens,
	margin_trading_sending_collateral_tokens_sov_reward_payment,
	margin_trading_sending_collateral_tokens_sov_reward_payment_with_special_rebates,
	close_complete_margin_trade,
	close_partial_margin_trade,
} = require("./tradingFunctions");

const FeesEvents = artifacts.require("FeesEvents");

const {
	getSUSD,
	getRBTC,
	getWRBTC,
	getBZRX,
	getSOV,
	getLoanToken,
	getLoanTokenWRBTC,
	loan_pool_setup,
	getPriceFeeds,
	getSovryn,
	lend_to_pool,
	set_demand_curve,
	open_margin_trade_position,
} = require("../Utils/initializer.js");

const wei = web3.utils.toWei;

const oneEth = new BN(wei("1", "ether"));

contract("LoanTokenTrading", (accounts) => {
	let owner;
	let sovryn, SUSD, WRBTC, RBTC, BZRX, loanToken, loanTokenWRBTC, SOV, priceFeeds;

	async function deploymentAndInitFixture(_wallets, _provider) {
		SUSD = await getSUSD();
		RBTC = await getRBTC();
		WRBTC = await getWRBTC();
		BZRX = await getBZRX();
		priceFeeds = await getPriceFeeds(WRBTC, SUSD, RBTC, BZRX);

		sovryn = await getSovryn(WRBTC, SUSD, RBTC, priceFeeds);

		loanToken = await getLoanToken(owner, sovryn, WRBTC, SUSD);
		loanTokenWRBTC = await getLoanTokenWRBTC(owner, sovryn, WRBTC, SUSD);
		await loan_pool_setup(sovryn, owner, RBTC, WRBTC, SUSD, loanToken, loanTokenWRBTC);

		SOV = await getSOV(sovryn, priceFeeds, SUSD, accounts);
	}

	before(async () => {
		[owner] = accounts;
	});

	beforeEach(async () => {
		await loadFixture(deploymentAndInitFixture);
	});

	describe("test the loan token trading logic with wBTC as collateral token and the sUSD test token as underlying loan token. ", () => {
		/* tests margin trading sending loan tokens.
		   process is handled by the shared function margin_trading_sending_loan_tokens
			1. approve the transfer
			2. send the margin trade tx
			3. verify the trade event and balances are correct
			4. retrieve the loan from the smart contract and make sure all values are set as expected
		*/

		it("Test margin trading sending loan tokens", async () => {
			await expectRevert(
				loanToken.marginTrade(
					constants.ZERO_BYTES32, // loanId  (0 for new loans)
					oneEth.toString(), // leverageAmount
					oneEth.toString(), // loanTokenSent
					"0", // no collateral token sent
					WRBTC.address, // collateralTokenAddress
					owner, // trader,
					0, // slippage
					"0x" // loanDataBytes (only required with ether)
				),
				"principal too small"
			);

			await priceFeeds.setRates(WRBTC.address, SUSD.address, new BN(10).pow(new BN(20)).toString());
			await priceFeeds.setRates(RBTC.address, SUSD.address, new BN(10).pow(new BN(20)).toString());

			await margin_trading_sending_loan_tokens(accounts, sovryn, loanToken, SUSD, WRBTC, priceFeeds, false);
			await margin_trading_sov_reward_payment(accounts, loanToken, SUSD, WRBTC, SOV, FeesEvents, sovryn);
			await margin_trading_sov_reward_payment_with_special_rebates(accounts, loanToken, SUSD, WRBTC, SOV, FeesEvents, sovryn);
		});

		it("Test margin trading sending collateral tokens", async () => {
			const loanSize = oneEth.mul(new BN(10000));
			await SUSD.mint(loanToken.address, loanSize.mul(new BN(12)));
			const collateralTokenSent = await sovryn.getRequiredCollateral(
				SUSD.address,
				WRBTC.address,
				loanSize.mul(new BN(2)),
				new BN(50).mul(oneEth),
				false
			);
			const leverageAmount = new BN(5).mul(oneEth);
			await margin_trading_sending_collateral_tokens(
				accounts,
				loanToken,
				SUSD,
				WRBTC,
				loanSize,
				collateralTokenSent,
				leverageAmount,
				collateralTokenSent,
				priceFeeds
			);
			await WRBTC.mint(accounts[2], collateralTokenSent);
			await WRBTC.approve(loanToken.address, collateralTokenSent, { from: accounts[2] });
			await margin_trading_sending_collateral_tokens_sov_reward_payment(
				accounts[2],
				loanToken,
				SUSD,
				WRBTC,
				collateralTokenSent,
				leverageAmount,
				0,
				FeesEvents,
				SOV,
				sovryn
			);
		});

		it("Test margin trading sending collateral tokens with special rebates", async () => {
			const loanSize = oneEth.mul(new BN(10000));
			await SUSD.mint(loanToken.address, loanSize.mul(new BN(12)));
			const collateralTokenSent = await sovryn.getRequiredCollateral(
				SUSD.address,
				WRBTC.address,
				loanSize.mul(new BN(2)),
				new BN(50).mul(oneEth),
				false
			);
			const leverageAmount = new BN(5).mul(oneEth);
			await margin_trading_sending_collateral_tokens(
				accounts,
				loanToken,
				SUSD,
				WRBTC,
				loanSize,
				collateralTokenSent,
				leverageAmount,
				collateralTokenSent,
				priceFeeds
			);
			await WRBTC.mint(accounts[2], collateralTokenSent);
			await WRBTC.approve(loanToken.address, collateralTokenSent, { from: accounts[2] });
			await margin_trading_sending_collateral_tokens_sov_reward_payment_with_special_rebates(
				accounts[2],
				loanToken,
				SUSD,
				WRBTC,
				collateralTokenSent,
				leverageAmount,
				0,
				FeesEvents,
				SOV,
				sovryn
			);
		});

		/* should completely close a position.
		   first with returning loan tokens, then with returning collateral tokens to the sender.
		   process is handled by the shared function close_complete_margin_trade
			1. prepares the test by setting up the interest rates, lending to the pool and opening a position
			2. travels in time, so interest needs to be paid
			3. makes sure closing with an unauthorized caller fails (only the trader may close his position)
			4. sends the closing tx from the trader
			5. verifies the result
		*/

		it("Test close complete margin trade", async () => {
			await close_complete_margin_trade(
				sovryn,
				loanToken,
				set_demand_curve,
				lend_to_pool,
				open_margin_trade_position,
				priceFeeds,
				true,
				RBTC,
				WRBTC,
				SUSD,
				accounts
			);
			await close_complete_margin_trade(
				sovryn,
				loanToken,
				set_demand_curve,
				lend_to_pool,
				open_margin_trade_position,
				priceFeeds,
				false,
				RBTC,
				WRBTC,
				SUSD,
				accounts
			);
		});

		/* should partially close a position.
		   first with returning loan tokens, then with returning collateral tokens to the sender.
		   process is handled by the shared function close_partial_margin_trade
			1. prepares the test by setting up the interest rates, lending to the pool and opening a position
			2. travels in time, so interest needs to be paid
			3. makes sure closing with an unauthorized caller fails (only the trader may close his position)
			4. sends the closing tx from the trader
			5. verifies the result
		*/

		it("Test close partial margin trade", async () => {
			await close_partial_margin_trade(
				sovryn,
				loanToken,
				set_demand_curve,
				lend_to_pool,
				open_margin_trade_position,
				priceFeeds,
				true,
				RBTC,
				WRBTC,
				SUSD,
				accounts
			);
			await close_partial_margin_trade(
				sovryn,
				loanToken,
				set_demand_curve,
				lend_to_pool,
				open_margin_trade_position,
				priceFeeds,
				false,
				RBTC,
				WRBTC,
				SUSD,
				accounts
			);
		});
	});
});<|MERGE_RESOLUTION|>--- conflicted
+++ resolved
@@ -1,6 +1,3 @@
-<<<<<<< HEAD
-const { BN, expectRevert, constants } = require("@openzeppelin/test-helpers");
-=======
 /** Speed optimized on branch hardhatTestRefactor, 2021-09-24
  * Bottlenecks found at beforeEach hook, redeploying tokens,
  *  protocol, loan ... on every test.
@@ -16,8 +13,7 @@
 
 const { waffle } = require("hardhat");
 const { loadFixture } = waffle;
-const { BN } = require("@openzeppelin/test-helpers");
->>>>>>> fa258cc9
+const { BN, expectRevert, constants } = require("@openzeppelin/test-helpers");
 
 const {
 	margin_trading_sending_loan_tokens,
