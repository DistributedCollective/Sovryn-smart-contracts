--- conflicted
+++ resolved
@@ -77,17 +77,12 @@
 		"prettier-check": "prettier --check .",
 		"test": "echo Executing pure Hardhat test cases ... && npx hardhat test && echo Executing test cases using Ganache ... && npx hardhat --config hardhat-ganache-tests.config.js --network ganache test",
 		"uml": "npx sol2uml ./contracts -o UML.svg",
-<<<<<<< HEAD
-		"fees-withdraw": "brownie run rewards_cron",
-		"set-block": "brownie run setBlock_cron"
-=======
 		"generate-types": "npx typechain --target=web3-v1 'abi/**/*.json' && npx typechain --target=ethers-v5 'abi/**/*.json'",
 		"compile": "npx hardhat compile",
 		"npm-publish": "npm run compile && npm publish",
 		"postinstall": "npm run generate-types",
-		"fees-withdraw": "brownie run rewards_cron"
-
->>>>>>> fa258cc9
+		"fees-withdraw": "brownie run rewards_cron",
+		"set-block": "brownie run setBlock_cron"
 	},
 	"husky": {
 		"hooks": {
