/** Speed optimized on branch hardhatTestRefactor, 2021-09-23
 * Bottlenecks found at beforeEach hook, redeploying tokens,
 *  price feeds, ... on every test.
 *
 * Total time elapsed: 9.0s
 * After optimization: 5.3s
 *
 * Other minor optimizations:
 * - removed unneeded variables
 *
 * Notes: Applied fixture to use snapshot beforeEach test.
 */

const { expect } = require("chai");
const { waffle } = require("hardhat");
const { loadFixture } = waffle;
const { expectRevert, BN, expectEvent } = require("@openzeppelin/test-helpers");
const LoanToken = artifacts.require("LoanToken");
const LoanTokenLogicBeacon = artifacts.require("LoanTokenLogicBeacon");
const LoanTokenLogicProxy = artifacts.require("LoanTokenLogicProxy");
const ILoanTokenModules = artifacts.require("ILoanTokenModules");
const ILoanTokenLogicProxy = artifacts.require("ILoanTokenLogicProxy");

const {
    getSUSD,
    getRBTC,
    getWRBTC,
    getBZRX,
    getLoanTokenLogic,
    getLoanToken,
    getLoanTokenWRBTC,
    loan_pool_setup,
    lend_to_pool,
    getPriceFeeds,
    getSovryn,
    getSOV,
    open_margin_trade_position,
} = require("../Utils/initializer.js");

const wei = web3.utils.toWei;

const oneEth = new BN(wei("1", "ether"));
const hunEth = new BN(wei("100", "ether"));

// This decodes longs for a single event type, and returns a decoded object in
// the same form truffle-contract uses on its receipts

contract("LoanTokenAdministration", (accounts) => {
    let owner;
    let sovryn, SUSD, WRBTC, RBTC, BZRX, loanToken, loanTokenWRBTC;

    async function deploymentAndInitFixture(_wallets, _provider) {
        SUSD = await getSUSD();
        RBTC = await getRBTC();
        WRBTC = await getWRBTC();
        BZRX = await getBZRX();
        const priceFeeds = await getPriceFeeds(WRBTC, SUSD, RBTC, BZRX);

        sovryn = await getSovryn(WRBTC, SUSD, RBTC, priceFeeds);
        sov = await getSOV(sovryn, priceFeeds, SUSD, accounts);

        loanToken = await getLoanToken(owner, sovryn, WRBTC, SUSD);
        loanTokenWRBTC = await getLoanTokenWRBTC(owner, sovryn, WRBTC, SUSD);
        await loan_pool_setup(sovryn, owner, RBTC, WRBTC, SUSD, loanToken, loanTokenWRBTC);
    }

    before(async () => {
        [owner] = accounts;
    });

    beforeEach(async () => {
        await loadFixture(deploymentAndInitFixture);
    });

    describe("Test administration", () => {
        it("Test demand curve setting", async () => {
            const baseRate = wei("1", "ether");
            const rateMultiplier = wei("20.25", "ether");
            const targetLevel = wei("80", "ether");
            const kinkLevel = wei("90", "ether");
            const maxScaleRate = wei("100", "ether");

            await loanToken.setDemandCurve(
                baseRate,
                rateMultiplier,
                baseRate,
                rateMultiplier,
                targetLevel,
                kinkLevel,
                maxScaleRate
            );

            /** Change to LoanToken ABI */
            loanToken = await LoanToken.at(loanToken.address);

            expect((await loanToken.baseRate()).toString() == baseRate);
            expect((await loanToken.rateMultiplier()).toString() == rateMultiplier);
            expect((await loanToken.lowUtilBaseRate()).toString() == baseRate);
            expect((await loanToken.lowUtilRateMultiplier()).toString() == rateMultiplier);

            /** Change back to LoanTokenModules Interface */
            loanToken = await ILoanTokenModules.at(loanToken.address);

            const borrowInterestRate = await loanToken.borrowInterestRate();
            expect(borrowInterestRate.gt(oneEth)).to.be.true;
        });

        it("Test demand curve setting should fail if rateMultiplier plus baseRate is grater than 100%", async () => {
            const incorrect_baseRate = wei("51", "ether");
            const incorrect_rateMultiplier = wei("50", "ether");
            const baseRate = wei("1", "ether");
            const rateMultiplier = wei("20.25", "ether");
            const targetLevel = wei("80", "ether");
            const kinkLevel = wei("90", "ether");
            const maxScaleRate = wei("100", "ether");

            await expectRevert.unspecified(
                loanToken.setDemandCurve(
                    incorrect_baseRate,
                    incorrect_rateMultiplier,
                    baseRate,
                    rateMultiplier,
                    targetLevel,
                    kinkLevel,
                    maxScaleRate
                )
            );
            await expectRevert.unspecified(
                loanToken.setDemandCurve(
                    baseRate,
                    rateMultiplier,
                    incorrect_baseRate,
                    incorrect_rateMultiplier,
                    targetLevel,
                    kinkLevel,
                    maxScaleRate
                )
            );
        });

        it("Test lending fee setting", async () => {
            await sovryn.setLendingFeePercent(hunEth);
            expect((await sovryn.lendingFeePercent()).eq(hunEth)).to.be.true;
        });

        /*
			1. pause a function
			2. try to call the function - should fail
			3. reactivate it
			4. try to call the function - should succeed
		*/
        it("Test toggle function pause", async () => {
            await lend_to_pool(loanToken, SUSD, owner);
            const functionSignature =
                "marginTrade(bytes32,uint256,uint256,uint256,address,address,uint256,bytes)";

            // pause the given function and make sure the function can't be called anymore
            let localLoanToken = loanToken;
<<<<<<< HEAD
            await localLoanToken.setPauser(accounts[0]);
            let tx = await localLoanToken.toggleFunctionPause(functionSignature, true);
=======
            let pauser = accounts[2];
            await localLoanToken.setPauser(pauser);
            expect(await localLoanToken.pauser()).to.equal(pauser);
            let tx = await localLoanToken.toggleFunctionPause(functionSignature, true, {
                from: pauser,
            });
>>>>>>> 6b09a19f
            expectEvent(tx, "ToggledFunctionPaused", {
                functionId: functionSignature,
                prevFlag: false,
                newFlag: true,
            });
            await expectRevert(
<<<<<<< HEAD
                localLoanToken.toggleFunctionPause(functionSignature, true),
=======
                localLoanToken.toggleFunctionPause(functionSignature, true, { from: pauser }),
>>>>>>> 6b09a19f
                "isPaused is already set to that value"
            );

            await expectRevert(
                open_margin_trade_position(loanToken, RBTC, WRBTC, SUSD, accounts[1]),
                "unauthorized"
            );

            // check if checkPause returns true
            assert(localLoanToken.checkPause(functionSignature));

<<<<<<< HEAD
            await localLoanToken.setPauser(accounts[0]);
            tx = await localLoanToken.toggleFunctionPause(functionSignature, false);
=======
            pauser = accounts[3];
            await localLoanToken.setPauser(pauser);
            expect(await localLoanToken.pauser()).to.equal(pauser);
            tx = await localLoanToken.toggleFunctionPause(functionSignature, false, {
                from: pauser,
            });
>>>>>>> 6b09a19f
            expectEvent(tx, "ToggledFunctionPaused", {
                functionId: functionSignature,
                prevFlag: true,
                newFlag: false,
            });
            await expectRevert(
<<<<<<< HEAD
                localLoanToken.toggleFunctionPause(functionSignature, false),
=======
                localLoanToken.toggleFunctionPause(functionSignature, false, { from: pauser }),
>>>>>>> 6b09a19f
                "isPaused is already set to that value"
            );
            await open_margin_trade_position(loanToken, RBTC, WRBTC, SUSD, accounts[1]);

            // check if checkPause returns false
            expect(await localLoanToken.checkPause(functionSignature)).to.be.false;
        });

        // call toggleFunction with a non-admin address and make sure it fails
        it("Test toggle function pause with non admin should fail", async () => {
            let localLoanToken = loanToken;
            await expectRevert(
                localLoanToken.toggleFunctionPause("mint(address,uint256)", true, {
                    from: accounts[1],
                }),
                "onlyPauser"
            );
        });

        it("Should succeed with larger rate than maxSlippage in positive direction", async () => {
            const priceFeeds = await getPriceFeeds(WRBTC, SUSD, RBTC, BZRX);
            let rate = await priceFeeds.checkPriceDisagreement(
                WRBTC.address,
                SUSD.address,
                wei("1", "ether"),
                wei("20000", "ether"),
                0
            );
            assert(rate == wei("20000", "ether"));
        });

        it("Should fail with larger rate than maxSlippage in negative direction", async () => {
            const priceFeeds = await getPriceFeeds(WRBTC, SUSD, RBTC, BZRX);
            await expectRevert(
                priceFeeds.checkPriceDisagreement(
                    WRBTC.address,
                    SUSD.address,
                    wei("1", "ether"),
                    wei("1", "ether"),
                    0
                ),
                "price disagreement"
            );
        });

        it("Initialize loan token proxy from non-admin should fail", async () => {
            const initLoanTokenLogic = await getLoanTokenLogic(); // function will return [LoanTokenLogicProxy, LoanTokenLogicBeacon]
            loanTokenLogicLM = initLoanTokenLogic[0];
            loanTokenLogicBeaconLM = initLoanTokenLogic[1];

            loanToken = await LoanToken.new(
                owner,
                loanTokenLogicLM.address,
                sovryn.address,
                WRBTC.address
            );
            await loanToken.initialize(SUSD.address, "SUSD", "SUSD"); //iToken

            /** Initialize the loan token logic proxy */
            loanToken = await ILoanTokenLogicProxy.at(loanToken.address);
            await expectRevert(
                loanToken.setBeaconAddress(loanTokenLogicBeaconLM.address, { from: accounts[1] }),
                "LoanTokenLogicProxy:unauthorized"
            );
        });

        it("Should revert if target not active in loan token proxy", async () => {
            /** Deploy LoanTokenLogicBeacon */
            const loanTokenLogicBeaconLM = await LoanTokenLogicBeacon.new();

            /** Deploy LoanTokenLogicProxy */
            loanTokenLogicLM = await LoanTokenLogicProxy.new(loanTokenLogicBeacon.address);

            loanToken = await LoanToken.new(
                owner,
                loanTokenLogicLM.address,
                sovryn.address,
                WRBTC.address
            );
            await loanToken.initialize(SUSD.address, "SUSD", "SUSD"); //iToken

            /** Initialize the loan token logic proxy */
            loanToken = await ILoanTokenLogicProxy.at(loanToken.address);
            await loanToken.setBeaconAddress(loanTokenLogicBeaconLM.address);

            /** Use interface of LoanTokenModules */
            loanToken = await ILoanTokenModules.at(loanToken.address);

            await expectRevert(
                loanToken.assetBalanceOf(owner),
                "LoanTokenLogicProxy:target not active"
            );
        });

        it("Test set beacon address in loan token logic proxy", async () => {
            const initLoanTokenLogic = await getLoanTokenLogic(); // function will return [LoanTokenLogicProxy, LoanTokenLogicBeacon]
            loanTokenLogicLM = initLoanTokenLogic[0];
            loanTokenLogicBeaconLM = initLoanTokenLogic[1];

            /** Deploy New LoanTokenLogicBeacon */
            const newLoanTokenLogicBeaconLM = await LoanTokenLogicBeacon.new();

            await loanTokenLogicLM.setBeaconAddress(newLoanTokenLogicBeaconLM.address);
            expect(await loanTokenLogicLM.beaconAddress()).to.equal(
                newLoanTokenLogicBeaconLM.address
            );
        });

        it("Set beacon address from non-owner should fail", async () => {
            const initLoanTokenLogic = await getLoanTokenLogic(); // function will return [LoanTokenLogicProxy, LoanTokenLogicBeacon]
            loanTokenLogicLM = initLoanTokenLogic[0];
            loanTokenLogicBeaconLM = initLoanTokenLogic[1];

            /** Deploy New LoanTokenLogicBeacon */
            const newLoanTokenLogicBeaconLM = await LoanTokenLogicBeacon.new();

            await expectRevert(
                loanTokenLogicLM.setBeaconAddress(newLoanTokenLogicBeaconLM.address, {
                    from: accounts[1],
                }),
                "LoanTokenLogicProxy:unauthorized"
            );
        });

        it("Set beacon address to non contract address should fail", async () => {
            const initLoanTokenLogic = await getLoanTokenLogic(); // function will return [LoanTokenLogicProxy, LoanTokenLogicBeacon]
            loanTokenLogicLM = initLoanTokenLogic[0];
            loanTokenLogicBeaconLM = initLoanTokenLogic[1];

            await expectRevert(
                loanTokenLogicLM.setBeaconAddress(accounts[1]),
                "Cannot set beacon address to a non-contract address"
            );
        });
    });
});<|MERGE_RESOLUTION|>--- conflicted
+++ resolved
@@ -156,28 +156,19 @@
 
             // pause the given function and make sure the function can't be called anymore
             let localLoanToken = loanToken;
-<<<<<<< HEAD
-            await localLoanToken.setPauser(accounts[0]);
-            let tx = await localLoanToken.toggleFunctionPause(functionSignature, true);
-=======
             let pauser = accounts[2];
             await localLoanToken.setPauser(pauser);
             expect(await localLoanToken.pauser()).to.equal(pauser);
             let tx = await localLoanToken.toggleFunctionPause(functionSignature, true, {
                 from: pauser,
             });
->>>>>>> 6b09a19f
             expectEvent(tx, "ToggledFunctionPaused", {
                 functionId: functionSignature,
                 prevFlag: false,
                 newFlag: true,
             });
             await expectRevert(
-<<<<<<< HEAD
-                localLoanToken.toggleFunctionPause(functionSignature, true),
-=======
                 localLoanToken.toggleFunctionPause(functionSignature, true, { from: pauser }),
->>>>>>> 6b09a19f
                 "isPaused is already set to that value"
             );
 
@@ -189,28 +180,19 @@
             // check if checkPause returns true
             assert(localLoanToken.checkPause(functionSignature));
 
-<<<<<<< HEAD
-            await localLoanToken.setPauser(accounts[0]);
-            tx = await localLoanToken.toggleFunctionPause(functionSignature, false);
-=======
             pauser = accounts[3];
             await localLoanToken.setPauser(pauser);
             expect(await localLoanToken.pauser()).to.equal(pauser);
             tx = await localLoanToken.toggleFunctionPause(functionSignature, false, {
                 from: pauser,
             });
->>>>>>> 6b09a19f
             expectEvent(tx, "ToggledFunctionPaused", {
                 functionId: functionSignature,
                 prevFlag: true,
                 newFlag: false,
             });
             await expectRevert(
-<<<<<<< HEAD
-                localLoanToken.toggleFunctionPause(functionSignature, false),
-=======
                 localLoanToken.toggleFunctionPause(functionSignature, false, { from: pauser }),
->>>>>>> 6b09a19f
                 "isPaused is already set to that value"
             );
             await open_margin_trade_position(loanToken, RBTC, WRBTC, SUSD, accounts[1]);
