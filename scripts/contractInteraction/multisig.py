--- conflicted
+++ resolved
@@ -66,16 +66,11 @@
     print("TX ID: ",txId,"confirmations: ", multisig.getConfirmationCount(txId), " Executed:", multisig.transactions(txId)[3], " Confirmed by: ", multisig.getConfirmations(txId))
     print("TX:", multisig.transactions(txId))
 
-<<<<<<< HEAD
 def checkTxOnBF(txId):
     multisig = Contract.from_abi("MultiSig", address=conf.contracts['BFmultisig'], abi=MultiSigWallet.abi, owner=conf.acct)
     print("TX ID: ",txId,"confirmations: ", multisig.getConfirmationCount(txId), " Executed:", multisig.transactions(txId)[3], " Confirmed by: ", multisig.getConfirmations(txId))
     print(multisig.transactions(txId))
 
-def transferSOVtoTokenSender():
-    # 875.39 SOV
-    amount = 87539 * 10**16
-=======
 def transferSOVtoTokenSender(amount):
     '''
     GenericTokenSender is used for tokens direct distribution
@@ -83,7 +78,6 @@
     # example: 875.39 SOV => amount = 87539 * 10**16
     if(amount <= 0):
         raise Exception("Invalid amount")
->>>>>>> 30a12c97
 
     tokenSenderAddress = conf.contracts['GenericTokenSender']
     SOVtoken = Contract.from_abi("SOV", address=conf.contracts['SOV'], abi=SOV.abi, owner=conf.acct)
