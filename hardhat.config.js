--- conflicted
+++ resolved
@@ -9,14 +9,10 @@
 require("solidity-coverage"); // $ npx hardhat coverage
 require("hardhat-log-remover");
 require("hardhat-abi-exporter");
-<<<<<<< HEAD
-require("hardhat-deploy");
-=======
 require("hardhat-deploy-ethers");
 require("hardhat-deploy");
 
 require("dotenv").config();
->>>>>>> 766123ca
 
 // This is a sample Hardhat task. To learn how to create your own go to
 // https://hardhat.org/guides/create-task.html
@@ -83,81 +79,6 @@
 /**/
 
 module.exports = {
-<<<<<<< HEAD
-	solidity: {
-		version: "0.5.17",
-		settings: {
-			optimizer: {
-				enabled: true,
-				runs: 200,
-			},
-			outputSelection: {
-          		"*": {
-            		"*": ["storageLayout"]
-          		}
-        	},
-		},
-	},
-	abiExporter: {
-		path: "./abi",
-		clear: true,
-		flat: false,
-		only: [],
-		except: [],
-		spacing: 4,
-	},
-	contractSizer: {
-		alphaSort: false,
-		runOnCompile: false,
-		disambiguatePaths: false,
-	},
-	networks: {
-		hardhat: {
-			allowUnlimitedContractSize: true,
-			accounts: { mnemonic: "test test test test test test test test test test test junk" },
-		},
-		rskPublicTestnet: {
-			url: "https://public-node.testnet.rsk.co/",
-			accounts: { mnemonic: "brownie", count: 10 },
-			network_id: 31,
-			confirmations: 4,
-			gasMultiplier: 1.25,
-			//timeout: 20000, // increase if needed; 20000 is the default value
-			//allowUnlimitedContractSize, //EIP170 contrtact size restriction temporal testnet workaround
-		},
-		rskPublicMainnet: {
-			url: "https://public-node.rsk.co/",
-			network_id: 30,
-			//timeout: 20000, // increase if needed; 20000 is the default value
-		},
-		rskSovrynTestnet: {
-			url: "https://testnet.sovryn.app/rpc",
-			accounts: { mnemonic: "brownie", count: 10 },
-			network_id: 31,
-			confirmations: 4,
-			gasMultiplier: 1.25,
-			//timeout: 20000, // increase if needed; 20000 is the default value
-			//allowUnlimitedContractSize, //EIP170 contrtact size restriction temporal testnet workaround
-		},
-		rskSovrynMainnet: {
-			url: "https://mainnet.sovryn.app/rpc",
-			network_id: 30,
-			//timeout: 20000, // increase if needed; 20000 is the default value
-		},
-	},
-	paths: {
-		sources: "./contracts",
-		tests: "./tests",
-		deploy: "./deployment/deploy",
-        deployments: './deployment/deployments'
-	},
-	mocha: {
-		timeout: 800000,
-		grep: "^(?!.*; using Ganache).*",
-	},
-	namedAccounts: {
-        deployer: 0
-=======
     solidity: {
         version: "0.5.17",
         settings: {
@@ -250,6 +171,5 @@
     },
     namedAccounts: {
         deployer: 0,
->>>>>>> 766123ca
     },
 };