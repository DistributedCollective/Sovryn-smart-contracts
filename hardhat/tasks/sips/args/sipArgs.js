--- conflicted
+++ resolved
@@ -965,9 +965,6 @@
     getArgsSip0046Part3,
     getArgsSip0046Part4,
     getArgsSip0073,
-<<<<<<< HEAD
     getArgsSip_SOV_3161,
-=======
     SIPSOV3613Electron,
->>>>>>> 817ad3a5
 };