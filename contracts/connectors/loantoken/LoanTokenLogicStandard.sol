--- conflicted
+++ resolved
@@ -13,13 +13,7 @@
 contract LoanTokenLogicStandard is LoanTokenSettingsLowerAdmin {
 	using SignedSafeMath for int256;
 
-<<<<<<< HEAD
-    // DON'T ADD VARIABLES HERE, PLEASE
-=======
-	// It is important to maintain the variables order so the delegate calls can access sovrynContractAddress and wrbtcTokenAddress
-	address public wrbtcTokenAddress;
-	address internal target_;
->>>>>>> c8b94a78
+	// DON'T ADD VARIABLES HERE, PLEASE
 
 	uint256 public constant VERSION = 5;
 	address internal constant arbitraryCaller = 0x000F400e6818158D541C3EBE45FE3AA0d47372FF;
@@ -28,15 +22,11 @@
 		revert("loan token logic - fallback not allowed");
 	}
 
-<<<<<<< HEAD
-    /* Public functions */
-=======
 	/* Public functions */
 
 	function mint(address receiver, uint256 depositAmount) external nonReentrant returns (uint256 mintAmount) {
 		//temporary: limit transaction size
 		if (transactionLimit[loanTokenAddress] > 0) require(depositAmount <= transactionLimit[loanTokenAddress]);
->>>>>>> c8b94a78
 
 		return _mintToken(receiver, depositAmount);
 	}
