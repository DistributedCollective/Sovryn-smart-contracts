
'''
This script serves the purpose of interacting with existing smart contracts on the testnet or mainnet.
'''

from brownie import *
from brownie.network.contract import InterfaceContainer
import json
import time;
import copy

def main():
    
    #load the contracts and acct depending on the network
    loadConfig()
    #call the function you want here
    #setupMarginLoanParams(contracts['WRBTC'], contracts['iDOC'])
    #readPrice(contracts['WRBTC'], contracts['USDT'])
    # testTradeOpeningAndClosingWithCollateral(contracts['sovrynProtocol'], contracts['iUSDT'], contracts['USDT'], contracts['WRBTC'], 1e14, 2e18, True, 1e14)
    #setupMarginLoanParams(contracts['DoC'],  contracts['iRBTC'])
    #testTradeOpeningAndClosing(contracts['sovrynProtocol'], contracts['iRBTC'], contracts['WRBTC'], contracts['DoC'], 1e14, 5e18, True, 1e15)
    #buyWRBTC()
    #swapTokens(0.027e18,400e18, contracts['swapNetwork'], contracts['WRBTC'], contracts['USDT'])
    #swapTokens(300e18, 0.02e18, contracts['swapNetwork'], contracts['DoC'], contracts['WRBTC'])
    #liquidate(contracts['sovrynProtocol'], '0xc9b8227bcf953e45f16d5d9a8a74cad92f403b90d0daf00900bb02e4a35c542c')
    #readLiquidity()
    #getBalance(contracts['WRBTC'], '0xE5646fEAf7f728C12EcB34D14b4396Ab94174827')
    #getBalance(contracts['WRBTC'], '0x7BE508451Cd748Ba55dcBE75c8067f9420909b49')
    #readLoan('0xb2bbd9135a7cfbc5adda48e90430923108ad6358418b7ac27c9edcf2d44911e5')
    #replaceLoanClosings()

    #updateAllLogicContracts()
    #readOwner(contracts['iDOC'])
    #readTransactionLimits(contracts['iDOC'],  contracts['DoC'],  contracts['WRBTC'])
    #setTransactionLimits(contracts['iDOC'], [contracts['DoC'],  contracts['WRBTC']], [0, 0])
    #setTransactionLimits(contracts['iRBTC'], [contracts['DoC'],  contracts['WRBTC']], [0, 0])
    #setTransactionLimitsOld(contracts['iDOC'], contracts['iDOCSettings'], contracts['iDOCLogic'], [contracts['DoC']], [0])
    #lendToPool(contracts['iDOC'],contracts['DoC'], 1000e18)
    #setTransactionLimits(contracts['iDOC'], [contracts['DoC']], [21e18])
    #setTransactionLimitsOld(contracts['iDOC'], contracts['iDOCSettings'], contracts['iDOCLogic'], [contracts['DoC']], [21e18])
    #readTransactionLimits(contracts['iDOC'],  contracts['DoC'], contracts['WRBTC'])

    '''
    setupLoanParamsForCollaterals(contracts['iBPro'], [contracts['SOV']])
    setupLoanParamsForCollaterals(contracts['iDOC'], [contracts['SOV']])
    setupLoanParamsForCollaterals(contracts['iUSDT'], [contracts['SOV']])
    setupLoanParamsForCollaterals(contracts['iRBTC'], [contracts['SOV']])
    '''

    #setSupportedToken(contracts['SOV'])

    #createProposalSIP008()

    # setLendingFee(10**19)
    # setTradingFee(15 * 10**16)
    # setBorrowingFee(9 * 10**16)

    # transferSOVtoOriginInvestorsClaim()

    # createVesting()
    # transferSOVtoVestingRegistry()
    # stakeTokens2()

    # triggerEmergencyStop(contracts['iUSDT'], False)
    # triggerEmergencyStop(contracts['iBPro'], False)
    # triggerEmergencyStop(contracts['iDOC'], False)
    # triggerEmergencyStop(contracts['iRBTC'], False)

    # createProposalSIP0014()

    # addInvestorToBlacklist()
    # stake80KTokens()

    # createProposalSIP0015()

    # transferSOVtoTokenSender()

    # transferSOVtoScriptAccount()
    #transferSOVtoTokenSender()
    #readBalanceFromAMM()
    #checkRates()

<<<<<<< HEAD
    #testV1Converter(contracts["ConverterSOV"], contracts["WRBTC"], contracts["SOV"])
=======
    # testV1Converter(contracts["ConverterSOV"], contracts["WRBTC"], contracts["SOV"])
>>>>>>> 87861497
    # transferSOVtoTokenSender()
    # addLiquidityV1(contracts["WRBTCtoSOVConverter"], [contracts['WRBTC'], contracts['SOV']], [1 * 10**16, 67 * 10**18])
    # addLiquidityV1UsingWrapper(contracts["WRBTCtoSOVConverter"], [contracts['WRBTC'], contracts['SOV']], [1 * 10**16, 67 * 10**18])

    # addLiquidityV1FromMultisigUsingWrapper(contracts["WRBTCtoSOVConverter"], [contracts['WRBTC'], contracts['SOV']], [1 * 10**15, 67 * 10**17])
    # addLiquidityV1FromMultisigUsingWrapper(contracts["WRBTCtoSOVConverter"], [contracts['WRBTC'], contracts['SOV']], [30 * 10**18, 200000 * 10**18])

    removeLiquidityV1toMultisigUsingWrapper(contracts["WRBTCtoSOVConverter"], 5 * 10**17, [contracts['WRBTC'], contracts['SOV']])
    # 2986.175 × 99% ~ 2957
    # removeLiquidityV1toMultisigUsingWrapper(contracts["WRBTCtoSOVConverter"], 2957 * 10**18, [contracts['WRBTC'], contracts['SOV']])

    '''''
    startRate = 1e8/15000 *1e10
    print(startRate)
    sovBalance = 100000 * 1e18
    rbtcBalance = sovBalance / startRate 
    print(rbtcBalance)
    product = sovBalance * rbtcBalance
    amount = 1000 *1e18
    getTargetAmountFromAMM(sovBalance, 50000, rbtcBalance, 50000, amount)


    newTargetBalance = product / (sovBalance + amount )
    targetAmount = rbtcBalance-newTargetBalance
    #targetAmount = rbtcBalance * (1-sovBalance/(sovBalance + amount))
    rate = amount / targetAmount
    impact =  100*(rate - startRate)/startRate
    print(targetAmount)
    print(rate)
    print(impact)
    '''

    readSwapRate(contracts['SOV'], contracts['WRBTC'])
    readOwner(contracts['WRBTCtoSOVConverter'])
    #acceptOwnershipWithMultisig(contracts['WRBTCtoSOVConverter'])
    readConversionFee(contracts['WRBTCtoSOVConverter'])
    readConversionFee(contracts['ConverterUSDT'])

    #((impact/100 * 15000e10) + 15000e10) * rbtcBalance - ((impact/100 * 15000e10) + 15000e10) * (sovBalance * rbtcBalance / (sovBalance + amount ))  = amount  



def loadConfig():
    global contracts, acct
    this_network = network.show_active()
    if this_network == "rsk-mainnet":
        configFile =  open('./scripts/contractInteraction/mainnet_contracts.json')
    elif this_network == "testnet":
        configFile =  open('./scripts/contractInteraction/testnet_contracts.json')
    contracts = json.load(configFile)
    acct = accounts.load("rskdeployer")
    
def readLendingFee():
    sovryn = Contract.from_abi("sovryn", address='0xBAC609F5C8bb796Fa5A31002f12aaF24B7c35818', abi=interface.ISovrynBrownie.abi, owner=acct)
    lfp = sovryn.lendingFeePercent()
    print(lfp/1e18)
    
def setupLoanTokenRates(loanTokenAddress):
    baseRate = 1e18
    rateMultiplier = 20.25e18
    targetLevel=80*10**18
    kinkLevel=90*10**18
    maxScaleRate=100*10**18
    localLoanToken = Contract.from_abi("loanToken", address=loanTokenAddress, abi=LoanToken.abi, owner=acct)
    localLoanToken.setDemandCurve(baseRate,rateMultiplier,baseRate,rateMultiplier, targetLevel, kinkLevel, maxScaleRate)
    borrowInterestRate = localLoanToken.borrowInterestRate()
    print("borrowInterestRate: ",borrowInterestRate)
    
def lendToPool(loanTokenAddress, tokenAddress, amount):
    token = Contract.from_abi("TestToken", address = tokenAddress, abi = TestToken.abi, owner = acct)
    loanToken = Contract.from_abi("loanToken", address=loanTokenAddress, abi=LoanTokenLogicStandard.abi, owner=acct)
    if(token.allowance(acct, loanToken.address) < amount):
        token.approve(loanToken.address, amount)
    loanToken.mint(acct, amount)
    
def removeFromPool(loanTokenAddress, amount):
    loanToken = Contract.from_abi("loanToken", address = loanTokenAddress, abi=LoanTokenLogicStandard.abi, owner=acct)
    loanToken.burn(acct, amount)

def readLoanTokenState(loanTokenAddress):
    loanToken = Contract.from_abi("loanToken", address=loanTokenAddress, abi=LoanTokenLogicStandard.abi, owner=acct)
    tas = loanToken.totalAssetSupply()
    print("total supply", tas/1e18);
    #print((balance - tas)/1e18)
    tab = loanToken.totalAssetBorrow()
    print("total asset borrowed", tab/1e18)
    abir = loanToken.avgBorrowInterestRate()
    print("average borrow interest rate", abir/1e18)
    ir = loanToken.nextSupplyInterestRate(0)
    print("next supply interest rate", ir)
    bir = loanToken.nextBorrowInterestRate(0)
    print("next borrow interest rate", bir)
    
def readLoan(loanId):
    sovryn = Contract.from_abi("sovryn", address=contracts['sovrynProtocol'], abi=interface.ISovrynBrownie.abi, owner=acct)
    print(sovryn.getLoan(loanId).dict())

def getTokenPrice(loanTokenAddress):
    loanToken = Contract.from_abi("loanToken", address=loanTokenAddress, abi=LoanTokenLogicStandard.abi, owner=acct)
    price = loanToken.tokenPrice()
    print("token price",price)
    return price
    
def testTokenBurning(loanTokenAddress, testTokenAddress):
    loanToken = Contract.from_abi("loanToken", address=loanTokenAddress, abi=LoanTokenLogicStandard.abi, owner=acct)
    testToken = Contract.from_abi("TestToken", address = testTokenAddress, abi = TestToken.abi, owner = acct)

    testToken.approve(loanToken,1e17) 
    loanToken.mint(acct, 1e17)
    balance = loanToken.balanceOf(acct)
    print("balance", balance)
    tokenPrice = loanToken.tokenPrice()
    print("token price",tokenPrice/1e18)
    burnAmount = int(balance / 2)
    print("burn amount", burnAmount)
    
    tx = loanToken.burn(acct, burnAmount)
    print(tx.info())
    balance = loanToken.balanceOf(acct)
    print("remaining balance", balance/1e18)
    assert(tx.events["Burn"]["tokenAmount"] == burnAmount)
    
def liquidate(protocolAddress, loanId):
    sovryn = Contract.from_abi("sovryn", address=protocolAddress, abi=interface.ISovrynBrownie.abi, owner=acct)
    loan = sovryn.getLoan(loanId).dict()
    print(loan)
    if(loan['maintenanceMargin'] > loan['currentMargin']):
        value = 0
        if(loan['loanToken']==contracts['WRBTC']):
            value = loan['maxLiquidatable']
        else:
            testToken = Contract.from_abi("TestToken", address = loan['loanToken'], abi = TestToken.abi, owner = acct)
            testToken.approve(sovryn, loan['maxLiquidatable'])
        sovryn.liquidate(loanId, acct, loan['maxLiquidatable'],{'value': value})
    else:
        print("can't liquidate because the loan is healthy")
    
def testTradeOpeningAndClosing(protocolAddress, loanTokenAddress, underlyingTokenAddress, collateralTokenAddress, loanTokenSent, leverage, testClose, sendValue):
    loanToken = Contract.from_abi("loanToken", address=loanTokenAddress, abi=LoanTokenLogicStandard.abi, owner=acct)
    testToken = Contract.from_abi("TestToken", address = underlyingTokenAddress, abi = TestToken.abi, owner = acct)
    sovryn = Contract.from_abi("sovryn", address=protocolAddress, abi=interface.ISovrynBrownie.abi, owner=acct)
    if(sendValue == 0 and testToken.allowance(acct, loanTokenAddress) < loanTokenSent):
        testToken.approve(loanToken, loanTokenSent)
    print('going to trade')
    tx = loanToken.marginTrade(
        "0",  # loanId  (0 for new loans)
        leverage,  # leverageAmount, 18 decimals
        loanTokenSent,  # loanTokenSent
        0,  # no collateral token sent
        collateralTokenAddress,  # collateralTokenAddress
        acct,  # trader,
        b'',  # loanDataBytes (only required with ether)
        {'value': sendValue}
    )
    tx.info()
    loanId = tx.events['Trade']['loanId']
    collateral = tx.events['Trade']['positionSize']
    print("closing loan with id", loanId)
    print("position size is ", collateral)
    loan = sovryn.getLoan(loanId)
    print("found the loan in storage with position size", loan['collateral'])
    print(loan)
    if(testClose):
        tx = sovryn.closeWithSwap(loanId, acct, collateral, True, b'')

def testTradeOpeningAndClosingWithCollateral(protocolAddress, loanTokenAddress, underlyingTokenAddress, collateralTokenAddress, collateralTokenSent, leverage, testClose, sendValue):
    loanToken = Contract.from_abi("loanToken", address=loanTokenAddress, abi=LoanTokenLogicStandard.abi, owner=acct)
    testToken = Contract.from_abi("TestToken", address = underlyingTokenAddress, abi = TestToken.abi, owner = acct)
    sovryn = Contract.from_abi("sovryn", address=protocolAddress, abi=interface.ISovrynBrownie.abi, owner=acct)
    #if(sendValue == 0 and testToken.allowance(acct, loanTokenAddress) < loanTokenSent):
    #    testToken.approve(loanToken, loanTokenSent)
    print('going to trade')
    tx = loanToken.marginTrade(
        "0",  # loanId  (0 for new loans)
        leverage,  # leverageAmount, 18 decimals
        0,  # loanTokenSent
        collateralTokenSent,  # no collateral token sent
        collateralTokenAddress,  # collateralTokenAddress
        acct,  # trader,
        b'',  # loanDataBytes (only required with ether)
        {'value': sendValue}
    )
    tx.info()
    loanId = tx.events['Trade']['loanId']
    collateral = tx.events['Trade']['positionSize']
    print("closing loan with id", loanId)
    print("position size is ", collateral)
    loan = sovryn.getLoan(loanId)
    print("found the loan in storage with position size", loan['collateral'])
    print(loan)
    if(testClose):
        tx = sovryn.closeWithSwap(loanId, acct, collateral, True, b'')



def testBorrow(protocolAddress, loanTokenAddress, underlyingTokenAddress, collateralTokenAddress):
    #read contract abis
    sovryn = Contract.from_abi("sovryn", address=protocolAddress, abi=interface.ISovrynBrownie.abi, owner=acct)
    loanToken = Contract.from_abi("loanToken", address=loanTokenAddress, abi=LoanTokenLogicStandard.abi, owner=acct)
    testToken = Contract.from_abi("TestToken", address = collateralTokenAddress, abi = TestToken.abi, owner = acct)
    
    # determine borrowing parameter
    withdrawAmount = 10e18 #i want to borrow 10 USD
    # compute the required collateral. params: address loanToken, address collateralToken, uint256 newPrincipal,uint256 marginAmount, bool isTorqueLoan 
    collateralTokenSent = 2* sovryn.getRequiredCollateral(underlyingTokenAddress,collateralTokenAddress,withdrawAmount,50e18, True)
    print("collateral needed", collateralTokenSent/1e18)
    durationInSeconds = 60*60*24*10 #10 days
    
    #check requirements
    availableSupply = loanToken.marketLiquidity()
    print('available supply:', availableSupply/1e18)
    assert(availableSupply >= withdrawAmount)
    interestRate = loanToken.nextBorrowInterestRate(withdrawAmount)
    print('interest rate (needs to be > 0):', interestRate)
    assert(interestRate > 0)
    
    #approve the transfer of the collateral if needed
    if(testToken.address.lower() != contracts['WRBTC'].lower() and testToken.allowance(acct, loanToken.address) < collateralTokenSent):
        testToken.approve(loanToken.address, collateralTokenSent)
    
    # borrow some funds
    tx = loanToken.borrow(
        "0",                            # bytes32 loanId
        withdrawAmount,                 # uint256 withdrawAmount
        durationInSeconds,              # uint256 initialLoanDuration
        collateralTokenSent,            # uint256 collateralTokenSent
        testToken.address,                   # address collateralTokenAddress
        acct,                    # address borrower
        acct,                    # address receiver
        b'' ,                            # bytes memory loanDataBytes
        {'value': collateralTokenSent}
    )
    
    #assert the trade was processed as expected
    print(tx.info())
    
def setupTorqueLoanParams(loanTokenAddress, underlyingTokenAddress, collateralTokenAddress):
    loanToken = Contract.from_abi("loanToken", address=loanTokenAddress, abi=LoanTokenLogicStandard.abi, owner=acct)
    setup = [
        b"0x0", ## id
        False, ## active
        str(acct), ## owner
        underlyingTokenAddress, ## loanToken
        collateralTokenAddress, ## collateralToken. 
        Wei("50 ether"), ## minInitialMargin
        Wei("15 ether"), ## maintenanceMargin
        0 ## fixedLoanTerm 
    ]
    params.append(setup)
    tx = loanToken.setupLoanParams(params, True)
    assert('LoanParamsSetup' in tx.events)
    assert('LoanParamsIdSetup' in tx.events)
    print(tx.info())
    
def rollover(loanId):
    sovryn = Contract.from_abi("sovryn", address=contracts['sovrynProtocol'], abi=interface.ISovrynBrownie.abi, owner=acct)
    tx = sovryn.rollover(loanId, b'')
    print(tx.info())
    
def replaceLoanClosings():
    sovryn = Contract.from_abi("sovryn", address=contracts['sovrynProtocol'], abi=interface.ISovrynBrownie.abi, owner=acct)
    data = sovryn.replaceContract.encode_input(loanClosings.address)
    multisig = Contract.from_abi("MultiSig", address=contracts['multisig'], abi=MultiSigWallet.abi, owner=acct)
    tx = multisig.submitTransaction(sovryn.address,0,data)
    txId = tx.events["Submission"]["transactionId"]
    print(txId);
    
def transferOwner(contractAddress, newOwner):
    contract = Contract.from_abi("loanToken", address=contractAddress, abi=LoanToken.abi, owner=acct)
    tx= contract.transferOwnership(newOwner)
    tx.info()
    checkOwnerIsAddress(contractAddress, newOwner)

def acceptOwnershipWithMultisig(contractAddress):
    abiFile =  open('./scripts/contractInteraction/Owned.json')
    abi = json.load(abiFile)
    ownedContract = Contract.from_abi("Owned", address=contractAddress, abi=abi, owner=acct)
    multisig = Contract.from_abi("MultiSig", address=contracts['multisig'], abi=MultiSigWallet.abi, owner=acct)
    data=ownedContract.acceptOwnership.encode_input()
    tx= multisig.submitTransaction(contractAddress,0,data)
    txId = tx.events["Submission"]["transactionId"]
    print("txid",txId);
    
def getBalance(contractAddress, acct):
    contract = Contract.from_abi("Token", address=contractAddress, abi=LoanToken.abi, owner=acct)
    print(contract.balanceOf(acct))
    
def buyWRBTC():
    contract = Contract.from_abi("WRBTC", address=contracts["WRBTC"], abi=WRBTC.abi, owner=acct)
    tx = contract.deposit({'value':1e18})
    tx.info()
    print("new balance", getBalance(contracts["WRBTC"], acct))
    
def mintEarlyAccessTokens(contractAddress, userAddress):
    contract = Contract.from_abi("EarlyAccessToken", address=contractAddress, abi=EarlyAccessToken.abi, owner=acct)
    tx = contract.mint(userAddress)
    tx.info()
    
def setTransactionLimits(loanTokenAddress, addresses, limits):
    localLoanToken = Contract.from_abi("loanToken", address=loanTokenAddress, abi=LoanTokenLogicStandard.abi, owner=acct)
    tx = localLoanToken.setTransactionLimits(addresses,limits)

def setTransactionLimitsOld(loanTokenAddress, settingsAddress, logicAddress, addresses, limits):
    localLoanToken = Contract.from_abi("loanToken", address=loanTokenAddress, abi=LoanToken.abi, owner=acct)
    localLoanToken.setTarget(settingsAddress)
    localLoanToken = Contract.from_abi("loanToken", address=loanTokenAddress, abi=LoanTokenSettingsLowerAdmin.abi, owner=acct)
    tx = localLoanToken.setTransactionLimits(addresses,limits)
    localLoanToken = Contract.from_abi("loanToken", address=loanTokenAddress, abi=LoanToken.abi, owner=acct)
    localLoanToken.setTarget(logicAddress)
    

def readTransactionLimits(loanTokenAddress, SUSD, RBTC):
    localLoanToken = Contract.from_abi("loanToken", address=loanTokenAddress, abi=LoanToken.abi, owner=acct)
    limit = localLoanToken.transactionLimit(RBTC)
    print("RBTC limit, ",limit)
    limit = localLoanToken.transactionLimit(SUSD)
    print("USD limit, ",limit)
    
def readLiquidity():
    loanToken = Contract.from_abi("loanToken", address=contracts['iRBTC'], abi=LoanTokenLogicStandard.abi, owner=acct)
    tasRBTC = loanToken.totalAssetSupply()
    tabRBTC = loanToken.totalAssetBorrow()
    print("liquidity on iRBTC", (tasRBTC-tabRBTC)/1e18)
    
    loanToken = Contract.from_abi("loanToken", address=contracts['iDOC'], abi=LoanTokenLogicStandard.abi, owner=acct)
    tasIUSD = loanToken.totalAssetSupply()
    tabIUSD = loanToken.totalAssetBorrow()
    print("liquidity on iDOC", (tasIUSD-tabIUSD)/1e18)
    
    loanToken = Contract.from_abi("loanToken", address=contracts['iUSDT'], abi=LoanTokenLogicStandard.abi, owner=acct)
    tasIUSD = loanToken.totalAssetSupply()
    tabIUSD = loanToken.totalAssetBorrow()
    print("liquidity on iUSDT", (tasIUSD-tabIUSD)/1e18)

    tokenContract = Contract.from_abi("Token", address=contracts['USDT'], abi=TestToken.abi, owner=acct)
    bal = tokenContract.balanceOf(contracts['ConverterUSDT'])
    print("supply of USDT on swap", bal/1e18)
    
    tokenContract = Contract.from_abi("Token", address=contracts['WRBTC'], abi=TestToken.abi, owner=acct)
    bal = tokenContract.balanceOf(contracts['ConverterUSDT'])
    print("supply of rBTC on swap", bal/1e18)
    

def hasApproval(tokenContractAddr, sender, receiver):
    tokenContract = Contract.from_abi("Token", address=tokenContractAddr, abi=TestToken.abi, owner=sender)
    allowance = tokenContract.allowance(sender, receiver)
    print("allowance: ", allowance/1e18)
    
def checkIfUserHasToken(EAT, user):
    tokenContract = Contract.from_abi("Token", address=EAT, abi=TestToken.abi, owner=user)
    balance = tokenContract.balanceOf(user)
    print("balance: ", balance)
    
def readLendingBalanceForUser(loanTokenAddress, userAddress):
    loanToken = Contract.from_abi("loanToken", address=loanTokenAddress, abi=LoanTokenLogicStandard.abi, owner=userAddress)
    bal = loanToken.balanceOf(userAddress)
    print('iToken balance', bal)
    bal = loanToken.assetBalanceOf(userAddress)
    print('underlying token balance', bal)
    
def replaceLoanTokenLogic(loanTokenAddress, logicAddress):
    loanToken = Contract.from_abi("loanToken", address=loanTokenAddress, abi=LoanToken.abi, owner=acct)
    loanToken.setTarget(logicAddress)
    
def readOwner(contractAddress):
    contract = Contract.from_abi("loanToken", address=contractAddress, abi=LoanToken.abi, owner=acct)
    print('owner:',contract.owner())

def checkOwnerIsAddress(contractAddress, expectedOwner):
    contract = Contract.from_abi("loanToken", address=contractAddress, abi=LoanToken.abi, owner=acct)
    owner = contract.owner()
    print("owner == expectedOwner?", owner == expectedOwner)

def setupMarginLoanParams(collateralTokenAddress, loanTokenAddress):
    loanToken = Contract.from_abi("loanToken", address=loanTokenAddress, abi=LoanTokenLogicStandard.abi, owner=acct)
    
    params = [];
    setup = [
        b"0x0", ## id
        False, ## active
        acct, ## owner
        "0x0000000000000000000000000000000000000000", ## loanToken -> will be overwritten
        collateralTokenAddress, ## collateralToken.
        Wei("20 ether"), ## minInitialMargin
        Wei("15 ether"), ## maintenanceMargin
        0 ## fixedLoanTerm -> will be overwritten
    ]
    params.append(setup)
    tx = loanToken.setupLoanParams(params, False)
    print(tx.info())

def swapTokens(amount, minReturn, swapNetworkAddress, sourceTokenAddress, destTokenAddress):
    abiFile =  open('./scripts/contractInteraction/SovrynSwapNetwork.json')
    abi = json.load(abiFile)
    swapNetwork = Contract.from_abi("SovrynSwapNetwork", address=swapNetworkAddress, abi=abi, owner=acct)
    sourceToken = Contract.from_abi("Token", address=sourceTokenAddress, abi=TestToken.abi, owner=acct)
    if(sourceToken.allowance(acct, swapNetworkAddress) < amount):
        sourceToken.approve(swapNetworkAddress,amount)
    path = swapNetwork.conversionPath(sourceTokenAddress,destTokenAddress)
    print("path", path)
    expectedReturn = swapNetwork.getReturnByPath(path, amount)
    print("expected return ", expectedReturn)
    '''
    tx = swapNetwork.convertByPath(
        path,
        amount,
        minReturn,
        "0x0000000000000000000000000000000000000000",
        "0x0000000000000000000000000000000000000000",
        0
    )
    tx.info()
    '''

def replaceLoanTokenLogic(loanTokenAddress, logicAddress):
    loanToken = Contract.from_abi("loanToken", address=loanTokenAddress, abi=LoanToken.abi, owner=acct)
    loanToken.setTarget(logicAddress)
    
def readFromMedianizer():
    medianizer = Contract.from_abi("Medianizer", address=contracts['medianizer'], abi=PriceFeedsMoCMockup.abi, owner=acct)
    print(medianizer.peek())

def updateOracleAddress(newAddress):
    print("set oracle address to", newAddress)
    priceFeedsMoC = Contract.from_abi("PriceFeedsMoC", address = '0x066ba9453e230a260c2a753d9935d91187178C29', abi = PriceFeedsMoC.abi, owner = acct)
    priceFeedsMoC.setMoCOracleAddress(newAddress)

    
def addLiquidity(converter, reserve, amount):
    abiFile =  open('./scripts/contractInteraction/LiquidityPoolV2Converter.json')
    abi = json.load(abiFile)
    converter = Contract.from_abi("LiquidityPoolV2Converter", address=converter, abi=abi, owner=acct)
    print("is active? ", converter.isActive())
    print("price oracle", converter.priceOracle())
    tx = converter.addLiquidity(reserve, amount, 1)
    print(tx)

def deployMultisig(owners, requiredConf):
     multisig = acct.deploy(MultiSigWallet, owners, requiredConf)
     print("multisig:", multisig)

def setupLoanParamsForCollaterals(loanTokenAddress, collateralAddresses):
    loanToken = Contract.from_abi("loanToken", address=loanTokenAddress, abi=LoanTokenLogicStandard.abi, owner=acct)
    marginParams = []
    torqueParams = []
    for collateralAddress in collateralAddresses:
        marginData = [
            b"0x0", ## id
            False, ## active
            str(acct), ## owner
            "0x0000000000000000000000000000000000000000", ## loanToken -> will be overwritten
            collateralAddress, ## collateralToken.
            Wei("20 ether"), ## minInitialMargin -> 20% (allows up to 5x leverage)
            Wei("15 ether"), ## maintenanceMargin -> 15%, below liquidation
            0 ## fixedLoanTerm -> will be overwritten with 28 days
        ]
        torqueData = copy.deepcopy(marginData)
        torqueData[5] = Wei("50 ether")
        print(torqueData)

        marginParams.append(marginData)
        torqueParams.append(torqueData)

    #configure the token settings, and set the setting contract address at the loan token logic contract
    dataM = loanToken.setupLoanParams.encode_input(marginParams, False)
    dataT = loanToken.setupLoanParams.encode_input(torqueParams, True)

    multisig = Contract.from_abi("MultiSig", address=contracts['multisig'], abi=MultiSigWallet.abi, owner=acct)

    tx = multisig.submitTransaction(loanToken.address,0,dataM)
    txId = tx.events["Submission"]["transactionId"]
    print("txid",txId);

    tx = multisig.submitTransaction(loanToken.address,0,dataT)
    txId = tx.events["Submission"]["transactionId"]
    print("txid",txId);


def updatePriceFeedToRSKOracle():
    newPriceFeed = acct.deploy(PriceFeedRSKOracle, contracts['RSKOracle'])
    print("new price feed: ", newPriceFeed)
    feeds = Contract.from_abi("PriceFeeds", address= contracts['PriceFeeds'], abi = PriceFeeds.abi, owner = acct)
    feeds.setPriceFeed([contracts['WRBTC']], [newPriceFeed.address])

def updatePriceFeedToMOCOracle():
    newPriceFeed = acct.deploy(PriceFeedsMoC, contracts['medianizer'], contracts['RSKOracle'])
    print("new price feed: ", newPriceFeed)
    feeds = Contract.from_abi("PriceFeeds", address= contracts['PriceFeeds'], abi = PriceFeeds.abi, owner = acct)
    data = feeds.setPriceFeed.encode_input([contracts['WRBTC']], [newPriceFeed.address])
    multisig = Contract.from_abi("MultiSig", address=contracts['multisig'], abi=MultiSigWallet.abi, owner=acct)
    tx = multisig.submitTransaction(feeds.address,0,data)
    txId = tx.events["Submission"]["transactionId"]
    print("txid",txId);


def readPrice(source, destination):
    feeds = Contract.from_abi("PriceFeeds", address= contracts['PriceFeeds'], abi = PriceFeeds.abi, owner = acct)
    rate = feeds.queryRate(source, destination)
    print('rate is ', rate)

def readSwapRate(source, destination):
    abiFile =  open('./scripts/contractInteraction/SovrynSwapNetwork.json')
    abi = json.load(abiFile)
    swapNetwork = Contract.from_abi("SovrynSwapNetwork", address=contracts['swapNetwork'], abi=abi, owner=acct)
    path = swapNetwork.conversionPath(source,destination)
    #print("path:", path)
    expectedReturn = swapNetwork.getReturnByPath(path, 0.01e18)
    print('rate is ', expectedReturn)

def readConversionFee(converterAddress):
    abiFile =  open('./scripts/contractInteraction/LiquidityPoolV1Converter.json')
    abi = json.load(abiFile)
    converter = Contract.from_abi("Converter", address=converterAddress, abi=abi, owner=acct)
    fee = converter.conversionFee()
    print('fee is ', fee)

def readPriceFromOracle(oracleAddress):
    oracle = Contract.from_abi("Oracle", address=oracleAddress, abi=PriceFeedsMoC.abi, owner=acct)
    price = oracle.latestAnswer()
    print('rate is ', price)

def readTargetWeights(converter, reserve):
    abiFile =  open('./scripts/contractInteraction/LiquidityPoolV2Converter.json')
    abi = json.load(abiFile)
    converter = Contract.from_abi("LiquidityPoolV2Converter", address=converter, abi=abi, owner=acct)
    res = converter.reserves(reserve).dict()
    print(res)
    print('target weight is ',res['weight'])

def updateContracts():
    replaceSwapsImplSovrynSwap()
    replaceSwapsUser()
    replaceLoanOpenings()
    replaceLoanTokenLogicOnAllContracts()

def replaceSwapsExternal():
    #swapsExternal = acct.deploy(SwapsExternal)
    sovryn = Contract.from_abi("sovryn", address=contracts['sovrynProtocol'], abi=interface.ISovrynBrownie.abi, owner=acct)
    data = sovryn.replaceContract.encode_input('0xAa1dEDE8C097349Dd25C98A0bF79c8D9B6e55caf')
    multisig = Contract.from_abi("MultiSig", address=contracts['multisig'], abi=MultiSigWallet.abi, owner=acct)
    tx = multisig.submitTransaction(sovryn.address,0,data)
    txId = tx.events["Submission"]["transactionId"]
    print(txId);

def replaceLoanOpenings():
    print("replacing loan openings")
    loanOpenings = acct.deploy(LoanOpenings)
    sovryn = Contract.from_abi("sovryn", address=contracts['sovrynProtocol'], abi=interface.ISovrynBrownie.abi, owner=acct)
    data = sovryn.replaceContract.encode_input(loanOpenings.address)
    multisig = Contract.from_abi("MultiSig", address=contracts['multisig'], abi=MultiSigWallet.abi, owner=acct)
    tx = multisig.submitTransaction(sovryn.address,0,data)
    txId = tx.events["Submission"]["transactionId"]
    print(txId);

def replaceSwapsUser():
    print("replacing swaps user")
    swapsUser = acct.deploy(SwapsUser)
    sovryn = Contract.from_abi("sovryn", address=contracts['sovrynProtocol'], abi=interface.ISovrynBrownie.abi, owner=acct)
    data = sovryn.replaceContract.encode_input(swapsUser.address)
    multisig = Contract.from_abi("MultiSig", address=contracts['multisig'], abi=MultiSigWallet.abi, owner=acct)
    tx = multisig.submitTransaction(sovryn.address,0,data)
    txId = tx.events["Submission"]["transactionId"]
    print(txId);

def replaceSwapsImplSovrynSwap():
    print("replacing swaps")
    swaps = acct.deploy(SwapsImplSovrynSwap)
    sovryn = Contract.from_abi("sovryn", address=contracts['sovrynProtocol'], abi=interface.ISovrynBrownie.abi, owner=acct)
    data = sovryn.setSwapsImplContract.encode_input(swaps.address)
    multisig = Contract.from_abi("MultiSig", address=contracts['multisig'], abi=MultiSigWallet.abi, owner=acct)
    tx = multisig.submitTransaction(sovryn.address,0,data)
    txId = tx.events["Submission"]["transactionId"]
    print(txId);

def replaceLoanTokenLogicOnAllContracts():
    print("replacing loan token logic")
    logicContract = acct.deploy(LoanTokenLogicStandard)
    print('new LoanTokenLogicStandard contract for iDoC:' + logicContract.address)
    replaceLoanTokenLogic(contracts['iDOC'],logicContract.address)
    replaceLoanTokenLogic(contracts['iUSDT'],logicContract.address)
    replaceLoanTokenLogic(contracts['iBPro'],logicContract.address)
    logicContract = acct.deploy(LoanTokenLogicWrbtc)
    print('new LoanTokenLogicStandard contract for iWRBTC:' + logicContract.address)
    replaceLoanTokenLogic(contracts['iRBTC'], logicContract.address)

def replaceLoanTokenLogic(loanTokenAddress, logicAddress):
    loanToken = Contract.from_abi("loanToken", address=loanTokenAddress, abi=LoanToken.abi, owner=acct)
    data = loanToken.setTarget.encode_input(logicAddress)
    multisig = Contract.from_abi("MultiSig", address=contracts['multisig'], abi=MultiSigWallet.abi, owner=acct)
    tx = multisig.submitTransaction(loanToken.address,0,data)
    txId = tx.events["Submission"]["transactionId"]
    print(txId)

def checkRates():
    print('reading price from WRBTC to DOC')
    readPrice(contracts['WRBTC'], contracts['DoC'])
    print('reading price from WRBTC to USDT')
    readPrice(contracts['WRBTC'], contracts['USDT'])
    print('reading price from WRBTC to BPRO')
    readPrice(contracts['WRBTC'], contracts['BPro'])
    print('read price from USDT to DOC')
    readPrice(contracts['USDT'], contracts['DoC'])

    print('read swap rate from WRBTC to DOC')
    readSwapRate(contracts['WRBTC'], contracts['DoC'])
    print('read swap rate from WRBTC to USDT')
    readSwapRate(contracts['WRBTC'], contracts['USDT'])
    print('read swap rate from WRBTC to BPRO')
    readSwapRate(contracts['WRBTC'], contracts['BPro'])
    print('read swap rate from USDT to DOC')
    readSwapRate(contracts['USDT'], contracts['DoC'])
    print('read swap rate from BPro to DOC')
    readSwapRate(contracts['BPro'], contracts['DoC'])
    print('read swap rate from BPro to USDT')
    readSwapRate(contracts['BPro'], contracts['USDT'])
    print('read swap rate from USDT to WRBTC')
    readSwapRate(contracts['USDT'], contracts['WRBTC'])
    print('read swap rate from DOC to WRBTC')
    readSwapRate(contracts['DoC'], contracts['WRBTC'])

    print("price from the USDT oracle on AMM:")
    readPriceFromOracle('0x78F0b35Edd78eD564830c45F4A22e4b553d7f042')

    readTargetWeights('0x133eBE9c8bA524C9B1B601E794dF527f390729bF', contracts['USDT'])
    readTargetWeights('0x133eBE9c8bA524C9B1B601E794dF527f390729bF', contracts['WRBTC'])

def addOwnerToMultisig(newOwner):
    multisig = Contract.from_abi("MultiSig", address=contracts['multisig'], abi=MultiSigWallet.abi, owner=acct)
    data = multisig.addOwner.encode_input(newOwner)
    tx = multisig.submitTransaction(multisig.address,0,data)
    txId = tx.events["Submission"]["transactionId"]
    print("txid",txId);


def governorAcceptAdmin(type):
    governor = Contract.from_abi("GovernorAlpha", address=contracts[type], abi=GovernorAlpha.abi, owner=acct)
    data = governor.__acceptAdmin.encode_input()

    multisig = Contract.from_abi("MultiSig", address=contracts['multisig'], abi=MultiSigWallet.abi, owner=acct)
    tx = multisig.submitTransaction(governor.address,0,data)
    txId = tx.events["Submission"]["transactionId"]
    print(txId)

def setEarlyAccessToken(loanTokenAddress, EATokenAddress):
    loanToken = Contract.from_abi("loanToken", address=loanTokenAddress, abi=LoanToken.abi, owner=acct)
    data = loanToken.setEarlyAccessToken.encode_input(EATokenAddress)
    multisig = Contract.from_abi("MultiSig", address=contracts['multisig'], abi=MultiSigWallet.abi, owner=acct)
    tx = multisig.submitTransaction(loanToken.address,0,data)
    txId = tx.events["Submission"]["transactionId"]
    print(txId);

def createProposalSIP005():
    dummyAddress = contracts['GovernorOwner']
    dummyContract = Contract.from_abi("DummyContract", address=dummyAddress, abi=DummyContract.abi, owner=acct)

    # action
    target = contracts['VestingRegistry']
    signature = "approveTokens(address,address,address)"
    data = dummyContract.approveTokens.encode_input(contracts['CSOV1'], contracts['CSOV2'], contracts['SOV'])
    data = "0x" + data[10:]
    description = "SIP-0005: Redeeming cSOV for SOV. Details:  , sha256: "

    governor = Contract.from_abi("GovernorAlpha", address=contracts['GovernorOwner'], abi=GovernorAlpha.abi, owner=acct)
    print(governor.address)

    print([target])
    print([0])
    print([signature])
    print([data])
    print(description)

    # # create proposal
    # governor.propose(
    #     [target],
    #     [0],
    #     [signature],
    #     [data],
    #     description)


def checkVotingPower(address):

    staking = Contract.from_abi("Staking", address=contracts['Staking'], abi=Staking.abi, owner=acct)

    votingPower = staking.getCurrentVotes(address)

    print('======================================')
    print('Your Address: '+str(address))
    print('Your Voting Power: '+str(votingPower))
    print('======================================')

def createProposalSIP006():
    # action
    target = contracts['SOV']
    signature = "name()"
    data = "0x"
    description = "SIP-0006 (A1): Origin Pre-Sale: Amendment 1, Details:  https://github.com/DistributedCollective/SIPS/blob/92036332c739d39e2df2fb15a21e8cbc05182ee7/SIP-0006(A1).md, sha256: 5f832f8e78b461d6d637410b55a66774925756489222f8aa13b37f1828a1aa4b"

    governor = Contract.from_abi("GovernorAlpha", address=contracts['GovernorOwner'], abi=GovernorAlpha.abi, owner=acct)

    print('Governor Address:    '+governor.address)
    print('Target:              '+str([target]))
    print('Values:              '+str([0]))
    print('Signature:           '+str([signature]))
    print('Data:                '+str([data]))
    print('Description:         '+str(description))
    print('======================================')

    # # create proposal
    # governor.propose(
    #     [target],
    #     [0],
    #     [signature],
    #     [data],
    #     description)

def createProposalSIP008():
    # action
    target = contracts['SOV']
    signature = "symbol()"
    data = "0x"
    description = "SIP-0008: Sovryn Bug Bounty Program, Details:  https://github.com/DistributedCollective/SIPS/blob/a8cf098d21e5d4b0357906687374a4320c4f00bd/SIP-0008.md, sha256: a201aa8d031e5c95d4a63cc86758adb1e4a65f6a0a915eb7499d0cac332e75ba"

    governor = Contract.from_abi("GovernorAlpha", address=contracts['GovernorOwner'], abi=GovernorAlpha.abi, owner=acct)

    print('Governor Address:    '+governor.address)
    print('Target:              '+str([target]))
    print('Values:              '+str([0]))
    print('Signature:           '+str([signature]))
    print('Data:                '+str([data]))
    print('Description:         '+str(description))
    print('======================================')

    # # create proposal
    # governor.propose(
    #     [target],
    #     [0],
    #     [signature],
    #     [data],
    #     description)

def queueProposal(id):
    governor = Contract.from_abi("GovernorAlpha", address=contracts['GovernorOwner'], abi=GovernorAlpha.abi, owner=acct)
    tx = governor.queue(id)
    tx.info()

def executeProposal(id):
    governor = Contract.from_abi("GovernorAlpha", address=contracts['GovernorOwner'], abi=GovernorAlpha.abi, owner=acct)
    tx = governor.execute(id)
    tx.info()

def setLendingFee(fee):
    sovryn = Contract.from_abi("sovryn", address=contracts['sovrynProtocol'], abi=interface.ISovrynBrownie.abi, owner=acct)
    data = sovryn.setLendingFeePercent.encode_input(fee)
    multisig = Contract.from_abi("MultiSig", address=contracts['multisig'], abi=MultiSigWallet.abi, owner=acct)
    tx = multisig.submitTransaction(sovryn.address,0,data)
    txId = tx.events["Submission"]["transactionId"]
    print(txId);

def setTradingFee(fee):
    sovryn = Contract.from_abi("sovryn", address=contracts['sovrynProtocol'], abi=interface.ISovrynBrownie.abi, owner=acct)
    data = sovryn.setTradingFeePercent.encode_input(fee)
    multisig = Contract.from_abi("MultiSig", address=contracts['multisig'], abi=MultiSigWallet.abi, owner=acct)
    tx = multisig.submitTransaction(sovryn.address,0,data)
    txId = tx.events["Submission"]["transactionId"]
    print(txId);

def setBorrowingFee(fee):
    sovryn = Contract.from_abi("sovryn", address=contracts['sovrynProtocol'], abi=interface.ISovrynBrownie.abi, owner=acct)
    data = sovryn.setBorrowingFeePercent.encode_input(fee)
    multisig = Contract.from_abi("MultiSig", address=contracts['multisig'], abi=MultiSigWallet.abi, owner=acct)
    tx = multisig.submitTransaction(sovryn.address,0,data)
    txId = tx.events["Submission"]["transactionId"]
    print(txId);

def sendFromMultisig(amount):
    vestingRegistry = Contract.from_abi("VestingRegistry", address=contracts['VestingRegistry'], abi=VestingRegistry.abi, owner=acct)
    data = vestingRegistry.deposit.encode_input()
    multisig = Contract.from_abi("MultiSig", address=contracts['multisig'], abi=MultiSigWallet.abi, owner=acct)
    tx = multisig.submitTransaction(vestingRegistry.address,amount,data)
    txId = tx.events["Submission"]["transactionId"]
    print(txId);

def mintNFT(contractAddress, receiver):
    abiFile =  open('./scripts/contractInteraction/SovrynNft.json')
    abi = json.load(abiFile)
    nft = Contract.from_abi("NFT", address=contractAddress, abi=abi, owner=acct)
    nft.mint(receiver)
def transferSOVtoOriginInvestorsClaim():
    originInvestorsClaimAddress = contracts['OriginInvestorsClaim']
    if (originInvestorsClaimAddress == ''):
        print('Please set originInvestorsClaimAddress and run again')
        return

    originInvestorsClaim = Contract.from_abi("OriginInvestorsClaim", address=originInvestorsClaimAddress, abi=OriginInvestorsClaim.abi, owner=acct)
    amount = originInvestorsClaim.totalAmount()
    if (amount == 0):
        print('Please set amount and run again')
        return

    SOVtoken = Contract.from_abi("SOV", address=contracts['SOV'], abi=SOV.abi, owner=acct)
    data = SOVtoken.transfer.encode_input(originInvestorsClaimAddress, amount)
    print(data)

    multisig = Contract.from_abi("MultiSig", address=contracts['multisig'], abi=MultiSigWallet.abi, owner=acct)
    tx = multisig.submitTransaction(SOVtoken.address,0,data)
    txId = tx.events["Submission"]["transactionId"]
    print(txId)

def createVesting():
    DAY = 24 * 60 * 60
    FOUR_WEEKS = 4 * 7 * DAY

    tokenOwner = "0x21e1AaCb6aadF9c6F28896329EF9423aE5c67416"
    amount = 27186538 * 10**16
    # TODO cliff 4 weeks or less ?
    # cliff = CLIFF_DELAY + int(vesting[2]) * FOUR_WEEKS
    # duration = cliff + (int(vesting[3]) - 1) * FOUR_WEEKS

    # i think we don't need the delay anymore
    # because 2 weeks after TGE passed already
    # we keep the 4 weeks (26th of march first payout)

    cliff = 1 * FOUR_WEEKS
    duration = cliff + (10 - 1) * FOUR_WEEKS

    vestingRegistry = Contract.from_abi("VestingRegistry", address=contracts['VestingRegistry'], abi=VestingRegistry.abi, owner=acct)
    data = vestingRegistry.createVesting.encode_input(tokenOwner, amount, cliff, duration)
    print(data)

    multisig = Contract.from_abi("MultiSig", address=contracts['multisig'], abi=MultiSigWallet.abi, owner=acct)
    tx = multisig.submitTransaction(vestingRegistry.address,0,data)
    txId = tx.events["Submission"]["transactionId"]
    print(txId)

def transferSOVtoVestingRegistry():
    # 271,865.38 SOV
    amount = 27186538 * 10**16

    vestingRegistryAddress = contracts['VestingRegistry']
    SOVtoken = Contract.from_abi("SOV", address=contracts['SOV'], abi=SOV.abi, owner=acct)
    data = SOVtoken.transfer.encode_input(vestingRegistryAddress, amount)
    print(data)

    multisig = Contract.from_abi("MultiSig", address=contracts['multisig'], abi=MultiSigWallet.abi, owner=acct)
    tx = multisig.submitTransaction(SOVtoken.address,0,data)
    txId = tx.events["Submission"]["transactionId"]
    print(txId)

def stakeTokens2():
    tokenOwner = "0x21e1AaCb6aadF9c6F28896329EF9423aE5c67416"
    # 271,865.38 SOV
    amount = 27186538 * 10**16

    vestingRegistry = Contract.from_abi("VestingRegistry", address=contracts['VestingRegistry'], abi=VestingRegistry.abi, owner=acct)
    vestingAddress = vestingRegistry.getVesting(tokenOwner)
    print("vestingAddress: " + vestingAddress)
    data = vestingRegistry.stakeTokens.encode_input(vestingAddress, amount)
    print(data)

    multisig = Contract.from_abi("MultiSig", address=contracts['multisig'], abi=MultiSigWallet.abi, owner=acct)
    tx = multisig.submitTransaction(vestingRegistry.address,0,data)
    txId = tx.events["Submission"]["transactionId"]
    print(txId)

def transferSOVtoVestingRegistry2():
    # Vesting Amount: 20751256676253082407040 (about 21K SOV)
    # BTC Amount: 2.0203423499999995
    amount = 20751256676253082407040

    # Origin - VestingRegistry2
    vestingRegistryAddress = contracts['VestingRegistry2']
    SOVtoken = Contract.from_abi("SOV", address=contracts['SOV'], abi=SOV.abi, owner=acct)
    data = SOVtoken.transfer.encode_input(vestingRegistryAddress, amount)
    print(data)

    multisig = Contract.from_abi("MultiSig", address=contracts['multisig'], abi=MultiSigWallet.abi, owner=acct)
    tx = multisig.submitTransaction(SOVtoken.address,0,data)
    txId = tx.events["Submission"]["transactionId"]
    print(txId)

def triggerEmergencyStop(loanTokenAddress, turnOn):
    loanToken = Contract.from_abi("loanToken", address=loanTokenAddress, abi=LoanTokenLogicStandard.abi, owner=acct)
    #functionSignature = "marginTrade(bytes32,uint256,uint256,uint256,address,address,bytes)"
    functionSignature = "borrow(bytes32,uint256,uint256,uint256,address,address,address,bytes)"
    data = loanToken.toggleFunctionPause.encode_input(functionSignature, turnOn)
    multisig = Contract.from_abi("MultiSig", address=contracts['multisig'], abi=MultiSigWallet.abi, owner=acct)
    tx = multisig.submitTransaction(loanToken.address,0,data)
    txId = tx.events["Submission"]["transactionId"]
    print(txId)

def readPauser(loanTokenAddress):
    loanToken = Contract.from_abi("loanToken", address=loanTokenAddress, abi=LoanTokenLogicStandard.abi, owner=acct)
    print(loanToken.pauser())

def setPauser(loanTokenAddress, pauser):
    loanToken = Contract.from_abi("loanToken", address=loanTokenAddress, abi=LoanTokenLogicStandard.abi, owner=acct)
    data = loanToken.setPauser.encode_input(pauser)
    multisig = Contract.from_abi("MultiSig", address=contracts['multisig'], abi=MultiSigWallet.abi, owner=acct)
    tx = multisig.submitTransaction(loanToken.address,0,data)
    txId = tx.events["Submission"]["transactionId"]
    print(txId)

def executeOnMultisig(transactionId):
    multisig = Contract.from_abi("MultiSig", address=contracts['multisig'], abi=MultiSigWallet.abi, owner=acct)

    multisig.executeTransaction(transactionId)

def checkPause(loanTokenAddress):
    loanToken = Contract.from_abi("loanToken", address=loanTokenAddress, abi=LoanTokenLogicStandard.abi, owner=acct)
    funcId = "borrow(bytes32,uint256,uint256,uint256,address,address,address,bytes)"
    print(loanToken.checkPause(funcId))

def determineFundsAtRisk():
    sovryn = Contract.from_abi("sovryn", address=contracts['sovrynProtocol'], abi=interface.ISovrynBrownie.abi, owner=acct)
    borrowedPositions = []
    sum = 0
    possible = 0
    for i in range (0, 10000, 10):
        loans = sovryn.getActiveLoans(i, i+10, False)
        if(len(loans) == 0):
            break
        for loan in loans:
            if loan[11] == 0 and loan[10] > 150e18:
                print(loan[1])
                sum += loan[3]
                possible += loan[3] * (loan[10] / 150e18)
                borrowedPositions.append(loan)

    print(borrowedPositions)
    print(len(borrowedPositions))
    print('total height of affected loans: ', sum/1e18)
    print('total potential borrowed: ', possible/1e18)
    print('could have been stolen: ', (possible - sum)/1e18)

def createProposalSIP0014():
    # 1,500,000 SOV
    amount = 1500000 * 10**18
    governorVault = Contract.from_abi("GovernorVault", address=contracts['GovernorVaultOwner'], abi=GovernorVault.abi, owner=acct)

    # action
    target = contracts['GovernorVaultOwner']
    signature = "transferTokens(address,address,uint256)"
    data = governorVault.transferTokens.encode_input(contracts['multisig'], contracts['SOV'], amount)
    data = "0x" + data[10:]
    description = "SIP-0014: Strategic Investment, Details: https://github.com/DistributedCollective/SIPS/blob/7b90ebcb4e135b931210b3cea22698084de9d641/SIP-0014.md, sha256: 780d4db45ae09e30516ad11b0332f68a101775ed418f68f1aaf1af93e37e519f"

    governor = Contract.from_abi("GovernorAlpha", address=contracts['GovernorOwner'], abi=GovernorAlpha.abi, owner=acct)

    print('Governor Address:    '+governor.address)
    print('Target:              '+str([target]))
    print('Values:              '+str([0]))
    print('Signature:           '+str([signature]))
    print('Data:                '+str([data]))
    print('Description:         '+str(description))
    print('======================================')

    # # create proposal
    # governor.propose(
    #     [target],
    #     [0],
    #     [signature],
    #     [data],
    #     description)

def addInvestorToBlacklist():
    # we need to process CSOV->SOV exchnage manually,
    # investor address should be added to blacklist in VestingRegistry
    tokenOwner = "0x75F7d09110631FE60a804642003bE00C8Bcd26b7"

    vestingRegistry = Contract.from_abi("VestingRegistry", address=contracts['VestingRegistry'], abi=VestingRegistry.abi, owner=acct)
    data = vestingRegistry.setBlacklistFlag.encode_input(tokenOwner, True)
    print(data)

    # multisig = Contract.from_abi("MultiSig", address=contracts['multisig'], abi=MultiSigWallet.abi, owner=acct)
    # tx = multisig.submitTransaction(vestingRegistry.address,0,data)
    # txId = tx.events["Submission"]["transactionId"]
    # print(txId)

def stake80KTokens():
    # another address of the investor (addInvestorToBlacklist)
    tokenOwner = "0x21e1AaCb6aadF9c6F28896329EF9423aE5c67416"
    # 80K SOV
    amount = 80000 * 10**18

    vestingRegistry = Contract.from_abi("VestingRegistry", address=contracts['VestingRegistry'], abi=VestingRegistry.abi, owner=acct)
    vestingAddress = vestingRegistry.getVesting(tokenOwner)
    print("vestingAddress: " + vestingAddress)
    data = vestingRegistry.stakeTokens.encode_input(vestingAddress, amount)
    print(data)

    # multisig = Contract.from_abi("MultiSig", address=contracts['multisig'], abi=MultiSigWallet.abi, owner=acct)
    # tx = multisig.submitTransaction(vestingRegistry.address,0,data)
    # txId = tx.events["Submission"]["transactionId"]
    # print(txId)

def createProposalSIP0015():

    # action
    target = contracts['SOV']
    signature = "symbol()"
    data = "0x"
    description = "SIP-0015: Sovryn Treasury Management, Details: https://github.com/DistributedCollective/SIPS/blob/977d1ebf73f954071ffd8a787c2660c41e069e0f/SIP-0015.md, sha256: c5cdd1557f9637816c2fb2ae4ac847ffba1eacd4599488bcda793b7945798ddf"

    governor = Contract.from_abi("GovernorAlpha", address=contracts['GovernorAdmin'], abi=GovernorAlpha.abi, owner=acct)

    print('Governor Address:    '+governor.address)
    print('Target:              '+str([target]))
    print('Values:              '+str([0]))
    print('Signature:           '+str([signature]))
    print('Data:                '+str([data]))
    print('Description:         '+str(description))
    print('======================================')

    # # create proposal
    # governor.propose(
    #     [target],
    #     [0],
    #     [signature],
    #     [data],
    #     description)

def transferSOVtoTokenSender():
    # 6733.675 SOV
    amount = 6733675 * 10**15

    tokenSenderAddress = contracts['TokenSender']
    SOVtoken = Contract.from_abi("SOV", address=contracts['SOV'], abi=SOV.abi, owner=acct)
    data = SOVtoken.transfer.encode_input(tokenSenderAddress, amount)
    print(data)

    multisig = Contract.from_abi("MultiSig", address=contracts['multisig'], abi=MultiSigWallet.abi, owner=acct)
    tx = multisig.submitTransaction(SOVtoken.address,0,data)
    txId = tx.events["Submission"]["transactionId"]
    print(txId)

def transferSOVtoScriptAccount():
    # 5825.7 SOV
    amount = 58257 * 10**17

    # TODO set receiver address
    receiver = "0x27D55f5668eF4438635bdCE0aDCA083507E77752"
    if (receiver == ""):
        raise Exception("Invalid address")
    SOVtoken = Contract.from_abi("SOV", address=contracts['SOV'], abi=SOV.abi, owner=acct)
    data = SOVtoken.transfer.encode_input(receiver, amount)
    print(data)

    multisig = Contract.from_abi("MultiSig", address=contracts['multisig'], abi=MultiSigWallet.abi, owner=acct)
    tx = multisig.submitTransaction(SOVtoken.address,0,data)
    txId = tx.events["Submission"]["transactionId"]
    print(txId)

def setSupportedToken(tokenAddress):
    sovryn = Contract.from_abi("sovryn", address=contracts['sovrynProtocol'], abi=interface.ISovrynBrownie.abi, owner=acct)
    multisig = Contract.from_abi("MultiSig", address=contracts['multisig'], abi=MultiSigWallet.abi, owner=acct)

    data = sovryn.setSupportedTokens.encode_input([tokenAddress],[True])
    tx = multisig.submitTransaction(sovryn.address,0,data)
    txId = tx.events["Submission"]["transactionId"]
    print(txId)

def readBalanceFromAMM():

    tokenContract = Contract.from_abi("Token", address=contracts['USDT'], abi=TestToken.abi, owner=acct)
    bal = tokenContract.balanceOf(contracts['ConverterUSDT'])
    print("supply of USDT on swap", bal/1e18)

    abiFile =  open('./scripts/contractInteraction/LiquidityPoolV2Converter.json')
    abi = json.load(abiFile)
    converter = Contract.from_abi("LiquidityPoolV2Converter", address=contracts['ConverterUSDT'], abi=abi, owner=acct)

    reserve = converter.reserves(contracts['USDT'])

    print("registered upply of USDT on swap", reserve[0]/1e18)
    print(reserve)

def testV1Converter(converterAddress, reserve1, reserve2):
    abiFile =  open('./scripts/contractInteraction/LiquidityPoolV1Converter.json')
    abi = json.load(abiFile)
    converter = Contract.from_abi("LiquidityPoolV1Converter", address=converterAddress, abi=abi, owner=acct)

    print(converter.reserveRatio())
    print(converter.reserves(reserve1))
    print(converter.reserves(reserve2))
    bal1 = converter.reserves(reserve1)[0]
    bal2 = converter.reserves(reserve2)[0]

    tokenContract1 = Contract.from_abi("Token", address=reserve1, abi=TestToken.abi, owner=acct)
    tokenContract1.approve(converter.address, bal1/100)

    tokenContract2 = Contract.from_abi("Token", address=reserve2, abi=TestToken.abi, owner=acct)
    tokenContract2.approve(converter.address, bal2/50)
    accountBalance = tokenContract2.balanceOf(acct)

    converter.addLiquidity([reserve1, reserve2],[bal1/100, bal2/50],1)

    newAccountBalance = tokenContract2.balanceOf(acct)

    print('oldBalance: ', accountBalance)
    print('newBalance: ', newAccountBalance)
    print('difference:', accountBalance - newAccountBalance)
    print('expected differnce:', bal2/100)

    addLiquidityV1UsingWrapper(converterAddress, [reserve1, reserve2], [bal1/100, bal2/50])

    newerAccountBalance = tokenContract2.balanceOf(acct)
    print('difference:', newAccountBalance - newerAccountBalance)
    print('expected differnce:', bal2/100)

    balanceOnProxy = tokenContract2.balanceOf(contracts['RBTCWrapperProxy'])
    print('balance on proxy contract after the interaction: ', balanceOnProxy)


def addLiquidityV1(converter, tokens, amounts):
    abiFile =  open('./scripts/contractInteraction/LiquidityPoolV1Converter.json')
    abi = json.load(abiFile)
    converter = Contract.from_abi("LiquidityPoolV1Converter", address=converter, abi=abi, owner=acct)

    print("is active? ", converter.isActive())

    token = Contract.from_abi("ERC20", address=tokens[0], abi=ERC20.abi, owner=acct)
    token.approve(converter.address, amounts[0])
    token = Contract.from_abi("ERC20", address=tokens[1], abi=ERC20.abi, owner=acct)
    token.approve(converter.address, amounts[1])

    tx = converter.addLiquidity(tokens, amounts, 1)
    print(tx)

def addLiquidityV1UsingWrapper(converter, tokens, amounts):
    abiFile =  open('./scripts/contractInteraction/RBTCWrapperProxy.json')
    abi = json.load(abiFile)
    wrapperProxy = Contract.from_abi("RBTCWrapperProxy", address=contracts['RBTCWrapperProxy'], abi=abi, owner=acct)

    token = Contract.from_abi("ERC20", address=tokens[1], abi=ERC20.abi, owner=acct)
    token.approve(wrapperProxy.address, amounts[1])

    tx = wrapperProxy.addLiquidityToV1(converter, tokens, amounts, 1, {'value': amounts[0]})
    print(tx)

<<<<<<< HEAD
def getTargetAmountFromAMM(_sourceReserveBalance, _sourceReserveWeight, _targetReserveBalance, _targetReserveWeight, _amount):
    abiFile =  open('./scripts/contractInteraction/SovrynSwapFormula.json')
    abi = json.load(abiFile)

    sovrynSwapFormula = Contract.from_abi("SovrynSwapFormula", address=contracts['SovrynSwapFormula'], abi=abi, owner=acct)

    targetAmount = sovrynSwapFormula.crossReserveTargetAmount(_sourceReserveBalance, _sourceReserveWeight, _targetReserveBalance, _targetReserveWeight, _amount)

    print(targetAmount)
=======
def addLiquidityV1FromMultisigUsingWrapper(converter, tokens, amounts):
    abiFile =  open('./scripts/contractInteraction/RBTCWrapperProxy.json')
    abi = json.load(abiFile)
    wrapperProxy = Contract.from_abi("RBTCWrapperProxy", address=contracts['RBTCWrapperProxy'], abi=abi, owner=acct)
    multisig = Contract.from_abi("MultiSig", address=contracts['multisig'], abi=MultiSigWallet.abi, owner=acct)

    # approve
    token = Contract.from_abi("ERC20", address=tokens[1], abi=ERC20.abi, owner=acct)
    data = token.approve.encode_input(wrapperProxy.address, amounts[1])
    print(data)

    tx = multisig.submitTransaction(token.address,0,data)
    txId = tx.events["Submission"]["transactionId"]
    print(txId)

    # addLiquidityToV1
    data = wrapperProxy.addLiquidityToV1.encode_input(converter, tokens, amounts, 1)
    print(data)

    tx = multisig.submitTransaction(wrapperProxy.address,amounts[0],data)
    txId = tx.events["Submission"]["transactionId"]
    print(txId)

def removeLiquidityV1toMultisigUsingWrapper(converter, amount, tokens):
    abiFile =  open('./scripts/contractInteraction/RBTCWrapperProxy.json')
    abi = json.load(abiFile)
    wrapperProxy = Contract.from_abi("RBTCWrapperProxy", address=contracts['RBTCWrapperProxy'], abi=abi, owner=acct)
    multisig = Contract.from_abi("MultiSig", address=contracts['multisig'], abi=MultiSigWallet.abi, owner=acct)

    converterAbiFile =  open('./scripts/contractInteraction/LiquidityPoolV1Converter.json')
    converterAbi = json.load(converterAbiFile)
    converterContract = Contract.from_abi("LiquidityPoolV1Converter", address=converter, abi=converterAbi, owner=acct)
    poolToken = converterContract.anchor()

    # approve
    token = Contract.from_abi("ERC20", address=poolToken, abi=ERC20.abi, owner=acct)
    data = token.approve.encode_input(wrapperProxy.address, amount)
    print(data)

    tx = multisig.submitTransaction(token.address,0,data)
    txId = tx.events["Submission"]["transactionId"]
    print(txId)

    # removeLiquidityFromV1
    data = wrapperProxy.removeLiquidityFromV1.encode_input(converter, amount, tokens, [1,1])
    print(data)

    tx = multisig.submitTransaction(wrapperProxy.address,0,data)
    txId = tx.events["Submission"]["transactionId"]
    print(txId)
>>>>>>> 87861497
<|MERGE_RESOLUTION|>--- conflicted
+++ resolved
@@ -80,11 +80,7 @@
     #readBalanceFromAMM()
     #checkRates()
 
-<<<<<<< HEAD
-    #testV1Converter(contracts["ConverterSOV"], contracts["WRBTC"], contracts["SOV"])
-=======
     # testV1Converter(contracts["ConverterSOV"], contracts["WRBTC"], contracts["SOV"])
->>>>>>> 87861497
     # transferSOVtoTokenSender()
     # addLiquidityV1(contracts["WRBTCtoSOVConverter"], [contracts['WRBTC'], contracts['SOV']], [1 * 10**16, 67 * 10**18])
     # addLiquidityV1UsingWrapper(contracts["WRBTCtoSOVConverter"], [contracts['WRBTC'], contracts['SOV']], [1 * 10**16, 67 * 10**18])
@@ -1225,7 +1221,6 @@
     tx = wrapperProxy.addLiquidityToV1(converter, tokens, amounts, 1, {'value': amounts[0]})
     print(tx)
 
-<<<<<<< HEAD
 def getTargetAmountFromAMM(_sourceReserveBalance, _sourceReserveWeight, _targetReserveBalance, _targetReserveWeight, _amount):
     abiFile =  open('./scripts/contractInteraction/SovrynSwapFormula.json')
     abi = json.load(abiFile)
@@ -1235,7 +1230,6 @@
     targetAmount = sovrynSwapFormula.crossReserveTargetAmount(_sourceReserveBalance, _sourceReserveWeight, _targetReserveBalance, _targetReserveWeight, _amount)
 
     print(targetAmount)
-=======
 def addLiquidityV1FromMultisigUsingWrapper(converter, tokens, amounts):
     abiFile =  open('./scripts/contractInteraction/RBTCWrapperProxy.json')
     abi = json.load(abiFile)
@@ -1285,5 +1279,4 @@
 
     tx = multisig.submitTransaction(wrapperProxy.address,0,data)
     txId = tx.events["Submission"]["transactionId"]
-    print(txId)
->>>>>>> 87861497
+    print(txId)