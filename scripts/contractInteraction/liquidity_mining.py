from brownie import *
from brownie.network.contract import InterfaceContainer
import json
import time;
import copy
from scripts.utils import * 
import scripts.contractInteraction.config as conf

def setLiquidityMiningAddressOnAllContracts():
    print("setting LM address")
    setLiquidityMiningAddress(conf.contracts['iDOC'])
    setLiquidityMiningAddress(conf.contracts['iUSDT'])
    setLiquidityMiningAddress(conf.contracts['iBPro'])
    setLiquidityMiningAddress(conf.contracts['iXUSD'])
    setLiquidityMiningAddress(conf.contracts['iRBTC'])

def getLiquidityMiningAddress(loanTokenAddress):
    loanToken = Contract.from_abi("loanToken", address=loanTokenAddress, abi=LoanTokenLogicLM.abi, owner=conf.acct)
    print(loanToken.liquidityMiningAddress())
    print(loanToken.target_())

def setLiquidityMiningAddress(loanTokenAddress):
    loanToken = Contract.from_abi("loanToken", address=loanTokenAddress, abi=LoanTokenLogicLM.abi, owner=conf.acct)
    data = loanToken.setLiquidityMiningAddress.encode_input(conf.contracts['LiquidityMiningProxy'])

    sendWithMultisig(conf.contracts['multisig'], loanToken.address, data, conf.acct)

def getLiquidityMiningAddressOnAllContracts():
    print("setting LM address")
    getLiquidityMiningAddress(conf.contracts['iDOC'])
    getLiquidityMiningAddress(conf.contracts['iUSDT'])
    getLiquidityMiningAddress(conf.contracts['iBPro'])
    getLiquidityMiningAddress(conf.contracts['iRBTC'])

def setWrapperOnLM():
    lm = Contract.from_abi("LiquidityMining", address = conf.contracts['LiquidityMiningProxy'], abi = LiquidityMining.abi, owner = conf.acct)
    data = lm.setWrapper.encode_input(conf.contracts['RBTCWrapperProxy'])
    sendWithMultisig(conf.contracts['multisig'], lm.address, data, conf.acct)


def getPoolId(poolToken):
    lm = Contract.from_abi("LiquidityMining", address = conf.contracts['LiquidityMiningProxy'], abi = LiquidityMining.abi, owner = conf.acct)
    print(lm.getPoolId(poolToken))


def getLMInfo():
    lm = Contract.from_abi("LiquidityMining", address = conf.contracts['LiquidityMiningProxy'], abi = LiquidityMining.abi, owner = conf.acct)
    print(lm.getPoolLength())
    print(lm.getPoolInfoList())
    print(lm.wrapper())

def setLockedSOV(newLockedSOV):
    lm = Contract.from_abi("LiquidityMining", address = conf.contracts['LiquidityMiningProxy'], abi = LiquidityMining.abi, owner = conf.acct)
    data = lm.setLockedSOV.encode_input(newLockedSOV)
    sendWithMultisig(conf.contracts['multisig'], lm.address, data, conf.acct)

def addPoolsToLM():
    liquidityMining = Contract.from_abi("LiquidityMining", address = conf.contracts['LiquidityMiningProxy'], abi = LiquidityMining.abi, owner = conf.acct)
    # TODO prepare pool tokens list
    poolTokens = [conf.contracts['(WR)BTC/USDT1'], conf.contracts['(WR)BTC/USDT2'], conf.contracts['(WR)BTC/DOC1'], conf.contracts['(WR)BTC/DOC2'], conf.contracts['(WR)BTC/BPRO1'], conf.contracts['(WR)BTC/BPRO2']]
    allocationPoints = [1, 1, 1, 1, 1, 1]
    # token weight = allocationPoint / SUM of allocationPoints for all pool tokens
    withUpdate = False # can be False if we adding pool tokens before mining started
    for i in range(0,len(poolTokens)):
        print('adding pool', i)
        data = liquidityMining.add.encode_input(poolTokens[i], allocationPoints[i], withUpdate)
        print(data)
        sendWithMultisig(conf.contracts['multisig'], liquidityMining.address, data, conf.acct)
    data = liquidityMining.updateAllPools.encode_input()
    print(data)
    sendWithMultisig(conf.contracts['multisig'], liquidityMining.address, data, conf.acct)

def addMOCPoolToken():
    lm = Contract.from_abi("LiquidityMining", address = conf.contracts['LiquidityMiningProxy'], abi = LiquidityMining.abi, owner = conf.acct)
    MAX_ALLOCATION_POINT = 100000 * 1000 # 100 M
    ALLOCATION_POINT_BTC_SOV = 30000 # (WR)BTC/SOV
    ALLOCATION_POINT_BTC_ETH = 35000 # or 30000 (WR)BTC/ETH
    ALLOCATION_POINT_DEFAULT = 1 # (WR)BTC/USDT1 | (WR)BTC/USDT2 | (WR)BTC/DOC1 | (WR)BTC/DOC2 | (WR)BTC/BPRO1 | (WR)BTC/BPRO2 | (WR)BTC/MOC
    ALLOCATION_POINT_CONFIG_TOKEN = MAX_ALLOCATION_POINT - ALLOCATION_POINT_BTC_SOV - ALLOCATION_POINT_BTC_ETH - ALLOCATION_POINT_DEFAULT * 7
    print("ALLOCATION_POINT_CONFIG_TOKEN: ", ALLOCATION_POINT_CONFIG_TOKEN)
    data = lm.add.encode_input(conf.contracts['(WR)BTC/MOC'],1,False)
    sendWithMultisig(conf.contracts['multisig'], lm.address, data, conf.acct)
    data = lm.update.encode_input(conf.contracts['LiquidityMiningConfigToken'],ALLOCATION_POINT_CONFIG_TOKEN,True)
    sendWithMultisig(conf.contracts['multisig'], lm.address, data, conf.acct)

def transferSOVtoLM(amount):
    liquidityMining = conf.contracts['LiquidityMiningProxy']
    SOVtoken = Contract.from_abi("SOV", address=conf.contracts['SOV'], abi=SOV.abi, owner=conf.acct)
    data = SOVtoken.transfer.encode_input(liquidityMining, amount)
    print(data)

    sendWithMultisig(conf.contracts['multisig'], SOVtoken.address, data, conf.acct)
<<<<<<< HEAD
=======
 
>>>>>>> 12800377
def addAmmPoolTokenToLM(ptName):
    # ptName - pool token name from testnet_contracts.json e.g.:
    # "XUSD/BRZ"
    # "(WR)BTC/MYNT"
    lm = Contract.from_abi("LiquidityMining", address = conf.contracts['LiquidityMiningProxy'], abi = LiquidityMining.abi, owner = conf.acct)

    data = lm.add.encode_input(conf.contracts[ptName],1,False)
    sendWithMultisig(conf.contracts['multisig'], lm.address, data, conf.acct)

<<<<<<< HEAD
def getPoolIdByName(ptName):
    lm = Contract.from_abi("LiquidityMining", address = conf.contracts['LiquidityMiningProxy'], abi = LiquidityMining.abi, owner = conf.acct)
    print(lm.getPoolId(conf.contracts[ptName]))
    #0xB12FA09a50c56e9a0C826b98e76DA7645017AB4D

def getPoolTokenUserInfo(poolToken, user):
=======
def getUserInfo(poolToken, user):
>>>>>>> 12800377
    lm = Contract.from_abi("LiquidityMining", address = conf.contracts['LiquidityMiningProxy'], abi = LiquidityMining.abi, owner = conf.acct)

    res = lm.getUserInfo(poolToken, user)

    print('pool tokens: ', res[0]/1e18)
    print('debt: ', res[1]/1e18)
    print('accumulated reward: ', res[2]/1e18)<|MERGE_RESOLUTION|>--- conflicted
+++ resolved
@@ -90,10 +90,7 @@
     print(data)
 
     sendWithMultisig(conf.contracts['multisig'], SOVtoken.address, data, conf.acct)
-<<<<<<< HEAD
-=======
  
->>>>>>> 12800377
 def addAmmPoolTokenToLM(ptName):
     # ptName - pool token name from testnet_contracts.json e.g.:
     # "XUSD/BRZ"
@@ -103,16 +100,12 @@
     data = lm.add.encode_input(conf.contracts[ptName],1,False)
     sendWithMultisig(conf.contracts['multisig'], lm.address, data, conf.acct)
 
-<<<<<<< HEAD
 def getPoolIdByName(ptName):
     lm = Contract.from_abi("LiquidityMining", address = conf.contracts['LiquidityMiningProxy'], abi = LiquidityMining.abi, owner = conf.acct)
     print(lm.getPoolId(conf.contracts[ptName]))
     #0xB12FA09a50c56e9a0C826b98e76DA7645017AB4D
 
 def getPoolTokenUserInfo(poolToken, user):
-=======
-def getUserInfo(poolToken, user):
->>>>>>> 12800377
     lm = Contract.from_abi("LiquidityMining", address = conf.contracts['LiquidityMiningProxy'], abi = LiquidityMining.abi, owner = conf.acct)
 
     res = lm.getUserInfo(poolToken, user)
