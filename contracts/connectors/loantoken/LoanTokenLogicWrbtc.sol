--- conflicted
+++ resolved
@@ -8,7 +8,6 @@
 
 import "./LoanTokenLogicLM.sol";
 
-<<<<<<< HEAD
 contract LoanTokenLogicWrbtc is LoanTokenLogicLM {
 	function mintWithBTC(address receiver, bool useLM) external payable nonReentrant returns (uint256 mintAmount) {
 		if (useLM) return _mintWithLM(receiver, msg.value);
@@ -22,36 +21,6 @@
 	) external nonReentrant returns (uint256 loanAmountPaid) {
 		if (useLM) loanAmountPaid = _burnFromLM(receiver, burnAmount);
 		else loanAmountPaid = _burnToken(burnAmount);
-=======
-/**
- * @title Loan Token Logic for wrBTC contract.
- * @notice This contract code comes from bZx. bZx is a protocol for tokenized margin
- * trading and lending https://bzx.network similar to the dYdX protocol.
- *
- * Wrapped RSK BTC (wrBTC) is the ERC-20 token pegged to Bitcoin. This contract
- * manages loan functionalities deployed as un upgradable logic instance.
- * */
-contract LoanTokenLogicWrbtc is LoanTokenLogicStandard {
-	/**
-	 * @notice Mint wrBTC tokens.
-	 * @dev External wrapper that calls _mintToken internal function.
-	 * @param receiver The address to get the minted tokens.
-	 * @return mintAmount The amount of tokens minted.
-	 * */
-	function mintWithBTC(address receiver) external payable nonReentrant returns (uint256 mintAmount) {
-		return _mintToken(receiver, msg.value);
-	}
-
-	/**
-	 * @notice Burn wrBTC tokens.
-	 * @dev External wrapper that calls _burnToken internal function
-	 *   and withdraws rBTC value.
-	 * @param receiver The address to get the rBTC value.
-	 * @return mintAmount The amount of tokens minted.
-	 * */
-	function burnToBTC(address receiver, uint256 burnAmount) external nonReentrant returns (uint256 loanAmountPaid) {
-		loanAmountPaid = _burnToken(burnAmount);
->>>>>>> a237ef13
 
 		if (loanAmountPaid != 0) {
 			IWrbtcERC20(wrbtcTokenAddress).withdraw(loanAmountPaid);
