/** Speed optimized on branch hardhatTestRefactor, 2021-10-01
 * Bottleneck found at beforeEach hook, redeploying tokens,
 *  protocol, ... on every test.
 *
 * Total time elapsed: 38.3s
 * After optimization: 10.0s
 *
 * Notes: Applied fixture to use snapshot beforeEach test.
 *   Moved some initialization code from tests to fixture.
 *   Added several coverage tests
 */

const { expect } = require("chai");
const { waffle } = require("hardhat");
const { loadFixture } = waffle;
const { expectRevert, BN } = require("@openzeppelin/test-helpers");
const { increaseTime } = require("../Utils/Ethereum");

const SwapsEvents = artifacts.require("SwapsEvents");
const LoanMaintenance = artifacts.require("LoanMaintenance");
const FeesEvents = artifacts.require("FeesEvents");
const LockedSOVMockup = artifacts.require("LockedSOVMockup");
const LockedSOVFailedMockup = artifacts.require("LockedSOVFailedMockup");

const {
    getSUSD,
    getRBTC,
    getWRBTC,
    getBZRX,
    getLoanToken,
    getLoanTokenWRBTC,
    loan_pool_setup,
    set_demand_curve,
    lend_to_pool,
    getPriceFeeds,
    getSovryn,
    decodeLogs,
    open_margin_trade_position,
    borrow_indefinite_loan,
    getSOV,
} = require("../Utils/initializer.js");

const wei = web3.utils.toWei;

const oneEth = new BN(wei("1", "ether"));

/*
Test extending and reducing loan durations.
1. Should fail to extend a fixed-term loan
2. Extend a loan
3. Should fail to extend a loan with 0 deposit 
4. Should fail to extend a closed loan
5. Should fail to extend another user's loan
6. Extend a loan with collateral
7. Should fail to extend a loan with collateral tokens and rBTC value
8. Should fail to reduce the duration of a fixed-term loan
9. Reduce the duration of a loan
10. Should fail to reduce the loan duration without withdrawing some funds
11. Should fail to reduce the loan duration of a closed loan
12. Should fail to reduce the loan duration of another user's loan
13. Should fail to reduce the loan duration if the max duration was already surpassed
14. Should fail to reduce the loan duration when withdrawing too much
15. Should fail to reduce the loan duration by less than an hour
*/

contract("ProtocolChangeLoanDuration", (accounts) => {
    let owner;
    let sovryn, SUSD, WRBTC, RBTC, BZRX, loanToken, loanTokenWRBTC, priceFeeds, SOV;

    async function deploymentAndInitFixture(_wallets, _provider) {
        // Deploying sovrynProtocol w/ generic function from initializer.js
        SUSD = await getSUSD();
        RBTC = await getRBTC();
        WRBTC = await getWRBTC();
        BZRX = await getBZRX();
        priceFeeds = await getPriceFeeds(WRBTC, SUSD, RBTC, BZRX);

        sovryn = await getSovryn(WRBTC, SUSD, RBTC, priceFeeds);

        loanToken = await getLoanToken(owner, sovryn, WRBTC, SUSD);
        loanTokenWRBTC = await getLoanTokenWRBTC(owner, sovryn, WRBTC, SUSD);
        await loan_pool_setup(sovryn, owner, RBTC, WRBTC, SUSD, loanToken, loanTokenWRBTC);

        // Protocol token
        SOV = await getSOV(sovryn, priceFeeds, SUSD, accounts);

        /// @dev Moved from some tests that require this initialization
        /// and is not interfering w/ any others.
        await set_demand_curve(loanToken);
        await lend_to_pool(loanToken, SUSD, owner);
    }

    before(async () => {
        [owner] = accounts;
    });

    beforeEach(async () => {
        await loadFixture(deploymentAndInitFixture);
    });

    describe("Test LoanMaintenance::getUserLoans and getActiveLoans", () => {
        it("should return empty if start >= end", async () => {
            // no loan created
            const loansData = await sovryn.getUserLoans(accounts[1], 0, 10, 0, 0, 0); /// @dev parameters: user, start, count, loanType, isLender, unsafeOnly
            assert.equal(loansData.length, 0);
        });

        it("should return empty if count == 0", async () => {
            // prepare the test
            const [loan_id, borrower] = await borrow_indefinite_loan(
                loanToken,
                sovryn,
                SUSD,
                RBTC,
                accounts
            );

            const loansData = await sovryn.getUserLoans(borrower, 0, 0, 0, 0, 0); /// @dev parameters: user, start, count, loanType, isLender, unsafeOnly
            assert.equal(loansData.length, 0);
        });

        it("should exist a loan, check values", async () => {
            // prepare the test
            const [loan_id, borrower] = await borrow_indefinite_loan(
                loanToken,
                sovryn,
                SUSD,
                RBTC,
                accounts
            );

            const loansData = await sovryn.getUserLoans(borrower, 0, 10, 0, 0, 0); /// @dev parameters: user, start, count, loanType, isLender, unsafeOnly
            // console.log("loansData = ", loansData);

            assert.equal(loansData[0]["loanId"], loan_id);
            assert.equal(loansData[0]["loanToken"], SUSD.address);
            assert.equal(loansData[0]["collateralToken"], RBTC.address);
        });

        it("should not exist an unsafe loan", async () => {
            // prepare the test
            const [loan_id, borrower] = await borrow_indefinite_loan(
                loanToken,
                sovryn,
                SUSD,
                RBTC,
                accounts
            );

            // Check UnsafeOnly, no results to expect
            const loansDataUnsafeOnly = await sovryn.getUserLoans(borrower, 0, 10, 0, 0, true); /// @dev parameters: user, start, count, loanType, isLender, unsafeOnly
            // console.log("loansDataUnsafeOnly = ", loansDataUnsafeOnly);

            assert.equal(loansDataUnsafeOnly.length, 0);
        });

        it("should exist an active loan, check values", async () => {
            // prepare the test
            const [loan_id, borrower] = await borrow_indefinite_loan(
                loanToken,
                sovryn,
                SUSD,
                RBTC,
                accounts
            );

            const loansData = await sovryn.getActiveLoans(0, 10, 0); /// @dev parameters: start, count, unsafeOnly
            // console.log("loansData = ", loansData);

            assert.equal(loansData[0]["loanId"], loan_id);
            assert.equal(loansData[0]["loanToken"], SUSD.address);
            assert.equal(loansData[0]["collateralToken"], RBTC.address);
        });

        it("Coverage to avoid final conditional (itemCount < count) on getActiveLoans", async () => {
            // prepare the test
            const [loan_id, borrower] = await borrow_indefinite_loan(
                loanToken,
                sovryn,
                SUSD,
                RBTC,
                accounts
            );

            const loansData = await sovryn.getActiveLoans(0, 1, 0); /// @dev parameters: start, count, unsafeOnly
            // console.log("loansData = ", loansData);

            assert.equal(loansData[0]["loanId"], loan_id);
            assert.equal(loansData[0]["loanToken"], SUSD.address);
            assert.equal(loansData[0]["collateralToken"], RBTC.address);
        });

        it("Coverage to meet the conditional (start >= end) on getActiveLoans", async () => {
            // prepare the test
            const [loan_id, borrower] = await borrow_indefinite_loan(
                loanToken,
                sovryn,
                SUSD,
                RBTC,
                accounts
            );

            const loansData = await sovryn.getActiveLoans(1, 1, 0); /// @dev parameters: start, count, unsafeOnly
            // console.log("loansData = ", loansData);

            assert.equal(loansData.length, 0);
        });

        it("should not exist any active unsafe loan", async () => {
            // prepare the test
            const [loan_id, borrower] = await borrow_indefinite_loan(
                loanToken,
                sovryn,
                SUSD,
                RBTC,
                accounts
            );

            // Check UnsafeOnly, no results to expect
            const loansDataUnsafeOnly = await sovryn.getActiveLoans(0, 10, true); /// @dev parameters: start, count, unsafeOnly
            // console.log("loansDataUnsafeOnly = ", loansDataUnsafeOnly);

            assert.equal(loansDataUnsafeOnly.length, 0);
        });

        it("should get a loanType 1: a margin trade loan", async () => {
            // prepare the test
            const [loan_id] = await open_margin_trade_position(
                loanToken,
                RBTC,
                WRBTC,
                SUSD,
                accounts[1]
            );

            const loansData = await sovryn.getUserLoans(accounts[1], 0, 10, 1, 0, 0); /// @dev parameters: user, start, count, loanType, isLender, unsafeOnly
            // console.log("loansData = ", loansData);

            assert.equal(loansData[0]["loanId"], loan_id);
            assert.equal(loansData[0]["loanToken"], SUSD.address);
            assert.equal(loansData[0]["collateralToken"], RBTC.address);
        });

        it("should get a loanType 2: a non-margin trade loan", async () => {
            // prepare the test
            const [loan_id, borrower] = await borrow_indefinite_loan(
                loanToken,
                sovryn,
                SUSD,
                RBTC,
                accounts
            );

            const loansData = await sovryn.getUserLoans(borrower, 0, 10, 2, 0, 0); /// @dev parameters: user, start, count, loanType, isLender, unsafeOnly
            // console.log("loansData = ", loansData);

            assert.equal(loansData[0]["loanId"], loan_id);
            assert.equal(loansData[0]["loanToken"], SUSD.address);
            assert.equal(loansData[0]["collateralToken"], RBTC.address);
        });

        it("Coverage to avoid final conditional (itemCount < count) on getUserLoans", async () => {
            // prepare the test
            const [loan_id, borrower] = await borrow_indefinite_loan(
                loanToken,
                sovryn,
                SUSD,
                RBTC,
                accounts
            );

            const loansData = await sovryn.getUserLoans(borrower, 0, 1, 2, 0, 0); /// @dev parameters: user, start, count, loanType, isLender, unsafeOnly
            // console.log("loansData = ", loansData);

            assert.equal(loansData[0]["loanId"], loan_id);
            assert.equal(loansData[0]["loanToken"], SUSD.address);
            assert.equal(loansData[0]["collateralToken"], RBTC.address);
        });

        it("Coverage to meet the conditional (start >= end) on getUserLoans", async () => {
            // prepare the test
            const [loan_id, borrower] = await borrow_indefinite_loan(
                loanToken,
                sovryn,
                SUSD,
                RBTC,
                accounts
            );

            const loansData = await sovryn.getUserLoans(borrower, 1, 1, 2, 0, 0); /// @dev parameters: user, start, count, loanType, isLender, unsafeOnly
            // console.log("loansData = ", loansData);

            assert.equal(loansData.length, 0);
        });
    });

    describe("Test LoanMaintenance::getUserLoans and getActiveLoans (V2 LoanData)", () => {
        it("should return empty if start >= end", async () => {
            // no loan created
            const loansData = await sovryn.getUserLoansV2(accounts[1], 0, 10, 0, 0, 0); /// @dev parameters: user, start, count, loanType, isLender, unsafeOnly
            assert.equal(loansData.length, 0);
        });

        it("should return empty if count == 0", async () => {
            // prepare the test
            const [loan_id, borrower] = await borrow_indefinite_loan(
                loanToken,
                sovryn,
                SUSD,
                RBTC,
                accounts
            );

            const loansData = await sovryn.getUserLoansV2(borrower, 0, 0, 0, 0, 0); /// @dev parameters: user, start, count, loanType, isLender, unsafeOnly
            assert.equal(loansData.length, 0);
        });

        it("should exist a loan, check values", async () => {
            // prepare the test
            const [loan_id, borrower] = await borrow_indefinite_loan(
                loanToken,
                sovryn,
                SUSD,
                RBTC,
                accounts
            );

            const loansData = await sovryn.getUserLoansV2(borrower, 0, 10, 0, 0, 0); /// @dev parameters: user, start, count, loanType, isLender, unsafeOnly
            // console.log("loansData = ", loansData);

            assert.equal(loansData[0]["loanId"], loan_id);
            assert.equal(loansData[0]["loanToken"], SUSD.address);
            assert.equal(loansData[0]["collateralToken"], RBTC.address);
            assert.equal(loansData[0]["borrower"], borrower);
        });

        it("should not exist an unsafe loan", async () => {
            // prepare the test
            const [loan_id, borrower] = await borrow_indefinite_loan(
                loanToken,
                sovryn,
                SUSD,
                RBTC,
                accounts
            );

            // Check UnsafeOnly, no results to expect
            const loansDataUnsafeOnly = await sovryn.getUserLoansV2(borrower, 0, 10, 0, 0, true); /// @dev parameters: user, start, count, loanType, isLender, unsafeOnly
            // console.log("loansDataUnsafeOnly = ", loansDataUnsafeOnly);

            assert.equal(loansDataUnsafeOnly.length, 0);
        });

        it("should exist an active loan, check values", async () => {
            // prepare the test
            const [loan_id, borrower] = await borrow_indefinite_loan(
                loanToken,
                sovryn,
                SUSD,
                RBTC,
                accounts
            );

            const loansData = await sovryn.getActiveLoansV2(0, 10, 0); /// @dev parameters: start, count, unsafeOnly
            // console.log("loansData = ", loansData);

            assert.equal(loansData[0]["loanId"], loan_id);
            assert.equal(loansData[0]["loanToken"], SUSD.address);
            assert.equal(loansData[0]["collateralToken"], RBTC.address);
            assert.equal(loansData[0]["borrower"], borrower);
        });

        it("Coverage to avoid final conditional (itemCount < count) on getActiveLoans", async () => {
            // prepare the test
            const [loan_id, borrower] = await borrow_indefinite_loan(
                loanToken,
                sovryn,
                SUSD,
                RBTC,
                accounts
            );

            const loansData = await sovryn.getActiveLoansV2(0, 1, 0); /// @dev parameters: start, count, unsafeOnly
            // console.log("loansData = ", loansData);

            assert.equal(loansData[0]["loanId"], loan_id);
            assert.equal(loansData[0]["loanToken"], SUSD.address);
            assert.equal(loansData[0]["collateralToken"], RBTC.address);
            assert.equal(loansData[0]["borrower"], borrower);
        });

        it("Coverage to meet the conditional (start >= end) on getActiveLoans", async () => {
            // prepare the test
            const [loan_id, borrower] = await borrow_indefinite_loan(
                loanToken,
                sovryn,
                SUSD,
                RBTC,
                accounts
            );

            const loansData = await sovryn.getActiveLoansV2(1, 1, 0); /// @dev parameters: start, count, unsafeOnly
            // console.log("loansData = ", loansData);

            assert.equal(loansData.length, 0);
        });

        it("should not exist any active unsafe loan", async () => {
            // prepare the test
            const [loan_id, borrower] = await borrow_indefinite_loan(
                loanToken,
                sovryn,
                SUSD,
                RBTC,
                accounts
            );

            // Check UnsafeOnly, no results to expect
            const loansDataUnsafeOnly = await sovryn.getActiveLoansV2(0, 10, true); /// @dev parameters: start, count, unsafeOnly
            // console.log("loansDataUnsafeOnly = ", loansDataUnsafeOnly);

            assert.equal(loansDataUnsafeOnly.length, 0);
        });

        it("should get a loanType 1: a margin trade loan", async () => {
            // prepare the test
            const [loan_id] = await open_margin_trade_position(
                loanToken,
                RBTC,
                WRBTC,
                SUSD,
                accounts[1]
            );

            const loansData = await sovryn.getUserLoansV2(accounts[1], 0, 10, 1, 0, 0); /// @dev parameters: user, start, count, loanType, isLender, unsafeOnly
            // console.log("loansData = ", loansData);

            assert.equal(loansData[0]["loanId"], loan_id);
            assert.equal(loansData[0]["loanToken"], SUSD.address);
            assert.equal(loansData[0]["collateralToken"], RBTC.address);
            assert.equal(loansData[0]["borrower"], accounts[1]);
        });

        it("should get a loanType 2: a non-margin trade loan", async () => {
            // prepare the test
            const [loan_id, borrower] = await borrow_indefinite_loan(
                loanToken,
                sovryn,
                SUSD,
                RBTC,
                accounts
            );

            const loansData = await sovryn.getUserLoansV2(borrower, 0, 10, 2, 0, 0); /// @dev parameters: user, start, count, loanType, isLender, unsafeOnly
            // console.log("loansData = ", loansData);

            assert.equal(loansData[0]["loanId"], loan_id);
            assert.equal(loansData[0]["loanToken"], SUSD.address);
            assert.equal(loansData[0]["collateralToken"], RBTC.address);
            assert.equal(loansData[0]["borrower"], borrower);
        });

        it("Coverage to avoid final conditional (itemCount < count) on getUserLoans", async () => {
            // prepare the test
            const [loan_id, borrower] = await borrow_indefinite_loan(
                loanToken,
                sovryn,
                SUSD,
                RBTC,
                accounts
            );

            const loansData = await sovryn.getUserLoansV2(borrower, 0, 1, 2, 0, 0); /// @dev parameters: user, start, count, loanType, isLender, unsafeOnly
            // console.log("loansData = ", loansData);

            assert.equal(loansData[0]["loanId"], loan_id);
            assert.equal(loansData[0]["loanToken"], SUSD.address);
            assert.equal(loansData[0]["collateralToken"], RBTC.address);
            assert.equal(loansData[0]["borrower"], borrower);
        });

        it("Coverage to meet the conditional (start >= end) on getUserLoans", async () => {
            // prepare the test
            const [loan_id, borrower] = await borrow_indefinite_loan(
                loanToken,
                sovryn,
                SUSD,
                RBTC,
                accounts
            );

            const loansData = await sovryn.getUserLoansV2(borrower, 1, 1, 2, 0, 0); /// @dev parameters: user, start, count, loanType, isLender, unsafeOnly
            // console.log("loansData = ", loansData);

            assert.equal(loansData.length, 0);
        });
    });

    describe("Test set new special rebates.", () => {
        it("Test set new special rebates for specific pairs", async () => {
            const invalidValue = wei("1001", "ether");
            await expectRevert(
                sovryn.setSpecialRebates(SUSD.address, RBTC.address, 0, { from: accounts[8] }),
                "unauthorized"
            );
            await expectRevert(
                sovryn.setSpecialRebates(SUSD.address, RBTC.address, invalidValue),
                "Special fee rebate is too high"
            );

            const validValue = wei("200", "ether");
            await sovryn.setSpecialRebates(SUSD.address, RBTC.address, validValue);
            expect(
                (await sovryn.specialRebates(SUSD.address, RBTC.address)).toString(),
                "Incorrect new special fee rebates"
            ).to.be.equal(validValue.toString());
        });
    });

    describe("Test extending and reducing loan durations.", () => {
        /*
			At this moment the maxLoanTerm is always 28 because it is hardcoded in setupLoanParams.
			So there are only fix-term loans.
		*/
        it("Test extend fix term loan duration should fail", async () => {
            // prepare the test
            const [loan_id, trader, loan_token_sent] = await open_margin_trade_position(
                loanToken,
                RBTC,
                WRBTC,
                SUSD,
                owner
            );
            const loanMaintenance = await LoanMaintenance.at(sovryn.address);
            await expectRevert(
                loanMaintenance.extendLoanDuration(loan_id, loan_token_sent, false, "0x", {
                    from: trader,
                }),
                "indefinite-term only"
            );
        });

        /*
			Extend the loan duration and see if the new timestamp is the expected, the interest increase,
			the borrower SUSD balance decrease and the sovryn SUSD balance increase
		*/
        it("Test extend loan duration", async () => {
            // prepare the test
            const [loan_id, borrower] = await borrow_indefinite_loan(
                loanToken,
                sovryn,
                SUSD,
                RBTC,
                accounts
            );
            const initial_loan = await sovryn.getLoan(loan_id);
            const initial_loan_interest_data = await sovryn.getLoanInterestData(loan_id);
            const initial_loan_token_lender_balance = await SUSD.balanceOf(sovryn.address);

            const days_to_extend = new BN(10);
            const owed_per_day = initial_loan_interest_data["interestOwedPerDay"];
            const deposit_amount = owed_per_day.mul(days_to_extend);

            // Approve the transfer of loan token
            await SUSD.mint(borrower, deposit_amount);
            await SUSD.approve(sovryn.address, deposit_amount, { from: borrower });
            const initial_borrower_balance = await SUSD.balanceOf(borrower);

            const loanMaintenance = await LoanMaintenance.at(sovryn.address);
            await loanMaintenance.extendLoanDuration(loan_id, deposit_amount, false, "0x", {
                from: borrower,
            });

            const end_loan_interest_data = await sovryn.getLoanInterestData(loan_id);
            const end_loan = await sovryn.getLoan(loan_id);

            expect(
                end_loan["endTimestamp"] ==
                    parseInt(initial_loan["endTimestamp"]) +
                        days_to_extend.toNumber() * 24 * 60 * 60
            ).to.be.true;
            expect(
                end_loan_interest_data["interestDepositTotal"].eq(
                    initial_loan_interest_data["interestDepositTotal"].add(deposit_amount)
                )
            ).to.be.true;
            expect(
                (await SUSD.balanceOf(borrower)).eq(initial_borrower_balance.sub(deposit_amount))
            ).to.be.true;
            // Due to block timestamp could be paying outstanding interest to lender or not
            expect(
                (await SUSD.balanceOf(sovryn.address)).lte(
                    initial_loan_token_lender_balance.add(deposit_amount)
                )
            ).to.be.true;
        });

        it("Test extend loan duration and loan endtime passed but the loan remained open", async () => {
            // prepare the test
            const [loan_id, borrower] = await borrow_indefinite_loan(
                loanToken,
                sovryn,
                SUSD,
                RBTC,
                accounts
            );
            const initial_loan_interest_data = await sovryn.getLoanInterestData(loan_id);
            const loanMaintenance = await LoanMaintenance.at(sovryn.address);

            const days_to_extend = new BN(10);
            const owed_per_day = initial_loan_interest_data["interestOwedPerDay"];
            const deposit_amount = owed_per_day.mul(days_to_extend);

            // Approve the transfer of loan token
            await SUSD.mint(borrower, deposit_amount);
            await SUSD.approve(sovryn.address, deposit_amount, { from: borrower });

            // 5 days after loan endtime is overpassed
            await increaseTime(15 * 86400);
            await expectRevert(
                loanMaintenance.extendLoanDuration(loan_id, deposit_amount, false, "0x", {
                    from: borrower,
                }),
                "loan too short"
            );

            // 20 days after loan endtime is overpassed
            await increaseTime(15 * 86400);
            await expectRevert(
                loanMaintenance.extendLoanDuration(loan_id, deposit_amount, false, "0x", {
                    from: borrower,
                }),
                "deposit cannot cover back interest"
            );
        });

        it("Test extend loan_duration 0 deposit should fail", async () => {
            // prepare the test
            const [loan_id, borrower] = await borrow_indefinite_loan(
                loanToken,
                sovryn,
                SUSD,
                RBTC,
                accounts
            );
            const loanMaintenance = await LoanMaintenance.at(sovryn.address);
            await expectRevert(
                loanMaintenance.extendLoanDuration(loan_id, 0, false, "0x", { from: borrower }),
                "depositAmount is 0"
            );
        });

        it("Test extend closed loan_duration should fail", async () => {
            // prepare the test
            const [loan_id, borrower, , , , , args] = await borrow_indefinite_loan(
                loanToken,
                sovryn,
                SUSD,
                RBTC,
                accounts
            );
            const collateral = args["newCollateral"];
            const initial_loan_interest_data = await sovryn.getLoanInterestData(loan_id);

            const days_to_extend = new BN(10);
            const owed_per_day = initial_loan_interest_data["interestOwedPerDay"];
            const deposit_amount = owed_per_day.mul(days_to_extend);

            await sovryn.closeWithSwap(loan_id, borrower, collateral, false, "0x", {
                from: borrower,
            });

            const loanMaintenance = await LoanMaintenance.at(sovryn.address);
            await expectRevert(
                loanMaintenance.extendLoanDuration(loan_id, deposit_amount, false, "0x", {
                    from: borrower,
                }),
                "loan is closed"
            );
        });

        it("Test extend loan_duration user unauthorized should fail", async () => {
            // prepare the test
            const [loan_id, , receiver, , , ,] = await borrow_indefinite_loan(
                loanToken,
                sovryn,
                SUSD,
                RBTC,
                accounts
            );
            const initial_loan_interest_data = await sovryn.getLoanInterestData(loan_id);

            const days_to_extend = new BN(10);
            const owed_per_day = initial_loan_interest_data["interestOwedPerDay"];
            const deposit_amount = owed_per_day.mul(days_to_extend);

            const loanMaintenance = await LoanMaintenance.at(sovryn.address);
            await expectRevert(
                loanMaintenance.extendLoanDuration(loan_id, deposit_amount, true, "0x", {
                    from: receiver,
                }),
                "unauthorized"
            );
        });

        /*
			Extend the loan duration with collateral and see if the new timestamp is the expected, the interest increase,
			the loan's collateral decrease, sovryn SUSD balance increase and RBTC decrease
		*/
        it("Test extend loan_duration with collateral", async () => {
            // prepare the test
            const [loan_id, borrower] = await borrow_indefinite_loan(
                loanToken,
                sovryn,
                SUSD,
                RBTC,
                accounts
            );

            const initial_loan = await sovryn.getLoan(loan_id);
            const initial_loan_interest_data = await sovryn.getLoanInterestData(loan_id);
            const initial_loan_token_lender_balance = await SUSD.balanceOf(sovryn.address);
            const initial_collateral_token_lender_balance = await RBTC.balanceOf(sovryn.address);

            const days_to_extend = new BN(10);
            const owed_per_day = initial_loan_interest_data["interestOwedPerDay"];
<<<<<<< HEAD
            const deposit_amount = owed_per_day.mul(days_to_extend);
=======
            let deposit_amount = owed_per_day.mul(days_to_extend);
>>>>>>> bd9d9599

            const { rate, precision } = await priceFeeds.queryRate(RBTC.address, SUSD.address);
            let deposit_amount_in_collateral = deposit_amount.mul(precision).div(rate);

            // if the actual rate is exactly the same as the worst case rate, we get rounding issues. So, add a small buffer.
            // buffer = min(estimatedSourceAmount/1000 , sourceBuffer) with sourceBuffer = 10000
            // code from SwapsImplSovrynSwap.sol

            let buffer = deposit_amount_in_collateral.div(new BN(1000));
            if (buffer.gt(new BN(10000))) buffer = new BN(10000);
            deposit_amount_in_collateral = deposit_amount_in_collateral.add(buffer);

            const loanMaintenance = await LoanMaintenance.at(sovryn.address);
<<<<<<< HEAD
            await loanMaintenance.extendLoanDuration(loan_id, deposit_amount, true, "0x", {
                from: borrower,
            });
=======
            const { receipt } = await loanMaintenance.extendLoanDuration(
                loan_id,
                deposit_amount,
                true,
                "0x",
                { from: borrower }
            );
            const decode = decodeLogs(receipt.rawLogs, SwapsEvents, "LoanSwap");
            const loanSwapEvent = decode[0].args;
            deposit_amount = new BN(loanSwapEvent["destAmount"]);
>>>>>>> bd9d9599

            const end_loan_interest_data = await sovryn.getLoanInterestData(loan_id);
            const end_loan = await sovryn.getLoan(loan_id);

            expect(
                end_loan["endTimestamp"] ==
                    parseInt(initial_loan["endTimestamp"]) +
                        days_to_extend.toNumber() * 24 * 60 * 60
            ).to.be.true;
            expect(
                end_loan_interest_data["interestDepositTotal"].eq(
                    initial_loan_interest_data["interestDepositTotal"].add(deposit_amount)
                )
            ).to.be.true;
            expect(new BN(end_loan["collateral"])).to.be.a.bignumber.eq(
                new BN(initial_loan["collateral"]).sub(deposit_amount_in_collateral)
            );
            expect(await RBTC.balanceOf(sovryn.address)).to.be.a.bignumber.eq(
                initial_collateral_token_lender_balance.sub(deposit_amount_in_collateral)
            );
            expect(
                (await SUSD.balanceOf(sovryn.address)).lte(
                    initial_loan_token_lender_balance.add(deposit_amount)
                )
            ).to.be.true;
        });

        it("EarnRewardFail events should be fired if lockedSOV reverted when extend loan_duration with collateral sov token reward (special rebates not set or 0)", async () => {
            // prepare the test
            await sovryn.setLockedSOVAddress(
                (
                    await LockedSOVFailedMockup.new(SOV.address, [owner])
                ).address
            );
            const [loan_id, borrower] = await borrow_indefinite_loan(
                loanToken,
                sovryn,
                SUSD,
                RBTC,
                accounts,
                (withdraw_amount = new BN(10).mul(oneEth).toString()),
                (margin = new BN(50).mul(oneEth).toString()),
                (duration_in_seconds = 60 * 60 * 24 * 20)
            );

            const initial_loan_interest_data = await sovryn.getLoanInterestData(loan_id);

            const days_to_extend = new BN(10);
            const owed_per_day = initial_loan_interest_data["interestOwedPerDay"];
            const deposit_amount = owed_per_day.mul(days_to_extend);

            await increaseTime(10 * 24 * 60 * 60);
            lockedSOV = await LockedSOVFailedMockup.at(await sovryn.lockedSOVAddress());
            const borrower_initial_balance_before_extend = (await SOV.balanceOf(borrower)).add(
                await lockedSOV.getLockedBalance(borrower)
            );

            const loanMaintenance = await LoanMaintenance.at(sovryn.address);
            const { receipt } = await loanMaintenance.extendLoanDuration(
                loan_id,
                deposit_amount,
                true,
                "0x",
                { from: borrower }
            );
            const borrower_initial_balance = borrower_initial_balance_before_extend.sub(
                (await SOV.balanceOf(borrower)).add(await lockedSOV.getLockedBalance(borrower))
            );

            expect(borrower_initial_balance_before_extend.toString()).to.eq(
                borrower_initial_balance.toString()
            );

            const feeRebatePercent = await sovryn.feeRebatePercent();
            const decode = decodeLogs(receipt.rawLogs, FeesEvents, "EarnRewardFail");
            const args = decode[0].args;
            expect(args["receiver"] == borrower).to.be.true;
            expect(args["token"] == SOV.address).to.be.true;
            expect(args["loanId"] == loan_id).to.be.true;
            expect(args["feeRebatePercent"] == feeRebatePercent).to.be.true;
            expect(args["basisPoint"] == 0).to.be.true;
        });

        it("EarnRewardFail events should be fired if lockedSOV reverted when extend loan_duration with collateral sov token reward (special rebates not set or 0) with basis point applied", async () => {
            const basisPoint = 9000;
            // prepare the test
            await sovryn.setLockedSOVAddress(
                (
                    await LockedSOVFailedMockup.new(SOV.address, [owner])
                ).address
            );
            await sovryn.setTradingRebateRewardsBasisPoint(basisPoint);
            const [loan_id, borrower] = await borrow_indefinite_loan(
                loanToken,
                sovryn,
                SUSD,
                RBTC,
                accounts,
                (withdraw_amount = new BN(10).mul(oneEth).toString()),
                (margin = new BN(50).mul(oneEth).toString()),
                (duration_in_seconds = 60 * 60 * 24 * 20)
            );

            const initial_loan_interest_data = await sovryn.getLoanInterestData(loan_id);

            const days_to_extend = new BN(10);
            const owed_per_day = initial_loan_interest_data["interestOwedPerDay"];
            const deposit_amount = owed_per_day.mul(days_to_extend);

            await increaseTime(10 * 24 * 60 * 60);
            lockedSOV = await LockedSOVFailedMockup.at(await sovryn.lockedSOVAddress());
            const borrower_initial_balance_before_extend = (await SOV.balanceOf(borrower)).add(
                await lockedSOV.getLockedBalance(borrower)
            );

            const loanMaintenance = await LoanMaintenance.at(sovryn.address);
            const { receipt } = await loanMaintenance.extendLoanDuration(
                loan_id,
                deposit_amount,
                true,
                "0x",
                { from: borrower }
            );
            const borrower_initial_balance = borrower_initial_balance_before_extend.sub(
                (await SOV.balanceOf(borrower)).add(await lockedSOV.getLockedBalance(borrower))
            );

            expect(borrower_initial_balance_before_extend.toString()).to.eq(
                borrower_initial_balance.toString()
            );

            const feeRebatePercent = await sovryn.feeRebatePercent();
            const decode = decodeLogs(receipt.rawLogs, FeesEvents, "EarnRewardFail");
            const args = decode[0].args;
            expect(args["receiver"] == borrower).to.be.true;
            expect(args["token"] == SOV.address).to.be.true;
            expect(args["loanId"] == loan_id).to.be.true;
            expect(args["feeRebatePercent"] == feeRebatePercent).to.be.true;
            expect(args["basisPoint"] == basisPoint).to.be.true;
        });

        it("EarnRewardFail events should be fired if lockedSOV reverted when extend loan_duration with collateral sov token reward payment (special rebates is set)", async () => {
            // prepare the test
            await sovryn.setLockedSOVAddress(
                (
                    await LockedSOVFailedMockup.new(SOV.address, [owner])
                ).address
            );
            await sovryn.setSpecialRebates(SUSD.address, RBTC.address, wei("200", "ether"));
            const [loan_id, borrower] = await borrow_indefinite_loan(
                loanToken,
                sovryn,
                SUSD,
                RBTC,
                accounts,
                (withdraw_amount = new BN(10).mul(oneEth).toString()),
                (margin = new BN(50).mul(oneEth).toString()),
                (duration_in_seconds = 60 * 60 * 24 * 20)
            );

            const initial_loan_interest_data = await sovryn.getLoanInterestData(loan_id);

            const days_to_extend = new BN(10);
            const owed_per_day = initial_loan_interest_data["interestOwedPerDay"];
            const deposit_amount = owed_per_day.mul(days_to_extend);

            await increaseTime(10 * 24 * 60 * 60);
            lockedSOV = await LockedSOVFailedMockup.at(await sovryn.lockedSOVAddress());
            const borrower_initial_balance_before_extend = (await SOV.balanceOf(borrower)).add(
                await lockedSOV.getLockedBalance(borrower)
            );

            const loanMaintenance = await LoanMaintenance.at(sovryn.address);
            const { receipt } = await loanMaintenance.extendLoanDuration(
                loan_id,
                deposit_amount,
                true,
                "0x",
                { from: borrower }
            );
            const borrower_initial_balance = borrower_initial_balance_before_extend.sub(
                (await SOV.balanceOf(borrower)).add(await lockedSOV.getLockedBalance(borrower))
            );

            expect(borrower_initial_balance_before_extend.toString()).to.eq(
                borrower_initial_balance.toString()
            );

            const feeRebatePercent = await sovryn.specialRebates(SUSD.address, RBTC.address);
            const decode = decodeLogs(receipt.rawLogs, FeesEvents, "EarnRewardFail");
            const args = decode[0].args;
            expect(args["receiver"] == borrower).to.be.true;
            expect(args["token"] == SOV.address).to.be.true;
            expect(args["loanId"] == loan_id).to.be.true;
            expect(args["feeRebatePercent"] == feeRebatePercent).to.be.true;
            expect(args["basisPoint"] == 0).to.be.true;
        });

        it("Test extend loan_duration with collateral sov token reward payment (special rebates not set / 0)", async () => {
            // prepare the test
            const [loan_id, borrower] = await borrow_indefinite_loan(
                loanToken,
                sovryn,
                SUSD,
                RBTC,
                accounts,
                (withdraw_amount = new BN(10).mul(oneEth).toString()),
                (margin = new BN(50).mul(oneEth).toString()),
                (duration_in_seconds = 60 * 60 * 24 * 20)
            );

            const initial_loan_interest_data = await sovryn.getLoanInterestData(loan_id);

            const days_to_extend = new BN(10);
            const owed_per_day = initial_loan_interest_data["interestOwedPerDay"];
            const deposit_amount = owed_per_day.mul(days_to_extend);

            await increaseTime(10 * 24 * 60 * 60);
            lockedSOV = await LockedSOVMockup.at(await sovryn.lockedSOVAddress());
            const borrower_initial_balance_before_extend = (await SOV.balanceOf(borrower)).add(
                await lockedSOV.getLockedBalance(borrower)
            );

            const loanMaintenance = await LoanMaintenance.at(sovryn.address);
            const { receipt } = await loanMaintenance.extendLoanDuration(
                loan_id,
                deposit_amount,
                true,
                "0x",
                { from: borrower }
            );
            const borrower_initial_balance = borrower_initial_balance_before_extend.sub(
                (await SOV.balanceOf(borrower)).add(await lockedSOV.getLockedBalance(borrower))
            );

            const feeRebatePercent = await sovryn.feeRebatePercent();
            const decode = decodeLogs(receipt.rawLogs, FeesEvents, "EarnReward");
            const args = decode[0].args;
            expect(args["receiver"] == borrower).to.be.true;
            expect(args["token"] == SOV.address).to.be.true;
            expect(args["loanId"] == loan_id).to.be.true;
            expect(args["amount"]).to.eq(
                (await SOV.balanceOf(borrower)).sub(borrower_initial_balance).toString()
            );
            expect(args["feeRebatePercent"] == feeRebatePercent).to.be.true;
            expect(args["basisPoint"] == 0).to.be.true;
        });

        it("Test extend loan_duration with collateral sov token reward payment (special rebates is set) & basis point applied", async () => {
            const basisPoint = 9000;
            // prepare the test
            await sovryn.setSpecialRebates(SUSD.address, RBTC.address, wei("200", "ether"));
            await sovryn.setTradingRebateRewardsBasisPoint(basisPoint);
            const [loan_id, borrower] = await borrow_indefinite_loan(
                loanToken,
                sovryn,
                SUSD,
                RBTC,
                accounts,
                (withdraw_amount = new BN(10).mul(oneEth).toString()),
                (margin = new BN(50).mul(oneEth).toString()),
                (duration_in_seconds = 60 * 60 * 24 * 20)
            );

            const initial_loan_interest_data = await sovryn.getLoanInterestData(loan_id);

            const days_to_extend = new BN(10);
            const owed_per_day = initial_loan_interest_data["interestOwedPerDay"];
            const deposit_amount = owed_per_day.mul(days_to_extend);

            await increaseTime(10 * 24 * 60 * 60);
            lockedSOV = await LockedSOVMockup.at(await sovryn.lockedSOVAddress());
            const borrower_initial_balance_before_extend = (await SOV.balanceOf(borrower)).add(
                await lockedSOV.getLockedBalance(borrower)
            );
            const borrower_initial_unlock_balance_before_extend = (
                await SOV.balanceOf(borrower)
            ).add(await lockedSOV.getUnlockedBalance(borrower));

            const loanMaintenance = await LoanMaintenance.at(sovryn.address);
            const { receipt } = await loanMaintenance.extendLoanDuration(
                loan_id,
                deposit_amount,
                true,
                "0x",
                { from: borrower }
            );

            const feeRebatePercent = await sovryn.specialRebates(SUSD.address, RBTC.address);
            const decode = decodeLogs(receipt.rawLogs, FeesEvents, "EarnReward");
            const args = decode[0].args;
            expect(args["receiver"] == borrower).to.be.true;
            expect(args["token"] == SOV.address).to.be.true;
            expect(args["loanId"] == loan_id).to.be.true;
            expect(args["feeRebatePercent"] == feeRebatePercent).to.be.true;
            expect(args["basisPoint"] == basisPoint).to.be.true;

            // vested SOV rewards
            vestedSOVRewards = new BN(args["amount"])
                .mul(new BN(10000).sub(new BN(basisPoint)))
                .divRound(new BN(10000));
            /// @dev The following check may suffer rounding error
            /// @dev So, we ignore differences in least significant digits
            expect(
                Math.abs(
                    vestedSOVRewards
                        .add(borrower_initial_balance_before_extend)
                        .sub(await lockedSOV.getLockedBalance(borrower))
                        .toNumber()
                ) < 100
            ).to.be.true;

            // liquid SOV rewards
            liquidSOVRewards = new BN(args["amount"])
                .mul(new BN(basisPoint))
                .divRound(new BN(10000));
            expect(liquidSOVRewards.toString()).to.eq(
                (await lockedSOV.getUnlockedBalance(borrower))
                    .sub(borrower_initial_unlock_balance_before_extend)
                    .toString()
            );
        });

        it("Test extend loan_duration with collateral sov token reward payment (special rebates is set)", async () => {
            // prepare the test
            await sovryn.setSpecialRebates(SUSD.address, RBTC.address, wei("200", "ether"));
            const [loan_id, borrower] = await borrow_indefinite_loan(
                loanToken,
                sovryn,
                SUSD,
                RBTC,
                accounts,
                (withdraw_amount = new BN(10).mul(oneEth).toString()),
                (margin = new BN(50).mul(oneEth).toString()),
                (duration_in_seconds = 60 * 60 * 24 * 20)
            );

            const initial_loan_interest_data = await sovryn.getLoanInterestData(loan_id);

            const days_to_extend = new BN(10);
            const owed_per_day = initial_loan_interest_data["interestOwedPerDay"];
            const deposit_amount = owed_per_day.mul(days_to_extend);

            await increaseTime(10 * 24 * 60 * 60);
            lockedSOV = await LockedSOVMockup.at(await sovryn.lockedSOVAddress());
            const borrower_initial_balance_before_extend = (await SOV.balanceOf(borrower)).add(
                await lockedSOV.getLockedBalance(borrower)
            );

            const loanMaintenance = await LoanMaintenance.at(sovryn.address);
            const { receipt } = await loanMaintenance.extendLoanDuration(
                loan_id,
                deposit_amount,
                true,
                "0x",
                { from: borrower }
            );
            const borrower_initial_balance = borrower_initial_balance_before_extend.sub(
                (await SOV.balanceOf(borrower)).add(await lockedSOV.getLockedBalance(borrower))
            );

            const feeRebatePercent = await sovryn.specialRebates(SUSD.address, RBTC.address);
            const decode = decodeLogs(receipt.rawLogs, FeesEvents, "EarnReward");
            const args = decode[0].args;
            expect(args["receiver"] == borrower).to.be.true;
            expect(args["token"] == SOV.address).to.be.true;
            expect(args["loanId"] == loan_id).to.be.true;
            expect(args["amount"]).to.eq(
                (await SOV.balanceOf(borrower)).sub(borrower_initial_balance).toString()
            );
            expect(args["feeRebatePercent"] == feeRebatePercent).to.be.true;
            expect(args["basisPoint"] == 0).to.be.true;
        });

        it("Test extend loan_duration with collateral and eth should fail", async () => {
            // prepare the test
            const [loan_id, borrower] = await borrow_indefinite_loan(
                loanToken,
                sovryn,
                SUSD,
                RBTC,
                accounts
            );

            const initial_loan_interest_data = await sovryn.getLoanInterestData(loan_id);

            const days_to_extend = new BN(10);
            const owed_per_day = initial_loan_interest_data["interestOwedPerDay"];
            const deposit_amount = owed_per_day.mul(days_to_extend);

            const loanMaintenance = await LoanMaintenance.at(sovryn.address);
            await expectRevert(
                loanMaintenance.extendLoanDuration(loan_id, deposit_amount, true, "0x", {
                    from: borrower,
                    value: deposit_amount,
                }),
                "wrong asset sent"
            );
        });

        it("Test reduce fix term loan duration should fail", async () => {
            // prepare the test
            const [loan_id, trader, loan_token_sent] = await open_margin_trade_position(
                loanToken,
                RBTC,
                WRBTC,
                SUSD,
                owner
            );
            const loanMaintenance = await LoanMaintenance.at(sovryn.address);
            await expectRevert(
                loanMaintenance.reduceLoanDuration(loan_id, trader, loan_token_sent, {
                    from: trader,
                }),
                "indefinite-term only"
            );
        });

        /*
			Reduce the loan duration and see if the new timestamp is the expected, the interest decrease,
			the receiver SUSD balance increase and the sovryn SUSD balance decrease
		*/
        it("Test reduce loan duration", async () => {
            // prepare the test
            const [loan_id, borrower] = await borrow_indefinite_loan(
                loanToken,
                sovryn,
                SUSD,
                RBTC,
                accounts
            );
            const initial_loan = await sovryn.getLoan(loan_id);
            const initial_loan_interest_data = await sovryn.getLoanInterestData(loan_id);
            const initial_loan_token_lender_balance = await SUSD.balanceOf(sovryn.address);

            const days_to_reduce = new BN(5);
            const owed_per_day = initial_loan_interest_data["interestOwedPerDay"];
            const withdraw_amount = owed_per_day.mul(days_to_reduce);

            const receiver = accounts[3];
            const initial_receiver_balance = await SUSD.balanceOf(receiver);

            const loanMaintenance = await LoanMaintenance.at(sovryn.address);
            await loanMaintenance.reduceLoanDuration(loan_id, receiver, withdraw_amount, {
                from: borrower,
            });

            const end_loan_interest_data = await sovryn.getLoanInterestData(loan_id);
            const end_loan = await sovryn.getLoan(loan_id);

            expect(
                end_loan["endTimestamp"] ==
                    parseInt(initial_loan["endTimestamp"]) -
                        days_to_reduce.toNumber() * 24 * 60 * 60
            ).to.be.true;
            expect(
                end_loan_interest_data["interestDepositTotal"].eq(
                    initial_loan_interest_data["interestDepositTotal"].sub(withdraw_amount)
                )
            ).to.be.true;
            expect(
                (await SUSD.balanceOf(receiver)).eq(initial_receiver_balance.add(withdraw_amount))
            ).to.be.true;
            // Due to block timestamp could be paying outstanding interest to lender or not
            expect(
                (await SUSD.balanceOf(sovryn.address)).lte(
                    initial_loan_token_lender_balance.sub(withdraw_amount)
                )
            ).to.be.true;
        });

        it("EarnRewardFail events should be fired if lockedSOV reverted when Test reduce loan_duration with collateral sov token reward payment (special rebates not set or 0", async () => {
            // prepare the test
            await sovryn.setLockedSOVAddress(
                (
                    await LockedSOVFailedMockup.new(SOV.address, [owner])
                ).address
            );
            const duration_in_seconds = 20 * 24 * 60 * 60; // 20 days
            const [loan_id, borrower] = await borrow_indefinite_loan(
                loanToken,
                sovryn,
                SUSD,
                RBTC,
                accounts,
                new BN(10).mul(oneEth).toString(),
                new BN(50).mul(oneEth).toString(),
                duration_in_seconds
            );

            const initial_loan_interest_data = await sovryn.getLoanInterestData(loan_id);

            const days_to_reduce = new BN(5);
            const owed_per_day = initial_loan_interest_data["interestOwedPerDay"];
            const withdraw_amount = owed_per_day.mul(days_to_reduce);

            const receiver = accounts[3];

            await increaseTime(10 * 24 * 60 * 60);
            lockedSOV = await LockedSOVMockup.at(await sovryn.lockedSOVAddress());
            const borrower_initial_balance_before_reduce = (await SOV.balanceOf(borrower)).add(
                await lockedSOV.getLockedBalance(borrower)
            );

            const loanMaintenance = await LoanMaintenance.at(sovryn.address);
            const { receipt } = await loanMaintenance.reduceLoanDuration(
                loan_id,
                receiver,
                withdraw_amount,
                { from: borrower }
            );

            const borrower_initial_balance = borrower_initial_balance_before_reduce.sub(
                (await SOV.balanceOf(borrower)).add(await lockedSOV.getLockedBalance(borrower))
            );

            expect(borrower_initial_balance_before_reduce.toString()).to.eq(
                borrower_initial_balance.toString()
            );

            const feeRebatePercent = await sovryn.feeRebatePercent();
            const decode = decodeLogs(receipt.rawLogs, FeesEvents, "EarnRewardFail");
            const args = decode[0].args;
            expect(args["receiver"] == borrower).to.be.true;
            expect(args["token"] == SOV.address).to.be.true;
            expect(args["loanId"] == loan_id).to.be.true;
            expect(args["feeRebatePercent"] == feeRebatePercent).to.be.true;
            expect(args["basisPoint"] == 0).to.be.true;
        });

        it("EarnRewardFail events should be fired if lockedSOV reverted when Test reduce loan_duration with collateral sov token reward payment (special rebates is set)", async () => {
            // prepare the test
            await sovryn.setLockedSOVAddress(
                (
                    await LockedSOVFailedMockup.new(SOV.address, [owner])
                ).address
            );
            await sovryn.setSpecialRebates(SUSD.address, RBTC.address, wei("200", "ether"));
            const duration_in_seconds = 20 * 24 * 60 * 60; // 20 days
            const [loan_id, borrower] = await borrow_indefinite_loan(
                loanToken,
                sovryn,
                SUSD,
                RBTC,
                accounts,
                new BN(10).mul(oneEth).toString(),
                new BN(50).mul(oneEth).toString(),
                duration_in_seconds
            );

            const initial_loan_interest_data = await sovryn.getLoanInterestData(loan_id);

            const days_to_reduce = new BN(5);
            const owed_per_day = initial_loan_interest_data["interestOwedPerDay"];
            const withdraw_amount = owed_per_day.mul(days_to_reduce);

            const receiver = accounts[3];

            await increaseTime(10 * 24 * 60 * 60);
            lockedSOV = await LockedSOVMockup.at(await sovryn.lockedSOVAddress());
            const borrower_initial_balance_before_reduce = (await SOV.balanceOf(borrower)).add(
                await lockedSOV.getLockedBalance(borrower)
            );

            const loanMaintenance = await LoanMaintenance.at(sovryn.address);
            const { receipt } = await loanMaintenance.reduceLoanDuration(
                loan_id,
                receiver,
                withdraw_amount,
                { from: borrower }
            );

            const borrower_initial_balance = borrower_initial_balance_before_reduce.sub(
                (await SOV.balanceOf(borrower)).add(await lockedSOV.getLockedBalance(borrower))
            );

            expect(borrower_initial_balance_before_reduce.toString()).to.eq(
                borrower_initial_balance.toString()
            );

            const feeRebatePercent = await sovryn.specialRebates(SUSD.address, RBTC.address);
            const decode = decodeLogs(receipt.rawLogs, FeesEvents, "EarnRewardFail");
            const args = decode[0].args;
            expect(args["receiver"] == borrower).to.be.true;
            expect(args["token"] == SOV.address).to.be.true;
            expect(args["loanId"] == loan_id).to.be.true;
            expect(args["feeRebatePercent"] == feeRebatePercent).to.be.true;
            expect(args["basisPoint"] == 0).to.be.true;
        });

        it("EarnRewardFailed should be fired if protocol does not have enough dedicated SOV to pay the rebate rewards", async () => {
            const basisPoint = 9000;
            // prepare the test
            await set_demand_curve(loanToken);
            await lend_to_pool(loanToken, SUSD, owner);
            await sovryn.setSpecialRebates(SUSD.address, RBTC.address, wei("200", "ether"));
            await sovryn.setTradingRebateRewardsBasisPoint(basisPoint);
            await sovryn.withdrawProtocolToken(accounts[0], new BN(10).pow(new BN(20)));
            const [loan_id, borrower] = await borrow_indefinite_loan(
                loanToken,
                sovryn,
                SUSD,
                RBTC,
                accounts,
                (withdraw_amount = new BN(10).mul(oneEth).toString()),
                (margin = new BN(50).mul(oneEth).toString()),
                (duration_in_seconds = 60 * 60 * 24 * 20)
            );

            const initial_loan_interest_data = await sovryn.getLoanInterestData(loan_id);

            const days_to_extend = new BN(10);
            const owed_per_day = initial_loan_interest_data["interestOwedPerDay"];
            const deposit_amount = owed_per_day.mul(days_to_extend);

            await increaseTime(10 * 24 * 60 * 60);
            lockedSOV = await LockedSOVMockup.at(await sovryn.lockedSOVAddress());
            const borrower_initial_balance_before_extend = (await SOV.balanceOf(borrower)).add(
                await lockedSOV.getLockedBalance(borrower)
            );
            const borrower_initial_unlock_balance_before_extend = (
                await SOV.balanceOf(borrower)
            ).add(await lockedSOV.getUnlockedBalance(borrower));

            const loanMaintenance = await LoanMaintenance.at(sovryn.address);
            const { receipt } = await loanMaintenance.extendLoanDuration(
                loan_id,
                deposit_amount,
                true,
                "0x",
                { from: borrower }
            );

            const feeRebatePercent = await sovryn.specialRebates(SUSD.address, RBTC.address);
            const decode = decodeLogs(receipt.rawLogs, FeesEvents, "EarnRewardFail");
            const args = decode[0].args;
            expect(args["receiver"] == borrower).to.be.true;
            expect(args["token"] == SOV.address).to.be.true;
            expect(args["loanId"] == loan_id).to.be.true;
            expect(args["feeRebatePercent"] == feeRebatePercent).to.be.true;
            expect(args["basisPoint"] == basisPoint).to.be.true;

            // vested SOV rewards
            expect((await lockedSOV.getLockedBalance(borrower)).toString()).to.eq(
                new BN(0).toString()
            );

            expect((await lockedSOV.getUnlockedBalance(borrower)).toString()).to.eq(
                new BN(0).toString()
            );
        });

        it("Test reduce loan_duration 0 withdraw should fail", async () => {
            // prepare the test
            const [loan_id, borrower] = await borrow_indefinite_loan(
                loanToken,
                sovryn,
                SUSD,
                RBTC,
                accounts
            );
            const receiver = accounts[3];

            const loanMaintenance = await LoanMaintenance.at(sovryn.address);
            await expectRevert(
                loanMaintenance.reduceLoanDuration(loan_id, receiver, 0, { from: borrower }),
                "withdrawAmount is 0"
            );
        });

        it("Test reduce loan_duration with collateral sov token reward payment (special rebates not set or 0)", async () => {
            // prepare the test
            const duration_in_seconds = 20 * 24 * 60 * 60; // 20 days
            const [loan_id, borrower] = await borrow_indefinite_loan(
                loanToken,
                sovryn,
                SUSD,
                RBTC,
                accounts,
                new BN(10).mul(oneEth).toString(),
                new BN(50).mul(oneEth).toString(),
                duration_in_seconds
            );

            const initial_loan_interest_data = await sovryn.getLoanInterestData(loan_id);

            const days_to_reduce = new BN(5);
            const owed_per_day = initial_loan_interest_data["interestOwedPerDay"];
            const withdraw_amount = owed_per_day.mul(days_to_reduce);

            const receiver = accounts[3];

            await increaseTime(10 * 24 * 60 * 60);
            lockedSOV = await LockedSOVMockup.at(await sovryn.lockedSOVAddress());
            const borrower_initial_balance_before_reduce = (await SOV.balanceOf(borrower)).add(
                await lockedSOV.getLockedBalance(borrower)
            );

            const loanMaintenance = await LoanMaintenance.at(sovryn.address);
            const { receipt } = await loanMaintenance.reduceLoanDuration(
                loan_id,
                receiver,
                withdraw_amount,
                { from: borrower }
            );

            const borrower_initial_balance = borrower_initial_balance_before_reduce.sub(
                (await SOV.balanceOf(borrower)).add(await lockedSOV.getLockedBalance(borrower))
            );

            const feeRebatePercent = await sovryn.feeRebatePercent();
            const decode = decodeLogs(receipt.rawLogs, FeesEvents, "EarnReward");
            const args = decode[0].args;
            expect(args["receiver"] == borrower).to.be.true;
            expect(args["token"] == SOV.address).to.be.true;
            expect(args["loanId"] == loan_id).to.be.true;
            expect(args["amount"]).to.eq(
                (await SOV.balanceOf(borrower)).sub(borrower_initial_balance).toString()
            );
            expect(args["feeRebatePercent"] == feeRebatePercent).to.be.true;
            expect(args["basisPoint"] == 0).to.be.true;
        });

        it("Test reduce loan_duration with collateral sov token reward payment (special rebates is set)", async () => {
            // prepare the test
            await sovryn.setSpecialRebates(SUSD.address, RBTC.address, wei("200", "ether"));
            const duration_in_seconds = 20 * 24 * 60 * 60; // 20 days
            const [loan_id, borrower] = await borrow_indefinite_loan(
                loanToken,
                sovryn,
                SUSD,
                RBTC,
                accounts,
                new BN(10).mul(oneEth).toString(),
                new BN(50).mul(oneEth).toString(),
                duration_in_seconds
            );

            const initial_loan_interest_data = await sovryn.getLoanInterestData(loan_id);

            const days_to_reduce = new BN(5);
            const owed_per_day = initial_loan_interest_data["interestOwedPerDay"];
            const withdraw_amount = owed_per_day.mul(days_to_reduce);

            const receiver = accounts[3];

            await increaseTime(10 * 24 * 60 * 60);
            lockedSOV = await LockedSOVMockup.at(await sovryn.lockedSOVAddress());
            const borrower_initial_balance_before_reduce = (await SOV.balanceOf(borrower)).add(
                await lockedSOV.getLockedBalance(borrower)
            );

            const loanMaintenance = await LoanMaintenance.at(sovryn.address);
            const { receipt } = await loanMaintenance.reduceLoanDuration(
                loan_id,
                receiver,
                withdraw_amount,
                { from: borrower }
            );

            const borrower_initial_balance = borrower_initial_balance_before_reduce.sub(
                (await SOV.balanceOf(borrower)).add(await lockedSOV.getLockedBalance(borrower))
            );

            const feeRebatePercent = await sovryn.specialRebates(SUSD.address, RBTC.address);
            const decode = decodeLogs(receipt.rawLogs, FeesEvents, "EarnReward");
            const args = decode[0].args;
            expect(args["receiver"] == borrower).to.be.true;
            expect(args["token"] == SOV.address).to.be.true;
            expect(args["loanId"] == loan_id).to.be.true;
            expect(args["amount"]).to.eq(
                (await SOV.balanceOf(borrower)).sub(borrower_initial_balance).toString()
            );
            expect(args["feeRebatePercent"] == feeRebatePercent).to.be.true;
            expect(args["basisPoint"] == 0).to.be.true;
        });

        it("Test reduce loan_duration 0 withdraw should fail", async () => {
            // prepare the test
            const [loan_id, borrower] = await borrow_indefinite_loan(
                loanToken,
                sovryn,
                SUSD,
                RBTC,
                accounts
            );
            const receiver = accounts[3];

            const loanMaintenance = await LoanMaintenance.at(sovryn.address);
            await expectRevert(
                loanMaintenance.reduceLoanDuration(loan_id, receiver, 0, { from: borrower }),
                "withdrawAmount is 0"
            );
        });

        it("Test reduce closed loan_duration should fail", async () => {
            // prepare the test
            const [loan_id, borrower, , , , , args] = await borrow_indefinite_loan(
                loanToken,
                sovryn,
                SUSD,
                RBTC,
                accounts
            );
            const collateral = args["newCollateral"];
            const receiver = accounts[3];

            const initial_loan_interest_data = await sovryn.getLoanInterestData(loan_id);
            await sovryn.closeWithSwap(loan_id, borrower, collateral, false, "0x", {
                from: borrower,
            });

            const days_to_reduce = new BN(5);
            const owed_per_day = initial_loan_interest_data["interestOwedPerDay"];
            const withdraw_amount = owed_per_day.mul(days_to_reduce);

            const loanMaintenance = await LoanMaintenance.at(sovryn.address);
            await expectRevert(
                loanMaintenance.reduceLoanDuration(loan_id, receiver, withdraw_amount, {
                    from: borrower,
                }),
                "loan is closed"
            );
        });

        it("Test reduce loan_duration user unauthorized should fail", async () => {
            // prepare the test
            const [loan_id] = await borrow_indefinite_loan(
                loanToken,
                sovryn,
                SUSD,
                RBTC,
                accounts
            );

            const receiver = accounts[3];
            const initial_loan_interest_data = await sovryn.getLoanInterestData(loan_id);

            const days_to_reduce = new BN(5);
            const owed_per_day = initial_loan_interest_data["interestOwedPerDay"];
            const withdraw_amount = owed_per_day.mul(days_to_reduce);

            const loanMaintenance = await LoanMaintenance.at(sovryn.address);
            await expectRevert(
                loanMaintenance.reduceLoanDuration(loan_id, receiver, withdraw_amount, {
                    from: receiver,
                }),
                "unauthorized"
            );
        });

        it("Test reduce loan_duration loan term ended should fail", async () => {
            // prepare the test
            const [loan_id, borrower] = await borrow_indefinite_loan(
                loanToken,
                sovryn,
                SUSD,
                RBTC,
                accounts
            );

            const receiver = accounts[3];
            const initial_loan_interest_data = await sovryn.getLoanInterestData(loan_id);

            const days_to_reduce = new BN(5);
            const owed_per_day = initial_loan_interest_data["interestOwedPerDay"];
            const withdraw_amount = owed_per_day.mul(days_to_reduce);

            const initial_loan = await sovryn.getLoan(loan_id);
            const loan_end_timestamp = parseInt(initial_loan["endTimestamp"]);

            await increaseTime(loan_end_timestamp);

            const loanMaintenance = await LoanMaintenance.at(sovryn.address);
            await expectRevert(
                loanMaintenance.reduceLoanDuration(loan_id, receiver, withdraw_amount, {
                    from: borrower,
                }),
                "loan term has ended"
            );
        });

        it("Test reduce loan_duration withdraw amount too high should fail", async () => {
            // prepare the test
            const [loan_id, borrower, , withdraw_amount] = await borrow_indefinite_loan(
                loanToken,
                sovryn,
                SUSD,
                RBTC,
                accounts
            );

            const receiver = accounts[3];

            const loanMaintenance = await LoanMaintenance.at(sovryn.address);
            await expectRevert(
                loanMaintenance.reduceLoanDuration(
                    loan_id,
                    receiver,
                    new BN(withdraw_amount).mul(new BN(2)),
                    { from: borrower }
                ),
                "withdraw amount too high"
            );
        });

        it("Test reduce loan_duration less than one hour should fail", async () => {
            // prepare the test
            const [loan_id, borrower, , , duration_in_seconds] = await borrow_indefinite_loan(
                loanToken,
                sovryn,
                SUSD,
                RBTC,
                accounts
            );

            const receiver = accounts[3];
            const initial_loan_interest_data = await sovryn.getLoanInterestData(loan_id);

            const owed_per_day = initial_loan_interest_data["interestOwedPerDay"];
            // reduce the loan upto 50 minutes
            const withdraw_amount = owed_per_day
                .mul(new BN(duration_in_seconds - 50 * 60))
                .div(new BN(24 * 60 * 60));

            const loanMaintenance = await LoanMaintenance.at(sovryn.address);
            await expectRevert(
                loanMaintenance.reduceLoanDuration(loan_id, receiver, withdraw_amount, {
                    from: borrower,
                }),
                "loan too short"
            );
        });
    });
});<|MERGE_RESOLUTION|>--- conflicted
+++ resolved
@@ -724,11 +724,7 @@
 
             const days_to_extend = new BN(10);
             const owed_per_day = initial_loan_interest_data["interestOwedPerDay"];
-<<<<<<< HEAD
-            const deposit_amount = owed_per_day.mul(days_to_extend);
-=======
             let deposit_amount = owed_per_day.mul(days_to_extend);
->>>>>>> bd9d9599
 
             const { rate, precision } = await priceFeeds.queryRate(RBTC.address, SUSD.address);
             let deposit_amount_in_collateral = deposit_amount.mul(precision).div(rate);
@@ -742,11 +738,6 @@
             deposit_amount_in_collateral = deposit_amount_in_collateral.add(buffer);
 
             const loanMaintenance = await LoanMaintenance.at(sovryn.address);
-<<<<<<< HEAD
-            await loanMaintenance.extendLoanDuration(loan_id, deposit_amount, true, "0x", {
-                from: borrower,
-            });
-=======
             const { receipt } = await loanMaintenance.extendLoanDuration(
                 loan_id,
                 deposit_amount,
@@ -757,7 +748,6 @@
             const decode = decodeLogs(receipt.rawLogs, SwapsEvents, "LoanSwap");
             const loanSwapEvent = decode[0].args;
             deposit_amount = new BN(loanSwapEvent["destAmount"]);
->>>>>>> bd9d9599
 
             const end_loan_interest_data = await sovryn.getLoanInterestData(loan_id);
             const end_loan = await sovryn.getLoan(loan_id);
