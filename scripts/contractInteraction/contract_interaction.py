--- conflicted
+++ resolved
@@ -73,17 +73,14 @@
 
     # createProposalSIP0015()
 
-<<<<<<< HEAD
     #transferSOVtoTokenSender()
     #readBalanceFromAMM()
     #checkRates()
 
     testV1Converter(contracts["ConverterSOV"], contracts["WRBTC"], contracts["SOV"])
-=======
     # transferSOVtoTokenSender()
     # addLiquidityV1(contracts["WRBTCtoSOVConverter"], [contracts['WRBTC'], contracts['SOV']], [1 * 10**16, 67 * 10**18])
     addLiquidityV1UsingWrapper(contracts["WRBTCtoSOVConverter"], [contracts['WRBTC'], contracts['SOV']], [1 * 10**16, 67 * 10**18])
->>>>>>> 8960b87c
 
 def loadConfig():
     global contracts, acct
@@ -1072,7 +1069,6 @@
     txId = tx.events["Submission"]["transactionId"]
     print(txId)
 
-<<<<<<< HEAD
 def setSupportedToken(tokenAddress):
     sovryn = Contract.from_abi("sovryn", address=contracts['sovrynProtocol'], abi=interface.ISovrynBrownie.abi, owner=acct)
     multisig = Contract.from_abi("MultiSig", address=contracts['multisig'], abi=MultiSigWallet.abi, owner=acct)
@@ -1123,7 +1119,6 @@
     print('newBalance: ', newAccountBalance)
     print('difference:', accountBalance - newAccountBalance)
     print('expected differnce:', bal2/100)
-=======
 
 def addLiquidityV1(converter, tokens, amounts):
     abiFile =  open('./scripts/contractInteraction/LiquidityPoolV1Converter.json')
@@ -1149,5 +1144,4 @@
     token.approve(wrapperProxy.address, amounts[1])
 
     tx = wrapperProxy.addLiquidityToV1(converter, tokens, amounts, 1, {'value': amounts[0]})
-    print(tx)
->>>>>>> 8960b87c
+    print(tx)