/** Speed optimized on branch hardhatTestRefactor, 2021-09-24
 * Bottlenecks found at beforeEach hook, redeploying tokens,
 *  protocol, ... on every test.
 *
 * Total time elapsed: 6.1s
 * After optimization: 5.1s
 *
 * Other minor optimizations:
 * - removed unneeded variables
 *
 * Notes: Applied fixture to use snapshot beforeEach test.
 *   Updated to use the initializer.js functions for protocol deployment.
 *   Updated to use RBTC, instead of custom rBTC token.
 *   Updated to use SUSD as underlying token, instead of custom underlyingToken.
 */

const { waffle } = require("hardhat");
const { loadFixture } = waffle;

const LoanToken = artifacts.require("LoanToken");
<<<<<<< HEAD
const LoanTokenLogicLM = artifacts.require("LoanTokenLogicLM");
=======
const ILoanTokenLogicProxy = artifacts.require("ILoanTokenLogicProxy");
const ILoanTokenModules = artifacts.require("ILoanTokenModules");
const LoanSettings = artifacts.require("LoanSettings");
const LoanMaintenance = artifacts.require("LoanMaintenance");
const LoanOpenings = artifacts.require("LoanOpenings");
const LoanClosingsBase = artifacts.require("LoanClosingsBase");
const LoanClosingsWith = artifacts.require("LoanClosingsWith");
const SwapsExternal = artifacts.require("SwapsExternal");
>>>>>>> 98baf25e

const PriceFeedsLocal = artifacts.require("PriceFeedsLocal");

const { lend_to_the_pool, cash_out_from_the_pool, cash_out_from_the_pool_uint256_max_should_withdraw_total_balance } = require("./helpers");

<<<<<<< HEAD
const {
	getSUSD,
	getRBTC,
	getWRBTC,
	getBZRX,
	getLoanTokenLogic,
	getLoanToken,
	getLoanTokenLogicWrbtc,
	getLoanTokenWRBTC,
	loan_pool_setup,
	set_demand_curve,
	getPriceFeeds,
	getSovryn,
	decodeLogs,
	getSOV,
} = require("../Utils/initializer.js");
=======
const { getLoanTokenLogic } = require("../Utils/initializer.js");
>>>>>>> 98baf25e

const wei = web3.utils.toWei;

contract("LoanTokenLending", (accounts) => {
	const name = "Test token";
	const symbol = "TST";

	let lender;
	let SUSD, RBTC, SOV;
	let sovryn, loanToken;

	async function deploymentAndInitFixture(_wallets, _provider) {
		// Deploying sovrynProtocol w/ generic function from initializer.js
		SUSD = await getSUSD();
		RBTC = await getRBTC();
		WRBTC = await getWRBTC();
		BZRX = await getBZRX();
		priceFeeds = await getPriceFeeds(WRBTC, SUSD, RBTC, BZRX);
		sovryn = await getSovryn(WRBTC, SUSD, RBTC, priceFeeds);
		await sovryn.setSovrynProtocolAddress(sovryn.address);

		feeds = await PriceFeedsLocal.new(RBTC.address, sovryn.address);
		await feeds.setRates(SUSD.address, RBTC.address, wei("0.01", "ether"));
		await sovryn.setSupportedTokens([SUSD.address, RBTC.address], [true, true]);
		await sovryn.setFeesController(lender);

		// Custom tokens
		SOV = await getSOV(sovryn, priceFeeds, SUSD, accounts);

<<<<<<< HEAD
		loanTokenLogicStandard = await LoanTokenLogicLM.new();
		loanToken = await LoanToken.new(lender, loanTokenLogicStandard.address, sovryn.address, RBTC.address);
		await loanToken.initialize(SUSD.address, name, symbol); // iToken
		loanToken = await LoanTokenLogicLM.at(loanToken.address);
=======
		const initLoanTokenLogic = await getLoanTokenLogic(); // function will return [LoanTokenLogicProxy, LoanTokenLogicBeacon]
		loanTokenLogic = initLoanTokenLogic[0];
		loanTokenLogicBeacon = initLoanTokenLogic[1];

		loanToken = await LoanToken.new(lender, loanTokenLogic.address, sovryn.address, rBTC.address);
		await loanToken.initialize(underlyingToken.address, name, symbol); //iToken

		/** Initialize the loan token logic proxy */
		loanToken = await ILoanTokenLogicProxy.at(loanToken.address);
		await loanToken.setBeaconAddress(loanTokenLogicBeacon.address);

		/** Use interface of LoanTokenModules */
		loanToken = await ILoanTokenModules.at(loanToken.address);
>>>>>>> 98baf25e

		params = [
			"0x0000000000000000000000000000000000000000000000000000000000000000", // bytes32 id; // id of loan params object
			false, // bool active; // if false, this object has been disabled by the owner and can't be used for future loans
			lender, // address owner; // owner of this object
			SUSD.address, // address loanToken; // the token being loaned
			RBTC.address, // address collateralToken; // the required collateral token
			wei("20", "ether"), // uint256 minInitialMargin; // the minimum allowed initial margin
			wei("15", "ether"), // uint256 maintenanceMargin; // an unhealthy loan when current margin is at or below this value
			2419200, // uint256 maxLoanTerm; // the maximum term for new loans (0 means there's no max term)
		];

		await loanToken.setupLoanParams([params], false);

		const loanTokenAddress = await loanToken.loanTokenAddress();
		if (lender == (await sovryn.owner())) await sovryn.setLoanPool([loanToken.address], [loanTokenAddress]);

		// const baseRate = wei("1", "ether");
		// const rateMultiplier = wei("20.25", "ether");
		// const targetLevel = wei("80", "ether");
		// const kinkLevel = wei("90", "ether");
		// const maxScaleRate = wei("100", "ether");
		// await loanToken.setDemandCurve(baseRate, rateMultiplier, baseRate, rateMultiplier, targetLevel, kinkLevel, maxScaleRate);

		await RBTC.mint(sovryn.address, wei("500", "ether"));
	}

	before(async () => {
		[lender, ...accounts] = accounts;
	});

	beforeEach(async () => {
		await loadFixture(deploymentAndInitFixture);
	});

	describe("test lending using wRBTC as collateral", () => {
		it("test lend to the pool", async () => {
			await lend_to_the_pool(loanToken, lender, SUSD, RBTC, sovryn);
		});

		it("test cash out from the pool", async () => {
			await cash_out_from_the_pool(loanToken, lender, SUSD, false);
		});

		it("test cash out from the pool more of lender balance should not fail", async () => {
			// await cash_out_from_the_pool_more_of_lender_balance_should_not_fail(loanToken, lender, SUSD);
			await cash_out_from_the_pool_uint256_max_should_withdraw_total_balance(loanToken, lender, SUSD);
		});
	});
});<|MERGE_RESOLUTION|>--- conflicted
+++ resolved
@@ -18,24 +18,12 @@
 const { loadFixture } = waffle;
 
 const LoanToken = artifacts.require("LoanToken");
-<<<<<<< HEAD
-const LoanTokenLogicLM = artifacts.require("LoanTokenLogicLM");
-=======
 const ILoanTokenLogicProxy = artifacts.require("ILoanTokenLogicProxy");
 const ILoanTokenModules = artifacts.require("ILoanTokenModules");
-const LoanSettings = artifacts.require("LoanSettings");
-const LoanMaintenance = artifacts.require("LoanMaintenance");
-const LoanOpenings = artifacts.require("LoanOpenings");
-const LoanClosingsBase = artifacts.require("LoanClosingsBase");
-const LoanClosingsWith = artifacts.require("LoanClosingsWith");
-const SwapsExternal = artifacts.require("SwapsExternal");
->>>>>>> 98baf25e
-
 const PriceFeedsLocal = artifacts.require("PriceFeedsLocal");
 
 const { lend_to_the_pool, cash_out_from_the_pool, cash_out_from_the_pool_uint256_max_should_withdraw_total_balance } = require("./helpers");
 
-<<<<<<< HEAD
 const {
 	getSUSD,
 	getRBTC,
@@ -52,9 +40,6 @@
 	decodeLogs,
 	getSOV,
 } = require("../Utils/initializer.js");
-=======
-const { getLoanTokenLogic } = require("../Utils/initializer.js");
->>>>>>> 98baf25e
 
 const wei = web3.utils.toWei;
 
@@ -84,18 +69,12 @@
 		// Custom tokens
 		SOV = await getSOV(sovryn, priceFeeds, SUSD, accounts);
 
-<<<<<<< HEAD
-		loanTokenLogicStandard = await LoanTokenLogicLM.new();
-		loanToken = await LoanToken.new(lender, loanTokenLogicStandard.address, sovryn.address, RBTC.address);
-		await loanToken.initialize(SUSD.address, name, symbol); // iToken
-		loanToken = await LoanTokenLogicLM.at(loanToken.address);
-=======
 		const initLoanTokenLogic = await getLoanTokenLogic(); // function will return [LoanTokenLogicProxy, LoanTokenLogicBeacon]
 		loanTokenLogic = initLoanTokenLogic[0];
 		loanTokenLogicBeacon = initLoanTokenLogic[1];
 
-		loanToken = await LoanToken.new(lender, loanTokenLogic.address, sovryn.address, rBTC.address);
-		await loanToken.initialize(underlyingToken.address, name, symbol); //iToken
+		loanToken = await LoanToken.new(lender, loanTokenLogic.address, sovryn.address, RBTC.address);
+		await loanToken.initialize(SUSD.address, name, symbol); //iToken
 
 		/** Initialize the loan token logic proxy */
 		loanToken = await ILoanTokenLogicProxy.at(loanToken.address);
@@ -103,7 +82,6 @@
 
 		/** Use interface of LoanTokenModules */
 		loanToken = await ILoanTokenModules.at(loanToken.address);
->>>>>>> 98baf25e
 
 		params = [
 			"0x0000000000000000000000000000000000000000000000000000000000000000", // bytes32 id; // id of loan params object
