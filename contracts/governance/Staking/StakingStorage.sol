pragma solidity ^0.5.17;
pragma experimental ABIEncoderV2;

import "../../openzeppelin/Ownable.sol";
import "../../interfaces/IERC20.sol";
import "../IFeeSharingProxy.sol";
import "../Vesting/VestingRegistryLogic.sol";

/**
 * @title Staking Storage contact.
 * @notice Just the storage part of stacking contract, no functions,
 * only constant, variables and required structures (mappings).
 * Used by StackingProxy and Checkpoints contracts.
 *
 * What is SOV staking?
 * The purpose of the SOV token is to provide a pseudonymous,
 * censorship-resistant mechanism for governing the parameters of the Sovryn
 * protocol, while aligning the incentives of protocol governors with the
 * long-term success of the protocol. Any SOV token holder can choose to
 * stake (lock up) their tokens for a fixed period of time in return for
 * voting rights in the Bitocracy. Stakers are further incentivised through
 * fee and slashing rewards.
 * */
contract StakingStorage is Ownable {
	/// @notice 2 weeks in seconds.
	uint256 constant TWO_WEEKS = 1209600;

	/// @notice The maximum possible voting weight before adding +1 (actually 10, but need 9 for computation).
	uint96 public constant MAX_VOTING_WEIGHT = 9;

	/// @notice weight is multiplied with this factor (for allowing decimals, like 1.2x).
	/// @dev MAX_VOTING_WEIGHT * WEIGHT_FACTOR needs to be < 792, because there are 100,000,000 SOV with 18 decimals
	uint96 public constant WEIGHT_FACTOR = 10;

	/// @notice The maximum duration to stake tokens for.
	uint256 public constant MAX_DURATION = 1092 days;

	/// @notice The maximum duration ^2
	uint96 constant MAX_DURATION_POW_2 = 1092 * 1092;

	/// @notice Default weight scaling.
	uint96 constant DEFAULT_WEIGHT_SCALING = 3;

	/// @notice Range for weight scaling.
	uint96 constant MIN_WEIGHT_SCALING = 1;
	uint96 constant MAX_WEIGHT_SCALING = 9;

	/// @notice The timestamp of contract creation. Base for the staking period calculation.
	uint256 public kickoffTS;

	string name = "SOVStaking";

	/// @notice The token to be staked.
	IERC20 public SOVToken;

	/// @notice A record of each accounts delegate.
	mapping(address => mapping(uint256 => address)) public delegates;

	/// @notice If this flag is set to true, all tokens are unlocked immediately.
	bool public allUnlocked = false;

	/// @notice The EIP-712 typehash for the contract's domain.
	bytes32 public constant DOMAIN_TYPEHASH = keccak256("EIP712Domain(string name,uint256 chainId,address verifyingContract)");

	/// @notice The EIP-712 typehash for the delegation struct used by the contract.
	bytes32 public constant DELEGATION_TYPEHASH = keccak256("Delegation(address delegatee,uint256 lockDate,uint256 nonce,uint256 expiry)");

	/// @notice Used for stake migrations to a new staking contract with a different storage structure.
	address public newStakingContract;

	/*************************** Checkpoints *******************************/

	/// @notice A checkpoint for marking the stakes from a given block
	struct Checkpoint {
		uint32 fromBlock;
		uint96 stake;
	}

	/// @notice A record of tokens to be unstaked at a given time in total.
	/// For total voting power computation. Voting weights get adjusted bi-weekly.
	/// @dev totalStakingCheckpoints[date][index] is a checkpoint.
	mapping(uint256 => mapping(uint32 => Checkpoint)) public totalStakingCheckpoints;

	/// @notice The number of total staking checkpoints for each date.
	/// @dev numTotalStakingCheckpoints[date] is a number.
	mapping(uint256 => uint32) public numTotalStakingCheckpoints;

	/// @notice A record of tokens to be unstaked at a given time which were delegated to a certain address.
	/// For delegatee voting power computation. Voting weights get adjusted bi-weekly.
	/// @dev delegateStakingCheckpoints[delegatee][date][index] is a checkpoint.
	mapping(address => mapping(uint256 => mapping(uint32 => Checkpoint))) public delegateStakingCheckpoints;

	/// @notice The number of total staking checkpoints for each date per delegate.
	/// @dev numDelegateStakingCheckpoints[delegatee][date] is a number.
	mapping(address => mapping(uint256 => uint32)) public numDelegateStakingCheckpoints;

	/// @notice A record of tokens to be unstaked at a given time which per user address (address -> lockDate -> stake checkpoint)
	/// @dev userStakingCheckpoints[user][date][index] is a checkpoint.
	mapping(address => mapping(uint256 => mapping(uint32 => Checkpoint))) public userStakingCheckpoints;

	/// @notice The number of total staking checkpoints for each date per user.
	/// @dev numUserStakingCheckpoints[user][date] is a number.
	mapping(address => mapping(uint256 => uint32)) public numUserStakingCheckpoints;

	/// @notice A record of states for signing / validating signatures
	/// @dev nonces[user] is a number.
	mapping(address => uint256) public nonces;

	/*************************** Slashing *******************************/

	/// @notice the address of FeeSharingProxy contract, we need it for unstaking with slashing.
	IFeeSharingProxy public feeSharing;

	/// @notice used for weight scaling when unstaking with slashing.
	uint96 public weightScaling = DEFAULT_WEIGHT_SCALING;

	/// @notice List of vesting contracts, tokens for these contracts won't be slashed if unstaked by governance.
	/// @dev vestingWhitelist[contract] is true/false.
	mapping(address => bool) public vestingWhitelist;

	/// @dev user => flag whether user has admin role.
	/// @dev multisig should be an admin, admin can invoke only governanceWithdrawVesting function,
	/// 	this function works only with Team Vesting contracts
	mapping(address => bool) public admins;

	/// @dev vesting contract code hash => flag whether it's registered code hash
	mapping(bytes32 => bool) public vestingCodeHashes;

<<<<<<< HEAD
	/// @notice A record of tokens to be unstaked from vesting contract at a given time (lockDate -> vest checkpoint)
	/// @dev vestingCheckpoints[date][index] is a checkpoint.
	mapping(uint256 => mapping(uint32 => Checkpoint)) public vestingCheckpoints;

	/// @notice The number of total vesting checkpoints for each date.
	/// @dev numVestingCheckpoints[date] is a number.
	mapping(uint256 => uint32) public numVestingCheckpoints;
=======
	///@notice the vesting registry contract
	VestingRegistryLogic public vestingRegistryLogic;
>>>>>>> 6c29dbe4
}<|MERGE_RESOLUTION|>--- conflicted
+++ resolved
@@ -126,7 +126,6 @@
 	/// @dev vesting contract code hash => flag whether it's registered code hash
 	mapping(bytes32 => bool) public vestingCodeHashes;
 
-<<<<<<< HEAD
 	/// @notice A record of tokens to be unstaked from vesting contract at a given time (lockDate -> vest checkpoint)
 	/// @dev vestingCheckpoints[date][index] is a checkpoint.
 	mapping(uint256 => mapping(uint32 => Checkpoint)) public vestingCheckpoints;
@@ -134,8 +133,7 @@
 	/// @notice The number of total vesting checkpoints for each date.
 	/// @dev numVestingCheckpoints[date] is a number.
 	mapping(uint256 => uint32) public numVestingCheckpoints;
-=======
+
 	///@notice the vesting registry contract
 	VestingRegistryLogic public vestingRegistryLogic;
->>>>>>> 6c29dbe4
 }