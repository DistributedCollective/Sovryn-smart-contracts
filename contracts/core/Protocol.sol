--- conflicted
+++ resolved
@@ -8,10 +8,7 @@
 
 import "./State.sol";
 
-<<<<<<< HEAD
 //@todo can I change this proxy to EIP-1822 proxy standard, please. https://eips.ethereum.org/EIPS/eip-1822.
-=======
->>>>>>> c8b94a78
 contract sovrynProtocol is State {
 	function() external payable {
 		if (gasleft() <= 2300) {
