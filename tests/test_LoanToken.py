--- conflicted
+++ resolved
@@ -193,20 +193,7 @@
         b'' #loanDataBytes (only required with ether)
     )
 
-<<<<<<< HEAD
-    bZxAfterRBTCBalance = RBTC.balanceOf(bzx.address)
-    loantokenAfterSUSDBalance = SUSD.balanceOf(loanToken.address)
-    
-    assert(tx.events['Trade']['borrowedAmount'] == 2 * loanTokenSent)
-    assert(tx.events['Trade']['positionSize'] == bZxAfterRBTCBalance)
-    assert(300e18 - tx.events['Trade']['borrowedAmount'] == loantokenAfterSUSDBalance)
-    
-    loan = bzx.getLoan(tx.events['Trade']['loanId'])
-    print("loan")
-    print(loan)
-    
-
-=======
+
     sovryn_after_rbtc_balance = RBTC.balanceOf(sovryn.address)
     loantoken_after_susd_balance = SUSD.balanceOf(loanToken.address)
 
@@ -277,7 +264,6 @@
     loan_token_sent = 100e18
     total_deposit_amount = fixedint(deposit_amount).add(loan_token_sent)
     initial_balance = SUSD.balanceOf(lender)
->>>>>>> 5de1de72
 
     SUSD.approve(loanToken.address, total_deposit_amount)
 
