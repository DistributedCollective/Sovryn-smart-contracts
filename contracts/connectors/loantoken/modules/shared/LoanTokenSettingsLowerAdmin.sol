--- conflicted
+++ resolved
@@ -11,226 +11,6 @@
 import "../../LoanTokenLogicStorage.sol";
 
 contract LoanTokenSettingsLowerAdmin is LoanTokenLogicStorage {
-<<<<<<< HEAD
-	using SafeMath for uint256;
-
-	/// @dev TODO: Check for restrictions in this contract.
-	modifier onlyAdmin() {
-		require(isOwner() || msg.sender == admin, "unauthorized");
-		_;
-	}
-
-	/* Events */
-
-	event SetTransactionLimits(address[] addresses, uint256[] limits);
-	event ToggledFunctionPaused(string functionId, bool prevFlag, bool newFlag);
-
-	/* Functions */
-
-	/**
-	 * @notice This function is MANDATORY, which will be called by LoanTokenLogicBeacon and be registered.
-	 * Every new public function, the sginature needs to be included in this function.
-	 *
-	 * @dev This function will return the list of function signature in this contract that are available for public call
-	 * Then this function will be called by LoanTokenLogicBeacon, and the function signatures will be registred in LoanTokenLogicBeacon.
-	 * @dev To save the gas we can just directly return the list of function signature from this pure function.
-	 * The other workaround (fancy way) is we can create a storage for the list of the function signature, and then we can store each function signature to that storage from the constructor.
-	 * Then, in this function we just need to return that storage variable.
-	 *
-	 * @return The list of function signatures (bytes4[])
-	 */
-	function getListFunctionSignatures() external pure returns (bytes4[] memory functionSignatures, bytes32 moduleName) {
-		bytes4[] memory res = new bytes4[](8);
-		res[0] = this.setAdmin.selector;
-		res[1] = this.setPauser.selector;
-		res[2] = this.setupLoanParams.selector;
-		res[3] = this.disableLoanParams.selector;
-		res[4] = this.setDemandCurve.selector;
-		res[5] = this.toggleFunctionPause.selector;
-		res[6] = this.setTransactionLimits.selector;
-		res[7] = this.changeLoanTokenNameAndSymbol.selector;
-		return (res, stringToBytes32("LoanTokenSettingsLowerAdmin"));
-	}
-
-	/**
-	 * @notice Set admin account.
-	 * @param _admin The address of the account to grant admin permissions.
-	 * */
-	function setAdmin(address _admin) public onlyOwner {
-		admin = _admin;
-	}
-
-	/**
-	 * @notice Set pauser account.
-	 * @param _pauser The address of the account to grant pause permissions.
-	 * */
-	function setPauser(address _pauser) public onlyOwner {
-		pauser = _pauser;
-	}
-
-	/**
-	 * @notice Fallback function not allowed
-	 * */
-	function() external {
-		revert("LoanTokenSettingsLowerAdmin - fallback not allowed");
-	}
-
-	/**
-	 * @notice Set loan token parameters.
-	 *
-	 * @param loanParamsList The array of loan parameters.
-	 * @param areTorqueLoans Whether the loan is a torque loan.
-	 * */
-	function setupLoanParams(LoanParamsStruct.LoanParams[] memory loanParamsList, bool areTorqueLoans) public onlyAdmin {
-		bytes32[] memory loanParamsIdList;
-		address _loanTokenAddress = loanTokenAddress;
-
-		for (uint256 i = 0; i < loanParamsList.length; i++) {
-			loanParamsList[i].loanToken = _loanTokenAddress;
-			loanParamsList[i].maxLoanTerm = areTorqueLoans ? 0 : 28 days;
-		}
-
-		loanParamsIdList = ProtocolSettingsLike(sovrynContractAddress).setupLoanParams(loanParamsList);
-		for (uint256 i = 0; i < loanParamsIdList.length; i++) {
-			loanParamsIds[
-				uint256(
-					keccak256(
-						abi.encodePacked(
-							loanParamsList[i].collateralToken,
-							areTorqueLoans /// isTorqueLoan
-						)
-					)
-				)
-			] = loanParamsIdList[i];
-		}
-	}
-
-	/**
-	 * @notice Disable loan token parameters.
-	 *
-	 * @param collateralTokens The array of collateral tokens.
-	 * @param isTorqueLoans Whether the loan is a torque loan.
-	 * */
-	function disableLoanParams(address[] calldata collateralTokens, bool[] calldata isTorqueLoans) external onlyAdmin {
-		require(collateralTokens.length == isTorqueLoans.length, "count mismatch");
-
-		bytes32[] memory loanParamsIdList = new bytes32[](collateralTokens.length);
-		for (uint256 i = 0; i < collateralTokens.length; i++) {
-			uint256 id = uint256(keccak256(abi.encodePacked(collateralTokens[i], isTorqueLoans[i])));
-			loanParamsIdList[i] = loanParamsIds[id];
-			delete loanParamsIds[id];
-		}
-
-		ProtocolSettingsLike(sovrynContractAddress).disableLoanParams(loanParamsIdList);
-	}
-
-	/**
-	 * @notice Set loan token parameters about the demand curve.
-	 *
-	 * @dev These params should be percentages represented
-	 *   like so: 5% = 5000000000000000000 /// 18 digits precision.
-	 * rateMultiplier + baseRate can't exceed 100%
-	 *
-	 * To maintain a healthy credit score, it's important to keep your
-	 * credit utilization rate (CUR) low (_lowUtilBaseRate). In general
-	 * you don't want your CUR to exceed 30%, but increasingly financial
-	 * experts are recommending that you don't want to go above 10% if you
-	 * really want an excellent credit score.
-	 *
-	 * Interest rates tend to cluster around the kink level of a kinked
-	 * interest rate model. More info at https://arxiv.org/pdf/2006.13922.pdf
-	 * and https://compound.finance/governance/proposals/12
-	 *
-	 * @param _baseRate The interest rate.
-	 * @param _rateMultiplier The precision multiplier for base rate.
-	 * @param _lowUtilBaseRate The credit utilization rate (CUR) low value.
-	 * @param _lowUtilRateMultiplier The precision multiplier for low util base rate.
-	 * @param _targetLevel The target level.
-	 * @param _kinkLevel The level that interest rates cluster on kinked model.
-	 * @param _maxScaleRate The maximum rate of the scale.
-	 * */
-	function setDemandCurve(
-		uint256 _baseRate,
-		uint256 _rateMultiplier,
-		uint256 _lowUtilBaseRate,
-		uint256 _lowUtilRateMultiplier,
-		uint256 _targetLevel,
-		uint256 _kinkLevel,
-		uint256 _maxScaleRate
-	) public onlyAdmin {
-		require(_rateMultiplier.add(_baseRate) <= WEI_PERCENT_PRECISION, "curve params too high");
-		require(_lowUtilRateMultiplier.add(_lowUtilBaseRate) <= WEI_PERCENT_PRECISION, "curve params too high");
-
-		require(_targetLevel <= WEI_PERCENT_PRECISION && _kinkLevel <= WEI_PERCENT_PRECISION, "levels too high");
-
-		require(_maxScaleRate <= WEI_PERCENT_PRECISION, "maxScaleRate too high");
-
-		baseRate = _baseRate;
-		rateMultiplier = _rateMultiplier;
-		lowUtilBaseRate = _lowUtilBaseRate;
-		lowUtilRateMultiplier = _lowUtilRateMultiplier;
-
-		targetLevel = _targetLevel; /// 80 ether
-		kinkLevel = _kinkLevel; /// 90 ether
-		maxScaleRate = _maxScaleRate; /// 100 ether
-	}
-
-	/**
-	 * @notice Set the pause flag for a function to true or false.
-	 *
-	 * @dev Combining the hash of "iToken_FunctionPause" string and a function
-	 *   selector gets a slot to write a flag for pause state.
-	 *
-	 * @param funcId The ID of a function, the selector.
-	 * @param isPaused true/false value of the flag.
-	 * */
-	function toggleFunctionPause(
-		string memory funcId, /// example: "mint(uint256,uint256)"
-		bool isPaused
-	) public {
-		bool paused;
-		require(msg.sender == pauser, "onlyPauser");
-		/// keccak256("iToken_FunctionPause")
-		bytes32 slot =
-			keccak256(
-				abi.encodePacked(
-					bytes4(keccak256(abi.encodePacked(funcId))),
-					uint256(0xd46a704bc285dbd6ff5ad3863506260b1df02812f4f857c8cc852317a6ac64f2)
-				)
-			);
-		assembly {
-			paused := sload(slot)
-		}
-		require(paused != isPaused, "isPaused is already set to that value");
-		assembly {
-			sstore(slot, isPaused)
-		}
-		emit ToggledFunctionPaused(funcId, !isPaused, isPaused);
-	}
-
-	/**
-	 * Set the transaction limit per token address.
-	 * @param addresses The token addresses.
-	 * @param limits The limit denominated in the currency of the token address.
-	 * */
-	function setTransactionLimits(address[] memory addresses, uint256[] memory limits) public onlyAdmin {
-		require(addresses.length == limits.length, "mismatched array lengths");
-		for (uint256 i = 0; i < addresses.length; i++) {
-			transactionLimit[addresses[i]] = limits[i];
-		}
-		emit SetTransactionLimits(addresses, limits);
-	}
-
-	/**
-	 *	@notice Update the loan token parameters.
-	 *	@param _name The new name of the loan token.
-	 *	@param _symbol The new symbol of the loan token.
-	 * */
-	function changeLoanTokenNameAndSymbol(string memory _name, string memory _symbol) public onlyAdmin {
-		name = _name;
-		symbol = _symbol;
-	}
-=======
     using SafeMath for uint256;
 
     /// @dev TODO: Check for restrictions in this contract.
@@ -473,5 +253,4 @@
         name = _name;
         symbol = _symbol;
     }
->>>>>>> 5569ffa6
 }