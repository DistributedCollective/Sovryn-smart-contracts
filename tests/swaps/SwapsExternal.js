--- conflicted
+++ resolved
@@ -23,12 +23,7 @@
 
 const LoanToken = artifacts.require("LoanToken");
 const LoanTokenLogicStandard = artifacts.require("LoanTokenLogicStandard");
-<<<<<<< HEAD
-=======
 const LoanTokenLogicWrbtc = artifacts.require("LoanTokenLogicWrbtc");
-const LoanSettings = artifacts.require("LoanSettings");
-const LoanMaintenance = artifacts.require("LoanMaintenance");
->>>>>>> 65dfc05a
 const SwapsExternal = artifacts.require("SwapsExternal");
 
 const PriceFeedsLocal = artifacts.require("PriceFeedsLocal");
@@ -109,28 +104,23 @@
 		await staking.setImplementation(stakingLogic.address);
 		staking = await StakingLogic.at(staking.address);
 
-<<<<<<< HEAD
-		// FeeSharingProxy
-		feeSharingProxy = await FeeSharingProxy.new(sovryn.address, staking.address);
-=======
 		//FeeSharingProxy
 		feeSharingLogic = await FeeSharingLogic.new();
 		feeSharingProxyObj = await FeeSharingProxy.new(sovryn.address, staking.address);
 		await feeSharingProxyObj.setImplementation(feeSharingLogic.address);
 		feeSharingProxy = await FeeSharingLogic.at(feeSharingProxyObj.address);
->>>>>>> 65dfc05a
 		await sovryn.setFeesController(feeSharingProxy.address);
 
 		// Set loan pool for wRBTC -- because our fee sharing proxy required the loanPool of wRBTC
 		loanTokenLogicWrbtc = await LoanTokenLogicWrbtc.new();
-		loanTokenWrbtc = await LoanToken.new(accounts[0], loanTokenLogicWrbtc.address, sovryn.address, testWrbtc.address);
-		await loanTokenWrbtc.initialize(testWrbtc.address, "iWRBTC", "iWRBTC");
+		loanTokenWrbtc = await LoanToken.new(accounts[0], loanTokenLogicWrbtc.address, sovryn.address, WRBTC.address);
+		await loanTokenWrbtc.initialize(WRBTC.address, "iWRBTC", "iWRBTC");
 
 		loanTokenWrbtc = await LoanTokenLogicWrbtc.at(loanTokenWrbtc.address);
 		const loanTokenAddressWrbtc = await loanTokenWrbtc.loanTokenAddress();
 		await sovryn.setLoanPool([loanTokenWrbtc.address], [loanTokenAddressWrbtc]);
 
-		await testWrbtc.mint(sovryn.address, wei("500", "ether"));
+		await WRBTC.mint(sovryn.address, wei("500", "ether"));
 
 		// Creating the Vesting Instance.
 		vestingLogic = await VestingLogic.new();
@@ -145,13 +135,9 @@
 		vestingFactory.transferOwnership(vestingRegistry.address);
 
 		await sovryn.setLockedSOVAddress(
-<<<<<<< HEAD
-			(await LockedSOV.new(SOVToken.address, vestingRegistry.address, cliff, duration, [lender])).address
-=======
 			(
-				await LockedSOV.new(tokenSOV.address, vestingRegistry.address, cliff, duration, [lender])
+				await LockedSOV.new(SOVToken.address, vestingRegistry.address, cliff, duration, [lender])
 			).address
->>>>>>> 65dfc05a
 		);
 
 		params = [
@@ -207,13 +193,8 @@
 
 		it("Doesn't allow swaps if token address contract unavailable", async () => {
 			await expectRevert(
-<<<<<<< HEAD
 				sovryn.swapExternal(ZERO_ADDRESS, WRBTC.address, accounts[0], accounts[0], 100, 0, 0, "0x"),
-				"function call to a non-contract account"
-=======
-				sovryn.swapExternal(ZERO_ADDRESS, testWrbtc.address, accounts[0], accounts[0], 100, 0, 0, "0x"),
 				"call to non-contract"
->>>>>>> 65dfc05a
 			);
 		});
 
@@ -349,16 +330,12 @@
 			let kickoffTS = await staking.kickoffTS.call();
 			await staking.stake(amount, kickoffTS.add(new BN(TWO_WEEKS)), lender, lender, { from: lender });
 
-<<<<<<< HEAD
-			const tx = await feeSharingProxy.withdrawFees(SUSD.address);
-=======
-			const tx = await feeSharingProxy.withdrawFees([underlyingToken.address]);
+			const tx = await feeSharingProxy.withdrawFees([SUSD.address]);
 
 			let swapFee = amount.mul(trading_fee_percent).div(new BN(wei("100", "ether")));
 
 			// need to sub by swap fee because at this point, protocol will received the trading fee again.
 			loanTokenWRBTCBalanceShouldBe = amount.mul(new BN(1)).sub(swapFee);
->>>>>>> 65dfc05a
 
 			expectEvent(tx, "FeeWithdrawn", {
 				sender: lender,
