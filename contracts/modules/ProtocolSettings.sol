/**
 * Copyright 2017-2020, bZeroX, LLC. All Rights Reserved.
 * Licensed under the Apache License, Version 2.0.
 */

pragma solidity 0.5.17;
pragma experimental ABIEncoderV2;

import "../core/State.sol";
import "../events/ProtocolSettingsEvents.sol";
import "../openzeppelin/SafeERC20.sol";
import "../mixins/ProtocolTokenUser.sol";
import "../modules/interfaces/ProtocolSwapExternalInterface.sol";
import "../mixins/ModuleCommonFunctionalities.sol";
import "../swaps/ISwapsImpl.sol";
import "../governance/IFeeSharingCollector.sol";
import "../feeds/IPriceFeeds.sol";

/**
 * @title Protocol Settings contract.
 *
 * @notice This contract code comes from bZx. bZx is a protocol for tokenized
 * margin trading and lending https://bzx.network similar to the dYdX protocol.
 *
 * This contract contains functions to customize protocol settings.
 * */
contract ProtocolSettings is
    State,
    ProtocolTokenUser,
    ProtocolSettingsEvents,
    ModuleCommonFunctionalities
{
    using SafeERC20 for IERC20;
    using SafeMath for uint256;

    /**
     * @notice Empty public constructor.
     * */
    constructor() public {}

    /**
     * @notice Fallback function is to react to receiving value (rBTC).
     * */
    function() external {
        revert("fallback not allowed");
    }

    /**
     * @notice Set function selectors on target contract.
     *
     * @param target The address of the target contract.
     * */
    function initialize(address target) external onlyAdminOrOwner {
        address prevModuleContractAddress = logicTargets[this.setPriceFeedContract.selector];
        _setTarget(this.setPriceFeedContract.selector, target);
        _setTarget(this.setSwapsImplContract.selector, target);
        _setTarget(this.setLoanPool.selector, target);
        _setTarget(this.setSupportedTokens.selector, target);
        _setTarget(this.setLendingFeePercent.selector, target);
        _setTarget(this.setTradingFeePercent.selector, target);
        _setTarget(this.setBorrowingFeePercent.selector, target);
        _setTarget(this.setSwapExternalFeePercent.selector, target);
        _setTarget(this.setAffiliateFeePercent.selector, target);
        _setTarget(this.setAffiliateTradingTokenFeePercent.selector, target);
        _setTarget(this.setLiquidationIncentivePercent.selector, target);
        _setTarget(this.setMaxDisagreement.selector, target);
        _setTarget(this.setSourceBuffer.selector, target);
        _setTarget(this.setMaxSwapSize.selector, target);
        _setTarget(this.setFeesController.selector, target);
        _setTarget(this.withdrawFees.selector, target);
        _setTarget(this.withdrawLendingFees.selector, target);
        _setTarget(this.withdrawTradingFees.selector, target);
        _setTarget(this.withdrawBorrowingFees.selector, target);
        _setTarget(this.withdrawProtocolToken.selector, target);
        _setTarget(this.depositProtocolToken.selector, target);
        _setTarget(this.getLoanPoolsList.selector, target);
        _setTarget(this.isLoanPool.selector, target);
        _setTarget(this.setSovrynSwapContractRegistryAddress.selector, target);
        _setTarget(this.setWrbtcToken.selector, target);
        _setTarget(this.setProtocolTokenAddress.selector, target);
        _setTarget(this.setRolloverBaseReward.selector, target);
        _setTarget(this.setRebatePercent.selector, target);
        _setTarget(this.setSpecialRebates.selector, target);
        _setTarget(this.setSovrynProtocolAddress.selector, target);
        _setTarget(this.setSOVTokenAddress.selector, target);
        _setTarget(this.setLockedSOVAddress.selector, target);
        _setTarget(this.setMinReferralsToPayoutAffiliates.selector, target);
        _setTarget(this.getSpecialRebates.selector, target);
        _setTarget(this.getProtocolAddress.selector, target);
        _setTarget(this.getSovTokenAddress.selector, target);
        _setTarget(this.getLockedSOVAddress.selector, target);
        _setTarget(this.getFeeRebatePercent.selector, target);
        _setTarget(this.togglePaused.selector, target);
        _setTarget(this.isProtocolPaused.selector, target);
        _setTarget(this.getSwapExternalFeePercent.selector, target);
        _setTarget(this.setTradingRebateRewardsBasisPoint.selector, target);
        _setTarget(this.getTradingRebateRewardsBasisPoint.selector, target);
        _setTarget(this.getDedicatedSOVRebate.selector, target);
        _setTarget(this.setRolloverFlexFeePercent.selector, target);
        _setTarget(this.getDefaultPathConversion.selector, target);
        _setTarget(this.setDefaultPathConversion.selector, target);
        _setTarget(this.removeDefaultPathConversion.selector, target);
<<<<<<< HEAD
        _setTarget(this.setPauser.selector, target);
        _setTarget(this.getPauser.selector, target);
=======
        _setTarget(this.setAdmin.selector, target);
        _setTarget(this.getAdmin.selector, target);
>>>>>>> f2002bc0
        emit ProtocolModuleContractReplaced(prevModuleContractAddress, target, "ProtocolSettings");
    }

    /**
     * setting wrong address will break inter module functions calling
     * should be set once
     */
    function setSovrynProtocolAddress(address newProtocolAddress)
        external
        onlyAdminOrOwner
        whenNotPaused
    {
        address oldProtocolAddress = protocolAddress;
        protocolAddress = newProtocolAddress;

        emit SetProtocolAddress(msg.sender, oldProtocolAddress, newProtocolAddress);
    }

    function setSOVTokenAddress(address newSovTokenAddress)
        external
        onlyAdminOrOwner
        whenNotPaused
    {
        require(Address.isContract(newSovTokenAddress), "newSovTokenAddress not a contract");

        address oldTokenAddress = sovTokenAddress;
        sovTokenAddress = newSovTokenAddress;

        emit SetSOVTokenAddress(msg.sender, oldTokenAddress, newSovTokenAddress);
    }

    function setLockedSOVAddress(address newLockedSOVAddress)
        external
        onlyAdminOrOwner
        whenNotPaused
    {
        require(Address.isContract(newLockedSOVAddress), "newLockSOVAddress not a contract");

        address oldLockedSOVAddress = lockedSOVAddress;
        lockedSOVAddress = newLockedSOVAddress;

        emit SetLockedSOVAddress(msg.sender, oldLockedSOVAddress, newLockedSOVAddress);
    }

    /**
     * @notice Set the basis point of trading rebate rewards (SOV), max value is 9999 (99.99% liquid, 0.01% vested).
     *
     * @param newBasisPoint Basis point value.
     */
    function setTradingRebateRewardsBasisPoint(uint256 newBasisPoint)
        external
        onlyAdminOrOwner
        whenNotPaused
    {
        require(newBasisPoint <= 9999, "value too high");

        uint256 oldBasisPoint = tradingRebateRewardsBasisPoint;
        tradingRebateRewardsBasisPoint = newBasisPoint;

        emit SetTradingRebateRewardsBasisPoint(msg.sender, oldBasisPoint, newBasisPoint);
    }

    /**
     * @notice Update the minimum number of referrals to get affiliates rewards.
     *
     * @param newMinReferrals The new minimum number of referrals.
     * */
    function setMinReferralsToPayoutAffiliates(uint256 newMinReferrals)
        external
        onlyAdminOrOwner
        whenNotPaused
    {
        uint256 oldMinReferrals = minReferralsToPayout;
        minReferralsToPayout = newMinReferrals;

        emit SetMinReferralsToPayoutAffiliates(msg.sender, oldMinReferrals, newMinReferrals);
    }

    /**
     * @notice Set the address of the Price Feed instance.
     *
     * @param newContract The address of the Price Feed new instance.
     * */
    function setPriceFeedContract(address newContract) external onlyAdminOrOwner whenNotPaused {
        address oldContract = priceFeeds;
        priceFeeds = newContract;

        emit SetPriceFeedContract(msg.sender, oldContract, newContract);
    }

    /**
     * @notice Set the address of the asset swapper instance.
     *
     * @param newContract The address of the asset swapper new instance.
     * */
    function setSwapsImplContract(address newContract) external onlyAdminOrOwner whenNotPaused {
        address oldContract = swapsImpl;
        swapsImpl = newContract;

        emit SetSwapsImplContract(msg.sender, oldContract, newContract);
    }

    /**
     * @notice Set a list of loan pools and its tokens.
     *
     * @param pools The array of addresses of new loan pool instances.
     * @param assets The array of addresses of the corresponding underlying tokens.
     * */
    function setLoanPool(address[] calldata pools, address[] calldata assets)
        external
        onlyAdminOrOwner
        whenNotPaused
    {
        require(pools.length == assets.length, "count mismatch");

        for (uint256 i = 0; i < pools.length; i++) {
            require(pools[i] != assets[i], "pool == asset");
            require(pools[i] != address(0), "pool == 0");
            require(
                assets[i] != address(0) || loanPoolToUnderlying[pools[i]] != address(0),
                "pool not exists"
            );
            if (assets[i] == address(0)) {
                underlyingToLoanPool[loanPoolToUnderlying[pools[i]]] = address(0);
                loanPoolToUnderlying[pools[i]] = address(0);
                loanPoolsSet.removeAddress(pools[i]);
            } else {
                loanPoolToUnderlying[pools[i]] = assets[i];
                underlyingToLoanPool[assets[i]] = pools[i];
                loanPoolsSet.addAddress(pools[i]);
            }

            emit SetLoanPool(msg.sender, pools[i], assets[i]);
        }
    }

    /**
     * @notice Set a list of supported tokens by populating the
     *   storage supportedTokens mapping.
     *
     * @param addrs The array of addresses of the tokens.
     * @param toggles The array of flags indicating whether
     *   the corresponding token is supported or not.
     * */
    function setSupportedTokens(address[] calldata addrs, bool[] calldata toggles)
        external
        onlyAdminOrOwner
        whenNotPaused
    {
        require(addrs.length == toggles.length, "count mismatch");

        for (uint256 i = 0; i < addrs.length; i++) {
            supportedTokens[addrs[i]] = toggles[i];

            emit SetSupportedTokens(msg.sender, addrs[i], toggles[i]);
        }
    }

    /**
     * @notice Set the value of lendingFeePercent storage variable.
     *
     * @param newValue The new value for lendingFeePercent.
     * */
    function setLendingFeePercent(uint256 newValue) external onlyAdminOrOwner whenNotPaused {
        require(newValue <= 10**20, "value too high");
        uint256 oldValue = lendingFeePercent;
        lendingFeePercent = newValue;

        emit SetLendingFeePercent(msg.sender, oldValue, newValue);
    }

    /**
     * @notice Set the value of tradingFeePercent storage variable.
     *
     * @param newValue The new value for tradingFeePercent.
     * */
    function setTradingFeePercent(uint256 newValue) external onlyAdminOrOwner whenNotPaused {
        require(newValue <= 10**20, "value too high");
        uint256 oldValue = tradingFeePercent;
        tradingFeePercent = newValue;

        emit SetTradingFeePercent(msg.sender, oldValue, newValue);
    }

    /**
     * @notice Set the value of borrowingFeePercent storage variable.
     *
     * @param newValue The new value for borrowingFeePercent.
     * */
    function setBorrowingFeePercent(uint256 newValue) external onlyAdminOrOwner whenNotPaused {
        require(newValue <= 10**20, "value too high");
        uint256 oldValue = borrowingFeePercent;
        borrowingFeePercent = newValue;

        emit SetBorrowingFeePercent(msg.sender, oldValue, newValue);
    }

    /**
     * @notice Set the value of swapExtrernalFeePercent storage variable
     *
     * @param newValue the new value for swapExternalFeePercent
     */
    function setSwapExternalFeePercent(uint256 newValue) external onlyAdminOrOwner whenNotPaused {
        require(newValue <= 10**20, "value too high");
        uint256 oldValue = swapExtrernalFeePercent;
        swapExtrernalFeePercent = newValue;

        emit SetSwapExternalFeePercent(msg.sender, oldValue, newValue);
    }

    /**
     * @notice Set the value of affiliateFeePercent storage variable.
     *
     * @param newValue The new value for affiliateFeePercent.
     * */
    function setAffiliateFeePercent(uint256 newValue) external onlyAdminOrOwner whenNotPaused {
        require(newValue <= 10**20, "value too high");
        uint256 oldValue = affiliateFeePercent;
        affiliateFeePercent = newValue;

        emit SetAffiliateFeePercent(msg.sender, oldValue, newValue);
    }

    /**
     * @notice Set the value of affiliateTradingTokenFeePercent storage variable.
     *
     * @param newValue The new value for affiliateTradingTokenFeePercent.
     * */
    function setAffiliateTradingTokenFeePercent(uint256 newValue)
        external
        onlyAdminOrOwner
        whenNotPaused
    {
        require(newValue <= 10**20, "value too high");
        uint256 oldValue = affiliateTradingTokenFeePercent;
        affiliateTradingTokenFeePercent = newValue;

        emit SetAffiliateTradingTokenFeePercent(msg.sender, oldValue, newValue);
    }

    /**
     * @notice Set the value of liquidationIncentivePercent storage variable.
     *
     * @param newValue The new value for liquidationIncentivePercent.
     * */
    function setLiquidationIncentivePercent(uint256 newValue)
        external
        onlyAdminOrOwner
        whenNotPaused
    {
        require(newValue <= 10**20, "value too high");
        uint256 oldValue = liquidationIncentivePercent;
        liquidationIncentivePercent = newValue;

        emit SetLiquidationIncentivePercent(msg.sender, oldValue, newValue);
    }

    /**
     * @notice Set the value of the maximum swap spread.
     *
     * @param newValue The new value for maxDisagreement.
     * */
    function setMaxDisagreement(uint256 newValue) external onlyAdminOrOwner whenNotPaused {
        maxDisagreement = newValue;
    }

    /**
     * @notice Set the value of the maximum source buffer.
     *
     * @dev To avoid rounding issues on the swap rate a small buffer is implemented.
     *
     * @param newValue The new value for the maximum source buffer.
     * */
    function setSourceBuffer(uint256 newValue) external onlyAdminOrOwner whenNotPaused {
        sourceBuffer = newValue;
    }

    /**
     * @notice Set the value of the swap size limit.
     *
     * @param newValue The new value for the maximum swap size.
     * */
    function setMaxSwapSize(uint256 newValue) external onlyAdminOrOwner whenNotPaused {
        uint256 oldValue = maxSwapSize;
        maxSwapSize = newValue;

        emit SetMaxSwapSize(msg.sender, oldValue, newValue);
    }

    /**
     * @notice Set the address of the feesController instance.
     *
     * @dev The fee sharing proxy must be the feesController of the
     * protocol contract. This allows the fee sharing proxy
     * to withdraw the fees.
     *
     * @param newController The new address of the feesController.
     * */
    function setFeesController(address newController) external onlyAdminOrOwner whenNotPaused {
        address oldController = feesController;
        feesController = newController;

        emit SetFeesController(msg.sender, oldController, newController);
    }

    /**
<<<<<<< HEAD
     * @notice Set the pauser address of sovryn protocol.
     *
     * only pauser or owner can perform this action.
     *
     * @param newPauser The new address of the pauser.
     * */
    function setPauser(address newPauser) external onlyOwner {
        address oldPauser = pauser;
        pauser = newPauser;

        emit SetPauser(msg.sender, oldPauser, newPauser);
    }

    /**
     * @dev Get pauser address.
     *
     *
     * @return pauser address.
     */
    function getPauser() external view returns (address) {
        return pauser;
=======
     * @notice Set the admin address of sovryn protocol.
     *
     * only owner can perform this action.
     *
     * @param newAdmin The new address of the admin.
     * */
    function setAdmin(address newAdmin) external onlyOwner {
        emit SetAdmin(msg.sender, admin, newAdmin);
        admin = newAdmin;
    }

    /**
     * @dev Get admin address.
     *
     *
     * @return admin address.
     */
    function getAdmin() external view returns (address) {
        return admin;
>>>>>>> f2002bc0
    }

    /**
     * @notice The feesController calls this function to withdraw fees
     * from three sources: lending, trading and borrowing.
     * The fees (except SOV) will be converted to wRBTC.
     * For SOV, it will be deposited directly to feeSharingCollector from the protocol.
     *
     * @param tokens The array of address of the token instance.
     * @param receiver The address of the withdrawal recipient.
     *
     * @return The withdrawn total amount in wRBTC
     * */
    function withdrawFees(address[] calldata tokens, address receiver)
        external
        whenNotPaused
        returns (uint256 totalWRBTCWithdrawn)
    {
        require(msg.sender == feesController, "unauthorized");

        for (uint256 i = 0; i < tokens.length; i++) {
            uint256 lendingBalance = lendingFeeTokensHeld[tokens[i]];
            if (lendingBalance > 0) {
                lendingFeeTokensHeld[tokens[i]] = 0;
                lendingFeeTokensPaid[tokens[i]] = lendingFeeTokensPaid[tokens[i]].add(
                    lendingBalance
                );
            }

            uint256 tradingBalance = tradingFeeTokensHeld[tokens[i]];
            if (tradingBalance > 0) {
                tradingFeeTokensHeld[tokens[i]] = 0;
                tradingFeeTokensPaid[tokens[i]] = tradingFeeTokensPaid[tokens[i]].add(
                    tradingBalance
                );
            }

            uint256 borrowingBalance = borrowingFeeTokensHeld[tokens[i]];
            if (borrowingBalance > 0) {
                borrowingFeeTokensHeld[tokens[i]] = 0;
                borrowingFeeTokensPaid[tokens[i]] = borrowingFeeTokensPaid[tokens[i]].add(
                    borrowingBalance
                );
            }

            uint256 tempAmount = lendingBalance.add(tradingBalance).add(borrowingBalance);

            if (tempAmount == 0) {
                continue;
            }

            uint256 amountConvertedToWRBTC;
            if (tokens[i] == address(sovTokenAddress)) {
                IERC20(tokens[i]).approve(feesController, tempAmount);
                IFeeSharingCollector(feesController).transferTokens(
                    address(sovTokenAddress),
                    uint96(tempAmount)
                );
                amountConvertedToWRBTC = 0;
            } else {
                if (tokens[i] == address(wrbtcToken)) {
                    amountConvertedToWRBTC = tempAmount;

                    IERC20(address(wrbtcToken)).safeTransfer(receiver, amountConvertedToWRBTC);
                } else {
                    IERC20(tokens[i]).approve(protocolAddress, tempAmount);

                    (amountConvertedToWRBTC, ) = ProtocolSwapExternalInterface(protocolAddress)
                        .swapExternal(
                        tokens[i], // source token address
                        address(wrbtcToken), // dest token address
                        feesController, // set feeSharingCollector as receiver
                        protocolAddress, // protocol as the sender
                        tempAmount, // source token amount
                        0, // reqDestToken
                        0, // minReturn
                        "" // loan data bytes
                    );

                    /// Will revert if disagreement found.
                    IPriceFeeds(priceFeeds).checkPriceDisagreement(
                        tokens[i],
                        address(wrbtcToken),
                        tempAmount,
                        amountConvertedToWRBTC,
                        maxDisagreement
                    );
                }

                totalWRBTCWithdrawn = totalWRBTCWithdrawn.add(amountConvertedToWRBTC);
            }

            emit WithdrawFees(
                msg.sender,
                tokens[i],
                receiver,
                lendingBalance,
                tradingBalance,
                borrowingBalance,
                amountConvertedToWRBTC
            );
        }

        return totalWRBTCWithdrawn;
    }

    /**
     * @notice The feesController calls this function to withdraw fees
     * accrued from lending operations.
     *
     * @param token The address of the token instance.
     * @param receiver The address of the withdrawal recipient.
     * @param amount The amount of fees to get, ignored if greater than balance.
     *
     * @return Whether withdrawal was successful.
     * */
    function withdrawLendingFees(
        address token,
        address receiver,
        uint256 amount
    ) external whenNotPaused returns (bool) {
        require(msg.sender == feesController, "unauthorized");

        uint256 withdrawAmount = amount;

        uint256 balance = lendingFeeTokensHeld[token];
        if (withdrawAmount > balance) {
            withdrawAmount = balance;
        }
        if (withdrawAmount == 0) {
            return false;
        }

        lendingFeeTokensHeld[token] = balance.sub(withdrawAmount);
        lendingFeeTokensPaid[token] = lendingFeeTokensPaid[token].add(withdrawAmount);

        IERC20(token).safeTransfer(receiver, withdrawAmount);

        emit WithdrawLendingFees(msg.sender, token, receiver, withdrawAmount);

        return true;
    }

    /**
     * @notice The feesController calls this function to withdraw fees
     * accrued from trading operations.
     *
     * @param token The address of the token instance.
     * @param receiver The address of the withdrawal recipient.
     * @param amount The amount of fees to get, ignored if greater than balance.
     *
     * @return Whether withdrawal was successful.
     * */
    function withdrawTradingFees(
        address token,
        address receiver,
        uint256 amount
    ) external whenNotPaused returns (bool) {
        require(msg.sender == feesController, "unauthorized");

        uint256 withdrawAmount = amount;

        uint256 balance = tradingFeeTokensHeld[token];
        if (withdrawAmount > balance) {
            withdrawAmount = balance;
        }
        if (withdrawAmount == 0) {
            return false;
        }

        tradingFeeTokensHeld[token] = balance.sub(withdrawAmount);
        tradingFeeTokensPaid[token] = tradingFeeTokensPaid[token].add(withdrawAmount);

        IERC20(token).safeTransfer(receiver, withdrawAmount);

        emit WithdrawTradingFees(msg.sender, token, receiver, withdrawAmount);

        return true;
    }

    /**
     * @notice The feesController calls this function to withdraw fees
     * accrued from borrowing operations.
     *
     * @param token The address of the token instance.
     * @param receiver The address of the withdrawal recipient.
     * @param amount The amount of fees to get, ignored if greater than balance.
     *
     * @return Whether withdrawal was successful.
     * */
    function withdrawBorrowingFees(
        address token,
        address receiver,
        uint256 amount
    ) external whenNotPaused returns (bool) {
        require(msg.sender == feesController, "unauthorized");

        uint256 withdrawAmount = amount;

        uint256 balance = borrowingFeeTokensHeld[token];
        if (withdrawAmount > balance) {
            withdrawAmount = balance;
        }
        if (withdrawAmount == 0) {
            return false;
        }

        borrowingFeeTokensHeld[token] = balance.sub(withdrawAmount);
        borrowingFeeTokensPaid[token] = borrowingFeeTokensPaid[token].add(withdrawAmount);

        IERC20(token).safeTransfer(receiver, withdrawAmount);

        emit WithdrawBorrowingFees(msg.sender, token, receiver, withdrawAmount);

        return true;
    }

    /**
     * @notice The owner calls this function to withdraw protocol tokens.
     *
     * @dev Wrapper for ProtocolTokenUser::_withdrawProtocolToken internal function.
     *
     * @param receiver The address of the withdrawal recipient.
     * @param amount The amount of tokens to get.
     *
     * @return The protocol token address.
     * @return Withdrawal success (true/false).
     * */
    function withdrawProtocolToken(address receiver, uint256 amount)
        external
        onlyAdminOrOwner
        whenNotPaused
        returns (address, bool)
    {
        return _withdrawProtocolToken(receiver, amount);
    }

    /**
     * @notice The owner calls this function to deposit protocol tokens.
     *
     * @param amount The tokens of fees to send.
     * */
    function depositProtocolToken(uint256 amount) external onlyAdminOrOwner whenNotPaused {
        /// @dev Update local balance
        protocolTokenHeld = protocolTokenHeld.add(amount);

        /// @dev Send the tokens
        IERC20(protocolTokenAddress).safeTransferFrom(msg.sender, address(this), amount);
    }

    /**
     * @notice Get a list of loan pools.
     *
     * @param start The offset.
     * @param count The limit.
     *
     * @return The array of loan pools.
     * */
    function getLoanPoolsList(uint256 start, uint256 count)
        external
        view
        returns (bytes32[] memory)
    {
        return loanPoolsSet.enumerate(start, count);
    }

    /**
     * @notice Check whether a token is a pool token.
     *
     * @dev By querying its underlying token.
     *
     * @param loanPool The token address to check.
     * */
    function isLoanPool(address loanPool) external view returns (bool) {
        return loanPoolToUnderlying[loanPool] != address(0);
    }

    /**
     * @notice Set the contract registry address of the SovrynSwap network.
     *
     * @param registryAddress the address of the registry contract.
     * */
    function setSovrynSwapContractRegistryAddress(address registryAddress)
        external
        onlyAdminOrOwner
        whenNotPaused
    {
        require(Address.isContract(registryAddress), "registryAddress not a contract");

        address oldSovrynSwapContractRegistryAddress = sovrynSwapContractRegistryAddress;
        sovrynSwapContractRegistryAddress = registryAddress;

        emit SetSovrynSwapContractRegistryAddress(
            msg.sender,
            oldSovrynSwapContractRegistryAddress,
            sovrynSwapContractRegistryAddress
        );
    }

    /**
     * @notice Set the wrBTC contract address.
     *
     * @param wrbtcTokenAddress The address of the wrBTC contract.
     * */
    function setWrbtcToken(address wrbtcTokenAddress) external onlyAdminOrOwner whenNotPaused {
        require(Address.isContract(wrbtcTokenAddress), "wrbtcTokenAddress not a contract");

        address oldwrbtcToken = address(wrbtcToken);
        wrbtcToken = IWrbtcERC20(wrbtcTokenAddress);

        emit SetWrbtcToken(msg.sender, oldwrbtcToken, wrbtcTokenAddress);
    }

    /**
     * @notice Set the protocol token contract address.
     *
     * @param _protocolTokenAddress The address of the protocol token contract.
     * */
    function setProtocolTokenAddress(address _protocolTokenAddress)
        external
        onlyAdminOrOwner
        whenNotPaused
    {
        require(Address.isContract(_protocolTokenAddress), "_protocolTokenAddress not a contract");

        address oldProtocolTokenAddress = protocolTokenAddress;
        protocolTokenAddress = _protocolTokenAddress;

        emit SetProtocolTokenAddress(msg.sender, oldProtocolTokenAddress, _protocolTokenAddress);
    }

    /**
     * @notice Set rollover base reward. It should be denominated in wrBTC.
     *
     * @param baseRewardValue The base reward.
     * */
    function setRolloverBaseReward(uint256 baseRewardValue)
        external
        onlyAdminOrOwner
        whenNotPaused
    {
        require(baseRewardValue > 0, "Base reward is zero");

        uint256 oldValue = rolloverBaseReward;
        rolloverBaseReward = baseRewardValue;

        emit SetRolloverBaseReward(msg.sender, oldValue, rolloverBaseReward);
    }

    /**
     * @notice Set the fee rebate percent.
     *
     * @param rebatePercent The fee rebate percent.
     * */
    function setRebatePercent(uint256 rebatePercent) external onlyAdminOrOwner whenNotPaused {
        require(rebatePercent <= 10**20, "Fee rebate is too high");

        uint256 oldRebatePercent = feeRebatePercent;
        feeRebatePercent = rebatePercent;

        emit SetRebatePercent(msg.sender, oldRebatePercent, rebatePercent);
    }

    /**
     * @notice Set the special fee rebate percent for specific pair
     *
     * @param specialRebatesPercent The new special fee rebate percent.
     * */
    function setSpecialRebates(
        address sourceToken,
        address destToken,
        uint256 specialRebatesPercent
    ) external onlyAdminOrOwner whenNotPaused {
        // Set max special rebates to 1000%
        require(specialRebatesPercent <= 1000e18, "Special fee rebate is too high");

        uint256 oldSpecialRebatesPercent = specialRebates[sourceToken][destToken];
        specialRebates[sourceToken][destToken] = specialRebatesPercent;

        emit SetSpecialRebates(
            msg.sender,
            sourceToken,
            destToken,
            oldSpecialRebatesPercent,
            specialRebatesPercent
        );
    }

    /**
     * @notice Get a rebate percent of specific pairs.
     *
     * @param sourceTokenAddress The source of pairs.
     * @param destTokenAddress The dest of pairs.
     *
     * @return The percent rebates of the pairs.
     * */
    function getSpecialRebates(address sourceTokenAddress, address destTokenAddress)
        external
        view
        returns (uint256 specialRebatesPercent)
    {
        return specialRebates[sourceTokenAddress][destTokenAddress];
    }

    function getProtocolAddress() external view returns (address) {
        return protocolAddress;
    }

    function getSovTokenAddress() external view returns (address) {
        return sovTokenAddress;
    }

    function getLockedSOVAddress() external view returns (address) {
        return lockedSOVAddress;
    }

    function getFeeRebatePercent() external view returns (uint256) {
        return feeRebatePercent;
    }

    function togglePaused(bool paused) external onlyPauserOrOwner {
        require(paused != pause, "Can't toggle");
        pause = paused;
        emit TogglePaused(msg.sender, !paused, paused);
    }

    function isProtocolPaused() external view returns (bool) {
        return pause;
    }

    function getSwapExternalFeePercent() external view returns (uint256) {
        return swapExtrernalFeePercent;
    }

    /**
     * @notice Get the basis point of trading rebate rewards.
     *
     * @return The basis point value.
     */
    function getTradingRebateRewardsBasisPoint() external view returns (uint256) {
        return tradingRebateRewardsBasisPoint;
    }

    /**
     * @dev Get how much SOV that is dedicated to pay the trading rebate rewards.
     * @notice If SOV balance is less than the fees held, it will return 0.
     *
     * @return total dedicated SOV.
     */
    function getDedicatedSOVRebate() public view returns (uint256) {
        uint256 sovProtocolBalance = IERC20(sovTokenAddress).balanceOf(address(this));
        uint256 sovFees =
            lendingFeeTokensHeld[sovTokenAddress].add(tradingFeeTokensHeld[sovTokenAddress]).add(
                borrowingFeeTokensHeld[sovTokenAddress]
            );

        return sovProtocolBalance >= sovFees ? sovProtocolBalance.sub(sovFees) : 0;
    }

    /**
     * @notice Set rolloverFlexFeePercent (max value is 1%)
     *
     * @param newRolloverFlexFeePercent uint256 value of new rollover flex fee percentage (0.1 ether = 0.1%)
     */
    function setRolloverFlexFeePercent(uint256 newRolloverFlexFeePercent)
        external
        onlyAdminOrOwner
        whenNotPaused
    {
        require(newRolloverFlexFeePercent <= 1e18, "value too high");
        uint256 oldRolloverFlexFeePercent = rolloverFlexFeePercent;
        rolloverFlexFeePercent = newRolloverFlexFeePercent;

        emit SetRolloverFlexFeePercent(
            msg.sender,
            oldRolloverFlexFeePercent,
            newRolloverFlexFeePercent
        );
    }

    /**
     * @dev Get default path conversion for pairs.
     *
     * @param sourceTokenAddress source token address.
     * @param destTokenAddress destination token address.
     *
     * @return default path of the conversion.
     */
    function getDefaultPathConversion(address sourceTokenAddress, address destTokenAddress)
        external
        view
        returns (IERC20[] memory)
    {
        return defaultPathConversion[sourceTokenAddress][destTokenAddress];
    }

    /**
     * @dev Set default path conversion for pairs.
     *
     * @param defaultPath array of addresses for the default path.
     *
     */
    function setDefaultPathConversion(IERC20[] calldata defaultPath)
        external
        onlyAdminOrOwner
        whenNotPaused
    {
        address sourceTokenAddress = address(defaultPath[0]);
        address destTokenAddress = address(defaultPath[defaultPath.length - 1]);

        uint256 defaultPathLength = defaultPath.length;
        require(defaultPathLength >= 3, "ERR_PATH_LENGTH");

        for (uint256 i = 0; i < defaultPathLength; i++) {
            require(Address.isContract(address(defaultPath[i])), "ERR_PATH_NON_CONTRACT_ADDR");
        }

        defaultPathConversion[sourceTokenAddress][destTokenAddress] = defaultPath;

        emit SetDefaultPathConversion(
            msg.sender,
            sourceTokenAddress,
            destTokenAddress,
            defaultPath
        );
    }

    /**
     * @dev Remove the default path conversion for pairs
     *
     * @param sourceTokenAddress source token address.
     * @param destTokenAddress destination token address
     */
    function removeDefaultPathConversion(address sourceTokenAddress, address destTokenAddress)
        external
        onlyAdminOrOwner
        whenNotPaused
    {
        require(
            defaultPathConversion[sourceTokenAddress][destTokenAddress].length > 0,
            "DEFAULT_PATH_EMPTY"
        );

        IERC20[] memory defaultPathValue =
            defaultPathConversion[sourceTokenAddress][destTokenAddress];
        delete defaultPathConversion[sourceTokenAddress][destTokenAddress];

        emit RemoveDefaultPathConversion(
            msg.sender,
            sourceTokenAddress,
            destTokenAddress,
            defaultPathValue
        );
    }
}<|MERGE_RESOLUTION|>--- conflicted
+++ resolved
@@ -100,13 +100,10 @@
         _setTarget(this.getDefaultPathConversion.selector, target);
         _setTarget(this.setDefaultPathConversion.selector, target);
         _setTarget(this.removeDefaultPathConversion.selector, target);
-<<<<<<< HEAD
         _setTarget(this.setPauser.selector, target);
         _setTarget(this.getPauser.selector, target);
-=======
         _setTarget(this.setAdmin.selector, target);
         _setTarget(this.getAdmin.selector, target);
->>>>>>> f2002bc0
         emit ProtocolModuleContractReplaced(prevModuleContractAddress, target, "ProtocolSettings");
     }
 
@@ -413,7 +410,6 @@
     }
 
     /**
-<<<<<<< HEAD
      * @notice Set the pauser address of sovryn protocol.
      *
      * only pauser or owner can perform this action.
@@ -435,7 +431,9 @@
      */
     function getPauser() external view returns (address) {
         return pauser;
-=======
+    }
+
+    /*
      * @notice Set the admin address of sovryn protocol.
      *
      * only owner can perform this action.
@@ -455,7 +453,6 @@
      */
     function getAdmin() external view returns (address) {
         return admin;
->>>>>>> f2002bc0
     }
 
     /**
