pragma solidity ^0.5.17;

/// @title Multisignature wallet - Allows multiple parties to agree on transactions before execution.
/// @author Stefan George - <stefan.george@consensys.net>
contract MultiSigWallet {
<<<<<<< HEAD
	/*
	 *  Events
	 */
	event Confirmation(address indexed sender, uint256 indexed transactionId);
	event Revocation(address indexed sender, uint256 indexed transactionId);
	event Submission(uint256 indexed transactionId);
	event Execution(uint256 indexed transactionId);
	event ExecutionFailure(uint256 indexed transactionId);
	event Deposit(address indexed sender, uint256 value);
	event OwnerAddition(address indexed owner);
	event OwnerRemoval(address indexed owner);
	event RequirementChange(uint256 required);

	/*
	 *  Constants
	 */
	uint256 public constant MAX_OWNER_COUNT = 50;

	/*
	 *  Storage
	 */
	mapping(uint256 => Transaction) public transactions;
	mapping(uint256 => mapping(address => bool)) public confirmations;
	mapping(address => bool) public isOwner;
	address[] public owners;
	uint256 public required;
	uint256 public transactionCount;

	struct Transaction {
		address destination;
		uint256 value;
		bytes data;
		bool executed;
	}

	/*
	 *  Modifiers
	 */
	modifier onlyWallet() {
		require(msg.sender == address(this));
		_;
	}

	modifier ownerDoesNotExist(address owner) {
		require(!isOwner[owner]);
		_;
	}

	modifier ownerExists(address owner) {
		require(isOwner[owner]);
		_;
	}

	modifier transactionExists(uint256 transactionId) {
		require(transactions[transactionId].destination != address(0));
		_;
	}

	modifier confirmed(uint256 transactionId, address owner) {
		require(confirmations[transactionId][owner]);
		_;
	}

	modifier notConfirmed(uint256 transactionId, address owner) {
		require(!confirmations[transactionId][owner]);
		_;
	}

	modifier notExecuted(uint256 transactionId) {
		require(!transactions[transactionId].executed);
		_;
	}

	modifier notNull(address _address) {
		require(_address != address(0));
		_;
	}

	modifier validRequirement(uint256 ownerCount, uint256 _required) {
		require(ownerCount <= MAX_OWNER_COUNT && _required <= ownerCount && _required != 0 && ownerCount != 0);
		_;
	}

	/// @dev Fallback function allows to deposit ether.
	function() external payable {
		if (msg.value > 0) emit Deposit(msg.sender, msg.value);
	}

	/*
	 * Public functions
	 */
	/// @dev Contract constructor sets initial owners and required number of confirmations.
	/// @param _owners List of initial owners.
	/// @param _required Number of required confirmations.
	constructor(address[] memory _owners, uint256 _required) public validRequirement(_owners.length, _required) {
		for (uint256 i = 0; i < _owners.length; i++) {
			require(!isOwner[_owners[i]] && _owners[i] != address(0));
			isOwner[_owners[i]] = true;
		}
		owners = _owners;
		required = _required;
	}

	/// @dev Allows to add a new owner. Transaction has to be sent by wallet.
	/// @param owner Address of new owner.
	function addOwner(address owner)
		public
		onlyWallet
		ownerDoesNotExist(owner)
		notNull(owner)
		validRequirement(owners.length + 1, required)
	{
		isOwner[owner] = true;
		owners.push(owner);
		emit OwnerAddition(owner);
	}

	/// @dev Allows to remove an owner. Transaction has to be sent by wallet.
	/// @param owner Address of owner.
	function removeOwner(address owner) public onlyWallet ownerExists(owner) {
		isOwner[owner] = false;
		for (uint256 i = 0; i < owners.length - 1; i++)
			if (owners[i] == owner) {
				owners[i] = owners[owners.length - 1];
				break;
			}
		owners.length -= 1;
		if (required > owners.length) changeRequirement(owners.length);
		emit OwnerRemoval(owner);
	}

	/// @dev Allows to replace an owner with a new owner. Transaction has to be sent by wallet.
	/// @param owner Address of owner to be replaced.
	/// @param newOwner Address of new owner.
	function replaceOwner(address owner, address newOwner) public onlyWallet ownerExists(owner) ownerDoesNotExist(newOwner) {
		for (uint256 i = 0; i < owners.length; i++)
			if (owners[i] == owner) {
				owners[i] = newOwner;
				break;
			}
		isOwner[owner] = false;
		isOwner[newOwner] = true;
		emit OwnerRemoval(owner);
		emit OwnerAddition(newOwner);
	}

	/// @dev Allows to change the number of required confirmations. Transaction has to be sent by wallet.
	/// @param _required Number of required confirmations.
	function changeRequirement(uint256 _required) public onlyWallet validRequirement(owners.length, _required) {
		required = _required;
		emit RequirementChange(_required);
	}

	/// @dev Allows an owner to submit and confirm a transaction.
	/// @param destination Transaction target address.
	/// @param value Transaction ether value.
	/// @param data Transaction data payload.
	/// @return Returns transaction ID.
	function submitTransaction(
		address destination,
		uint256 value,
		bytes memory data
	) public returns (uint256 transactionId) {
		transactionId = addTransaction(destination, value, data);
		confirmTransaction(transactionId);
	}

	/// @dev Allows an owner to confirm a transaction.
	/// @param transactionId Transaction ID.
	function confirmTransaction(uint256 transactionId)
		public
		ownerExists(msg.sender)
		transactionExists(transactionId)
		notConfirmed(transactionId, msg.sender)
	{
		confirmations[transactionId][msg.sender] = true;
		emit Confirmation(msg.sender, transactionId);
		executeTransaction(transactionId);
	}

	/// @dev Allows an owner to revoke a confirmation for a transaction.
	/// @param transactionId Transaction ID.
	function revokeConfirmation(uint256 transactionId)
		public
		ownerExists(msg.sender)
		confirmed(transactionId, msg.sender)
		notExecuted(transactionId)
	{
		confirmations[transactionId][msg.sender] = false;
		emit Revocation(msg.sender, transactionId);
	}

	/// @dev Allows anyone to execute a confirmed transaction.
	/// @param transactionId Transaction ID.
	function executeTransaction(uint256 transactionId)
		public
		ownerExists(msg.sender)
		confirmed(transactionId, msg.sender)
		notExecuted(transactionId)
	{
		if (isConfirmed(transactionId)) {
			Transaction storage txn = transactions[transactionId];
			txn.executed = true;
			if (external_call(txn.destination, txn.value, txn.data.length, txn.data)) emit Execution(transactionId);
			else {
				emit ExecutionFailure(transactionId);
				txn.executed = false;
			}
		}
	}

	// call has been separated into its own function in order to take advantage
	// of the Solidity's code generator to produce a loop that copies tx.data into memory.
	function external_call(
		address destination,
		uint256 value,
		uint256 dataLength,
		bytes memory data
	) internal returns (bool) {
		bool result;
		assembly {
			let x := mload(0x40) // "Allocate" memory for output (0x40 is where "free memory" pointer is stored by convention)
			let d := add(data, 32) // First 32 bytes are the padded length of data, so exclude that
			result := call(
				sub(gas, 34710), // 34710 is the value that solidity is currently emitting
				// It includes callGas (700) + callVeryLow (3, to pay for SUB) + callValueTransferGas (9000) +
				// callNewAccountGas (25000, in case the destination address does not exist and needs creating)
				destination,
				value,
				d,
				dataLength, // Size of the input (in bytes) - this is what fixes the padding problem
				x,
				0 // Output is ignored, therefore the output size is zero
			)
		}
		return result;
	}

	/// @dev Returns the confirmation status of a transaction.
	/// @param transactionId Transaction ID.
	/// @return Confirmation status.
	function isConfirmed(uint256 transactionId) public view returns (bool) {
		uint256 count = 0;
		for (uint256 i = 0; i < owners.length; i++) {
			if (confirmations[transactionId][owners[i]]) count += 1;
			if (count == required) return true;
		}

		return false;
	}

	/*
	 * Internal functions
	 */
	/// @dev Adds a new transaction to the transaction mapping, if transaction does not exist yet.
	/// @param destination Transaction target address.
	/// @param value Transaction ether value.
	/// @param data Transaction data payload.
	/// @return Returns transaction ID.
	function addTransaction(
		address destination,
		uint256 value,
		bytes memory data
	) internal notNull(destination) returns (uint256 transactionId) {
		transactionId = transactionCount;
		transactions[transactionId] = Transaction({ destination: destination, value: value, data: data, executed: false });
		transactionCount += 1;
		emit Submission(transactionId);
	}

	/*
	 * Web3 call functions
	 */
	/// @dev Returns number of confirmations of a transaction.
	/// @param transactionId Transaction ID.
	/// @return Number of confirmations.
	function getConfirmationCount(uint256 transactionId) public view returns (uint256 count) {
		for (uint256 i = 0; i < owners.length; i++) if (confirmations[transactionId][owners[i]]) count += 1;
	}

	/// @dev Returns total number of transactions after filers are applied.
	/// @param pending Include pending transactions.
	/// @param executed Include executed transactions.
	/// @return Total number of transactions after filters are applied.
	function getTransactionCount(bool pending, bool executed) public view returns (uint256 count) {
		for (uint256 i = 0; i < transactionCount; i++)
			if ((pending && !transactions[i].executed) || (executed && transactions[i].executed)) count += 1;
	}

	/// @dev Returns list of owners.
	/// @return List of owner addresses.
	function getOwners() public view returns (address[] memory) {
		return owners;
	}

	/// @dev Returns array with owner addresses, which confirmed transaction.
	/// @param transactionId Transaction ID.
	/// @return Returns array of owner addresses.
	function getConfirmations(uint256 transactionId) public view returns (address[] memory _confirmations) {
		address[] memory confirmationsTemp = new address[](owners.length);
		uint256 count = 0;
		uint256 i;
		for (i = 0; i < owners.length; i++)
			if (confirmations[transactionId][owners[i]]) {
				confirmationsTemp[count] = owners[i];
				count += 1;
			}
		_confirmations = new address[](count);
		for (i = 0; i < count; i++) _confirmations[i] = confirmationsTemp[i];
	}

	/// @dev Returns list of transaction IDs in defined range.
	/// @param from Index start position of transaction array.
	/// @param to Index end position of transaction array.
	/// @param pending Include pending transactions.
	/// @param executed Include executed transactions.
	/// @return Returns array of transaction IDs.
	function getTransactionIds(
		uint256 from,
		uint256 to,
		bool pending,
		bool executed
	) public view returns (uint256[] memory _transactionIds) {
		uint256[] memory transactionIdsTemp = new uint256[](transactionCount);
		uint256 count = 0;
		uint256 i;
		for (i = 0; i < transactionCount; i++)
			if ((pending && !transactions[i].executed) || (executed && transactions[i].executed)) {
				transactionIdsTemp[count] = i;
				count += 1;
			}
		_transactionIds = new uint256[](to - from);
		for (i = from; i < to; i++) _transactionIds[i - from] = transactionIdsTemp[i];
	}
=======

    /*
     *  Events
     */
    event Confirmation(address indexed sender, uint indexed transactionId);
    event Revocation(address indexed sender, uint indexed transactionId);
    event Submission(uint indexed transactionId);
    event Execution(uint indexed transactionId);
    event ExecutionFailure(uint indexed transactionId);
    event Deposit(address indexed sender, uint value);
    event OwnerAddition(address indexed owner);
    event OwnerRemoval(address indexed owner);
    event RequirementChange(uint required);

    /*
     *  Constants
     */
    uint constant public MAX_OWNER_COUNT = 50;

    /*
     *  Storage
     */
    mapping (uint => Transaction) public transactions;
    mapping (uint => mapping (address => bool)) public confirmations;
    mapping (address => bool) public isOwner;
    address[] public owners;
    uint public required;
    uint public transactionCount;

    struct Transaction {
        address destination;
        uint value;
        bytes data;
        bool executed;
    }

    /*
     *  Modifiers
     */
    modifier onlyWallet() {
        require(msg.sender == address(this));
        _;
    }

    modifier ownerDoesNotExist(address owner) {
        require(!isOwner[owner]);
        _;
    }

    modifier ownerExists(address owner) {
        require(isOwner[owner]);
        _;
    }

    modifier transactionExists(uint transactionId) {
        require(transactions[transactionId].destination != address(0));
        _;
    }

    modifier confirmed(uint transactionId, address owner) {
        require(confirmations[transactionId][owner]);
        _;
    }

    modifier notConfirmed(uint transactionId, address owner) {
        require(!confirmations[transactionId][owner]);
        _;
    }

    modifier notExecuted(uint transactionId) {
        require(!transactions[transactionId].executed);
        _;
    }

    modifier notNull(address _address) {
        require(_address != address(0));
        _;
    }

    modifier validRequirement(uint ownerCount, uint _required) {
        require(ownerCount <= MAX_OWNER_COUNT
        && _required <= ownerCount
        && _required != 0
        && ownerCount != 0);
        _;
    }

    /// @dev Fallback function allows to deposit ether.
    function() external payable {
        if (msg.value > 0)
            emit Deposit(msg.sender, msg.value);
    }

    /*
     * Public functions
     */
    /// @dev Contract constructor sets initial owners and required number of confirmations.
    /// @param _owners List of initial owners.
    /// @param _required Number of required confirmations.
    constructor(address[] memory _owners, uint _required)
    public
    validRequirement(_owners.length, _required)
    {
        for (uint i=0; i<_owners.length; i++) {
            require(!isOwner[_owners[i]] && _owners[i] != address(0));
            isOwner[_owners[i]] = true;
        }
        owners = _owners;
        required = _required;
    }

    /// @dev Allows to add a new owner. Transaction has to be sent by wallet.
    /// @param owner Address of new owner.
    function addOwner(address owner)
    public
    onlyWallet
    ownerDoesNotExist(owner)
    notNull(owner)
    validRequirement(owners.length + 1, required)
    {
        isOwner[owner] = true;
        owners.push(owner);
        emit OwnerAddition(owner);
    }

    /// @dev Allows to remove an owner. Transaction has to be sent by wallet.
    /// @param owner Address of owner.
    function removeOwner(address owner)
    public
    onlyWallet
    ownerExists(owner)
    {
        isOwner[owner] = false;
        for (uint i=0; i<owners.length - 1; i++)
            if (owners[i] == owner) {
                owners[i] = owners[owners.length - 1];
                break;
            }
        owners.length -= 1;
        if (required > owners.length)
            changeRequirement(owners.length);
        emit OwnerRemoval(owner);
    }

    /// @dev Allows to replace an owner with a new owner. Transaction has to be sent by wallet.
    /// @param owner Address of owner to be replaced.
    /// @param newOwner Address of new owner.
    function replaceOwner(address owner, address newOwner)
    public
    onlyWallet
    ownerExists(owner)
    ownerDoesNotExist(newOwner)
    {
        for (uint i=0; i<owners.length; i++)
            if (owners[i] == owner) {
                owners[i] = newOwner;
                break;
            }
        isOwner[owner] = false;
        isOwner[newOwner] = true;
        emit OwnerRemoval(owner);
        emit OwnerAddition(newOwner);
    }

    /// @dev Allows to change the number of required confirmations. Transaction has to be sent by wallet.
    /// @param _required Number of required confirmations.
    function changeRequirement(uint _required)
    public
    onlyWallet
    validRequirement(owners.length, _required)
    {
        required = _required;
        emit RequirementChange(_required);
    }

    /// @dev Allows an owner to submit and confirm a transaction.
    /// @param destination Transaction target address.
    /// @param value Transaction ether value.
    /// @param data Transaction data payload.
    /// @return Returns transaction ID.
    function submitTransaction(address destination, uint value, bytes memory data)
    public
    returns (uint transactionId)
    {
        transactionId = addTransaction(destination, value, data);
        confirmTransaction(transactionId);
    }

    /// @dev Allows an owner to confirm a transaction.
    /// @param transactionId Transaction ID.
    function confirmTransaction(uint transactionId)
    public
    ownerExists(msg.sender)
    transactionExists(transactionId)
    notConfirmed(transactionId, msg.sender)
    {
        confirmations[transactionId][msg.sender] = true;
        emit Confirmation(msg.sender, transactionId);
        executeTransaction(transactionId);
    }

    /// @dev Allows an owner to revoke a confirmation for a transaction.
    /// @param transactionId Transaction ID.
    function revokeConfirmation(uint transactionId)
    public
    ownerExists(msg.sender)
    confirmed(transactionId, msg.sender)
    notExecuted(transactionId)
    {
        confirmations[transactionId][msg.sender] = false;
        emit Revocation(msg.sender, transactionId);
    }

    /// @dev Allows anyone to execute a confirmed transaction.
    /// @param transactionId Transaction ID.
    function executeTransaction(uint transactionId)
    public
    ownerExists(msg.sender)
    confirmed(transactionId, msg.sender)
    notExecuted(transactionId)
    {
        if (isConfirmed(transactionId)) {
            Transaction storage txn = transactions[transactionId];
            txn.executed = true;
            if (external_call(txn.destination, txn.value, txn.data.length, txn.data))
                emit Execution(transactionId);
            else {
                emit ExecutionFailure(transactionId);
                txn.executed = false;
            }
        }
    }

    // call has been separated into its own function in order to take advantage
    // of the Solidity's code generator to produce a loop that copies tx.data into memory.
    function external_call(address destination, uint value, uint dataLength, bytes memory data) internal returns (bool) {
        bool result;
        assembly {
            let x := mload(0x40)   // "Allocate" memory for output (0x40 is where "free memory" pointer is stored by convention)
            let d := add(data, 32) // First 32 bytes are the padded length of data, so exclude that
            result := call(
            sub(gas, 34710),   // 34710 is the value that solidity is currently emitting
            // It includes callGas (700) + callVeryLow (3, to pay for SUB) + callValueTransferGas (9000) +
            // callNewAccountGas (25000, in case the destination address does not exist and needs creating)
            destination,
            value,
            d,
            dataLength,        // Size of the input (in bytes) - this is what fixes the padding problem
            x,
            0                  // Output is ignored, therefore the output size is zero
            )
        }
        return result;
    }

    /// @dev Returns the confirmation status of a transaction.
    /// @param transactionId Transaction ID.
    /// @return Confirmation status.
    function isConfirmed(uint transactionId)
    public
    view
    returns(bool)
    {
        uint count = 0;
        for (uint i = 0; i < owners.length; i++) {
            if (confirmations[transactionId][owners[i]])
                count += 1;
            if (count == required)
                return true;
        }

        return false;
    }

    /*
     * Internal functions
     */
    /// @dev Adds a new transaction to the transaction mapping, if transaction does not exist yet.
    /// @param destination Transaction target address.
    /// @param value Transaction ether value.
    /// @param data Transaction data payload.
    /// @return Returns transaction ID.
    function addTransaction(address destination, uint value, bytes memory data)
    internal
    notNull(destination)
    returns (uint transactionId)
    {
        transactionId = transactionCount;
        transactions[transactionId] = Transaction({
            destination: destination,
            value: value,
            data: data,
            executed: false
            });
        transactionCount += 1;
        emit Submission(transactionId);
    }

    /*
     * Web3 call functions
     */
    /// @dev Returns number of confirmations of a transaction.
    /// @param transactionId Transaction ID.
    /// @return Number of confirmations.
    function getConfirmationCount(uint transactionId)
    public
    view
    returns (uint count)
    {
        for (uint i = 0; i < owners.length; i++)
            if (confirmations[transactionId][owners[i]])
                count += 1;
    }

    /// @dev Returns total number of transactions after filers are applied.
    /// @param pending Include pending transactions.
    /// @param executed Include executed transactions.
    /// @return Total number of transactions after filters are applied.
    function getTransactionCount(bool pending, bool executed)
    public
    view
    returns (uint count)
    {
        for (uint i = 0; i < transactionCount; i++)
            if (   pending && !transactions[i].executed
            || executed && transactions[i].executed)
                count += 1;
    }

    /// @dev Returns list of owners.
    /// @return List of owner addresses.
    function getOwners()
    public
    view
    returns (address[] memory)
    {
        return owners;
    }

    /// @dev Returns array with owner addresses, which confirmed transaction.
    /// @param transactionId Transaction ID.
    /// @return Returns array of owner addresses.
    function getConfirmations(uint transactionId)
    public
    view
    returns (address[] memory _confirmations)
    {
        address[] memory confirmationsTemp = new address[](owners.length);
        uint count = 0;
        uint i;
        for (i=0; i<owners.length; i++)
            if (confirmations[transactionId][owners[i]]) {
                confirmationsTemp[count] = owners[i];
                count += 1;
            }
        _confirmations = new address[](count);
        for (i=0; i<count; i++)
            _confirmations[i] = confirmationsTemp[i];
    }

    /// @dev Returns list of transaction IDs in defined range.
    /// @param from Index start position of transaction array.
    /// @param to Index end position of transaction array.
    /// @param pending Include pending transactions.
    /// @param executed Include executed transactions.
    /// @return Returns array of transaction IDs.
    function getTransactionIds(uint from, uint to, bool pending, bool executed)
    public
    view
    returns (uint[] memory _transactionIds)
    {
        uint[] memory transactionIdsTemp = new uint[](transactionCount);
        uint count = 0;
        uint i;
        for (i = 0; i < transactionCount; i++)
            if (   pending && !transactions[i].executed
            || executed && transactions[i].executed)
            {
                transactionIdsTemp[count] = i;
                count += 1;
            }
        _transactionIds = new uint[](to - from);
        for (i = from; i < to; i++)
            _transactionIds[i - from] = transactionIdsTemp[i];
    }
>>>>>>> 4cbd6371
}<|MERGE_RESOLUTION|>--- conflicted
+++ resolved
@@ -3,7 +3,7 @@
 /// @title Multisignature wallet - Allows multiple parties to agree on transactions before execution.
 /// @author Stefan George - <stefan.george@consensys.net>
 contract MultiSigWallet {
-<<<<<<< HEAD
+
 	/*
 	 *  Events
 	 */
@@ -338,391 +338,4 @@
 		_transactionIds = new uint256[](to - from);
 		for (i = from; i < to; i++) _transactionIds[i - from] = transactionIdsTemp[i];
 	}
-=======
-
-    /*
-     *  Events
-     */
-    event Confirmation(address indexed sender, uint indexed transactionId);
-    event Revocation(address indexed sender, uint indexed transactionId);
-    event Submission(uint indexed transactionId);
-    event Execution(uint indexed transactionId);
-    event ExecutionFailure(uint indexed transactionId);
-    event Deposit(address indexed sender, uint value);
-    event OwnerAddition(address indexed owner);
-    event OwnerRemoval(address indexed owner);
-    event RequirementChange(uint required);
-
-    /*
-     *  Constants
-     */
-    uint constant public MAX_OWNER_COUNT = 50;
-
-    /*
-     *  Storage
-     */
-    mapping (uint => Transaction) public transactions;
-    mapping (uint => mapping (address => bool)) public confirmations;
-    mapping (address => bool) public isOwner;
-    address[] public owners;
-    uint public required;
-    uint public transactionCount;
-
-    struct Transaction {
-        address destination;
-        uint value;
-        bytes data;
-        bool executed;
-    }
-
-    /*
-     *  Modifiers
-     */
-    modifier onlyWallet() {
-        require(msg.sender == address(this));
-        _;
-    }
-
-    modifier ownerDoesNotExist(address owner) {
-        require(!isOwner[owner]);
-        _;
-    }
-
-    modifier ownerExists(address owner) {
-        require(isOwner[owner]);
-        _;
-    }
-
-    modifier transactionExists(uint transactionId) {
-        require(transactions[transactionId].destination != address(0));
-        _;
-    }
-
-    modifier confirmed(uint transactionId, address owner) {
-        require(confirmations[transactionId][owner]);
-        _;
-    }
-
-    modifier notConfirmed(uint transactionId, address owner) {
-        require(!confirmations[transactionId][owner]);
-        _;
-    }
-
-    modifier notExecuted(uint transactionId) {
-        require(!transactions[transactionId].executed);
-        _;
-    }
-
-    modifier notNull(address _address) {
-        require(_address != address(0));
-        _;
-    }
-
-    modifier validRequirement(uint ownerCount, uint _required) {
-        require(ownerCount <= MAX_OWNER_COUNT
-        && _required <= ownerCount
-        && _required != 0
-        && ownerCount != 0);
-        _;
-    }
-
-    /// @dev Fallback function allows to deposit ether.
-    function() external payable {
-        if (msg.value > 0)
-            emit Deposit(msg.sender, msg.value);
-    }
-
-    /*
-     * Public functions
-     */
-    /// @dev Contract constructor sets initial owners and required number of confirmations.
-    /// @param _owners List of initial owners.
-    /// @param _required Number of required confirmations.
-    constructor(address[] memory _owners, uint _required)
-    public
-    validRequirement(_owners.length, _required)
-    {
-        for (uint i=0; i<_owners.length; i++) {
-            require(!isOwner[_owners[i]] && _owners[i] != address(0));
-            isOwner[_owners[i]] = true;
-        }
-        owners = _owners;
-        required = _required;
-    }
-
-    /// @dev Allows to add a new owner. Transaction has to be sent by wallet.
-    /// @param owner Address of new owner.
-    function addOwner(address owner)
-    public
-    onlyWallet
-    ownerDoesNotExist(owner)
-    notNull(owner)
-    validRequirement(owners.length + 1, required)
-    {
-        isOwner[owner] = true;
-        owners.push(owner);
-        emit OwnerAddition(owner);
-    }
-
-    /// @dev Allows to remove an owner. Transaction has to be sent by wallet.
-    /// @param owner Address of owner.
-    function removeOwner(address owner)
-    public
-    onlyWallet
-    ownerExists(owner)
-    {
-        isOwner[owner] = false;
-        for (uint i=0; i<owners.length - 1; i++)
-            if (owners[i] == owner) {
-                owners[i] = owners[owners.length - 1];
-                break;
-            }
-        owners.length -= 1;
-        if (required > owners.length)
-            changeRequirement(owners.length);
-        emit OwnerRemoval(owner);
-    }
-
-    /// @dev Allows to replace an owner with a new owner. Transaction has to be sent by wallet.
-    /// @param owner Address of owner to be replaced.
-    /// @param newOwner Address of new owner.
-    function replaceOwner(address owner, address newOwner)
-    public
-    onlyWallet
-    ownerExists(owner)
-    ownerDoesNotExist(newOwner)
-    {
-        for (uint i=0; i<owners.length; i++)
-            if (owners[i] == owner) {
-                owners[i] = newOwner;
-                break;
-            }
-        isOwner[owner] = false;
-        isOwner[newOwner] = true;
-        emit OwnerRemoval(owner);
-        emit OwnerAddition(newOwner);
-    }
-
-    /// @dev Allows to change the number of required confirmations. Transaction has to be sent by wallet.
-    /// @param _required Number of required confirmations.
-    function changeRequirement(uint _required)
-    public
-    onlyWallet
-    validRequirement(owners.length, _required)
-    {
-        required = _required;
-        emit RequirementChange(_required);
-    }
-
-    /// @dev Allows an owner to submit and confirm a transaction.
-    /// @param destination Transaction target address.
-    /// @param value Transaction ether value.
-    /// @param data Transaction data payload.
-    /// @return Returns transaction ID.
-    function submitTransaction(address destination, uint value, bytes memory data)
-    public
-    returns (uint transactionId)
-    {
-        transactionId = addTransaction(destination, value, data);
-        confirmTransaction(transactionId);
-    }
-
-    /// @dev Allows an owner to confirm a transaction.
-    /// @param transactionId Transaction ID.
-    function confirmTransaction(uint transactionId)
-    public
-    ownerExists(msg.sender)
-    transactionExists(transactionId)
-    notConfirmed(transactionId, msg.sender)
-    {
-        confirmations[transactionId][msg.sender] = true;
-        emit Confirmation(msg.sender, transactionId);
-        executeTransaction(transactionId);
-    }
-
-    /// @dev Allows an owner to revoke a confirmation for a transaction.
-    /// @param transactionId Transaction ID.
-    function revokeConfirmation(uint transactionId)
-    public
-    ownerExists(msg.sender)
-    confirmed(transactionId, msg.sender)
-    notExecuted(transactionId)
-    {
-        confirmations[transactionId][msg.sender] = false;
-        emit Revocation(msg.sender, transactionId);
-    }
-
-    /// @dev Allows anyone to execute a confirmed transaction.
-    /// @param transactionId Transaction ID.
-    function executeTransaction(uint transactionId)
-    public
-    ownerExists(msg.sender)
-    confirmed(transactionId, msg.sender)
-    notExecuted(transactionId)
-    {
-        if (isConfirmed(transactionId)) {
-            Transaction storage txn = transactions[transactionId];
-            txn.executed = true;
-            if (external_call(txn.destination, txn.value, txn.data.length, txn.data))
-                emit Execution(transactionId);
-            else {
-                emit ExecutionFailure(transactionId);
-                txn.executed = false;
-            }
-        }
-    }
-
-    // call has been separated into its own function in order to take advantage
-    // of the Solidity's code generator to produce a loop that copies tx.data into memory.
-    function external_call(address destination, uint value, uint dataLength, bytes memory data) internal returns (bool) {
-        bool result;
-        assembly {
-            let x := mload(0x40)   // "Allocate" memory for output (0x40 is where "free memory" pointer is stored by convention)
-            let d := add(data, 32) // First 32 bytes are the padded length of data, so exclude that
-            result := call(
-            sub(gas, 34710),   // 34710 is the value that solidity is currently emitting
-            // It includes callGas (700) + callVeryLow (3, to pay for SUB) + callValueTransferGas (9000) +
-            // callNewAccountGas (25000, in case the destination address does not exist and needs creating)
-            destination,
-            value,
-            d,
-            dataLength,        // Size of the input (in bytes) - this is what fixes the padding problem
-            x,
-            0                  // Output is ignored, therefore the output size is zero
-            )
-        }
-        return result;
-    }
-
-    /// @dev Returns the confirmation status of a transaction.
-    /// @param transactionId Transaction ID.
-    /// @return Confirmation status.
-    function isConfirmed(uint transactionId)
-    public
-    view
-    returns(bool)
-    {
-        uint count = 0;
-        for (uint i = 0; i < owners.length; i++) {
-            if (confirmations[transactionId][owners[i]])
-                count += 1;
-            if (count == required)
-                return true;
-        }
-
-        return false;
-    }
-
-    /*
-     * Internal functions
-     */
-    /// @dev Adds a new transaction to the transaction mapping, if transaction does not exist yet.
-    /// @param destination Transaction target address.
-    /// @param value Transaction ether value.
-    /// @param data Transaction data payload.
-    /// @return Returns transaction ID.
-    function addTransaction(address destination, uint value, bytes memory data)
-    internal
-    notNull(destination)
-    returns (uint transactionId)
-    {
-        transactionId = transactionCount;
-        transactions[transactionId] = Transaction({
-            destination: destination,
-            value: value,
-            data: data,
-            executed: false
-            });
-        transactionCount += 1;
-        emit Submission(transactionId);
-    }
-
-    /*
-     * Web3 call functions
-     */
-    /// @dev Returns number of confirmations of a transaction.
-    /// @param transactionId Transaction ID.
-    /// @return Number of confirmations.
-    function getConfirmationCount(uint transactionId)
-    public
-    view
-    returns (uint count)
-    {
-        for (uint i = 0; i < owners.length; i++)
-            if (confirmations[transactionId][owners[i]])
-                count += 1;
-    }
-
-    /// @dev Returns total number of transactions after filers are applied.
-    /// @param pending Include pending transactions.
-    /// @param executed Include executed transactions.
-    /// @return Total number of transactions after filters are applied.
-    function getTransactionCount(bool pending, bool executed)
-    public
-    view
-    returns (uint count)
-    {
-        for (uint i = 0; i < transactionCount; i++)
-            if (   pending && !transactions[i].executed
-            || executed && transactions[i].executed)
-                count += 1;
-    }
-
-    /// @dev Returns list of owners.
-    /// @return List of owner addresses.
-    function getOwners()
-    public
-    view
-    returns (address[] memory)
-    {
-        return owners;
-    }
-
-    /// @dev Returns array with owner addresses, which confirmed transaction.
-    /// @param transactionId Transaction ID.
-    /// @return Returns array of owner addresses.
-    function getConfirmations(uint transactionId)
-    public
-    view
-    returns (address[] memory _confirmations)
-    {
-        address[] memory confirmationsTemp = new address[](owners.length);
-        uint count = 0;
-        uint i;
-        for (i=0; i<owners.length; i++)
-            if (confirmations[transactionId][owners[i]]) {
-                confirmationsTemp[count] = owners[i];
-                count += 1;
-            }
-        _confirmations = new address[](count);
-        for (i=0; i<count; i++)
-            _confirmations[i] = confirmationsTemp[i];
-    }
-
-    /// @dev Returns list of transaction IDs in defined range.
-    /// @param from Index start position of transaction array.
-    /// @param to Index end position of transaction array.
-    /// @param pending Include pending transactions.
-    /// @param executed Include executed transactions.
-    /// @return Returns array of transaction IDs.
-    function getTransactionIds(uint from, uint to, bool pending, bool executed)
-    public
-    view
-    returns (uint[] memory _transactionIds)
-    {
-        uint[] memory transactionIdsTemp = new uint[](transactionCount);
-        uint count = 0;
-        uint i;
-        for (i = 0; i < transactionCount; i++)
-            if (   pending && !transactions[i].executed
-            || executed && transactions[i].executed)
-            {
-                transactionIdsTemp[count] = i;
-                count += 1;
-            }
-        _transactionIds = new uint[](to - from);
-        for (i = from; i < to; i++)
-            _transactionIds[i - from] = transactionIdsTemp[i];
-    }
->>>>>>> 4cbd6371
 }