pragma solidity ^0.5.17;
pragma experimental ABIEncoderV2;

import "./WeightedStaking.sol";
import "./IStaking.sol";
import "../../rsk/RSKAddrValidator.sol";
import "../Vesting/ITeamVesting.sol";
import "../Vesting/IVesting.sol";
// import "../ApprovalReceiver.sol"; //uncomment when refactoring
import "../../openzeppelin/SafeMath.sol";

/**
 * @title Staking contract.
 * @notice Pay-in and pay-out function for staking and withdrawing tokens.
 * Staking is delegated and vested: To gain voting power, SOV holders must
 * stake their SOV for a given period of time. Aside from Bitocracy
 * participation, there's a financially-rewarding reason for staking SOV.
 * Tokenholders who stake their SOV receive staking rewards, a pro-rata share
 * of the revenue that the platform generates from various transaction fees
 * plus revenues from stakers who have a portion of their SOV slashed for
 * early unstaking.
 * */
<<<<<<< HEAD
contract Staking is IStaking, WeightedStaking, ApprovalReceiver {
=======
contract Staking is
    IStaking,
    WeightedStaking /*, ApprovalReceiver //TODO: uncomment after refactoring*/
{
>>>>>>> b3734f79
    using SafeMath for uint256;

    /// @notice Constant used for computing the vesting dates.
    uint256 constant FOUR_WEEKS = 4 weeks;

    /**
     * @notice Stake the given amount for the given duration of time.
     * @param amount The number of tokens to stake.
     * @param until Timestamp indicating the date until which to stake.
     * @param stakeFor The address to stake the tokens for or 0x0 if staking for oneself.
     * @param delegatee The address of the delegatee or 0x0 if there is none.
     * */
    function stake(
        uint96 amount,
        uint256 until,
        address stakeFor,
        address delegatee
<<<<<<< HEAD
    ) external {
=======
    ) external whenNotPaused {
        _notSameBlockAsStakingCheckpoint(until); // must wait a block before staking again for that same deadline
>>>>>>> b3734f79
        _stake(msg.sender, amount, until, stakeFor, delegatee, false);
    }

    /**
     * @notice Stake the given amount for the given duration of time.
     * @dev This function will be invoked from receiveApproval
     * @dev SOV.approveAndCall -> this.receiveApproval -> this.stakeWithApproval
     * @param sender The sender of SOV.approveAndCall
     * @param amount The number of tokens to stake.
     * @param until Timestamp indicating the date until which to stake.
     * @param stakeFor The address to stake the tokens for or 0x0 if staking for oneself.
     * @param delegatee The address of the delegatee or 0x0 if there is none.
     * */
<<<<<<< HEAD
    function stakeWithApproval(
        address sender,
        uint96 amount,
        uint256 until,
        address stakeFor,
        address delegatee
    ) public onlyThisContract {
        _stake(sender, amount, until, stakeFor, delegatee, false);
    }
=======
    /* //TODO: uncomment after refactoring
	function stakeWithApproval(
		address sender,
		uint96 amount,
		uint256 until,
		address stakeFor,
		address delegatee
	) public onlyThisContract whenNotPaused {
		_stake(sender, amount, until, stakeFor, delegatee, false);
	}*/
>>>>>>> b3734f79

    /**
     * @notice Send sender's tokens to this contract and update its staked balance.
     * @param sender The sender of the tokens.
     * @param amount The number of tokens to send.
     * @param until The date until which the tokens will be staked.
     * @param stakeFor The beneficiary whose stake will be increased.
     * @param delegatee The address of the delegatee or stakeFor if default 0x0.
     * @param timeAdjusted Whether fixing date to stacking periods or not.
     * */
    function _stake(
        address sender,
        uint96 amount,
        uint256 until,
        address stakeFor,
        address delegatee,
        bool timeAdjusted
    ) internal {
<<<<<<< HEAD
        require(amount > 0, "amount needs to be bigger than 0");
=======
        require(amount > 0, "S01"); // amount needs to be bigger than 0
>>>>>>> b3734f79

        if (!timeAdjusted) {
            until = timestampToLockDate(until);
        }
<<<<<<< HEAD
        require(until > block.timestamp, "Staking::timestampToLockDate: staking period too short");
=======
        require(until > block.timestamp, "S02"); // Staking::timestampToLockDate: staking period too short
>>>>>>> b3734f79

        /// @dev Stake for the sender if not specified otherwise.
        if (stakeFor == address(0)) {
            stakeFor = sender;
        }

        /// @dev Delegate for stakeFor if not specified otherwise.
        if (delegatee == address(0)) {
            delegatee = stakeFor;
        }

        /// @dev Do not stake longer than the max duration.
        if (!timeAdjusted) {
            uint256 latest = timestampToLockDate(block.timestamp + MAX_DURATION);
            if (until > latest) until = latest;
        }

        uint96 previousBalance = currentBalance(stakeFor, until);

        /// @dev Increase stake.
        _increaseStake(sender, amount, stakeFor, until);

        // @dev Previous version wasn't working properly for the following case:
        //		delegate checkpoint wasn't updating for the second and next stakes for the same date
        //		if  first stake was withdrawn completely and stake was delegated to the staker
        //		(no delegation to another address).
        address previousDelegatee = delegates[stakeFor][until];
        if (previousDelegatee != delegatee) {
            /// @dev Update delegatee.
            delegates[stakeFor][until] = delegatee;

            /// @dev Decrease stake on previous balance for previous delegatee.
            _decreaseDelegateStake(previousDelegatee, until, previousBalance);

            /// @dev Add previousBalance to amount.
<<<<<<< HEAD
            amount = add96(previousBalance, amount, "balance overflow");
=======
            amount = add96(previousBalance, amount, "S03");
>>>>>>> b3734f79
        }

        /// @dev Increase stake.
        _increaseDelegateStake(delegatee, until, amount);
        emit DelegateChanged(stakeFor, until, previousDelegatee, delegatee);
    }

    /**
     * @notice Extend the staking duration until the specified date.
     * @param previousLock The old unlocking timestamp.
     * @param until The new unlocking timestamp in seconds.
     * */
<<<<<<< HEAD
    function extendStakingDuration(uint256 previousLock, uint256 until) public {
        until = timestampToLockDate(until);
        require(previousLock <= until, "cannot reduce the staking duration");
=======
    function extendStakingDuration(uint256 previousLock, uint256 until) public whenNotPaused {
        until = timestampToLockDate(until);
        require(previousLock < until, "S04"); // must increase staking duration

        _notSameBlockAsStakingCheckpoint(previousLock);
>>>>>>> b3734f79

        /// @dev Do not exceed the max duration, no overflow possible.
        uint256 latest = timestampToLockDate(block.timestamp + MAX_DURATION);
        if (until > latest) until = latest;

        /// @dev Update checkpoints.
        /// @dev TODO James: Can reading stake at block.number -1 cause trouble with multiple tx in a block?
        uint96 amount = _getPriorUserStakeByDate(msg.sender, previousLock, block.number - 1);
<<<<<<< HEAD
        require(amount > 0, "nothing staked until the previous lock date");
=======
        require(amount > 0, "S05"); // no stakes till the prev lock date
>>>>>>> b3734f79
        _decreaseUserStake(msg.sender, previousLock, amount);
        _increaseUserStake(msg.sender, until, amount);

        if (isVestingContract(msg.sender)) {
            _decreaseVestingStake(previousLock, amount);
            _increaseVestingStake(until, amount);
        }

        _decreaseDailyStake(previousLock, amount);
        _increaseDailyStake(until, amount);

        /// @dev Delegate might change: if there is already a delegate set for the until date, it will remain the delegate for this position
        address delegateFrom = delegates[msg.sender][previousLock];
        address delegateTo = delegates[msg.sender][until];
        if (delegateTo == address(0)) {
            delegateTo = delegateFrom;
            delegates[msg.sender][until] = delegateFrom;
        }
        delegates[msg.sender][previousLock] = address(0);
        _decreaseDelegateStake(delegateFrom, previousLock, amount);
        _increaseDelegateStake(delegateTo, until, amount);

        emit ExtendedStakingDuration(msg.sender, previousLock, until, amount);
    }

    /**
     * @notice Send sender's tokens to this contract and update its staked balance.
     * @param sender The sender of the tokens.
     * @param amount The number of tokens to send.
     * @param stakeFor The beneficiary whose stake will be increased.
     * @param until The date until which the tokens will be staked.
     * */
    function _increaseStake(
        address sender,
        uint96 amount,
        address stakeFor,
        uint256 until
    ) internal {
        /// @dev Retrieve the SOV tokens.
        bool success = SOVToken.transferFrom(sender, address(this), amount);
        require(success);

        /// @dev Increase staked balance.
        uint96 balance = currentBalance(stakeFor, until);
<<<<<<< HEAD
        balance = add96(balance, amount, "overflow");
=======
        balance = add96(balance, amount, "S06"); // increaseStake: overflow
>>>>>>> b3734f79

        /// @dev Update checkpoints.
        _increaseDailyStake(until, amount);
        _increaseUserStake(stakeFor, until, amount);

        if (isVestingContract(stakeFor)) _increaseVestingStake(until, amount);

        emit TokensStaked(stakeFor, amount, until, balance);
    }

    /**
     * @notice Stake tokens according to the vesting schedule.
     * @param amount The amount of tokens to stake.
     * @param cliff The time interval to the first withdraw.
     * @param duration The staking duration.
     * @param intervalLength The length of each staking interval when cliff passed.
     * @param stakeFor The address to stake the tokens for or 0x0 if staking for oneself.
     * @param delegatee The address of the delegatee or 0x0 if there is none.
     * */
    function stakesBySchedule(
        uint256 amount,
        uint256 cliff,
        uint256 duration,
        uint256 intervalLength,
        address stakeFor,
        address delegatee
<<<<<<< HEAD
    ) public {
=======
    ) public whenNotPaused {
>>>>>>> b3734f79
        /**
         * @dev Stake them until lock dates according to the vesting schedule.
         * Note: because staking is only possible in periods of 2 weeks,
         * the total duration might end up a bit shorter than specified
         * depending on the date of staking.
         * */
        uint256 start = timestampToLockDate(block.timestamp + cliff);
        if (duration > MAX_DURATION) {
            duration = MAX_DURATION;
        }
        uint256 end = timestampToLockDate(block.timestamp + duration);
        uint256 numIntervals = (end - start) / intervalLength + 1;
        uint256 stakedPerInterval = amount / numIntervals;
        /// @dev stakedPerInterval might lose some dust on rounding. Add it to the first staking date.
        if (numIntervals >= 1) {
            _stake(
                msg.sender,
                uint96(amount - stakedPerInterval * (numIntervals - 1)),
                start,
                stakeFor,
                delegatee,
                true
            );
        }
        /// @dev Stake the rest in 4 week intervals.
        for (uint256 i = start + intervalLength; i <= end; i += intervalLength) {
            /// @dev Stakes for itself, delegates to the owner.
<<<<<<< HEAD
=======
            _notSameBlockAsStakingCheckpoint(i); // must wait a block before staking again for that same deadline
>>>>>>> b3734f79
            _stake(msg.sender, uint96(stakedPerInterval), i, stakeFor, delegatee, true);
        }
    }

    /**
     * @notice Withdraw the given amount of tokens if they are unlocked.
     * @param amount The number of tokens to withdraw.
     * @param until The date until which the tokens were staked.
     * @param receiver The receiver of the tokens. If not specified, send to the msg.sender
     * */
    function withdraw(
        uint96 amount,
        uint256 until,
        address receiver
<<<<<<< HEAD
    ) public {
        _withdraw(amount, until, receiver, false);
        // @dev withdraws tokens for lock date 2 weeks later than given lock date if sender is a contract
        //		we need to check block.timestamp here
        _withdrawNext(amount, until, receiver, false);
=======
    ) public whenNotFrozen {
        _notSameBlockAsStakingCheckpoint(until);

        _withdraw(amount, until, receiver, false);
        // @dev withdraws tokens for lock date 2 weeks later than given lock date if sender is a contract
        //		we need to check block.timestamp here
        _withdrawNext(until, receiver, false);
>>>>>>> b3734f79
    }

    /**
     * @notice Withdraw the given amount of tokens.
     * @param amount The number of tokens to withdraw.
     * @param until The date until which the tokens were staked.
     * @param receiver The receiver of the tokens. If not specified, send to the msg.sender
     * @dev Can be invoked only by whitelisted contract passed to governanceWithdrawVesting
     * */
    function governanceWithdraw(
        uint96 amount,
        uint256 until,
        address receiver
<<<<<<< HEAD
    ) public {
        require(vestingWhitelist[msg.sender], "unauthorized");
=======
    ) public whenNotFrozen {
        require(vestingWhitelist[msg.sender], "S07"); // unauthorized

        _notSameBlockAsStakingCheckpoint(until);
>>>>>>> b3734f79

        _withdraw(amount, until, receiver, true);
        // @dev withdraws tokens for lock date 2 weeks later than given lock date if sender is a contract
        //		we don't need to check block.timestamp here
<<<<<<< HEAD
        _withdrawNext(amount, until, receiver, true);
=======
        _withdrawNext(until, receiver, true);
>>>>>>> b3734f79
    }

    /**
     * @notice Withdraw tokens for vesting contract.
     * @param vesting The address of Vesting contract.
     * @param receiver The receiver of the tokens. If not specified, send to the msg.sender
     * @dev Can be invoked only by whitelisted contract passed to governanceWithdrawVesting.
     * */
<<<<<<< HEAD
    function governanceWithdrawVesting(address vesting, address receiver) public onlyAuthorized {
=======
    function governanceWithdrawVesting(address vesting, address receiver)
        public
        onlyAuthorized
        whenNotFrozen
    {
>>>>>>> b3734f79
        vestingWhitelist[vesting] = true;
        ITeamVesting(vesting).governanceWithdrawTokens(receiver);
        vestingWhitelist[vesting] = false;

        emit VestingTokensWithdrawn(vesting, receiver);
    }

    /**
     * @notice Send user' staked tokens to a receiver taking into account punishments.
     * Sovryn encourages long-term commitment and thinking. When/if you unstake before
     * the end of the staking period, a percentage of the original staking amount will
     * be slashed. This amount is also added to the reward pool and is distributed
     * between all other stakers.
     *
     * @param amount The number of tokens to withdraw.
     * @param until The date until which the tokens were staked.
     * @param receiver The receiver of the tokens. If not specified, send to the msg.sender
     * @param isGovernance Whether all tokens (true)
     * or just unlocked tokens (false).
     * */
    function _withdraw(
        uint96 amount,
        uint256 until,
        address receiver,
        bool isGovernance
    ) internal {
        // @dev it's very unlikely some one will have 1/10**18 SOV staked in Vesting contract
        //		this check is a part of workaround for Vesting.withdrawTokens issue
        if (amount == 1 && isVestingContract(msg.sender)) {
            return;
        }
        until = _adjustDateForOrigin(until);
        _validateWithdrawParams(amount, until);

        /// @dev Determine the receiver.
        if (receiver == address(0)) receiver = msg.sender;

        /// @dev Update the checkpoints.
        _decreaseDailyStake(until, amount);
        _decreaseUserStake(msg.sender, until, amount);
        if (isVestingContract(msg.sender)) _decreaseVestingStake(until, amount);
        _decreaseDelegateStake(delegates[msg.sender][until], until, amount);

        /// @dev Early unstaking should be punished.
        if (block.timestamp < until && !allUnlocked && !isGovernance) {
            uint96 punishedAmount = _getPunishedAmount(amount, until);
            amount -= punishedAmount;

            /// @dev punishedAmount can be 0 if block.timestamp are very close to 'until'
            if (punishedAmount > 0) {
<<<<<<< HEAD
                require(
                    address(feeSharing) != address(0),
                    "Staking::withdraw: FeeSharing address wasn't set"
                );
=======
                require(address(feeSharing) != address(0), "S08"); // FeeSharing address wasn't set
>>>>>>> b3734f79
                /// @dev Move punished amount to fee sharing.
                /// @dev Approve transfer here and let feeSharing do transfer and write checkpoint.
                SOVToken.approve(address(feeSharing), punishedAmount);
                feeSharing.transferTokens(address(SOVToken), punishedAmount);
            }
        }

        /// @dev transferFrom
        bool success = SOVToken.transfer(receiver, amount);
<<<<<<< HEAD
        require(success, "Staking::withdraw: Token transfer failed");
=======
        require(success, "S09"); // Token transfer failed
>>>>>>> b3734f79

        emit StakingWithdrawn(msg.sender, amount, until, receiver, isGovernance);
    }

    // @dev withdraws tokens for lock date 2 weeks later than given lock date
    function _withdrawNext(
<<<<<<< HEAD
        uint96 amount,
=======
>>>>>>> b3734f79
        uint256 until,
        address receiver,
        bool isGovernance
    ) internal {
        if (isVestingContract(msg.sender)) {
            uint256 nextLock = until.add(TWO_WEEKS);
            if (isGovernance || block.timestamp >= nextLock) {
                uint96 stakes = _getPriorUserStakeByDate(msg.sender, nextLock, block.number - 1);
                if (stakes > 0) {
                    _withdraw(stakes, nextLock, receiver, isGovernance);
                }
            }
        }
    }

    /**
     * @notice Get available and punished amount for withdrawing.
     * @param amount The number of tokens to withdraw.
     * @param until The date until which the tokens were staked.
     * */
    function getWithdrawAmounts(uint96 amount, uint256 until)
        public
        view
        returns (uint96, uint96)
    {
        _validateWithdrawParams(amount, until);
        uint96 punishedAmount = _getPunishedAmount(amount, until);
        return (amount - punishedAmount, punishedAmount);
    }

    /**
     * @notice Get punished amount for withdrawing.
     * @param amount The number of tokens to withdraw.
     * @param until The date until which the tokens were staked.
     * */
    function _getPunishedAmount(uint96 amount, uint256 until) internal view returns (uint96) {
        uint256 date = timestampToLockDate(block.timestamp);
        uint96 weight = computeWeightByDate(until, date); /// @dev (10 - 1) * WEIGHT_FACTOR
        weight = weight * weightScaling;
        return (amount * weight) / WEIGHT_FACTOR / 100;
    }

    /**
     * @notice Validate withdraw parameters.
     * @param amount The number of tokens to withdraw.
     * @param until The date until which the tokens were staked.
     * */
    function _validateWithdrawParams(uint96 amount, uint256 until) internal view {
<<<<<<< HEAD
        require(
            amount > 0,
            "Staking::withdraw: amount of tokens to be withdrawn needs to be bigger than 0"
        );
        uint96 balance = _getPriorUserStakeByDate(msg.sender, until, block.number - 1);
        require(amount <= balance, "Staking::withdraw: not enough balance");
=======
        require(amount > 0, "S10"); // Amount of tokens to withdraw must be > 0
        uint96 balance = _getPriorUserStakeByDate(msg.sender, until, block.number - 1);
        require(amount <= balance, "S11"); // Staking::withdraw: not enough balance
>>>>>>> b3734f79
    }

    /**
     * @notice Get the current balance of an account locked until a certain date.
     * @param account The user address.
     * @param lockDate The lock date.
     * @return The stake amount.
     * */
    function currentBalance(address account, uint256 lockDate) internal view returns (uint96) {
        return
            userStakingCheckpoints[account][lockDate][
                numUserStakingCheckpoints[account][lockDate] - 1
            ]
                .stake;
    }

    /**
     * @notice Get the number of staked tokens held by the user account.
     * @dev Iterate checkpoints adding up stakes.
     * @param account The address of the account to get the balance of.
     * @return The number of tokens held.
     * */
    function balanceOf(address account) public view returns (uint96 balance) {
        for (uint256 i = kickoffTS; i <= block.timestamp + MAX_DURATION; i += TWO_WEEKS) {
<<<<<<< HEAD
            balance = add96(balance, currentBalance(account, i), "Staking::balanceOf: overflow");
=======
            balance = add96(balance, currentBalance(account, i), "S12"); // Staking::balanceOf: overflow
>>>>>>> b3734f79
        }
    }

    /**
     * @notice Delegate votes from `msg.sender` which are locked until lockDate to `delegatee`.
     * @param delegatee The address to delegate votes to.
     * @param lockDate the date if the position to delegate.
     * */
<<<<<<< HEAD
    function delegate(address delegatee, uint256 lockDate) public {
=======
    function delegate(address delegatee, uint256 lockDate) public whenNotPaused {
        _notSameBlockAsStakingCheckpoint(lockDate);

>>>>>>> b3734f79
        _delegate(msg.sender, delegatee, lockDate);
        // @dev delegates tokens for lock date 2 weeks later than given lock date
        //		if message sender is a contract
        _delegateNext(msg.sender, delegatee, lockDate);
    }

    /**
     * @notice Delegates votes from signatory to a delegatee account.
     * Voting with EIP-712 Signatures.
     *
     * Voting power can be delegated to any address, and then can be used to
     * vote on proposals. A key benefit to users of by-signature functionality
     * is that they can create a signed vote transaction for free, and have a
     * trusted third-party spend rBTC(or ETH) on gas fees and write it to the
     * blockchain for them.
     *
     * The third party in this scenario, submitting the SOV-holder’s signed
     * transaction holds a voting power that is for only a single proposal.
     * The signatory still holds the power to vote on their own behalf in
     * the proposal if the third party has not yet published the signed
     * transaction that was given to them.
     *
     * @dev The signature needs to be broken up into 3 parameters, known as
     * v, r and s:
     * const r = '0x' + sig.substring(2).substring(0, 64);
     * const s = '0x' + sig.substring(2).substring(64, 128);
     * const v = '0x' + sig.substring(2).substring(128, 130);
     *
     * @param delegatee The address to delegate votes to.
     * @param lockDate The date until which the position is locked.
     * @param nonce The contract state required to match the signature.
     * @param expiry The time at which to expire the signature.
     * @param v The recovery byte of the signature.
     * @param r Half of the ECDSA signature pair.
     * @param s Half of the ECDSA signature pair.
     * */
    function delegateBySig(
        address delegatee,
        uint256 lockDate,
        uint256 nonce,
        uint256 expiry,
        uint8 v,
        bytes32 r,
        bytes32 s
<<<<<<< HEAD
    ) public {
=======
    ) public whenNotPaused {
        _notSameBlockAsStakingCheckpoint(lockDate);

>>>>>>> b3734f79
        /**
         * @dev The DOMAIN_SEPARATOR is a hash that uniquely identifies a
         * smart contract. It is built from a string denoting it as an
         * EIP712 Domain, the name of the token contract, the version,
         * the chainId in case it changes, and the address that the
         * contract is deployed at.
         * */
        bytes32 domainSeparator =
            keccak256(
                abi.encode(DOMAIN_TYPEHASH, keccak256(bytes(name)), getChainId(), address(this))
            );

        /// @dev GovernorAlpha uses BALLOT_TYPEHASH, while Staking uses DELEGATION_TYPEHASH
        bytes32 structHash =
            keccak256(abi.encode(DELEGATION_TYPEHASH, delegatee, lockDate, nonce, expiry));

        bytes32 digest = keccak256(abi.encodePacked("\x19\x01", domainSeparator, structHash));
        address signatory = ecrecover(digest, v, r, s);

        /// @dev Verify address is not null and PK is not null either.
<<<<<<< HEAD
        require(
            RSKAddrValidator.checkPKNotZero(signatory),
            "Staking::delegateBySig: invalid signature"
        );
        require(nonce == nonces[signatory]++, "Staking::delegateBySig: invalid nonce");
        require(now <= expiry, "Staking::delegateBySig: signature expired");
=======
        require(RSKAddrValidator.checkPKNotZero(signatory), "S13"); // Staking::delegateBySig: invalid signature
        require(nonce == nonces[signatory]++, "S14"); // Staking::delegateBySig: invalid nonce
        require(now <= expiry, "S15"); // Staking::delegateBySig: signature expired
>>>>>>> b3734f79
        _delegate(signatory, delegatee, lockDate);
        // @dev delegates tokens for lock date 2 weeks later than given lock date
        //		if message sender is a contract
        _delegateNext(signatory, delegatee, lockDate);
    }

    /**
     * @notice Get the current votes balance for a user account.
     * @param account The address to get votes balance.
     * @dev This is a wrapper to simplify arguments. The actual computation is
     * performed on WeightedStaking parent contract.
     * @return The number of current votes for a user account.
     * */
    function getCurrentVotes(address account) external view returns (uint96) {
        return getPriorVotes(account, block.number - 1, block.timestamp);
    }

    /**
     * @notice Get the current number of tokens staked for a day.
     * @param lockedTS The timestamp to get the staked tokens for.
     * */
    function getCurrentStakedUntil(uint256 lockedTS) external view returns (uint96) {
        uint32 nCheckpoints = numTotalStakingCheckpoints[lockedTS];
        return nCheckpoints > 0 ? totalStakingCheckpoints[lockedTS][nCheckpoints - 1].stake : 0;
    }

    /**
     * @notice Set new delegatee. Move from user's current delegate to a new
     * delegatee the stake balance.
     * @param delegator The user address to move stake balance from its current delegatee.
     * @param delegatee The new delegatee. The address to move stake balance to.
     * @param lockedTS The lock date.
     * */
    function _delegate(
        address delegator,
        address delegatee,
        uint256 lockedTS
    ) internal {
        address currentDelegate = delegates[delegator][lockedTS];
        uint96 delegatorBalance = currentBalance(delegator, lockedTS);
        delegates[delegator][lockedTS] = delegatee;

        emit DelegateChanged(delegator, lockedTS, currentDelegate, delegatee);

        _moveDelegates(currentDelegate, delegatee, delegatorBalance, lockedTS);
    }

    // @dev delegates tokens for lock date 2 weeks later than given lock date
    //		if message sender is a contract
    function _delegateNext(
        address delegator,
        address delegatee,
        uint256 lockedTS
    ) internal {
        if (isVestingContract(msg.sender)) {
            uint256 nextLock = lockedTS.add(TWO_WEEKS);
            address currentDelegate = delegates[delegator][nextLock];
            if (currentDelegate != delegatee) {
                _delegate(delegator, delegatee, nextLock);
            }

            // @dev workaround for the issue with a delegation of the latest stake
            uint256 endDate = IVesting(msg.sender).endDate();
            nextLock = lockedTS.add(FOUR_WEEKS);
            if (nextLock == endDate) {
                currentDelegate = delegates[delegator][nextLock];
                if (currentDelegate != delegatee) {
                    _delegate(delegator, delegatee, nextLock);
                }
            }
        }
    }

    /**
     * @notice Move an amount of delegate stake from a source address to a
     * destination address.
     * @param srcRep The address to get the staked amount from.
     * @param dstRep The address to send the staked amount to.
     * @param amount The staked amount to move.
     * @param lockedTS The lock date.
     * */
    function _moveDelegates(
        address srcRep,
        address dstRep,
        uint96 amount,
        uint256 lockedTS
    ) internal {
        if (srcRep != dstRep && amount > 0) {
            if (srcRep != address(0)) _decreaseDelegateStake(srcRep, lockedTS, amount);

            if (dstRep != address(0)) _increaseDelegateStake(dstRep, lockedTS, amount);
        }
    }

    /**
     * @notice Retrieve CHAIN_ID of the executing chain.
     *
     * Chain identifier (chainID) introduced in EIP-155 protects transaction
     * included into one chain from being included into another chain.
     * Basically, chain identifier is an integer number being used in the
     * processes of signing transactions and verifying transaction signatures.
     *
     * @dev As of version 0.5.12, Solidity includes an assembly function
     * chainid() that provides access to the new CHAINID opcode.
     *
     * TODO: chainId is included in block. So you can get chain id like
     * block timestamp or block number: block.chainid;
     * */
    function getChainId() internal pure returns (uint256) {
        uint256 chainId;
        assembly {
            chainId := chainid()
        }
        return chainId;
    }

    /**
     * @notice Allow the owner to set a new staking contract.
     * As a consequence it allows the stakers to migrate their positions
     * to the new contract.
     * @dev Doesn't have any influence as long as migrateToNewStakingContract
     * is not implemented.
     * @param _newStakingContract The address of the new staking contract.
     * */
<<<<<<< HEAD
    function setNewStakingContract(address _newStakingContract) public onlyOwner {
        require(_newStakingContract != address(0), "can't reset the new staking contract to 0");
=======
    function setNewStakingContract(address _newStakingContract) public onlyOwner whenNotFrozen {
        require(_newStakingContract != address(0), "S16"); // can't reset the new staking contract to 0
>>>>>>> b3734f79
        newStakingContract = _newStakingContract;
    }

    /**
     * @notice Allow the owner to set a fee sharing proxy contract.
     * We need it for unstaking with slashing.
     * @param _feeSharing The address of FeeSharingProxy contract.
     * */
<<<<<<< HEAD
    function setFeeSharing(address _feeSharing) public onlyOwner {
        require(_feeSharing != address(0), "FeeSharing address shouldn't be 0");
=======
    function setFeeSharing(address _feeSharing) public onlyOwner whenNotFrozen {
        require(_feeSharing != address(0), "S17"); // FeeSharing address shouldn't be 0
>>>>>>> b3734f79
        feeSharing = IFeeSharingProxy(_feeSharing);
    }

    /**
     * @notice Allow the owner to set weight scaling.
     * We need it for unstaking with slashing.
     * @param _weightScaling The weight scaling.
     * */
<<<<<<< HEAD
    function setWeightScaling(uint96 _weightScaling) public onlyOwner {
        require(
            MIN_WEIGHT_SCALING <= _weightScaling && _weightScaling <= MAX_WEIGHT_SCALING,
            "weight scaling doesn't belong to range [1, 9]"
=======
    function setWeightScaling(uint96 _weightScaling) public onlyOwner whenNotFrozen {
        require(
            MIN_WEIGHT_SCALING <= _weightScaling && _weightScaling <= MAX_WEIGHT_SCALING,
            "S18" /* scaling doesn't belong to range [1, 9] */
>>>>>>> b3734f79
        );
        weightScaling = _weightScaling;
    }

    /**
     * @notice Allow a staker to migrate his positions to the new staking contract.
     * @dev Staking contract needs to be set before by the owner.
     * Currently not implemented, just needed for the interface.
     *      In case it's needed at some point in the future,
     *      the implementation needs to be changed first.
     * */
<<<<<<< HEAD
    function migrateToNewStakingContract() public {
        require(newStakingContract != address(0), "there is no new staking contract set");
=======
    function migrateToNewStakingContract() public whenNotFrozen {
        require(newStakingContract != address(0), "S19"); // there is no new staking contract set
>>>>>>> b3734f79
        /// @dev implementation:
        /// @dev Iterate over all possible lock dates from now until now + MAX_DURATION.
        /// @dev Read the stake & delegate of the msg.sender
        /// @dev If stake > 0, stake it at the new contract until the lock date with the current delegate.
    }

    /**
     * @notice Allow the owner to unlock all tokens in case the staking contract
     * is going to be replaced
     * Note: Not reversible on purpose. once unlocked, everything is unlocked.
     * The owner should not be able to just quickly unlock to withdraw his own
     * tokens and lock again.
     * @dev Last resort.
     * */
<<<<<<< HEAD
    function unlockAllTokens() public onlyOwner {
=======
    function unlockAllTokens() public onlyOwner whenNotFrozen {
>>>>>>> b3734f79
        allUnlocked = true;
        emit TokensUnlocked(SOVToken.balanceOf(address(this)));
    }

    /**
     * @notice Get list of stakes for a user account.
     * @param account The address to get stakes.
     * @return The arrays of dates and stakes.
     * */
    function getStakes(address account)
        public
        view
        returns (uint256[] memory dates, uint96[] memory stakes)
    {
        uint256 latest = timestampToLockDate(block.timestamp + MAX_DURATION);

        /// @dev Calculate stakes.
        uint256 count = 0;
        /// @dev We need to iterate from first possible stake date after deployment to the latest from current time.
        for (uint256 i = kickoffTS + TWO_WEEKS; i <= latest; i += TWO_WEEKS) {
            if (currentBalance(account, i) > 0) {
                count++;
            }
        }
        dates = new uint256[](count);
        stakes = new uint96[](count);

        /// @dev We need to iterate from first possible stake date after deployment to the latest from current time.
        uint256 j = 0;
        for (uint256 i = kickoffTS + TWO_WEEKS; i <= latest; i += TWO_WEEKS) {
            uint96 balance = currentBalance(account, i);
            if (balance > 0) {
                dates[j] = i;
                stakes[j] = balance;
                j++;
            }
        }
    }

    /**
     * @notice Overrides default ApprovalReceiver._getToken function to
     * register SOV token on this contract.
     * @return The address of SOV token.
     * */
    function _getToken() internal view returns (address) {
        return address(SOVToken);
    }

    /**
     * @notice Overrides default ApprovalReceiver._getSelectors function to
     * register stakeWithApproval selector on this contract.
     * @return The array of registered selectors on this contract.
     * */
<<<<<<< HEAD
    function _getSelectors() internal view returns (bytes4[] memory) {
        bytes4[] memory selectors = new bytes4[](1);
        selectors[0] = this.stakeWithApproval.selector;
        return selectors;
=======
    /*function _getSelectors() internal view returns (bytes4[] memory) {
		bytes4[] memory selectors = new bytes4[](1);
		selectors[0] = this.stakeWithApproval.selector;
		return selectors;
	}*/

    function _notSameBlockAsStakingCheckpoint(uint256 lockDate) internal view {
        uint32 nCheckpoints = numUserStakingCheckpoints[msg.sender][lockDate];
        bool notSameBlock =
            userStakingCheckpoints[msg.sender][lockDate][nCheckpoints - 1].fromBlock !=
                block.number;
        require(notSameBlock, "S20"); //S20 : "cannot be mined in the same block as last stake"
>>>>>>> b3734f79
    }
}<|MERGE_RESOLUTION|>--- conflicted
+++ resolved
@@ -20,14 +20,10 @@
  * plus revenues from stakers who have a portion of their SOV slashed for
  * early unstaking.
  * */
-<<<<<<< HEAD
-contract Staking is IStaking, WeightedStaking, ApprovalReceiver {
-=======
 contract Staking is
     IStaking,
     WeightedStaking /*, ApprovalReceiver //TODO: uncomment after refactoring*/
 {
->>>>>>> b3734f79
     using SafeMath for uint256;
 
     /// @notice Constant used for computing the vesting dates.
@@ -45,12 +41,8 @@
         uint256 until,
         address stakeFor,
         address delegatee
-<<<<<<< HEAD
-    ) external {
-=======
     ) external whenNotPaused {
         _notSameBlockAsStakingCheckpoint(until); // must wait a block before staking again for that same deadline
->>>>>>> b3734f79
         _stake(msg.sender, amount, until, stakeFor, delegatee, false);
     }
 
@@ -64,17 +56,6 @@
      * @param stakeFor The address to stake the tokens for or 0x0 if staking for oneself.
      * @param delegatee The address of the delegatee or 0x0 if there is none.
      * */
-<<<<<<< HEAD
-    function stakeWithApproval(
-        address sender,
-        uint96 amount,
-        uint256 until,
-        address stakeFor,
-        address delegatee
-    ) public onlyThisContract {
-        _stake(sender, amount, until, stakeFor, delegatee, false);
-    }
-=======
     /* //TODO: uncomment after refactoring
 	function stakeWithApproval(
 		address sender,
@@ -85,7 +66,6 @@
 	) public onlyThisContract whenNotPaused {
 		_stake(sender, amount, until, stakeFor, delegatee, false);
 	}*/
->>>>>>> b3734f79
 
     /**
      * @notice Send sender's tokens to this contract and update its staked balance.
@@ -104,20 +84,12 @@
         address delegatee,
         bool timeAdjusted
     ) internal {
-<<<<<<< HEAD
-        require(amount > 0, "amount needs to be bigger than 0");
-=======
         require(amount > 0, "S01"); // amount needs to be bigger than 0
->>>>>>> b3734f79
 
         if (!timeAdjusted) {
             until = timestampToLockDate(until);
         }
-<<<<<<< HEAD
-        require(until > block.timestamp, "Staking::timestampToLockDate: staking period too short");
-=======
         require(until > block.timestamp, "S02"); // Staking::timestampToLockDate: staking period too short
->>>>>>> b3734f79
 
         /// @dev Stake for the sender if not specified otherwise.
         if (stakeFor == address(0)) {
@@ -153,11 +125,7 @@
             _decreaseDelegateStake(previousDelegatee, until, previousBalance);
 
             /// @dev Add previousBalance to amount.
-<<<<<<< HEAD
-            amount = add96(previousBalance, amount, "balance overflow");
-=======
             amount = add96(previousBalance, amount, "S03");
->>>>>>> b3734f79
         }
 
         /// @dev Increase stake.
@@ -170,17 +138,11 @@
      * @param previousLock The old unlocking timestamp.
      * @param until The new unlocking timestamp in seconds.
      * */
-<<<<<<< HEAD
-    function extendStakingDuration(uint256 previousLock, uint256 until) public {
-        until = timestampToLockDate(until);
-        require(previousLock <= until, "cannot reduce the staking duration");
-=======
     function extendStakingDuration(uint256 previousLock, uint256 until) public whenNotPaused {
         until = timestampToLockDate(until);
         require(previousLock < until, "S04"); // must increase staking duration
 
         _notSameBlockAsStakingCheckpoint(previousLock);
->>>>>>> b3734f79
 
         /// @dev Do not exceed the max duration, no overflow possible.
         uint256 latest = timestampToLockDate(block.timestamp + MAX_DURATION);
@@ -189,11 +151,7 @@
         /// @dev Update checkpoints.
         /// @dev TODO James: Can reading stake at block.number -1 cause trouble with multiple tx in a block?
         uint96 amount = _getPriorUserStakeByDate(msg.sender, previousLock, block.number - 1);
-<<<<<<< HEAD
-        require(amount > 0, "nothing staked until the previous lock date");
-=======
         require(amount > 0, "S05"); // no stakes till the prev lock date
->>>>>>> b3734f79
         _decreaseUserStake(msg.sender, previousLock, amount);
         _increaseUserStake(msg.sender, until, amount);
 
@@ -238,11 +196,7 @@
 
         /// @dev Increase staked balance.
         uint96 balance = currentBalance(stakeFor, until);
-<<<<<<< HEAD
-        balance = add96(balance, amount, "overflow");
-=======
         balance = add96(balance, amount, "S06"); // increaseStake: overflow
->>>>>>> b3734f79
 
         /// @dev Update checkpoints.
         _increaseDailyStake(until, amount);
@@ -269,11 +223,7 @@
         uint256 intervalLength,
         address stakeFor,
         address delegatee
-<<<<<<< HEAD
-    ) public {
-=======
     ) public whenNotPaused {
->>>>>>> b3734f79
         /**
          * @dev Stake them until lock dates according to the vesting schedule.
          * Note: because staking is only possible in periods of 2 weeks,
@@ -301,10 +251,7 @@
         /// @dev Stake the rest in 4 week intervals.
         for (uint256 i = start + intervalLength; i <= end; i += intervalLength) {
             /// @dev Stakes for itself, delegates to the owner.
-<<<<<<< HEAD
-=======
             _notSameBlockAsStakingCheckpoint(i); // must wait a block before staking again for that same deadline
->>>>>>> b3734f79
             _stake(msg.sender, uint96(stakedPerInterval), i, stakeFor, delegatee, true);
         }
     }
@@ -319,13 +266,6 @@
         uint96 amount,
         uint256 until,
         address receiver
-<<<<<<< HEAD
-    ) public {
-        _withdraw(amount, until, receiver, false);
-        // @dev withdraws tokens for lock date 2 weeks later than given lock date if sender is a contract
-        //		we need to check block.timestamp here
-        _withdrawNext(amount, until, receiver, false);
-=======
     ) public whenNotFrozen {
         _notSameBlockAsStakingCheckpoint(until);
 
@@ -333,7 +273,6 @@
         // @dev withdraws tokens for lock date 2 weeks later than given lock date if sender is a contract
         //		we need to check block.timestamp here
         _withdrawNext(until, receiver, false);
->>>>>>> b3734f79
     }
 
     /**
@@ -347,24 +286,15 @@
         uint96 amount,
         uint256 until,
         address receiver
-<<<<<<< HEAD
-    ) public {
-        require(vestingWhitelist[msg.sender], "unauthorized");
-=======
     ) public whenNotFrozen {
         require(vestingWhitelist[msg.sender], "S07"); // unauthorized
 
         _notSameBlockAsStakingCheckpoint(until);
->>>>>>> b3734f79
 
         _withdraw(amount, until, receiver, true);
         // @dev withdraws tokens for lock date 2 weeks later than given lock date if sender is a contract
         //		we don't need to check block.timestamp here
-<<<<<<< HEAD
-        _withdrawNext(amount, until, receiver, true);
-=======
         _withdrawNext(until, receiver, true);
->>>>>>> b3734f79
     }
 
     /**
@@ -373,15 +303,11 @@
      * @param receiver The receiver of the tokens. If not specified, send to the msg.sender
      * @dev Can be invoked only by whitelisted contract passed to governanceWithdrawVesting.
      * */
-<<<<<<< HEAD
-    function governanceWithdrawVesting(address vesting, address receiver) public onlyAuthorized {
-=======
     function governanceWithdrawVesting(address vesting, address receiver)
         public
         onlyAuthorized
         whenNotFrozen
     {
->>>>>>> b3734f79
         vestingWhitelist[vesting] = true;
         ITeamVesting(vesting).governanceWithdrawTokens(receiver);
         vestingWhitelist[vesting] = false;
@@ -432,14 +358,7 @@
 
             /// @dev punishedAmount can be 0 if block.timestamp are very close to 'until'
             if (punishedAmount > 0) {
-<<<<<<< HEAD
-                require(
-                    address(feeSharing) != address(0),
-                    "Staking::withdraw: FeeSharing address wasn't set"
-                );
-=======
                 require(address(feeSharing) != address(0), "S08"); // FeeSharing address wasn't set
->>>>>>> b3734f79
                 /// @dev Move punished amount to fee sharing.
                 /// @dev Approve transfer here and let feeSharing do transfer and write checkpoint.
                 SOVToken.approve(address(feeSharing), punishedAmount);
@@ -449,21 +368,13 @@
 
         /// @dev transferFrom
         bool success = SOVToken.transfer(receiver, amount);
-<<<<<<< HEAD
-        require(success, "Staking::withdraw: Token transfer failed");
-=======
         require(success, "S09"); // Token transfer failed
->>>>>>> b3734f79
 
         emit StakingWithdrawn(msg.sender, amount, until, receiver, isGovernance);
     }
 
     // @dev withdraws tokens for lock date 2 weeks later than given lock date
     function _withdrawNext(
-<<<<<<< HEAD
-        uint96 amount,
-=======
->>>>>>> b3734f79
         uint256 until,
         address receiver,
         bool isGovernance
@@ -512,18 +423,9 @@
      * @param until The date until which the tokens were staked.
      * */
     function _validateWithdrawParams(uint96 amount, uint256 until) internal view {
-<<<<<<< HEAD
-        require(
-            amount > 0,
-            "Staking::withdraw: amount of tokens to be withdrawn needs to be bigger than 0"
-        );
-        uint96 balance = _getPriorUserStakeByDate(msg.sender, until, block.number - 1);
-        require(amount <= balance, "Staking::withdraw: not enough balance");
-=======
         require(amount > 0, "S10"); // Amount of tokens to withdraw must be > 0
         uint96 balance = _getPriorUserStakeByDate(msg.sender, until, block.number - 1);
         require(amount <= balance, "S11"); // Staking::withdraw: not enough balance
->>>>>>> b3734f79
     }
 
     /**
@@ -536,8 +438,7 @@
         return
             userStakingCheckpoints[account][lockDate][
                 numUserStakingCheckpoints[account][lockDate] - 1
-            ]
-                .stake;
+            ].stake;
     }
 
     /**
@@ -548,11 +449,7 @@
      * */
     function balanceOf(address account) public view returns (uint96 balance) {
         for (uint256 i = kickoffTS; i <= block.timestamp + MAX_DURATION; i += TWO_WEEKS) {
-<<<<<<< HEAD
-            balance = add96(balance, currentBalance(account, i), "Staking::balanceOf: overflow");
-=======
             balance = add96(balance, currentBalance(account, i), "S12"); // Staking::balanceOf: overflow
->>>>>>> b3734f79
         }
     }
 
@@ -561,13 +458,9 @@
      * @param delegatee The address to delegate votes to.
      * @param lockDate the date if the position to delegate.
      * */
-<<<<<<< HEAD
-    function delegate(address delegatee, uint256 lockDate) public {
-=======
     function delegate(address delegatee, uint256 lockDate) public whenNotPaused {
         _notSameBlockAsStakingCheckpoint(lockDate);
 
->>>>>>> b3734f79
         _delegate(msg.sender, delegatee, lockDate);
         // @dev delegates tokens for lock date 2 weeks later than given lock date
         //		if message sender is a contract
@@ -612,13 +505,9 @@
         uint8 v,
         bytes32 r,
         bytes32 s
-<<<<<<< HEAD
-    ) public {
-=======
     ) public whenNotPaused {
         _notSameBlockAsStakingCheckpoint(lockDate);
 
->>>>>>> b3734f79
         /**
          * @dev The DOMAIN_SEPARATOR is a hash that uniquely identifies a
          * smart contract. It is built from a string denoting it as an
@@ -626,31 +515,22 @@
          * the chainId in case it changes, and the address that the
          * contract is deployed at.
          * */
-        bytes32 domainSeparator =
-            keccak256(
-                abi.encode(DOMAIN_TYPEHASH, keccak256(bytes(name)), getChainId(), address(this))
-            );
+        bytes32 domainSeparator = keccak256(
+            abi.encode(DOMAIN_TYPEHASH, keccak256(bytes(name)), getChainId(), address(this))
+        );
 
         /// @dev GovernorAlpha uses BALLOT_TYPEHASH, while Staking uses DELEGATION_TYPEHASH
-        bytes32 structHash =
-            keccak256(abi.encode(DELEGATION_TYPEHASH, delegatee, lockDate, nonce, expiry));
+        bytes32 structHash = keccak256(
+            abi.encode(DELEGATION_TYPEHASH, delegatee, lockDate, nonce, expiry)
+        );
 
         bytes32 digest = keccak256(abi.encodePacked("\x19\x01", domainSeparator, structHash));
         address signatory = ecrecover(digest, v, r, s);
 
         /// @dev Verify address is not null and PK is not null either.
-<<<<<<< HEAD
-        require(
-            RSKAddrValidator.checkPKNotZero(signatory),
-            "Staking::delegateBySig: invalid signature"
-        );
-        require(nonce == nonces[signatory]++, "Staking::delegateBySig: invalid nonce");
-        require(now <= expiry, "Staking::delegateBySig: signature expired");
-=======
         require(RSKAddrValidator.checkPKNotZero(signatory), "S13"); // Staking::delegateBySig: invalid signature
         require(nonce == nonces[signatory]++, "S14"); // Staking::delegateBySig: invalid nonce
         require(now <= expiry, "S15"); // Staking::delegateBySig: signature expired
->>>>>>> b3734f79
         _delegate(signatory, delegatee, lockDate);
         // @dev delegates tokens for lock date 2 weeks later than given lock date
         //		if message sender is a contract
@@ -775,13 +655,8 @@
      * is not implemented.
      * @param _newStakingContract The address of the new staking contract.
      * */
-<<<<<<< HEAD
-    function setNewStakingContract(address _newStakingContract) public onlyOwner {
-        require(_newStakingContract != address(0), "can't reset the new staking contract to 0");
-=======
     function setNewStakingContract(address _newStakingContract) public onlyOwner whenNotFrozen {
         require(_newStakingContract != address(0), "S16"); // can't reset the new staking contract to 0
->>>>>>> b3734f79
         newStakingContract = _newStakingContract;
     }
 
@@ -790,13 +665,8 @@
      * We need it for unstaking with slashing.
      * @param _feeSharing The address of FeeSharingProxy contract.
      * */
-<<<<<<< HEAD
-    function setFeeSharing(address _feeSharing) public onlyOwner {
-        require(_feeSharing != address(0), "FeeSharing address shouldn't be 0");
-=======
     function setFeeSharing(address _feeSharing) public onlyOwner whenNotFrozen {
         require(_feeSharing != address(0), "S17"); // FeeSharing address shouldn't be 0
->>>>>>> b3734f79
         feeSharing = IFeeSharingProxy(_feeSharing);
     }
 
@@ -805,17 +675,10 @@
      * We need it for unstaking with slashing.
      * @param _weightScaling The weight scaling.
      * */
-<<<<<<< HEAD
-    function setWeightScaling(uint96 _weightScaling) public onlyOwner {
-        require(
-            MIN_WEIGHT_SCALING <= _weightScaling && _weightScaling <= MAX_WEIGHT_SCALING,
-            "weight scaling doesn't belong to range [1, 9]"
-=======
     function setWeightScaling(uint96 _weightScaling) public onlyOwner whenNotFrozen {
         require(
             MIN_WEIGHT_SCALING <= _weightScaling && _weightScaling <= MAX_WEIGHT_SCALING,
             "S18" /* scaling doesn't belong to range [1, 9] */
->>>>>>> b3734f79
         );
         weightScaling = _weightScaling;
     }
@@ -827,13 +690,8 @@
      *      In case it's needed at some point in the future,
      *      the implementation needs to be changed first.
      * */
-<<<<<<< HEAD
-    function migrateToNewStakingContract() public {
-        require(newStakingContract != address(0), "there is no new staking contract set");
-=======
     function migrateToNewStakingContract() public whenNotFrozen {
         require(newStakingContract != address(0), "S19"); // there is no new staking contract set
->>>>>>> b3734f79
         /// @dev implementation:
         /// @dev Iterate over all possible lock dates from now until now + MAX_DURATION.
         /// @dev Read the stake & delegate of the msg.sender
@@ -848,11 +706,7 @@
      * tokens and lock again.
      * @dev Last resort.
      * */
-<<<<<<< HEAD
-    function unlockAllTokens() public onlyOwner {
-=======
     function unlockAllTokens() public onlyOwner whenNotFrozen {
->>>>>>> b3734f79
         allUnlocked = true;
         emit TokensUnlocked(SOVToken.balanceOf(address(this)));
     }
@@ -906,12 +760,6 @@
      * register stakeWithApproval selector on this contract.
      * @return The array of registered selectors on this contract.
      * */
-<<<<<<< HEAD
-    function _getSelectors() internal view returns (bytes4[] memory) {
-        bytes4[] memory selectors = new bytes4[](1);
-        selectors[0] = this.stakeWithApproval.selector;
-        return selectors;
-=======
     /*function _getSelectors() internal view returns (bytes4[] memory) {
 		bytes4[] memory selectors = new bytes4[](1);
 		selectors[0] = this.stakeWithApproval.selector;
@@ -920,10 +768,8 @@
 
     function _notSameBlockAsStakingCheckpoint(uint256 lockDate) internal view {
         uint32 nCheckpoints = numUserStakingCheckpoints[msg.sender][lockDate];
-        bool notSameBlock =
-            userStakingCheckpoints[msg.sender][lockDate][nCheckpoints - 1].fromBlock !=
-                block.number;
+        bool notSameBlock = userStakingCheckpoints[msg.sender][lockDate][nCheckpoints - 1]
+            .fromBlock != block.number;
         require(notSameBlock, "S20"); //S20 : "cannot be mined in the same block as last stake"
->>>>>>> b3734f79
     }
 }