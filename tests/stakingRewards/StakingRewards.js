--- conflicted
+++ resolved
@@ -11,15 +11,12 @@
 const FeeSharingLogic = artifacts.require("FeeSharingLogic");
 const FeeSharingProxy = artifacts.require("FeeSharingProxy");
 const Protocol = artifacts.require("sovrynProtocol");
-<<<<<<< HEAD
 //Upgradable Vesting Registry
 const VestingRegistryLogic = artifacts.require("VestingRegistryLogic");
 const VestingRegistryProxy = artifacts.require("VestingRegistryProxy");
-=======
 const BlockMockUp = artifacts.require("BlockMockUp");
 
 const wei = web3.utils.toWei;
->>>>>>> b4b73a51
 
 const TOTAL_SUPPLY = "10000000000000000000000000";
 const MAX_DURATION = new BN(24 * 60 * 60).mul(new BN(1092));
@@ -249,25 +246,10 @@
 		});
 
 		it("should stop getting rewards when the staking ends after the program stops", async () => {
-<<<<<<< HEAD
-			await increaseTime(1209600); //2 Weeks
-			//FeeSharingProxy
-			feeSharingLogic = await FeeSharingLogic.new();
-			feeSharingProxyObj = await FeeSharingProxy.new(protocol.address, staking.address);
-			await feeSharingProxyObj.setImplementation(feeSharingLogic.address);
-			feeSharingProxy = await FeeSharingLogic.at(feeSharingProxyObj.address);
-
-			await staking.setFeeSharing(feeSharingProxy.address);
-			await staking.withdraw("20000", inTwoYears, a2, { from: a2 }); //Withdraw second stake
-			await staking.withdraw("30000", inThreeYears, a2, { from: a2 }); //Withdraw third stake
-			await staking.withdraw("10000", inTwoYears, a2, { from: a2 }); //Withdraw the last stake as well
-			await increaseTime(3600); //Increase a few blocks
-=======
 			await increaseTimeAndBlocks(1209600); //2 Weeks
 			await staking.withdraw(wei("1000", "ether"), inTwoYears, a2, { from: a2 });
 			await staking.withdraw(wei("3000", "ether"), inTwoYears, a2, { from: a2 }); //Withdraw second stake
 			await increaseTimeAndBlocks(3600); //Increase a few blocks
->>>>>>> b4b73a51
 			const fields = await stakingRewards.getStakerCurrentReward(true, { from: a2 });
 			beforeBalance = await SOV.balanceOf(a2);
 			await expectRevert(stakingRewards.collectReward({ from: a2 }), "no valid reward");
