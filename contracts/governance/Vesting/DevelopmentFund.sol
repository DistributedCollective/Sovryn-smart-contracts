pragma solidity ^0.5.17;

import "../../openzeppelin/SafeMath.sol";
import "../../interfaces/IERC20.sol";

/**
 *  @title A holding contract for Sovryn Development Fund.
 *  @author Franklin Richards
 *  @notice You can use this contract for timed token release from Dev Fund.
 */
contract DevelopmentFund {
<<<<<<< HEAD
	using SafeMath for uint256;

	/* Storage */

	/// @notice The SOV token contract.
	IERC20 public SOV;

	/// @notice The current contract status.
	enum Status { Deployed, Active, Expired }
	Status public status;

	/// @notice The owner of the locked tokens (usually Governance).
	address public lockedTokenOwner;
	/// @notice The owner of the unlocked tokens (usually MultiSig).
	address public unlockedTokenOwner;
	/// @notice The emergency transfer wallet/contract.
	address public safeVault;
	/// @notice The new locked token owner waiting to be approved.
	address public newLockedTokenOwner;

	/// @notice The last token release timestamp or the time of contract creation.
	uint256 public lastReleaseTime;

	/// @notice The release duration array in seconds.
	uint256[] public releaseDuration;
	/// @notice The release token amount.
	uint256[] public releaseTokenAmount;

	/* Events */

	/// @notice Emitted when the contract is activated.
	event DevelopmentFundActivated();

	/// @notice Emitted when the contract is expired due to total token transfer.
	event DevelopmentFundExpired();

	/// @notice Emitted when a new locked owner is added to the contract.
	/// @param _initiator The address which initiated this event to be emitted.
	/// @param _newLockedOwner The address which is added as the new locked owner.
	/// @dev Can only be initiated by the current locked owner.
	event NewLockedOwnerAdded(address indexed _initiator, address indexed _newLockedOwner);

	/// @notice Emitted when a new locked owner is approved to the contract.
	/// @param _initiator The address which initiated this event to be emitted.
	/// @param _oldLockedOwner The address of the previous locked owner.
	/// @param _newLockedOwner The address which is added as the new locked owner.
	/// @dev Can only be initiated by the current unlocked owner.
	event NewLockedOwnerApproved(address indexed _initiator, address indexed _oldLockedOwner, address indexed _newLockedOwner);

	/// @notice Emitted when a new unlocked owner is updated in the contract.
	/// @param _initiator The address which initiated this event to be emitted.
	/// @param _newUnlockedOwner The address which is updated as the new unlocked owner.
	/// @dev Can only be initiated by the current locked owner.
	event UnlockedOwnerUpdated(address indexed _initiator, address indexed _newUnlockedOwner);

	/// @notice Emitted when a new token deposit is done.
	/// @param _initiator The address which initiated this event to be emitted.
	/// @param _amount The total amount of token deposited.
	event TokenDeposit(address indexed _initiator, uint256 _amount);

	/// @notice Emitted when a new release schedule is created.
	/// @param _initiator The address which initiated this event to be emitted.
	/// @param _releaseCount The number of releases planned in the schedule.
	event TokenReleaseChanged(address indexed _initiator, uint256 _releaseCount);

	/// @notice Emitted when a unlocked owner transfers all the tokens to a safe vault.
	/// @param _initiator The address which initiated this event to be emitted.
	/// @param _receiver The address which receives this token withdrawn.
	/// @param _amount The total amount of token transferred.
	/// @dev This is done in an emergency situation only to a predetermined wallet by locked token owner.
	event LockedTokenTransferByUnlockedOwner(address indexed _initiator, address indexed _receiver, uint256 _amount);

	/// @notice Emitted when a unlocked owner withdraws the released tokens.
	/// @param _initiator The address which initiated this event to be emitted.
	/// @param _amount The total amount of token withdrawn.
	/// @param _releaseCount The total number of releases done based on duration.
	event UnlockedTokenWithdrawalByUnlockedOwner(address indexed _initiator, uint256 _amount, uint256 _releaseCount);

	/// @notice Emitted when a locked owner transfers all the tokens to a receiver.
	/// @param _initiator The address which initiated this event to be emitted.
	/// @param _receiver The address which receives this token transfer.
	/// @param _amount The total amount of token transferred.
	/// @dev This is done only by locked token owner.
	event LockedTokenTransferByLockedOwner(address indexed _initiator, address indexed _receiver, uint256 _amount);

	/* Modifiers */

	modifier onlyLockedTokenOwner() {
		require(msg.sender == lockedTokenOwner, "Only Locked Token Owner can call this.");
		_;
	}

	modifier onlyUnlockedTokenOwner() {
		require(msg.sender == unlockedTokenOwner, "Only Unlocked Token Owner can call this.");
		_;
	}

	modifier checkStatus(Status s) {
		require(status == s, "The contract is not in the right state.");
		_;
	}

	/* Functions */

	/**
	 * @notice Setup the required parameters.
	 * @param _SOV The SOV token address.
	 * @param _lockedTokenOwner The owner of the locked tokens & contract.
	 * @param _safeVault The emergency wallet/contract to transfer token.
	 * @param _unlockedTokenOwner The owner of the unlocked tokens.
	 * @param _lastReleaseTime If the last release time is to be changed, zero if no change required.
	 * @param _releaseDuration The time duration between each release calculated from `lastReleaseTime` in seconds.
	 * @param _releaseTokenAmount The amount of token to be released in each duration/interval.
	 * @dev Initial release schedule should be verified, error will result in either redeployment or calling changeTokenReleaseSchedule() after init() along with token transfer.
	 */
	constructor(
		address _SOV,
		address _lockedTokenOwner,
		address _safeVault,
		address _unlockedTokenOwner,
		uint256 _lastReleaseTime,
		uint256[] memory _releaseDuration,
		uint256[] memory _releaseTokenAmount
	) public {
		require(_SOV != address(0), "Invalid SOV Address.");
		require(_lockedTokenOwner != address(0), "Locked token & contract owner address invalid.");
		require(_safeVault != address(0), "Safe Vault address invalid.");
		require(_unlockedTokenOwner != address(0), "Unlocked token address invalid.");

		SOV = IERC20(_SOV);
		lockedTokenOwner = _lockedTokenOwner;
		safeVault = _safeVault;
		unlockedTokenOwner = _unlockedTokenOwner;

		lastReleaseTime = _lastReleaseTime;
		/// If last release time passed is zero, then current time stamp will be used as the last release time.
		if (_lastReleaseTime == 0) {
			lastReleaseTime = block.timestamp;
		}

		/// Checking if the schedule duration and token allocation length matches.
		require(_releaseDuration.length == _releaseTokenAmount.length, "Release Schedule does not match.");

		/// Finally we update the token release schedule.
		releaseDuration = _releaseDuration;
		releaseTokenAmount = _releaseTokenAmount;
	}

	/**
	 * @notice This function is called once after deployment for token transfer based on schedule.
	 * @dev Without calling this function, the contract will not work.
	 */
	function init() public checkStatus(Status.Deployed) {
		uint256[] memory _releaseTokenAmount = releaseTokenAmount;
		require(_releaseTokenAmount.length != 0, "Release Schedule not set.");

		/// Getting the current release schedule total token amount.
		uint256 _releaseTotalTokenAmount;
		for (uint256 amountIndex = 0; amountIndex < _releaseTokenAmount.length; amountIndex++) {
			_releaseTotalTokenAmount = _releaseTotalTokenAmount.add(_releaseTokenAmount[amountIndex]);
		}

		bool txStatus = SOV.transferFrom(msg.sender, address(this), _releaseTotalTokenAmount);
		require(txStatus, "Not enough token sent to change release schedule.");

		status = Status.Active;

		emit DevelopmentFundActivated();
	}

	/**
	 * @notice Update Locked Token Owner.
	 * @param _newLockedTokenOwner The owner of the locked tokens & contract.
	 */
	function updateLockedTokenOwner(address _newLockedTokenOwner) public onlyLockedTokenOwner checkStatus(Status.Active) {
		require(_newLockedTokenOwner != address(0), "New locked token owner address invalid.");

		newLockedTokenOwner = _newLockedTokenOwner;

		emit NewLockedOwnerAdded(msg.sender, _newLockedTokenOwner);
	}

	/**
	 * @notice Approve Locked Token Owner.
	 * @dev This approval is an added security to avoid development fund takeover by a compromised locked token owner.
	 */
	function approveLockedTokenOwner() public onlyUnlockedTokenOwner checkStatus(Status.Active) {
		require(newLockedTokenOwner != address(0), "No new locked owner added.");

		emit NewLockedOwnerApproved(msg.sender, lockedTokenOwner, newLockedTokenOwner);

		lockedTokenOwner = newLockedTokenOwner;

		newLockedTokenOwner = address(0);
	}

	/**
	 * @notice Update Unlocked Token Owner.
	 * @param _newUnlockedTokenOwner The new unlocked token owner.
	 */
	function updateUnlockedTokenOwner(address _newUnlockedTokenOwner) public onlyLockedTokenOwner checkStatus(Status.Active) {
		require(_newUnlockedTokenOwner != address(0), "New unlocked token owner address invalid.");

		unlockedTokenOwner = _newUnlockedTokenOwner;

		emit UnlockedOwnerUpdated(msg.sender, _newUnlockedTokenOwner);
	}

	/**
	 * @notice Deposit tokens to this contract.
	 * @param _amount the amount of tokens deposited.
	 * @dev These tokens can be withdrawn/transferred any time by the lockedTokenOwner.
	 */
	function depositTokens(uint256 _amount) public checkStatus(Status.Active) {
		require(_amount > 0, "Amount needs to be bigger than zero.");

		bool txStatus = SOV.transferFrom(msg.sender, address(this), _amount);
		require(txStatus, "Token transfer was not successful.");

		emit TokenDeposit(msg.sender, _amount);
	}

	/**
	 * @notice Change the Token release schedule. It creates a completely new schedule, and does not append on the previous one.
	 * @param _newLastReleaseTime If the last release time is to be changed, zero if no change required.
	 * @param _releaseDuration The time duration between each release calculated from `lastReleaseTime` in seconds.
	 * @param _releaseTokenAmount The amount of token to be released in each duration/interval.
	 * @dev _releaseDuration and _releaseTokenAmount should be specified in reverse order of release.
	 */
	function changeTokenReleaseSchedule(
		uint256 _newLastReleaseTime,
		uint256[] calldata _releaseDuration,
		uint256[] calldata _releaseTokenAmount
	) external onlyLockedTokenOwner checkStatus(Status.Active) {
		/// Checking if the schedule duration and token allocation length matches.
		require(_releaseDuration.length == _releaseTokenAmount.length, "Release Schedule does not match.");

		/// If the last release time has to be changed, then you can pass a new one here.
		/// Or else, the duration of release will be calculated based on this timestamp.
		/// Even a future timestamp can be mentioned here.
		if (_newLastReleaseTime != 0) {
			lastReleaseTime = _newLastReleaseTime;
		}

		/// Checking if the contract have enough token balance for the release.
		uint256 _releaseTotalTokenAmount;
		for (uint256 amountIndex = 0; amountIndex < _releaseTokenAmount.length; amountIndex++) {
			_releaseTotalTokenAmount = _releaseTotalTokenAmount.add(_releaseTokenAmount[amountIndex]);
		}

		/// Getting the current token balance of the contract.
		uint256 remainingTokens = SOV.balanceOf(address(this));

		/// If the token balance is not sufficient, then we transfer the change to contract.
		if (remainingTokens < _releaseTotalTokenAmount) {
			bool txStatus = SOV.transferFrom(msg.sender, address(this), _releaseTotalTokenAmount.sub(remainingTokens));
			require(txStatus, "Not enough token sent to change release schedule.");
		} else if (remainingTokens > _releaseTotalTokenAmount) {
			/// If there are more tokens than required, send the extra tokens back.
			bool txStatus = SOV.transfer(msg.sender, remainingTokens.sub(_releaseTotalTokenAmount));
			require(txStatus, "Token not received by the Locked Owner.");
		}

		/// Finally we update the token release schedule.
		releaseDuration = _releaseDuration;
		releaseTokenAmount = _releaseTokenAmount;

		emit TokenReleaseChanged(msg.sender, _releaseDuration.length);
	}

	/**
	 * @notice Transfers all of the remaining tokens in an emergency situation.
	 * @dev This could be called when governance or development fund might be compromised.
	 */
	function transferTokensByUnlockedTokenOwner() public onlyUnlockedTokenOwner checkStatus(Status.Active) {
		uint256 remainingTokens = SOV.balanceOf(address(this));
		bool txStatus = SOV.transfer(safeVault, remainingTokens);
		require(txStatus, "Token transfer was not successful. Check receiver address.");
		status = Status.Expired;

		emit LockedTokenTransferByUnlockedOwner(msg.sender, safeVault, remainingTokens);
		emit DevelopmentFundExpired();
	}

	/**
	 * @notice Withdraws all unlocked/released token.
	 * @param _amount The amount to be withdrawn.
	 */
	function withdrawTokensByUnlockedTokenOwner(uint256 _amount) public onlyUnlockedTokenOwner checkStatus(Status.Active) {
		require(_amount > 0, "Zero can't be withdrawn.");

		uint256 count; /// To know how many elements to be removed from the release schedule.
		uint256 amount = _amount; /// To know the total amount to be transferred.
		uint256 newLastReleaseTimeMemory = lastReleaseTime; /// Better to use memory than storage.
		uint256 releaseLength = releaseDuration.length.sub(1); /// Also checks if there are any elements in the release schedule.

		/// Getting the amount of tokens, the number of releases and calculating the total duration.
		while (amount > 0 && newLastReleaseTimeMemory.add(releaseDuration[releaseLength]) < block.timestamp) {
			if (amount >= releaseTokenAmount[releaseLength]) {
				amount = amount.sub(releaseTokenAmount[releaseLength]);
				newLastReleaseTimeMemory = newLastReleaseTimeMemory.add(releaseDuration[releaseLength]);
				count++;
			} else {
				/// This will be the last case, if correct amount is passed.
				releaseTokenAmount[releaseLength] = releaseTokenAmount[releaseLength].sub(amount);
				amount = 0;
			}
			releaseLength--;
		}

		/// Checking to see if atleast a single schedule was reached or not.
		require(count > 0 || amount == 0, "No release schedule reached.");

		/// If locked token owner tries to send a higher amount that schedule
		uint256 value = _amount.sub(amount);

		/// Now clearing up the release schedule.
		releaseDuration.length -= count;
		releaseTokenAmount.length -= count;

		/// Updating the last release time.
		lastReleaseTime = newLastReleaseTimeMemory;

		/// Sending the amount to unlocked token owner.
		bool txStatus = SOV.transfer(msg.sender, value);
		require(txStatus, "Token transfer was not successful. Check receiver address.");

		emit UnlockedTokenWithdrawalByUnlockedOwner(msg.sender, value, count);
	}

	/**
	 * @notice Transfers all of the remaining tokens by the owner maybe for an upgrade.
	 * @dev This could be called when the current development fund has to be upgraded.
	 * @param _receiver The address which receives this token transfer.
	 */
	function transferTokensByLockedTokenOwner(address _receiver) public onlyLockedTokenOwner checkStatus(Status.Active) {
		uint256 remainingTokens = SOV.balanceOf(address(this));
		bool txStatus = SOV.transfer(_receiver, remainingTokens);
		require(txStatus, "Token transfer was not successful. Check receiver address.");
		status = Status.Expired;

		emit LockedTokenTransferByLockedOwner(msg.sender, _receiver, remainingTokens);
		emit DevelopmentFundExpired();
	}

	/* Getter Functions */

	/**
	 * @notice Function to read the current token release duration.
	 * @return _currentReleaseDuration The current release duration.
	 */
	function getReleaseDuration() public view returns (uint256[] memory _releaseTokenDuration) {
		return releaseDuration;
	}

	/**
	 * @notice Function to read the current token release amount.
	 * @return _currentReleaseTokenAmount The current release token amount.
	 */
	function getReleaseTokenAmount() public view returns (uint256[] memory _currentReleaseTokenAmount) {
		return releaseTokenAmount;
	}
=======
    using SafeMath for uint256;

    /* Storage */

    /// @notice The SOV token contract.
    IERC20 public SOV;

    /// @notice The current contract status.
    enum Status { Deployed, Active, Expired }
    Status public status;

    /// @notice The owner of the locked tokens (usually Governance).
    address public lockedTokenOwner;
    /// @notice The owner of the unlocked tokens (usually MultiSig).
    address public unlockedTokenOwner;
    /// @notice The emergency transfer wallet/contract.
    address public safeVault;
    /// @notice The new locked token owner waiting to be approved.
    address public newLockedTokenOwner;

    /// @notice The last token release timestamp or the time of contract creation.
    uint256 public lastReleaseTime;

    /// @notice The release duration array in seconds.
    uint256[] public releaseDuration;
    /// @notice The release token amount.
    uint256[] public releaseTokenAmount;

    /* Events */

    /// @notice Emitted when the contract is activated.
    event DevelopmentFundActivated();

    /// @notice Emitted when the contract is expired due to total token transfer.
    event DevelopmentFundExpired();

    /// @notice Emitted when a new locked owner is added to the contract.
    /// @param _initiator The address which initiated this event to be emitted.
    /// @param _newLockedOwner The address which is added as the new locked owner.
    /// @dev Can only be initiated by the current locked owner.
    event NewLockedOwnerAdded(address indexed _initiator, address indexed _newLockedOwner);

    /// @notice Emitted when a new locked owner is approved to the contract.
    /// @param _initiator The address which initiated this event to be emitted.
    /// @param _oldLockedOwner The address of the previous locked owner.
    /// @param _newLockedOwner The address which is added as the new locked owner.
    /// @dev Can only be initiated by the current unlocked owner.
    event NewLockedOwnerApproved(
        address indexed _initiator,
        address indexed _oldLockedOwner,
        address indexed _newLockedOwner
    );

    /// @notice Emitted when a new unlocked owner is updated in the contract.
    /// @param _initiator The address which initiated this event to be emitted.
    /// @param _newUnlockedOwner The address which is updated as the new unlocked owner.
    /// @dev Can only be initiated by the current locked owner.
    event UnlockedOwnerUpdated(address indexed _initiator, address indexed _newUnlockedOwner);

    /// @notice Emitted when a new token deposit is done.
    /// @param _initiator The address which initiated this event to be emitted.
    /// @param _amount The total amount of token deposited.
    event TokenDeposit(address indexed _initiator, uint256 _amount);

    /// @notice Emitted when a new release schedule is created.
    /// @param _initiator The address which initiated this event to be emitted.
    /// @param _releaseCount The number of releases planned in the schedule.
    event TokenReleaseChanged(address indexed _initiator, uint256 _releaseCount);

    /// @notice Emitted when a unlocked owner transfers all the tokens to a safe vault.
    /// @param _initiator The address which initiated this event to be emitted.
    /// @param _receiver The address which receives this token withdrawn.
    /// @param _amount The total amount of token transferred.
    /// @dev This is done in an emergency situation only to a predetermined wallet by locked token owner.
    event LockedTokenTransferByUnlockedOwner(
        address indexed _initiator,
        address indexed _receiver,
        uint256 _amount
    );

    /// @notice Emitted when a unlocked owner withdraws the released tokens.
    /// @param _initiator The address which initiated this event to be emitted.
    /// @param _amount The total amount of token withdrawn.
    /// @param _releaseCount The total number of releases done based on duration.
    event UnlockedTokenWithdrawalByUnlockedOwner(
        address indexed _initiator,
        uint256 _amount,
        uint256 _releaseCount
    );

    /// @notice Emitted when a locked owner transfers all the tokens to a receiver.
    /// @param _initiator The address which initiated this event to be emitted.
    /// @param _receiver The address which receives this token transfer.
    /// @param _amount The total amount of token transferred.
    /// @dev This is done only by locked token owner.
    event LockedTokenTransferByLockedOwner(
        address indexed _initiator,
        address indexed _receiver,
        uint256 _amount
    );

    /* Modifiers */

    modifier onlyLockedTokenOwner() {
        require(msg.sender == lockedTokenOwner, "Only Locked Token Owner can call this.");
        _;
    }

    modifier onlyUnlockedTokenOwner() {
        require(msg.sender == unlockedTokenOwner, "Only Unlocked Token Owner can call this.");
        _;
    }

    modifier checkStatus(Status s) {
        require(status == s, "The contract is not in the right state.");
        _;
    }

    /* Functions */

    /**
     * @notice Setup the required parameters.
     * @param _SOV The SOV token address.
     * @param _lockedTokenOwner The owner of the locked tokens & contract.
     * @param _safeVault The emergency wallet/contract to transfer token.
     * @param _unlockedTokenOwner The owner of the unlocked tokens.
     * @param _lastReleaseTime If the last release time is to be changed, zero if no change required.
     * @param _releaseDuration The time duration between each release calculated from `lastReleaseTime` in seconds.
     * @param _releaseTokenAmount The amount of token to be released in each duration/interval.
     * @dev Initial release schedule should be verified, error will result in either redeployment or calling changeTokenReleaseSchedule() after init() along with token transfer.
     */
    constructor(
        address _SOV,
        address _lockedTokenOwner,
        address _safeVault,
        address _unlockedTokenOwner,
        uint256 _lastReleaseTime,
        uint256[] memory _releaseDuration,
        uint256[] memory _releaseTokenAmount
    ) public {
        require(_SOV != address(0), "Invalid SOV Address.");
        require(_lockedTokenOwner != address(0), "Locked token & contract owner address invalid.");
        require(_safeVault != address(0), "Safe Vault address invalid.");
        require(_unlockedTokenOwner != address(0), "Unlocked token address invalid.");

        SOV = IERC20(_SOV);
        lockedTokenOwner = _lockedTokenOwner;
        safeVault = _safeVault;
        unlockedTokenOwner = _unlockedTokenOwner;

        lastReleaseTime = _lastReleaseTime;
        /// If last release time passed is zero, then current time stamp will be used as the last release time.
        if (_lastReleaseTime == 0) {
            lastReleaseTime = block.timestamp;
        }

        /// Checking if the schedule duration and token allocation length matches.
        require(
            _releaseDuration.length == _releaseTokenAmount.length,
            "Release Schedule does not match."
        );

        /// Finally we update the token release schedule.
        releaseDuration = _releaseDuration;
        releaseTokenAmount = _releaseTokenAmount;
    }

    /**
     * @notice This function is called once after deployment for token transfer based on schedule.
     * @dev Without calling this function, the contract will not work.
     */
    function init() public checkStatus(Status.Deployed) {
        uint256[] memory _releaseTokenAmount = releaseTokenAmount;
        require(_releaseTokenAmount.length != 0, "Release Schedule not set.");

        /// Getting the current release schedule total token amount.
        uint256 _releaseTotalTokenAmount;
        for (uint256 amountIndex = 0; amountIndex < _releaseTokenAmount.length; amountIndex++) {
            _releaseTotalTokenAmount = _releaseTotalTokenAmount.add(
                _releaseTokenAmount[amountIndex]
            );
        }

        bool txStatus = SOV.transferFrom(msg.sender, address(this), _releaseTotalTokenAmount);
        require(txStatus, "Not enough token sent to change release schedule.");

        status = Status.Active;

        emit DevelopmentFundActivated();
    }

    /**
     * @notice Update Locked Token Owner.
     * @param _newLockedTokenOwner The owner of the locked tokens & contract.
     */
    function updateLockedTokenOwner(address _newLockedTokenOwner)
        public
        onlyLockedTokenOwner
        checkStatus(Status.Active)
    {
        require(_newLockedTokenOwner != address(0), "New locked token owner address invalid.");

        newLockedTokenOwner = _newLockedTokenOwner;

        emit NewLockedOwnerAdded(msg.sender, _newLockedTokenOwner);
    }

    /**
     * @notice Approve Locked Token Owner.
     * @dev This approval is an added security to avoid development fund takeover by a compromised locked token owner.
     */
    function approveLockedTokenOwner() public onlyUnlockedTokenOwner checkStatus(Status.Active) {
        require(newLockedTokenOwner != address(0), "No new locked owner added.");

        emit NewLockedOwnerApproved(msg.sender, lockedTokenOwner, newLockedTokenOwner);

        lockedTokenOwner = newLockedTokenOwner;

        newLockedTokenOwner = address(0);
    }

    /**
     * @notice Update Unlocked Token Owner.
     * @param _newUnlockedTokenOwner The new unlocked token owner.
     */
    function updateUnlockedTokenOwner(address _newUnlockedTokenOwner)
        public
        onlyLockedTokenOwner
        checkStatus(Status.Active)
    {
        require(_newUnlockedTokenOwner != address(0), "New unlocked token owner address invalid.");

        unlockedTokenOwner = _newUnlockedTokenOwner;

        emit UnlockedOwnerUpdated(msg.sender, _newUnlockedTokenOwner);
    }

    /**
     * @notice Deposit tokens to this contract.
     * @param _amount the amount of tokens deposited.
     * @dev These tokens can be withdrawn/transferred any time by the lockedTokenOwner.
     */
    function depositTokens(uint256 _amount) public checkStatus(Status.Active) {
        require(_amount > 0, "Amount needs to be bigger than zero.");

        bool txStatus = SOV.transferFrom(msg.sender, address(this), _amount);
        require(txStatus, "Token transfer was not successful.");

        emit TokenDeposit(msg.sender, _amount);
    }

    /**
     * @notice Change the Token release schedule. It creates a completely new schedule, and does not append on the previous one.
     * @param _newLastReleaseTime If the last release time is to be changed, zero if no change required.
     * @param _releaseDuration The time duration between each release calculated from `lastReleaseTime` in seconds.
     * @param _releaseTokenAmount The amount of token to be released in each duration/interval.
     * @dev _releaseDuration and _releaseTokenAmount should be specified in reverse order of release.
     */
    function changeTokenReleaseSchedule(
        uint256 _newLastReleaseTime,
        uint256[] memory _releaseDuration,
        uint256[] memory _releaseTokenAmount
    ) public onlyLockedTokenOwner checkStatus(Status.Active) {
        /// Checking if the schedule duration and token allocation length matches.
        require(
            _releaseDuration.length == _releaseTokenAmount.length,
            "Release Schedule does not match."
        );

        /// If the last release time has to be changed, then you can pass a new one here.
        /// Or else, the duration of release will be calculated based on this timestamp.
        /// Even a future timestamp can be mentioned here.
        if (_newLastReleaseTime != 0) {
            lastReleaseTime = _newLastReleaseTime;
        }

        /// Checking if the contract have enough token balance for the release.
        uint256 _releaseTotalTokenAmount;
        for (uint256 amountIndex = 0; amountIndex < _releaseTokenAmount.length; amountIndex++) {
            _releaseTotalTokenAmount = _releaseTotalTokenAmount.add(
                _releaseTokenAmount[amountIndex]
            );
        }

        /// Getting the current token balance of the contract.
        uint256 remainingTokens = SOV.balanceOf(address(this));

        /// If the token balance is not sufficient, then we transfer the change to contract.
        if (remainingTokens < _releaseTotalTokenAmount) {
            bool txStatus =
                SOV.transferFrom(
                    msg.sender,
                    address(this),
                    _releaseTotalTokenAmount.sub(remainingTokens)
                );
            require(txStatus, "Not enough token sent to change release schedule.");
        } else if (remainingTokens > _releaseTotalTokenAmount) {
            /// If there are more tokens than required, send the extra tokens back.
            bool txStatus =
                SOV.transfer(msg.sender, remainingTokens.sub(_releaseTotalTokenAmount));
            require(txStatus, "Token not received by the Locked Owner.");
        }

        /// Finally we update the token release schedule.
        releaseDuration = _releaseDuration;
        releaseTokenAmount = _releaseTokenAmount;

        emit TokenReleaseChanged(msg.sender, _releaseDuration.length);
    }

    /**
     * @notice Transfers all of the remaining tokens in an emergency situation.
     * @dev This could be called when governance or development fund might be compromised.
     */
    function transferTokensByUnlockedTokenOwner()
        public
        onlyUnlockedTokenOwner
        checkStatus(Status.Active)
    {
        uint256 remainingTokens = SOV.balanceOf(address(this));
        bool txStatus = SOV.transfer(safeVault, remainingTokens);
        require(txStatus, "Token transfer was not successful. Check receiver address.");
        status = Status.Expired;

        emit LockedTokenTransferByUnlockedOwner(msg.sender, safeVault, remainingTokens);
        emit DevelopmentFundExpired();
    }

    /**
     * @notice Withdraws all unlocked/released token.
     * @param _amount The amount to be withdrawn.
     */
    function withdrawTokensByUnlockedTokenOwner(uint256 _amount)
        public
        onlyUnlockedTokenOwner
        checkStatus(Status.Active)
    {
        require(_amount > 0, "Zero can't be withdrawn.");

        uint256 count; /// To know how many elements to be removed from the release schedule.
        uint256 amount = _amount; /// To know the total amount to be transferred.
        uint256 newLastReleaseTimeMemory = lastReleaseTime; /// Better to use memory than storage.
        uint256 releaseLength = releaseDuration.length.sub(1); /// Also checks if there are any elements in the release schedule.

        /// Getting the amount of tokens, the number of releases and calculating the total duration.
        while (
            amount > 0 &&
            newLastReleaseTimeMemory.add(releaseDuration[releaseLength]) < block.timestamp
        ) {
            if (amount >= releaseTokenAmount[releaseLength]) {
                amount = amount.sub(releaseTokenAmount[releaseLength]);
                newLastReleaseTimeMemory = newLastReleaseTimeMemory.add(
                    releaseDuration[releaseLength]
                );
                count++;
            } else {
                /// This will be the last case, if correct amount is passed.
                releaseTokenAmount[releaseLength] = releaseTokenAmount[releaseLength].sub(amount);
                amount = 0;
            }
            releaseLength--;
        }

        /// Checking to see if atleast a single schedule was reached or not.
        require(count > 0 || amount == 0, "No release schedule reached.");

        /// If locked token owner tries to send a higher amount that schedule
        uint256 value = _amount.sub(amount);

        /// Now clearing up the release schedule.
        releaseDuration.length -= count;
        releaseTokenAmount.length -= count;

        /// Updating the last release time.
        lastReleaseTime = newLastReleaseTimeMemory;

        /// Sending the amount to unlocked token owner.
        bool txStatus = SOV.transfer(msg.sender, value);
        require(txStatus, "Token transfer was not successful. Check receiver address.");

        emit UnlockedTokenWithdrawalByUnlockedOwner(msg.sender, value, count);
    }

    /**
     * @notice Transfers all of the remaining tokens by the owner maybe for an upgrade.
     * @dev This could be called when the current development fund has to be upgraded.
     * @param _receiver The address which receives this token transfer.
     */
    function transferTokensByLockedTokenOwner(address _receiver)
        public
        onlyLockedTokenOwner
        checkStatus(Status.Active)
    {
        uint256 remainingTokens = SOV.balanceOf(address(this));
        bool txStatus = SOV.transfer(_receiver, remainingTokens);
        require(txStatus, "Token transfer was not successful. Check receiver address.");
        status = Status.Expired;

        emit LockedTokenTransferByLockedOwner(msg.sender, _receiver, remainingTokens);
        emit DevelopmentFundExpired();
    }

    /* Getter Functions */

    /**
     * @notice Function to read the current token release duration.
     * @return _currentReleaseDuration The current release duration.
     */
    function getReleaseDuration() public view returns (uint256[] memory _releaseTokenDuration) {
        return releaseDuration;
    }

    /**
     * @notice Function to read the current token release amount.
     * @return _currentReleaseTokenAmount The current release token amount.
     */
    function getReleaseTokenAmount()
        public
        view
        returns (uint256[] memory _currentReleaseTokenAmount)
    {
        return releaseTokenAmount;
    }
>>>>>>> 5569ffa6
}<|MERGE_RESOLUTION|>--- conflicted
+++ resolved
@@ -9,370 +9,6 @@
  *  @notice You can use this contract for timed token release from Dev Fund.
  */
 contract DevelopmentFund {
-<<<<<<< HEAD
-	using SafeMath for uint256;
-
-	/* Storage */
-
-	/// @notice The SOV token contract.
-	IERC20 public SOV;
-
-	/// @notice The current contract status.
-	enum Status { Deployed, Active, Expired }
-	Status public status;
-
-	/// @notice The owner of the locked tokens (usually Governance).
-	address public lockedTokenOwner;
-	/// @notice The owner of the unlocked tokens (usually MultiSig).
-	address public unlockedTokenOwner;
-	/// @notice The emergency transfer wallet/contract.
-	address public safeVault;
-	/// @notice The new locked token owner waiting to be approved.
-	address public newLockedTokenOwner;
-
-	/// @notice The last token release timestamp or the time of contract creation.
-	uint256 public lastReleaseTime;
-
-	/// @notice The release duration array in seconds.
-	uint256[] public releaseDuration;
-	/// @notice The release token amount.
-	uint256[] public releaseTokenAmount;
-
-	/* Events */
-
-	/// @notice Emitted when the contract is activated.
-	event DevelopmentFundActivated();
-
-	/// @notice Emitted when the contract is expired due to total token transfer.
-	event DevelopmentFundExpired();
-
-	/// @notice Emitted when a new locked owner is added to the contract.
-	/// @param _initiator The address which initiated this event to be emitted.
-	/// @param _newLockedOwner The address which is added as the new locked owner.
-	/// @dev Can only be initiated by the current locked owner.
-	event NewLockedOwnerAdded(address indexed _initiator, address indexed _newLockedOwner);
-
-	/// @notice Emitted when a new locked owner is approved to the contract.
-	/// @param _initiator The address which initiated this event to be emitted.
-	/// @param _oldLockedOwner The address of the previous locked owner.
-	/// @param _newLockedOwner The address which is added as the new locked owner.
-	/// @dev Can only be initiated by the current unlocked owner.
-	event NewLockedOwnerApproved(address indexed _initiator, address indexed _oldLockedOwner, address indexed _newLockedOwner);
-
-	/// @notice Emitted when a new unlocked owner is updated in the contract.
-	/// @param _initiator The address which initiated this event to be emitted.
-	/// @param _newUnlockedOwner The address which is updated as the new unlocked owner.
-	/// @dev Can only be initiated by the current locked owner.
-	event UnlockedOwnerUpdated(address indexed _initiator, address indexed _newUnlockedOwner);
-
-	/// @notice Emitted when a new token deposit is done.
-	/// @param _initiator The address which initiated this event to be emitted.
-	/// @param _amount The total amount of token deposited.
-	event TokenDeposit(address indexed _initiator, uint256 _amount);
-
-	/// @notice Emitted when a new release schedule is created.
-	/// @param _initiator The address which initiated this event to be emitted.
-	/// @param _releaseCount The number of releases planned in the schedule.
-	event TokenReleaseChanged(address indexed _initiator, uint256 _releaseCount);
-
-	/// @notice Emitted when a unlocked owner transfers all the tokens to a safe vault.
-	/// @param _initiator The address which initiated this event to be emitted.
-	/// @param _receiver The address which receives this token withdrawn.
-	/// @param _amount The total amount of token transferred.
-	/// @dev This is done in an emergency situation only to a predetermined wallet by locked token owner.
-	event LockedTokenTransferByUnlockedOwner(address indexed _initiator, address indexed _receiver, uint256 _amount);
-
-	/// @notice Emitted when a unlocked owner withdraws the released tokens.
-	/// @param _initiator The address which initiated this event to be emitted.
-	/// @param _amount The total amount of token withdrawn.
-	/// @param _releaseCount The total number of releases done based on duration.
-	event UnlockedTokenWithdrawalByUnlockedOwner(address indexed _initiator, uint256 _amount, uint256 _releaseCount);
-
-	/// @notice Emitted when a locked owner transfers all the tokens to a receiver.
-	/// @param _initiator The address which initiated this event to be emitted.
-	/// @param _receiver The address which receives this token transfer.
-	/// @param _amount The total amount of token transferred.
-	/// @dev This is done only by locked token owner.
-	event LockedTokenTransferByLockedOwner(address indexed _initiator, address indexed _receiver, uint256 _amount);
-
-	/* Modifiers */
-
-	modifier onlyLockedTokenOwner() {
-		require(msg.sender == lockedTokenOwner, "Only Locked Token Owner can call this.");
-		_;
-	}
-
-	modifier onlyUnlockedTokenOwner() {
-		require(msg.sender == unlockedTokenOwner, "Only Unlocked Token Owner can call this.");
-		_;
-	}
-
-	modifier checkStatus(Status s) {
-		require(status == s, "The contract is not in the right state.");
-		_;
-	}
-
-	/* Functions */
-
-	/**
-	 * @notice Setup the required parameters.
-	 * @param _SOV The SOV token address.
-	 * @param _lockedTokenOwner The owner of the locked tokens & contract.
-	 * @param _safeVault The emergency wallet/contract to transfer token.
-	 * @param _unlockedTokenOwner The owner of the unlocked tokens.
-	 * @param _lastReleaseTime If the last release time is to be changed, zero if no change required.
-	 * @param _releaseDuration The time duration between each release calculated from `lastReleaseTime` in seconds.
-	 * @param _releaseTokenAmount The amount of token to be released in each duration/interval.
-	 * @dev Initial release schedule should be verified, error will result in either redeployment or calling changeTokenReleaseSchedule() after init() along with token transfer.
-	 */
-	constructor(
-		address _SOV,
-		address _lockedTokenOwner,
-		address _safeVault,
-		address _unlockedTokenOwner,
-		uint256 _lastReleaseTime,
-		uint256[] memory _releaseDuration,
-		uint256[] memory _releaseTokenAmount
-	) public {
-		require(_SOV != address(0), "Invalid SOV Address.");
-		require(_lockedTokenOwner != address(0), "Locked token & contract owner address invalid.");
-		require(_safeVault != address(0), "Safe Vault address invalid.");
-		require(_unlockedTokenOwner != address(0), "Unlocked token address invalid.");
-
-		SOV = IERC20(_SOV);
-		lockedTokenOwner = _lockedTokenOwner;
-		safeVault = _safeVault;
-		unlockedTokenOwner = _unlockedTokenOwner;
-
-		lastReleaseTime = _lastReleaseTime;
-		/// If last release time passed is zero, then current time stamp will be used as the last release time.
-		if (_lastReleaseTime == 0) {
-			lastReleaseTime = block.timestamp;
-		}
-
-		/// Checking if the schedule duration and token allocation length matches.
-		require(_releaseDuration.length == _releaseTokenAmount.length, "Release Schedule does not match.");
-
-		/// Finally we update the token release schedule.
-		releaseDuration = _releaseDuration;
-		releaseTokenAmount = _releaseTokenAmount;
-	}
-
-	/**
-	 * @notice This function is called once after deployment for token transfer based on schedule.
-	 * @dev Without calling this function, the contract will not work.
-	 */
-	function init() public checkStatus(Status.Deployed) {
-		uint256[] memory _releaseTokenAmount = releaseTokenAmount;
-		require(_releaseTokenAmount.length != 0, "Release Schedule not set.");
-
-		/// Getting the current release schedule total token amount.
-		uint256 _releaseTotalTokenAmount;
-		for (uint256 amountIndex = 0; amountIndex < _releaseTokenAmount.length; amountIndex++) {
-			_releaseTotalTokenAmount = _releaseTotalTokenAmount.add(_releaseTokenAmount[amountIndex]);
-		}
-
-		bool txStatus = SOV.transferFrom(msg.sender, address(this), _releaseTotalTokenAmount);
-		require(txStatus, "Not enough token sent to change release schedule.");
-
-		status = Status.Active;
-
-		emit DevelopmentFundActivated();
-	}
-
-	/**
-	 * @notice Update Locked Token Owner.
-	 * @param _newLockedTokenOwner The owner of the locked tokens & contract.
-	 */
-	function updateLockedTokenOwner(address _newLockedTokenOwner) public onlyLockedTokenOwner checkStatus(Status.Active) {
-		require(_newLockedTokenOwner != address(0), "New locked token owner address invalid.");
-
-		newLockedTokenOwner = _newLockedTokenOwner;
-
-		emit NewLockedOwnerAdded(msg.sender, _newLockedTokenOwner);
-	}
-
-	/**
-	 * @notice Approve Locked Token Owner.
-	 * @dev This approval is an added security to avoid development fund takeover by a compromised locked token owner.
-	 */
-	function approveLockedTokenOwner() public onlyUnlockedTokenOwner checkStatus(Status.Active) {
-		require(newLockedTokenOwner != address(0), "No new locked owner added.");
-
-		emit NewLockedOwnerApproved(msg.sender, lockedTokenOwner, newLockedTokenOwner);
-
-		lockedTokenOwner = newLockedTokenOwner;
-
-		newLockedTokenOwner = address(0);
-	}
-
-	/**
-	 * @notice Update Unlocked Token Owner.
-	 * @param _newUnlockedTokenOwner The new unlocked token owner.
-	 */
-	function updateUnlockedTokenOwner(address _newUnlockedTokenOwner) public onlyLockedTokenOwner checkStatus(Status.Active) {
-		require(_newUnlockedTokenOwner != address(0), "New unlocked token owner address invalid.");
-
-		unlockedTokenOwner = _newUnlockedTokenOwner;
-
-		emit UnlockedOwnerUpdated(msg.sender, _newUnlockedTokenOwner);
-	}
-
-	/**
-	 * @notice Deposit tokens to this contract.
-	 * @param _amount the amount of tokens deposited.
-	 * @dev These tokens can be withdrawn/transferred any time by the lockedTokenOwner.
-	 */
-	function depositTokens(uint256 _amount) public checkStatus(Status.Active) {
-		require(_amount > 0, "Amount needs to be bigger than zero.");
-
-		bool txStatus = SOV.transferFrom(msg.sender, address(this), _amount);
-		require(txStatus, "Token transfer was not successful.");
-
-		emit TokenDeposit(msg.sender, _amount);
-	}
-
-	/**
-	 * @notice Change the Token release schedule. It creates a completely new schedule, and does not append on the previous one.
-	 * @param _newLastReleaseTime If the last release time is to be changed, zero if no change required.
-	 * @param _releaseDuration The time duration between each release calculated from `lastReleaseTime` in seconds.
-	 * @param _releaseTokenAmount The amount of token to be released in each duration/interval.
-	 * @dev _releaseDuration and _releaseTokenAmount should be specified in reverse order of release.
-	 */
-	function changeTokenReleaseSchedule(
-		uint256 _newLastReleaseTime,
-		uint256[] calldata _releaseDuration,
-		uint256[] calldata _releaseTokenAmount
-	) external onlyLockedTokenOwner checkStatus(Status.Active) {
-		/// Checking if the schedule duration and token allocation length matches.
-		require(_releaseDuration.length == _releaseTokenAmount.length, "Release Schedule does not match.");
-
-		/// If the last release time has to be changed, then you can pass a new one here.
-		/// Or else, the duration of release will be calculated based on this timestamp.
-		/// Even a future timestamp can be mentioned here.
-		if (_newLastReleaseTime != 0) {
-			lastReleaseTime = _newLastReleaseTime;
-		}
-
-		/// Checking if the contract have enough token balance for the release.
-		uint256 _releaseTotalTokenAmount;
-		for (uint256 amountIndex = 0; amountIndex < _releaseTokenAmount.length; amountIndex++) {
-			_releaseTotalTokenAmount = _releaseTotalTokenAmount.add(_releaseTokenAmount[amountIndex]);
-		}
-
-		/// Getting the current token balance of the contract.
-		uint256 remainingTokens = SOV.balanceOf(address(this));
-
-		/// If the token balance is not sufficient, then we transfer the change to contract.
-		if (remainingTokens < _releaseTotalTokenAmount) {
-			bool txStatus = SOV.transferFrom(msg.sender, address(this), _releaseTotalTokenAmount.sub(remainingTokens));
-			require(txStatus, "Not enough token sent to change release schedule.");
-		} else if (remainingTokens > _releaseTotalTokenAmount) {
-			/// If there are more tokens than required, send the extra tokens back.
-			bool txStatus = SOV.transfer(msg.sender, remainingTokens.sub(_releaseTotalTokenAmount));
-			require(txStatus, "Token not received by the Locked Owner.");
-		}
-
-		/// Finally we update the token release schedule.
-		releaseDuration = _releaseDuration;
-		releaseTokenAmount = _releaseTokenAmount;
-
-		emit TokenReleaseChanged(msg.sender, _releaseDuration.length);
-	}
-
-	/**
-	 * @notice Transfers all of the remaining tokens in an emergency situation.
-	 * @dev This could be called when governance or development fund might be compromised.
-	 */
-	function transferTokensByUnlockedTokenOwner() public onlyUnlockedTokenOwner checkStatus(Status.Active) {
-		uint256 remainingTokens = SOV.balanceOf(address(this));
-		bool txStatus = SOV.transfer(safeVault, remainingTokens);
-		require(txStatus, "Token transfer was not successful. Check receiver address.");
-		status = Status.Expired;
-
-		emit LockedTokenTransferByUnlockedOwner(msg.sender, safeVault, remainingTokens);
-		emit DevelopmentFundExpired();
-	}
-
-	/**
-	 * @notice Withdraws all unlocked/released token.
-	 * @param _amount The amount to be withdrawn.
-	 */
-	function withdrawTokensByUnlockedTokenOwner(uint256 _amount) public onlyUnlockedTokenOwner checkStatus(Status.Active) {
-		require(_amount > 0, "Zero can't be withdrawn.");
-
-		uint256 count; /// To know how many elements to be removed from the release schedule.
-		uint256 amount = _amount; /// To know the total amount to be transferred.
-		uint256 newLastReleaseTimeMemory = lastReleaseTime; /// Better to use memory than storage.
-		uint256 releaseLength = releaseDuration.length.sub(1); /// Also checks if there are any elements in the release schedule.
-
-		/// Getting the amount of tokens, the number of releases and calculating the total duration.
-		while (amount > 0 && newLastReleaseTimeMemory.add(releaseDuration[releaseLength]) < block.timestamp) {
-			if (amount >= releaseTokenAmount[releaseLength]) {
-				amount = amount.sub(releaseTokenAmount[releaseLength]);
-				newLastReleaseTimeMemory = newLastReleaseTimeMemory.add(releaseDuration[releaseLength]);
-				count++;
-			} else {
-				/// This will be the last case, if correct amount is passed.
-				releaseTokenAmount[releaseLength] = releaseTokenAmount[releaseLength].sub(amount);
-				amount = 0;
-			}
-			releaseLength--;
-		}
-
-		/// Checking to see if atleast a single schedule was reached or not.
-		require(count > 0 || amount == 0, "No release schedule reached.");
-
-		/// If locked token owner tries to send a higher amount that schedule
-		uint256 value = _amount.sub(amount);
-
-		/// Now clearing up the release schedule.
-		releaseDuration.length -= count;
-		releaseTokenAmount.length -= count;
-
-		/// Updating the last release time.
-		lastReleaseTime = newLastReleaseTimeMemory;
-
-		/// Sending the amount to unlocked token owner.
-		bool txStatus = SOV.transfer(msg.sender, value);
-		require(txStatus, "Token transfer was not successful. Check receiver address.");
-
-		emit UnlockedTokenWithdrawalByUnlockedOwner(msg.sender, value, count);
-	}
-
-	/**
-	 * @notice Transfers all of the remaining tokens by the owner maybe for an upgrade.
-	 * @dev This could be called when the current development fund has to be upgraded.
-	 * @param _receiver The address which receives this token transfer.
-	 */
-	function transferTokensByLockedTokenOwner(address _receiver) public onlyLockedTokenOwner checkStatus(Status.Active) {
-		uint256 remainingTokens = SOV.balanceOf(address(this));
-		bool txStatus = SOV.transfer(_receiver, remainingTokens);
-		require(txStatus, "Token transfer was not successful. Check receiver address.");
-		status = Status.Expired;
-
-		emit LockedTokenTransferByLockedOwner(msg.sender, _receiver, remainingTokens);
-		emit DevelopmentFundExpired();
-	}
-
-	/* Getter Functions */
-
-	/**
-	 * @notice Function to read the current token release duration.
-	 * @return _currentReleaseDuration The current release duration.
-	 */
-	function getReleaseDuration() public view returns (uint256[] memory _releaseTokenDuration) {
-		return releaseDuration;
-	}
-
-	/**
-	 * @notice Function to read the current token release amount.
-	 * @return _currentReleaseTokenAmount The current release token amount.
-	 */
-	function getReleaseTokenAmount() public view returns (uint256[] memory _currentReleaseTokenAmount) {
-		return releaseTokenAmount;
-	}
-=======
     using SafeMath for uint256;
 
     /* Storage */
@@ -633,9 +269,9 @@
      */
     function changeTokenReleaseSchedule(
         uint256 _newLastReleaseTime,
-        uint256[] memory _releaseDuration,
-        uint256[] memory _releaseTokenAmount
-    ) public onlyLockedTokenOwner checkStatus(Status.Active) {
+        uint256[] calldata _releaseDuration,
+        uint256[] calldata _releaseTokenAmount
+    ) external onlyLockedTokenOwner checkStatus(Status.Active) {
         /// Checking if the schedule duration and token allocation length matches.
         require(
             _releaseDuration.length == _releaseTokenAmount.length,
@@ -796,5 +432,4 @@
     {
         return releaseTokenAmount;
     }
->>>>>>> 5569ffa6
 }