--- conflicted
+++ resolved
@@ -1,85 +1,4 @@
 {
-<<<<<<< HEAD
-  "name": "sovrynsmartcontracts",
-  "version": "1.0.0",
-  "description": "Version 1 of the smart contracts for the Sovryn protocol and external integrations",
-  "keywords": [],
-  "author": "Sovryn 2020",
-  "license": "Apache-2.0",
-  "homepage": "https://sovryn.app",
-  "repository": {
-    "type": "git",
-    "url": "https://github.com/DistributedCollective/Sovryn-smart-contracts"
-  },
-  "bugs": {
-    "url": "https://github.com/DistributedCollective/Sovryn-smart-contracts/issues"
-  },
-  "devDependencies": {
-    "@nomiclabs/hardhat-ethers": "^2.0.2",
-    "@nomiclabs/hardhat-ganache": "^2.0.0",
-    "@nomiclabs/hardhat-truffle5": "^2.0.0",
-    "@nomiclabs/hardhat-waffle": "^2.0.1",
-    "@nomiclabs/hardhat-web3": "^2.0.0",
-    "@openzeppelin/test-helpers": "^0.5.10",
-    "bignumber.js": "^9.0.0",
-    "bn.js": "^5.1.2",
-    "chai": "^4.2.0",
-    "chai-as-promised": "^7.1.1",
-    "chai-bn": "^0.2.1",
-    "chai-string": "^1.5.0",
-    "coveralls": "^3.1.0",
-    "decimal.js": "10.2.0",
-    "dirty-chai": "^2.0.1",
-    "eslint": "^7.21.0",
-    "eslint-config-prettier": "^8.1.0",
-    "eslint-plugin-truffle": "^0.3.1",
-    "ethereum-waffle": "^3.4.0",
-    "ethereumjs-abi": "^0.6.8",
-    "ethers": "^5.4.1",
-    "ganache-core": "^2.10.2",
-    "hardhat": "^2.0.11",
-    "hardhat-contract-sizer": "^2.0.2",
-    "hardhat-deploy": "^0.7.0-beta.46",
-    "hardhat-docgen": "^1.1.1",
-    "hardhat-log-remover": "^2.0.0",
-    "husky": "^4.3.6",
-    "mocha": "^8.2.1",
-    "prettier": "^2.2.1",
-    "prettier-plugin-solidity": "^1.0.0-beta.3",
-    "solhint": "^3.0.0",
-    "solhint-plugin-prettier": "^0.0.5",
-    "solidity-coverage": "^0.7.13",
-    "solparse": "^2.2.8",
-    "truffle": "^5.1.60",
-    "web3": "^1.3.1"
-  },
-  "scripts": {
-    "analyze-contracts": "slither .",
-    "prettier": "npm run prettier-sol && npm run prettier-js",
-    "prettier-sol": "prettier --write contracts/{**/*,**/**/*,**/**/**/*}.sol",
-    "prettier-js": "prettier --write tests-js/{*,**/*,**/**/*}.{js,test.js}",
-    "prettier-check": "npm run prettier-check-sol && npm run prettier-check-js",
-    "prettier-check-sol": "prettier --check contracts/{**/*,**/**/*,**/**/**/*}.sol",
-    "prettier-check-js": "prettier --check tests-js/{*,**/*,**/**/*}.{js,test.js}",
-    "lint-contracts": "solhint contracts/{**/*,**/**/*,**/**/**/*}.sol",
-    "test": "brownie test",
-    "test-js": "echo Executing pure Hardhat test cases ... && npx hardhat test && echo Executing test cases using Ganache ... && npx hardhat --config hardhat-ganache-tests.config.js --network ganache test",
-    "coverage": "npx hardhat coverage",
-    "doc": "yarn run hardhat docgen",
-    "mocha-test-single": "mocha --timeout 10000 --exit --recursive"
-  },
-  "husky": {
-    "hooks": {
-      "pre-commit": "yarn prettier && yarn lint-contracts",
-      "pre-push": "yarn test-js"
-    }
-  },
-  "dependencies": {
-    "phantomjs-prebuilt": "^2.1.16",
-    "sol2uml": "^1.1.17",
-    "yarn": "^1.22.10"
-  }
-=======
 	"name": "sovrynsmartcontracts",
 	"version": "1.0.0",
 	"description": "Smart contracts for the Sovryn protocol and external integrations.",
@@ -162,5 +81,4 @@
 		"phantomjs-prebuilt": "^2.1.16",
 		"yarn": "^1.22.10"
 	}
->>>>>>> 53873bac
 }