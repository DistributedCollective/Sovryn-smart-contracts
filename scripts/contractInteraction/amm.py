--- conflicted
+++ resolved
@@ -284,19 +284,6 @@
 
 def printV1ConverterData(converterAddress): #, reserve1, reserve2
     abiFile =  open('./scripts/contractInteraction/ABIs/LiquidityPoolV1Converter.json')
-<<<<<<< HEAD
-    abi = json.load(abiFile)
-    converter = Contract.from_abi("LiquidityPoolV1Converter", address=converterAddress, abi=abi, owner=conf.acct)
-    print('converterAddress:', converterAddress)
-    print('oracle:', converter.oracle())
-    print('converter.reserveRatio():', converter.reserveRatio())
-    print('amm converter pool token (anchor):', converter.anchor())
-    print('reserve token: (balance, weight, deprecated1, deprecated2, isSet)')
-    for i in range(0, 2):
-        reserveTokenAddress = converter.reserveTokens(i)
-        reserveToken = Contract.from_abi("Token", address=reserveTokenAddress, abi=TestToken.abi, owner=conf.acct)
-        print('reserve token ',i,': ',reserveToken.symbol(),', address:', reserveTokenAddress, converter.reserves(reserveTokenAddress))
-=======
     abiLPv1Converter = json.load(abiFile)
     converter = Contract.from_abi("LiquidityPoolV1Converter", address=converterAddress, abi=abiLPv1Converter, owner=conf.acct)
     anchor = converter.anchor()
@@ -333,5 +320,4 @@
     print("")
     print("converters qty:", len(converters))
     for i in range (0, len(converters)):
-        printV1ConverterData(converters[i])
->>>>>>> c50c8753
+        printV1ConverterData(converters[i])