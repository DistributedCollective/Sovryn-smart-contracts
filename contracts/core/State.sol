/**
 * Copyright 2017-2020, bZeroX, LLC. All Rights Reserved.
 * Licensed under the Apache License, Version 2.0.
 */

pragma solidity 0.5.17;

import "./Objects.sol";
import "../mixins/EnumerableAddressSet.sol";
import "../mixins/EnumerableBytes32Set.sol";
import "../openzeppelin/ReentrancyGuard.sol";
import "../openzeppelin/Ownable.sol";
import "../openzeppelin/SafeMath.sol";
import "../interfaces/IWrbtcERC20.sol";
import "../reentrancy/SharedReentrancyGuard.sol";

/**
 * @title State contract.
 * @notice This contract code comes from bZx. bZx is a protocol for tokenized
 * margin trading and lending https://bzx.network similar to the dYdX protocol.
 *
 * This contract contains the storage values of the Protocol.
 * */
contract State is Objects, ReentrancyGuard, SharedReentrancyGuard, Ownable {
    using SafeMath for uint256;
    using EnumerableAddressSet for EnumerableAddressSet.AddressSet; // enumerable map of addresses
    using EnumerableBytes32Set for EnumerableBytes32Set.Bytes32Set; // enumerable map of bytes32 or addresses

    /// Handles asset reference price lookups.
    address public priceFeeds;

    /// Handles asset swaps using dex liquidity.
    address public swapsImpl;

    /// Contract registry address of the Sovryn swap network.
    address public sovrynSwapContractRegistryAddress;

    /// Implementations of protocol functions.
    mapping(bytes4 => address) public logicTargets;

    /// Loans: loanId => Loan
    mapping(bytes32 => Loan) public loans;

    /// Loan parameters: loanParamsId => LoanParams
    mapping(bytes32 => LoanParams) public loanParams;

    /// lender => orderParamsId => Order
    mapping(address => mapping(bytes32 => Order)) public lenderOrders;

    /// borrower => orderParamsId => Order
    mapping(address => mapping(bytes32 => Order)) public borrowerOrders;

    /// loanId => delegated => approved
    mapping(bytes32 => mapping(address => bool)) public delegatedManagers;

    /**
     *** Interest ***
     **/

    /// lender => loanToken => LenderInterest object
    mapping(address => mapping(address => LenderInterest)) public lenderInterest;

    /// loanId => LoanInterest object
    mapping(bytes32 => LoanInterest) public loanInterest;

    /**
     *** Internals ***
     **/

    /// Implementations set.
    EnumerableBytes32Set.Bytes32Set internal logicTargetsSet;

    /// Active loans set.
    EnumerableBytes32Set.Bytes32Set internal activeLoansSet;

    /// Lender loans set.
    mapping(address => EnumerableBytes32Set.Bytes32Set) internal lenderLoanSets;

    /// Borrow loans set.
    mapping(address => EnumerableBytes32Set.Bytes32Set) internal borrowerLoanSets;

    /// User loan params set.
    mapping(address => EnumerableBytes32Set.Bytes32Set) internal userLoanParamSets;

    /// Address controlling fee withdrawals.
    address public feesController;

    /// 10% fee /// Fee taken from lender interest payments.
    uint256 public lendingFeePercent = 10**19;

    /// Total interest fees received and not withdrawn per asset.
    mapping(address => uint256) public lendingFeeTokensHeld;

    /// Total interest fees withdraw per asset.
    /// lifetime fees = lendingFeeTokensHeld + lendingFeeTokensPaid
    mapping(address => uint256) public lendingFeeTokensPaid;

    /// 0.15% fee /// Fee paid for each trade.
    uint256 public tradingFeePercent = 15 * 10**16;

    /// Total trading fees received and not withdrawn per asset.
    mapping(address => uint256) public tradingFeeTokensHeld;

    /// Total trading fees withdraw per asset
    /// lifetime fees = tradingFeeTokensHeld + tradingFeeTokensPaid
    mapping(address => uint256) public tradingFeeTokensPaid;

    /// 0.09% fee /// Origination fee paid for each loan.
    uint256 public borrowingFeePercent = 9 * 10**16;

    /// Total borrowing fees received and not withdrawn per asset.
    mapping(address => uint256) public borrowingFeeTokensHeld;

    /// Total borrowing fees withdraw per asset.
    /// lifetime fees = borrowingFeeTokensHeld + borrowingFeeTokensPaid
    mapping(address => uint256) public borrowingFeeTokensPaid;

    /// Current protocol token deposit balance.
    uint256 public protocolTokenHeld;

    /// Lifetime total payout of protocol token.
    uint256 public protocolTokenPaid;

    /// 5% fee share in form of SOV /// Fee share for affiliate program.
    uint256 public affiliateFeePercent = 5 * 10**18;

    /// 5% collateral discount /// Discount on collateral for liquidators.
    uint256 public liquidationIncentivePercent = 5 * 10**18;

    /// loanPool => underlying
    mapping(address => address) public loanPoolToUnderlying;

    /// underlying => loanPool
    mapping(address => address) public underlyingToLoanPool;

    /// Loan pools set.
    EnumerableBytes32Set.Bytes32Set internal loanPoolsSet;

    /// Supported tokens for swaps.
    mapping(address => bool) public supportedTokens;

    /// % disagreement between swap rate and reference rate.
    uint256 public maxDisagreement = 5 * 10**18;

    /// Used as buffer for swap source amount estimations.
    uint256 public sourceBuffer = 10000;

    /// Maximum support swap size in rBTC
    uint256 public maxSwapSize = 50 ether;

    /// Nonce per borrower. Used for loan id creation.
    mapping(address => uint256) public borrowerNonce;

    /// Rollover transaction costs around 0.0000168 rBTC, it is denominated in wrBTC.
    uint256 public rolloverBaseReward = 16800000000000;
    uint256 public rolloverFlexFeePercent = 0.1 ether; /// 0.1%

    IWrbtcERC20 public wrbtcToken;
    address public protocolTokenAddress;

    /// 50% fee rebate
    /// potocolToken reward to user, it is worth % of trading/borrowing fee.
    uint256 public feeRebatePercent = 50 * 10**18;

    address public admin;

    /// For modules interaction.
    address public protocolAddress;

    /**
     *** Affiliates ***
     **/

    /// The flag is set on the user's first trade.
    mapping(address => bool) public userNotFirstTradeFlag;

    /// User => referrer (affiliate).
    mapping(address => address) public affiliatesUserReferrer;

    /// List of referral addresses affiliated to the referrer.
    mapping(address => EnumerableAddressSet.AddressSet) internal referralsList;

    /// @dev Referral threshold for paying out to the referrer.
    ///   The referrer reward is being accumulated and locked until the threshold is passed.
    uint256 public minReferralsToPayout = 3;

    /// @dev Total affiliate SOV rewards that held in the protocol
    ///   (Because the minimum referrals is less than the rule)
    mapping(address => uint256) public affiliateRewardsHeld;

    /// @dev For affiliates SOV Bonus proccess.
    address public sovTokenAddress;
    address public lockedSOVAddress;

    /// @dev 20% fee share of trading token fee.
    ///   Fee share of trading token fee for affiliate program.
    uint256 public affiliateTradingTokenFeePercent = 20 * 10**18;

    /// @dev Addresses of tokens in which commissions were paid to referrers.
    mapping(address => EnumerableAddressSet.AddressSet) internal affiliatesReferrerTokensList;

    /// @dev [referrerAddress][tokenAddress] is a referrer's token balance of accrued fees.
    mapping(address => mapping(address => uint256)) public affiliatesReferrerBalances;

    mapping(address => mapping(address => uint256)) public specialRebates; // Special rate rebates for spesific pair -- if not set, then use the default one
    bool public pause; //Flag to pause all protocol modules

    uint256 internal swapExtrernalFeePercent; /// Fee percentage for protocol swap

    /// @dev Defines the portion of the trading rebate rewards (SOV) which is to be paid out in a liquid form in basis points. The rest is vested. The max value is 9999 (means 99.99% liquid, 0.01% vested)
    uint256 internal tradingRebateRewardsBasisPoint;

    /// @dev Defines the defaultPath of conversion swap. This is created to prevent the non-rbtc pairs returning the shortest path which will not give the best rate.
    /// Will be used in internal swap.
    mapping(address => mapping(address => IERC20[])) internal defaultPathConversion;

    address internal pauser;

    /**
     * @notice Add signature and target to storage.
     * @dev Protocol is a proxy and requires a way to add every
     *   module function dynamically during deployment.
     * */
    function _setTarget(bytes4 sig, address target) internal {
        logicTargets[sig] = target;

        if (target != address(0)) {
            logicTargetsSet.addBytes32(bytes32(sig));
        } else {
            logicTargetsSet.removeBytes32(bytes32(sig));
        }
    }

<<<<<<< HEAD
    modifier onlyPauserOrOwner() {
        require(isOwner() || pauser == (msg.sender), "unauthorized");
=======
    modifier onlyAdminOrOwner() {
        require(isOwner() || admin == (msg.sender), "unauthorized");
>>>>>>> f2002bc0
        _;
    }
}<|MERGE_RESOLUTION|>--- conflicted
+++ resolved
@@ -231,13 +231,12 @@
         }
     }
 
-<<<<<<< HEAD
     modifier onlyPauserOrOwner() {
         require(isOwner() || pauser == (msg.sender), "unauthorized");
-=======
+    }
+
     modifier onlyAdminOrOwner() {
         require(isOwner() || admin == (msg.sender), "unauthorized");
->>>>>>> f2002bc0
         _;
     }
 }