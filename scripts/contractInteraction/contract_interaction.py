
'''
This script serves the purpose of interacting with existing smart contracts on the testnet or mainnet.
'''

from brownie import *
from brownie.network.contract import InterfaceContainer
import json
import time;
import copy

def main():
    
    #load the contracts and acct depending on the network
    loadConfig()
    #call the function you want here
    #setupMarginLoanParams(contracts['WRBTC'], contracts['iDOC'])
    #readPrice(contracts['WRBTC'], contracts['USDT'])
    # testTradeOpeningAndClosingWithCollateral(contracts['sovrynProtocol'], contracts['iUSDT'], contracts['USDT'], contracts['WRBTC'], 1e14, 2e18, True, 1e14)
    #setupMarginLoanParams(contracts['DoC'],  contracts['iRBTC'])
    #testTradeOpeningAndClosing(contracts['sovrynProtocol'], contracts['iRBTC'], contracts['WRBTC'], contracts['DoC'], 1e14, 5e18, True, 1e15)
    #buyWRBTC()
    #swapTokens(0.027e18,400e18, contracts['swapNetwork'], contracts['WRBTC'], contracts['USDT'])
    #swapTokens(300e18, 0.02e18, contracts['swapNetwork'], contracts['DoC'], contracts['WRBTC'])
    #liquidate(contracts['sovrynProtocol'], '0xc9b8227bcf953e45f16d5d9a8a74cad92f403b90d0daf00900bb02e4a35c542c')
    #readLiquidity()
    #getBalance(contracts['WRBTC'], '0xE5646fEAf7f728C12EcB34D14b4396Ab94174827')
    #getBalance(contracts['WRBTC'], '0x7BE508451Cd748Ba55dcBE75c8067f9420909b49')
    #readLoan('0xb2bbd9135a7cfbc5adda48e90430923108ad6358418b7ac27c9edcf2d44911e5')
    #replaceLoanClosings()

    #updateAllLogicContracts()
    #readOwner(contracts['iDOC'])
    #readTransactionLimits(contracts['iDOC'],  contracts['DoC'],  contracts['WRBTC'])
    #setTransactionLimits(contracts['iDOC'], [contracts['DoC'],  contracts['WRBTC']], [0, 0])
    #setTransactionLimits(contracts['iRBTC'], [contracts['DoC'],  contracts['WRBTC']], [0, 0])
    #setTransactionLimitsOld(contracts['iDOC'], contracts['iDOCSettings'], contracts['iDOCLogic'], [contracts['DoC']], [0])
    #lendToPool(contracts['iDOC'],contracts['DoC'], 1000e18)
    #setTransactionLimits(contracts['iDOC'], [contracts['DoC']], [21e18])
    #setTransactionLimitsOld(contracts['iDOC'], contracts['iDOCSettings'], contracts['iDOCLogic'], [contracts['DoC']], [21e18])
    readTransactionLimits(contracts['iUSDT'],  contracts['USDT'], contracts['WRBTC'])

    '''
    setupLoanParamsForCollaterals(contracts['iBPro'], [contracts['SOV']])
    setupLoanParamsForCollaterals(contracts['iDOC'], [contracts['SOV']])
    setupLoanParamsForCollaterals(contracts['iUSDT'], [contracts['SOV']])
    setupLoanParamsForCollaterals(contracts['iRBTC'], [contracts['SOV']])
    '''

    #setSupportedToken(contracts['SOV'])

    #createProposalSIP008()

    # setLendingFee(10**19)
    # setTradingFee(15 * 10**16)
    # setBorrowingFee(9 * 10**16)

    # transferSOVtoOriginInvestorsClaim()

    # createVesting()
    # transferSOVtoVestingRegistry()
    # stakeTokens2()

    # triggerEmergencyStop(contracts['iUSDT'], False)
    # triggerEmergencyStop(contracts['iBPro'], False)
    # triggerEmergencyStop(contracts['iDOC'], False)
    # triggerEmergencyStop(contracts['iRBTC'], False)

    # createProposalSIP0014()

    # addInvestorToBlacklist()
    # stake80KTokens()

    # createProposalSIP0015()

     # transferSOVtoTokenSender()

    # transferSOVtoScriptAccount()
    #transferSOVtoTokenSender()
    #readBalanceFromAMM()
    #checkRates()

    # testV1Converter(contracts["ConverterSOV"], contracts["WRBTC"], contracts["SOV"])
    # transferSOVtoTokenSender()
    # addLiquidityV1(contracts["WRBTCtoSOVConverter"], [contracts['WRBTC'], contracts['SOV']], [1 * 10**16, 67 * 10**18])
    #addLiquidityV1FromMultisigUsingWrapper(contracts["WRBTCtoSOVConverter"], [contracts['WRBTC'], contracts['SOV']], [1 * 10**16, 67 * 10**18])

    #getBalance('0xdF298421cb18740a7059B0af532167FAa45e7a98', contracts['multisig'])

    # sendSOVFromVestingRegistry()

    # addLiquidityV1FromMultisigUsingWrapper(contracts["WRBTCtoSOVConverter"], [contracts['WRBTC'], contracts['SOV']], [1 * 10**15, 67 * 10**17])
    # addLiquidityV1FromMultisigUsingWrapper(contracts["WRBTCtoSOVConverter"], [contracts['WRBTC'], contracts['SOV']], [30 * 10**18, 200000 * 10**18])

    #removeLiquidityV1toMultisigUsingWrapper(contracts["WRBTCtoSOVConverter"], 950e18, [contracts['WRBTC'], contracts['SOV']], [18e18,1])
    #removeLiquidityV1toMultisigUsingWrapper(contracts["WRBTCtoSOVConverter"], 1e18, [contracts['WRBTC'], contracts['SOV']], [19,1])

    # 2986.175 × 99% ~ 2957
    # removeLiquidityV1toMultisigUsingWrapper(contracts["WRBTCtoSOVConverter"], 2957 * 10**18, [contracts['WRBTC'], contracts['SOV']])



    '''''
    startRate = 1e8/15000 *1e10
    print(startRate)
    sovBalance = 100000 * 1e18
    rbtcBalance = sovBalance / startRate 
    print(rbtcBalance)
    product = sovBalance * rbtcBalance
    amount = 1000 *1e18
    getTargetAmountFromAMM(sovBalance, 50000, rbtcBalance, 50000, amount)


    newTargetBalance = product / (sovBalance + amount )
    targetAmount = rbtcBalance-newTargetBalance
    #targetAmount = rbtcBalance * (1-sovBalance/(sovBalance + amount))
    rate = amount / targetAmount
    impact =  100*(rate - startRate)/startRate
    print(targetAmount)
    print(rate)
    print(impact)
    '''
    '''
    readSwapRate(contracts['SOV'], contracts['WRBTC'])
    readOwner(contracts['WRBTCtoSOVConverter'])
    #acceptOwnershipWithMultisig(contracts['WRBTCtoSOVConverter'])
    readConversionFee(contracts['WRBTCtoSOVConverter'])‚
    readConversionFee(contracts['ConverterUSDT'])
<<<<<<< HEAD
    '''
    #((impact/100 * 15000e10) + 15000e10) * rbtcBalance - ((impact/100 * 15000e10) + 15000e10) * (sovBalance * rbtcBalance / (sovBalance + amount ))  = amount  

    #sendFromMultisig('0x4f3948816785e30c3378eD3b9F2de034e3AE2E97', 20e18)

    #executeOnMultisig(112)

    #readClaimBalanceOrigin('0x198F90c4A597366430c8D3b122b002F74A7C00C5')
    #acct = accounts[0]
    #acct.deploy(TestToken, "SUSD", "SUSD", 18, 1e50)
=======

    #((impact/100 * 15000e10) + 15000e10) * rbtcBalance - ((impact/100 * 15000e10) + 15000e10) * (sovBalance * rbtcBalance / (sovBalance + amount ))  = amount

    createProposalSIP0015()
>>>>>>> 45ff48af


def loadConfig():
    global contracts, acct
    this_network = network.show_active()
    if this_network == "rsk-mainnet":
        configFile =  open('./scripts/contractInteraction/mainnet_contracts.json')
    elif this_network == "testnet":
        configFile =  open('./scripts/contractInteraction/testnet_contracts.json')
    contracts = json.load(configFile)
    acct = accounts.load("rskdeployer")
    
def readLendingFee():
    sovryn = Contract.from_abi("sovryn", address='0xBAC609F5C8bb796Fa5A31002f12aaF24B7c35818', abi=interface.ISovrynBrownie.abi, owner=acct)
    lfp = sovryn.lendingFeePercent()
    print(lfp/1e18)
    
def setupLoanTokenRates(loanTokenAddress):
    baseRate = 1e18
    rateMultiplier = 20.25e18
    targetLevel=80*10**18
    kinkLevel=90*10**18
    maxScaleRate=100*10**18
    localLoanToken = Contract.from_abi("loanToken", address=loanTokenAddress, abi=LoanToken.abi, owner=acct)
    localLoanToken.setDemandCurve(baseRate,rateMultiplier,baseRate,rateMultiplier, targetLevel, kinkLevel, maxScaleRate)
    borrowInterestRate = localLoanToken.borrowInterestRate()
    print("borrowInterestRate: ",borrowInterestRate)
    
def lendToPool(loanTokenAddress, tokenAddress, amount):
    token = Contract.from_abi("TestToken", address = tokenAddress, abi = TestToken.abi, owner = acct)
    loanToken = Contract.from_abi("loanToken", address=loanTokenAddress, abi=LoanTokenLogicStandard.abi, owner=acct)
    if(token.allowance(acct, loanToken.address) < amount):
        token.approve(loanToken.address, amount)
    loanToken.mint(acct, amount)
    
def removeFromPool(loanTokenAddress, amount):
    loanToken = Contract.from_abi("loanToken", address = loanTokenAddress, abi=LoanTokenLogicStandard.abi, owner=acct)
    loanToken.burn(acct, amount)

def readLoanTokenState(loanTokenAddress):
    loanToken = Contract.from_abi("loanToken", address=loanTokenAddress, abi=LoanTokenLogicStandard.abi, owner=acct)
    tas = loanToken.totalAssetSupply()
    print("total supply", tas/1e18);
    #print((balance - tas)/1e18)
    tab = loanToken.totalAssetBorrow()
    print("total asset borrowed", tab/1e18)
    abir = loanToken.avgBorrowInterestRate()
    print("average borrow interest rate", abir/1e18)
    ir = loanToken.nextSupplyInterestRate(0)
    print("next supply interest rate", ir)
    bir = loanToken.nextBorrowInterestRate(0)
    print("next borrow interest rate", bir)
    
def readLoan(loanId):
    sovryn = Contract.from_abi("sovryn", address=contracts['sovrynProtocol'], abi=interface.ISovrynBrownie.abi, owner=acct)
    print(sovryn.getLoan(loanId).dict())

def getTokenPrice(loanTokenAddress):
    loanToken = Contract.from_abi("loanToken", address=loanTokenAddress, abi=LoanTokenLogicStandard.abi, owner=acct)
    price = loanToken.tokenPrice()
    print("token price",price)
    return price
    
def testTokenBurning(loanTokenAddress, testTokenAddress):
    loanToken = Contract.from_abi("loanToken", address=loanTokenAddress, abi=LoanTokenLogicStandard.abi, owner=acct)
    testToken = Contract.from_abi("TestToken", address = testTokenAddress, abi = TestToken.abi, owner = acct)

    testToken.approve(loanToken,1e17) 
    loanToken.mint(acct, 1e17)
    balance = loanToken.balanceOf(acct)
    print("balance", balance)
    tokenPrice = loanToken.tokenPrice()
    print("token price",tokenPrice/1e18)
    burnAmount = int(balance / 2)
    print("burn amount", burnAmount)
    
    tx = loanToken.burn(acct, burnAmount)
    print(tx.info())
    balance = loanToken.balanceOf(acct)
    print("remaining balance", balance/1e18)
    assert(tx.events["Burn"]["tokenAmount"] == burnAmount)
    
def liquidate(protocolAddress, loanId):
    sovryn = Contract.from_abi("sovryn", address=protocolAddress, abi=interface.ISovrynBrownie.abi, owner=acct)
    loan = sovryn.getLoan(loanId).dict()
    print(loan)
    if(loan['maintenanceMargin'] > loan['currentMargin']):
        value = 0
        if(loan['loanToken']==contracts['WRBTC']):
            value = loan['maxLiquidatable']
        else:
            testToken = Contract.from_abi("TestToken", address = loan['loanToken'], abi = TestToken.abi, owner = acct)
            testToken.approve(sovryn, loan['maxLiquidatable'])
        sovryn.liquidate(loanId, acct, loan['maxLiquidatable'],{'value': value})
    else:
        print("can't liquidate because the loan is healthy")
    
def testTradeOpeningAndClosing(protocolAddress, loanTokenAddress, underlyingTokenAddress, collateralTokenAddress, loanTokenSent, leverage, testClose, sendValue):
    loanToken = Contract.from_abi("loanToken", address=loanTokenAddress, abi=LoanTokenLogicStandard.abi, owner=acct)
    testToken = Contract.from_abi("TestToken", address = underlyingTokenAddress, abi = TestToken.abi, owner = acct)
    sovryn = Contract.from_abi("sovryn", address=protocolAddress, abi=interface.ISovrynBrownie.abi, owner=acct)
    if(sendValue == 0 and testToken.allowance(acct, loanTokenAddress) < loanTokenSent):
        testToken.approve(loanToken, loanTokenSent)
    print('going to trade')
    tx = loanToken.marginTrade(
        "0",  # loanId  (0 for new loans)
        leverage,  # leverageAmount, 18 decimals
        loanTokenSent,  # loanTokenSent
        0,  # no collateral token sent
        collateralTokenAddress,  # collateralTokenAddress
        acct,  # trader,
        b'',  # loanDataBytes (only required with ether)
        {'value': sendValue}
    )
    tx.info()
    loanId = tx.events['Trade']['loanId']
    collateral = tx.events['Trade']['positionSize']
    print("closing loan with id", loanId)
    print("position size is ", collateral)
    loan = sovryn.getLoan(loanId)
    print("found the loan in storage with position size", loan['collateral'])
    print(loan)
    if(testClose):
        tx = sovryn.closeWithSwap(loanId, acct, collateral, True, b'')

def testTradeOpeningAndClosingWithCollateral(protocolAddress, loanTokenAddress, underlyingTokenAddress, collateralTokenAddress, collateralTokenSent, leverage, testClose, sendValue):
    loanToken = Contract.from_abi("loanToken", address=loanTokenAddress, abi=LoanTokenLogicStandard.abi, owner=acct)
    testToken = Contract.from_abi("TestToken", address = underlyingTokenAddress, abi = TestToken.abi, owner = acct)
    sovryn = Contract.from_abi("sovryn", address=protocolAddress, abi=interface.ISovrynBrownie.abi, owner=acct)
    #if(sendValue == 0 and testToken.allowance(acct, loanTokenAddress) < loanTokenSent):
    #    testToken.approve(loanToken, loanTokenSent)
    print('going to trade')
    tx = loanToken.marginTrade(
        "0",  # loanId  (0 for new loans)
        leverage,  # leverageAmount, 18 decimals
        0,  # loanTokenSent
        collateralTokenSent,  # no collateral token sent
        collateralTokenAddress,  # collateralTokenAddress
        acct,  # trader,
        b'',  # loanDataBytes (only required with ether)
        {'value': sendValue}
    )
    tx.info()
    loanId = tx.events['Trade']['loanId']
    collateral = tx.events['Trade']['positionSize']
    print("closing loan with id", loanId)
    print("position size is ", collateral)
    loan = sovryn.getLoan(loanId)
    print("found the loan in storage with position size", loan['collateral'])
    print(loan)
    if(testClose):
        tx = sovryn.closeWithSwap(loanId, acct, collateral, True, b'')



def testBorrow(protocolAddress, loanTokenAddress, underlyingTokenAddress, collateralTokenAddress):
    #read contract abis
    sovryn = Contract.from_abi("sovryn", address=protocolAddress, abi=interface.ISovrynBrownie.abi, owner=acct)
    loanToken = Contract.from_abi("loanToken", address=loanTokenAddress, abi=LoanTokenLogicStandard.abi, owner=acct)
    testToken = Contract.from_abi("TestToken", address = collateralTokenAddress, abi = TestToken.abi, owner = acct)
    
    # determine borrowing parameter
    withdrawAmount = 10e18 #i want to borrow 10 USD
    # compute the required collateral. params: address loanToken, address collateralToken, uint256 newPrincipal,uint256 marginAmount, bool isTorqueLoan 
    collateralTokenSent = 2* sovryn.getRequiredCollateral(underlyingTokenAddress,collateralTokenAddress,withdrawAmount,50e18, True)
    print("collateral needed", collateralTokenSent/1e18)
    durationInSeconds = 60*60*24*10 #10 days
    
    #check requirements
    availableSupply = loanToken.marketLiquidity()
    print('available supply:', availableSupply/1e18)
    assert(availableSupply >= withdrawAmount)
    interestRate = loanToken.nextBorrowInterestRate(withdrawAmount)
    print('interest rate (needs to be > 0):', interestRate)
    assert(interestRate > 0)
    
    #approve the transfer of the collateral if needed
    if(testToken.address.lower() != contracts['WRBTC'].lower() and testToken.allowance(acct, loanToken.address) < collateralTokenSent):
        testToken.approve(loanToken.address, collateralTokenSent)
    
    # borrow some funds
    tx = loanToken.borrow(
        "0",                            # bytes32 loanId
        withdrawAmount,                 # uint256 withdrawAmount
        durationInSeconds,              # uint256 initialLoanDuration
        collateralTokenSent,            # uint256 collateralTokenSent
        testToken.address,                   # address collateralTokenAddress
        acct,                    # address borrower
        acct,                    # address receiver
        b'' ,                            # bytes memory loanDataBytes
        {'value': collateralTokenSent}
    )
    
    #assert the trade was processed as expected
    print(tx.info())
    
def setupTorqueLoanParams(loanTokenAddress, underlyingTokenAddress, collateralTokenAddress):
    loanToken = Contract.from_abi("loanToken", address=loanTokenAddress, abi=LoanTokenLogicStandard.abi, owner=acct)
    setup = [
        b"0x0", ## id
        False, ## active
        str(acct), ## owner
        underlyingTokenAddress, ## loanToken
        collateralTokenAddress, ## collateralToken. 
        Wei("50 ether"), ## minInitialMargin
        Wei("15 ether"), ## maintenanceMargin
        0 ## fixedLoanTerm 
    ]
    params.append(setup)
    tx = loanToken.setupLoanParams(params, True)
    assert('LoanParamsSetup' in tx.events)
    assert('LoanParamsIdSetup' in tx.events)
    print(tx.info())
    
def rollover(loanId):
    sovryn = Contract.from_abi("sovryn", address=contracts['sovrynProtocol'], abi=interface.ISovrynBrownie.abi, owner=acct)
    tx = sovryn.rollover(loanId, b'')
    print(tx.info())
    
def replaceLoanClosings():
    sovryn = Contract.from_abi("sovryn", address=contracts['sovrynProtocol'], abi=interface.ISovrynBrownie.abi, owner=acct)
    data = sovryn.replaceContract.encode_input(loanClosings.address)
    multisig = Contract.from_abi("MultiSig", address=contracts['multisig'], abi=MultiSigWallet.abi, owner=acct)
    tx = multisig.submitTransaction(sovryn.address,0,data)
    txId = tx.events["Submission"]["transactionId"]
    print(txId);
    
def transferOwner(contractAddress, newOwner):
    contract = Contract.from_abi("loanToken", address=contractAddress, abi=LoanToken.abi, owner=acct)
    tx= contract.transferOwnership(newOwner)
    tx.info()
    checkOwnerIsAddress(contractAddress, newOwner)

def acceptOwnershipWithMultisig(contractAddress):
    abiFile =  open('./scripts/contractInteraction/Owned.json')
    abi = json.load(abiFile)
    ownedContract = Contract.from_abi("Owned", address=contractAddress, abi=abi, owner=acct)
    multisig = Contract.from_abi("MultiSig", address=contracts['multisig'], abi=MultiSigWallet.abi, owner=acct)
    data=ownedContract.acceptOwnership.encode_input()
    tx= multisig.submitTransaction(contractAddress,0,data)
    txId = tx.events["Submission"]["transactionId"]
    print("txid",txId);
    
def getBalance(contractAddress, acct):
    contract = Contract.from_abi("Token", address=contractAddress, abi=LoanToken.abi, owner=acct)
    print(contract.balanceOf(acct))
    
def buyWRBTC():
    contract = Contract.from_abi("WRBTC", address=contracts["WRBTC"], abi=WRBTC.abi, owner=acct)
    tx = contract.deposit({'value':1e18})
    tx.info()
    print("new balance", getBalance(contracts["WRBTC"], acct))
    
def mintEarlyAccessTokens(contractAddress, userAddress):
    contract = Contract.from_abi("EarlyAccessToken", address=contractAddress, abi=EarlyAccessToken.abi, owner=acct)
    tx = contract.mint(userAddress)
    tx.info()
    
def setTransactionLimits(loanTokenAddress, addresses, limits):
    localLoanToken = Contract.from_abi("loanToken", address=loanTokenAddress, abi=LoanTokenLogicStandard.abi, owner=acct)
    tx = localLoanToken.setTransactionLimits(addresses,limits)

def setTransactionLimitsOld(loanTokenAddress, settingsAddress, logicAddress, addresses, limits):
    localLoanToken = Contract.from_abi("loanToken", address=loanTokenAddress, abi=LoanToken.abi, owner=acct)
    localLoanToken.setTarget(settingsAddress)
    localLoanToken = Contract.from_abi("loanToken", address=loanTokenAddress, abi=LoanTokenSettingsLowerAdmin.abi, owner=acct)
    tx = localLoanToken.setTransactionLimits(addresses,limits)
    localLoanToken = Contract.from_abi("loanToken", address=loanTokenAddress, abi=LoanToken.abi, owner=acct)
    localLoanToken.setTarget(logicAddress)
    

def readTransactionLimits(loanTokenAddress, SUSD, RBTC):
    localLoanToken = Contract.from_abi("loanToken", address=loanTokenAddress, abi=LoanToken.abi, owner=acct)
    limit = localLoanToken.transactionLimit(RBTC)
    print("RBTC limit, ",limit)
    limit = localLoanToken.transactionLimit(SUSD)
    print("USD limit, ",limit)
    
def readLiquidity():
    loanToken = Contract.from_abi("loanToken", address=contracts['iRBTC'], abi=LoanTokenLogicStandard.abi, owner=acct)
    tasRBTC = loanToken.totalAssetSupply()
    tabRBTC = loanToken.totalAssetBorrow()
    print("liquidity on iRBTC", (tasRBTC-tabRBTC)/1e18)
    
    loanToken = Contract.from_abi("loanToken", address=contracts['iDOC'], abi=LoanTokenLogicStandard.abi, owner=acct)
    tasIUSD = loanToken.totalAssetSupply()
    tabIUSD = loanToken.totalAssetBorrow()
    print("liquidity on iDOC", (tasIUSD-tabIUSD)/1e18)
    
    loanToken = Contract.from_abi("loanToken", address=contracts['iUSDT'], abi=LoanTokenLogicStandard.abi, owner=acct)
    tasIUSD = loanToken.totalAssetSupply()
    tabIUSD = loanToken.totalAssetBorrow()
    print("liquidity on iUSDT", (tasIUSD-tabIUSD)/1e18)

    tokenContract = Contract.from_abi("Token", address=contracts['USDT'], abi=TestToken.abi, owner=acct)
    bal = tokenContract.balanceOf(contracts['ConverterUSDT'])
    print("supply of USDT on swap", bal/1e18)
    
    tokenContract = Contract.from_abi("Token", address=contracts['WRBTC'], abi=TestToken.abi, owner=acct)
    bal = tokenContract.balanceOf(contracts['ConverterUSDT'])
    print("supply of rBTC on swap", bal/1e18)
    

def hasApproval(tokenContractAddr, sender, receiver):
    tokenContract = Contract.from_abi("Token", address=tokenContractAddr, abi=TestToken.abi, owner=sender)
    allowance = tokenContract.allowance(sender, receiver)
    print("allowance: ", allowance/1e18)
    
def checkIfUserHasToken(EAT, user):
    tokenContract = Contract.from_abi("Token", address=EAT, abi=TestToken.abi, owner=user)
    balance = tokenContract.balanceOf(user)
    print("balance: ", balance)
    
def readLendingBalanceForUser(loanTokenAddress, userAddress):
    loanToken = Contract.from_abi("loanToken", address=loanTokenAddress, abi=LoanTokenLogicStandard.abi, owner=userAddress)
    bal = loanToken.balanceOf(userAddress)
    print('iToken balance', bal)
    bal = loanToken.assetBalanceOf(userAddress)
    print('underlying token balance', bal)
    
def replaceLoanTokenLogic(loanTokenAddress, logicAddress):
    loanToken = Contract.from_abi("loanToken", address=loanTokenAddress, abi=LoanToken.abi, owner=acct)
    loanToken.setTarget(logicAddress)
    
def readOwner(contractAddress):
    contract = Contract.from_abi("loanToken", address=contractAddress, abi=LoanToken.abi, owner=acct)
    print('owner:',contract.owner())

def checkOwnerIsAddress(contractAddress, expectedOwner):
    contract = Contract.from_abi("loanToken", address=contractAddress, abi=LoanToken.abi, owner=acct)
    owner = contract.owner()
    print("owner == expectedOwner?", owner == expectedOwner)

def setupMarginLoanParams(collateralTokenAddress, loanTokenAddress):
    loanToken = Contract.from_abi("loanToken", address=loanTokenAddress, abi=LoanTokenLogicStandard.abi, owner=acct)
    
    params = [];
    setup = [
        b"0x0", ## id
        False, ## active
        acct, ## owner
        "0x0000000000000000000000000000000000000000", ## loanToken -> will be overwritten
        collateralTokenAddress, ## collateralToken.
        Wei("20 ether"), ## minInitialMargin
        Wei("15 ether"), ## maintenanceMargin
        0 ## fixedLoanTerm -> will be overwritten
    ]
    params.append(setup)
    tx = loanToken.setupLoanParams(params, False)
    print(tx.info())

def swapTokens(amount, minReturn, swapNetworkAddress, sourceTokenAddress, destTokenAddress):
    abiFile =  open('./scripts/contractInteraction/SovrynSwapNetwork.json')
    abi = json.load(abiFile)
    swapNetwork = Contract.from_abi("SovrynSwapNetwork", address=swapNetworkAddress, abi=abi, owner=acct)
    sourceToken = Contract.from_abi("Token", address=sourceTokenAddress, abi=TestToken.abi, owner=acct)
    if(sourceToken.allowance(acct, swapNetworkAddress) < amount):
        sourceToken.approve(swapNetworkAddress,amount)
    path = swapNetwork.conversionPath(sourceTokenAddress,destTokenAddress)
    print("path", path)
    expectedReturn = swapNetwork.getReturnByPath(path, amount)
    print("expected return ", expectedReturn)
    '''
    tx = swapNetwork.convertByPath(
        path,
        amount,
        minReturn,
        "0x0000000000000000000000000000000000000000",
        "0x0000000000000000000000000000000000000000",
        0
    )
    tx.info()
    '''

def replaceLoanTokenLogic(loanTokenAddress, logicAddress):
    loanToken = Contract.from_abi("loanToken", address=loanTokenAddress, abi=LoanToken.abi, owner=acct)
    loanToken.setTarget(logicAddress)
    
def readFromMedianizer():
    medianizer = Contract.from_abi("Medianizer", address=contracts['medianizer'], abi=PriceFeedsMoCMockup.abi, owner=acct)
    print(medianizer.peek())

def updateOracleAddress(newAddress):
    print("set oracle address to", newAddress)
    priceFeedsMoC = Contract.from_abi("PriceFeedsMoC", address = '0x066ba9453e230a260c2a753d9935d91187178C29', abi = PriceFeedsMoC.abi, owner = acct)
    priceFeedsMoC.setMoCOracleAddress(newAddress)

    
def addLiquidity(converter, reserve, amount):
    abiFile =  open('./scripts/contractInteraction/LiquidityPoolV2Converter.json')
    abi = json.load(abiFile)
    converter = Contract.from_abi("LiquidityPoolV2Converter", address=converter, abi=abi, owner=acct)
    print("is active? ", converter.isActive())
    print("price oracle", converter.priceOracle())
    tx = converter.addLiquidity(reserve, amount, 1)
    print(tx)

def deployMultisig(owners, requiredConf):
     multisig = acct.deploy(MultiSigWallet, owners, requiredConf)
     print("multisig:", multisig)

def setupLoanParamsForCollaterals(loanTokenAddress, collateralAddresses):
    loanToken = Contract.from_abi("loanToken", address=loanTokenAddress, abi=LoanTokenLogicStandard.abi, owner=acct)
    marginParams = []
    torqueParams = []
    for collateralAddress in collateralAddresses:
        marginData = [
            b"0x0", ## id
            False, ## active
            str(acct), ## owner
            "0x0000000000000000000000000000000000000000", ## loanToken -> will be overwritten
            collateralAddress, ## collateralToken.
            Wei("20 ether"), ## minInitialMargin -> 20% (allows up to 5x leverage)
            Wei("15 ether"), ## maintenanceMargin -> 15%, below liquidation
            0 ## fixedLoanTerm -> will be overwritten with 28 days
        ]
        torqueData = copy.deepcopy(marginData)
        torqueData[5] = Wei("50 ether")
        print(torqueData)

        marginParams.append(marginData)
        torqueParams.append(torqueData)

    #configure the token settings, and set the setting contract address at the loan token logic contract
    dataM = loanToken.setupLoanParams.encode_input(marginParams, False)
    dataT = loanToken.setupLoanParams.encode_input(torqueParams, True)

    multisig = Contract.from_abi("MultiSig", address=contracts['multisig'], abi=MultiSigWallet.abi, owner=acct)

    tx = multisig.submitTransaction(loanToken.address,0,dataM)
    txId = tx.events["Submission"]["transactionId"]
    print("txid",txId);

    tx = multisig.submitTransaction(loanToken.address,0,dataT)
    txId = tx.events["Submission"]["transactionId"]
    print("txid",txId);


def updatePriceFeedToRSKOracle():
    newPriceFeed = acct.deploy(PriceFeedRSKOracle, contracts['RSKOracle'])
    print("new price feed: ", newPriceFeed)
    feeds = Contract.from_abi("PriceFeeds", address= contracts['PriceFeeds'], abi = PriceFeeds.abi, owner = acct)
    feeds.setPriceFeed([contracts['WRBTC']], [newPriceFeed.address])

def updatePriceFeedToMOCOracle():
    newPriceFeed = acct.deploy(PriceFeedsMoC, contracts['medianizer'], contracts['RSKOracle'])
    print("new price feed: ", newPriceFeed)
    feeds = Contract.from_abi("PriceFeeds", address= contracts['PriceFeeds'], abi = PriceFeeds.abi, owner = acct)
    data = feeds.setPriceFeed.encode_input([contracts['WRBTC']], [newPriceFeed.address])
    multisig = Contract.from_abi("MultiSig", address=contracts['multisig'], abi=MultiSigWallet.abi, owner=acct)
    tx = multisig.submitTransaction(feeds.address,0,data)
    txId = tx.events["Submission"]["transactionId"]
    print("txid",txId);


def readPrice(source, destination):
    feeds = Contract.from_abi("PriceFeeds", address= contracts['PriceFeeds'], abi = PriceFeeds.abi, owner = acct)
    rate = feeds.queryRate(source, destination)
    print('rate is ', rate)

def readSwapRate(source, destination):
    abiFile =  open('./scripts/contractInteraction/SovrynSwapNetwork.json')
    abi = json.load(abiFile)
    swapNetwork = Contract.from_abi("SovrynSwapNetwork", address=contracts['swapNetwork'], abi=abi, owner=acct)
    path = swapNetwork.conversionPath(source,destination)
    #print("path:", path)
    expectedReturn = swapNetwork.getReturnByPath(path, 0.01e18)
    print('rate is ', expectedReturn)

def readConversionFee(converterAddress):
    abiFile =  open('./scripts/contractInteraction/LiquidityPoolV1Converter.json')
    abi = json.load(abiFile)
    converter = Contract.from_abi("Converter", address=converterAddress, abi=abi, owner=acct)
    fee = converter.conversionFee()
    print('fee is ', fee)

def readPriceFromOracle(oracleAddress):
    oracle = Contract.from_abi("Oracle", address=oracleAddress, abi=PriceFeedsMoC.abi, owner=acct)
    price = oracle.latestAnswer()
    print('rate is ', price)

def readTargetWeights(converter, reserve):
    abiFile =  open('./scripts/contractInteraction/LiquidityPoolV2Converter.json')
    abi = json.load(abiFile)
    converter = Contract.from_abi("LiquidityPoolV2Converter", address=converter, abi=abi, owner=acct)
    res = converter.reserves(reserve).dict()
    print(res)
    print('target weight is ',res['weight'])

def updateContracts():
    replaceSwapsImplSovrynSwap()
    replaceSwapsUser()
    replaceLoanOpenings()
    replaceLoanTokenLogicOnAllContracts()

def replaceSwapsExternal():
    #swapsExternal = acct.deploy(SwapsExternal)
    sovryn = Contract.from_abi("sovryn", address=contracts['sovrynProtocol'], abi=interface.ISovrynBrownie.abi, owner=acct)
    data = sovryn.replaceContract.encode_input('0xAa1dEDE8C097349Dd25C98A0bF79c8D9B6e55caf')
    multisig = Contract.from_abi("MultiSig", address=contracts['multisig'], abi=MultiSigWallet.abi, owner=acct)
    tx = multisig.submitTransaction(sovryn.address,0,data)
    txId = tx.events["Submission"]["transactionId"]
    print(txId);

def replaceLoanOpenings():
    print("replacing loan openings")
    loanOpenings = acct.deploy(LoanOpenings)
    sovryn = Contract.from_abi("sovryn", address=contracts['sovrynProtocol'], abi=interface.ISovrynBrownie.abi, owner=acct)
    data = sovryn.replaceContract.encode_input(loanOpenings.address)
    multisig = Contract.from_abi("MultiSig", address=contracts['multisig'], abi=MultiSigWallet.abi, owner=acct)
    tx = multisig.submitTransaction(sovryn.address,0,data)
    txId = tx.events["Submission"]["transactionId"]
    print(txId);

def replaceSwapsUser():
    print("replacing swaps user")
    swapsUser = acct.deploy(SwapsUser)
    sovryn = Contract.from_abi("sovryn", address=contracts['sovrynProtocol'], abi=interface.ISovrynBrownie.abi, owner=acct)
    data = sovryn.replaceContract.encode_input(swapsUser.address)
    multisig = Contract.from_abi("MultiSig", address=contracts['multisig'], abi=MultiSigWallet.abi, owner=acct)
    tx = multisig.submitTransaction(sovryn.address,0,data)
    txId = tx.events["Submission"]["transactionId"]
    print(txId);

def replaceSwapsImplSovrynSwap():
    print("replacing swaps")
    swaps = acct.deploy(SwapsImplSovrynSwap)
    sovryn = Contract.from_abi("sovryn", address=contracts['sovrynProtocol'], abi=interface.ISovrynBrownie.abi, owner=acct)
    data = sovryn.setSwapsImplContract.encode_input(swaps.address)
    multisig = Contract.from_abi("MultiSig", address=contracts['multisig'], abi=MultiSigWallet.abi, owner=acct)
    tx = multisig.submitTransaction(sovryn.address,0,data)
    txId = tx.events["Submission"]["transactionId"]
    print(txId);

def replaceLoanTokenLogicOnAllContracts():
    print("replacing loan token logic")
    logicContract = acct.deploy(LoanTokenLogicStandard)
    print('new LoanTokenLogicStandard contract for iDoC:' + logicContract.address)
    replaceLoanTokenLogic(contracts['iDOC'],logicContract.address)
    replaceLoanTokenLogic(contracts['iUSDT'],logicContract.address)
    replaceLoanTokenLogic(contracts['iBPro'],logicContract.address)
    logicContract = acct.deploy(LoanTokenLogicWrbtc)
    print('new LoanTokenLogicStandard contract for iWRBTC:' + logicContract.address)
    replaceLoanTokenLogic(contracts['iRBTC'], logicContract.address)

def replaceLoanTokenLogic(loanTokenAddress, logicAddress):
    loanToken = Contract.from_abi("loanToken", address=loanTokenAddress, abi=LoanToken.abi, owner=acct)
    data = loanToken.setTarget.encode_input(logicAddress)
    multisig = Contract.from_abi("MultiSig", address=contracts['multisig'], abi=MultiSigWallet.abi, owner=acct)
    tx = multisig.submitTransaction(loanToken.address,0,data)
    txId = tx.events["Submission"]["transactionId"]
    print(txId)

def checkRates():
    print('reading price from WRBTC to DOC')
    readPrice(contracts['WRBTC'], contracts['DoC'])
    print('reading price from WRBTC to USDT')
    readPrice(contracts['WRBTC'], contracts['USDT'])
    print('reading price from WRBTC to BPRO')
    readPrice(contracts['WRBTC'], contracts['BPro'])
    print('read price from USDT to DOC')
    readPrice(contracts['USDT'], contracts['DoC'])

    print('read swap rate from WRBTC to DOC')
    readSwapRate(contracts['WRBTC'], contracts['DoC'])
    print('read swap rate from WRBTC to USDT')
    readSwapRate(contracts['WRBTC'], contracts['USDT'])
    print('read swap rate from WRBTC to BPRO')
    readSwapRate(contracts['WRBTC'], contracts['BPro'])
    print('read swap rate from USDT to DOC')
    readSwapRate(contracts['USDT'], contracts['DoC'])
    print('read swap rate from BPro to DOC')
    readSwapRate(contracts['BPro'], contracts['DoC'])
    print('read swap rate from BPro to USDT')
    readSwapRate(contracts['BPro'], contracts['USDT'])
    print('read swap rate from USDT to WRBTC')
    readSwapRate(contracts['USDT'], contracts['WRBTC'])
    print('read swap rate from DOC to WRBTC')
    readSwapRate(contracts['DoC'], contracts['WRBTC'])

    print("price from the USDT oracle on AMM:")
    readPriceFromOracle('0x78F0b35Edd78eD564830c45F4A22e4b553d7f042')

    readTargetWeights('0x133eBE9c8bA524C9B1B601E794dF527f390729bF', contracts['USDT'])
    readTargetWeights('0x133eBE9c8bA524C9B1B601E794dF527f390729bF', contracts['WRBTC'])

def addOwnerToMultisig(newOwner):
    multisig = Contract.from_abi("MultiSig", address=contracts['multisig'], abi=MultiSigWallet.abi, owner=acct)
    data = multisig.addOwner.encode_input(newOwner)
    tx = multisig.submitTransaction(multisig.address,0,data)
    txId = tx.events["Submission"]["transactionId"]
    print("txid",txId);


def governorAcceptAdmin(type):
    governor = Contract.from_abi("GovernorAlpha", address=contracts[type], abi=GovernorAlpha.abi, owner=acct)
    data = governor.__acceptAdmin.encode_input()

    multisig = Contract.from_abi("MultiSig", address=contracts['multisig'], abi=MultiSigWallet.abi, owner=acct)
    tx = multisig.submitTransaction(governor.address,0,data)
    txId = tx.events["Submission"]["transactionId"]
    print(txId)

def setEarlyAccessToken(loanTokenAddress, EATokenAddress):
    loanToken = Contract.from_abi("loanToken", address=loanTokenAddress, abi=LoanToken.abi, owner=acct)
    data = loanToken.setEarlyAccessToken.encode_input(EATokenAddress)
    multisig = Contract.from_abi("MultiSig", address=contracts['multisig'], abi=MultiSigWallet.abi, owner=acct)
    tx = multisig.submitTransaction(loanToken.address,0,data)
    txId = tx.events["Submission"]["transactionId"]
    print(txId);

def createProposalSIP005():
    dummyAddress = contracts['GovernorOwner']
    dummyContract = Contract.from_abi("DummyContract", address=dummyAddress, abi=DummyContract.abi, owner=acct)

    # action
    target = contracts['VestingRegistry']
    signature = "approveTokens(address,address,address)"
    data = dummyContract.approveTokens.encode_input(contracts['CSOV1'], contracts['CSOV2'], contracts['SOV'])
    data = "0x" + data[10:]
    description = "SIP-0005: Redeeming cSOV for SOV. Details:  , sha256: "

    governor = Contract.from_abi("GovernorAlpha", address=contracts['GovernorOwner'], abi=GovernorAlpha.abi, owner=acct)
    print(governor.address)

    print([target])
    print([0])
    print([signature])
    print([data])
    print(description)

    # # create proposal
    # governor.propose(
    #     [target],
    #     [0],
    #     [signature],
    #     [data],
    #     description)


def checkVotingPower(address):

    staking = Contract.from_abi("Staking", address=contracts['Staking'], abi=Staking.abi, owner=acct)

    votingPower = staking.getCurrentVotes(address)

    print('======================================')
    print('Your Address: '+str(address))
    print('Your Voting Power: '+str(votingPower))
    print('======================================')

def createProposalSIP006():
    # action
    target = contracts['SOV']
    signature = "name()"
    data = "0x"
    description = "SIP-0006 (A1): Origin Pre-Sale: Amendment 1, Details:  https://github.com/DistributedCollective/SIPS/blob/92036332c739d39e2df2fb15a21e8cbc05182ee7/SIP-0006(A1).md, sha256: 5f832f8e78b461d6d637410b55a66774925756489222f8aa13b37f1828a1aa4b"

    governor = Contract.from_abi("GovernorAlpha", address=contracts['GovernorOwner'], abi=GovernorAlpha.abi, owner=acct)

    print('Governor Address:    '+governor.address)
    print('Target:              '+str([target]))
    print('Values:              '+str([0]))
    print('Signature:           '+str([signature]))
    print('Data:                '+str([data]))
    print('Description:         '+str(description))
    print('======================================')

    # # create proposal
    # governor.propose(
    #     [target],
    #     [0],
    #     [signature],
    #     [data],
    #     description)

def createProposalSIP008():
    # action
    target = contracts['SOV']
    signature = "symbol()"
    data = "0x"
    description = "SIP-0008: Sovryn Bug Bounty Program, Details:  https://github.com/DistributedCollective/SIPS/blob/a8cf098d21e5d4b0357906687374a4320c4f00bd/SIP-0008.md, sha256: a201aa8d031e5c95d4a63cc86758adb1e4a65f6a0a915eb7499d0cac332e75ba"

    governor = Contract.from_abi("GovernorAlpha", address=contracts['GovernorOwner'], abi=GovernorAlpha.abi, owner=acct)

    print('Governor Address:    '+governor.address)
    print('Target:              '+str([target]))
    print('Values:              '+str([0]))
    print('Signature:           '+str([signature]))
    print('Data:                '+str([data]))
    print('Description:         '+str(description))
    print('======================================')

    # # create proposal
    # governor.propose(
    #     [target],
    #     [0],
    #     [signature],
    #     [data],
    #     description)

def queueProposal(id):
    governor = Contract.from_abi("GovernorAlpha", address=contracts['GovernorOwner'], abi=GovernorAlpha.abi, owner=acct)
    tx = governor.queue(id)
    tx.info()

def executeProposal(id):
    governor = Contract.from_abi("GovernorAlpha", address=contracts['GovernorOwner'], abi=GovernorAlpha.abi, owner=acct)
    tx = governor.execute(id)
    tx.info()

def setLendingFee(fee):
    sovryn = Contract.from_abi("sovryn", address=contracts['sovrynProtocol'], abi=interface.ISovrynBrownie.abi, owner=acct)
    data = sovryn.setLendingFeePercent.encode_input(fee)
    multisig = Contract.from_abi("MultiSig", address=contracts['multisig'], abi=MultiSigWallet.abi, owner=acct)
    tx = multisig.submitTransaction(sovryn.address,0,data)
    txId = tx.events["Submission"]["transactionId"]
    print(txId);

def setTradingFee(fee):
    sovryn = Contract.from_abi("sovryn", address=contracts['sovrynProtocol'], abi=interface.ISovrynBrownie.abi, owner=acct)
    data = sovryn.setTradingFeePercent.encode_input(fee)
    multisig = Contract.from_abi("MultiSig", address=contracts['multisig'], abi=MultiSigWallet.abi, owner=acct)
    tx = multisig.submitTransaction(sovryn.address,0,data)
    txId = tx.events["Submission"]["transactionId"]
    print(txId);

def setBorrowingFee(fee):
    sovryn = Contract.from_abi("sovryn", address=contracts['sovrynProtocol'], abi=interface.ISovrynBrownie.abi, owner=acct)
    data = sovryn.setBorrowingFeePercent.encode_input(fee)
    multisig = Contract.from_abi("MultiSig", address=contracts['multisig'], abi=MultiSigWallet.abi, owner=acct)
    tx = multisig.submitTransaction(sovryn.address,0,data)
    txId = tx.events["Submission"]["transactionId"]
    print(txId);

def sendFromMultisigToVesting(amount):
    vestingRegistry = Contract.from_abi("VestingRegistry", address=contracts['VestingRegistry'], abi=VestingRegistry.abi, owner=acct)
    data = vestingRegistry.deposit.encode_input()
    multisig = Contract.from_abi("MultiSig", address=contracts['multisig'], abi=MultiSigWallet.abi, owner=acct)
    tx = multisig.submitTransaction(vestingRegistry.address,amount,data)
    txId = tx.events["Submission"]["transactionId"]
    print(txId);

def sendFromMultisig(receiver, amount):
    multisig = Contract.from_abi("MultiSig", address=contracts['multisig'], abi=MultiSigWallet.abi, owner=acct)
    tx = multisig.submitTransaction(receiver,amount,'')
    txId = tx.events["Submission"]["transactionId"]
    print(txId);

def mintNFT(contractAddress, receiver):
    abiFile =  open('./scripts/contractInteraction/SovrynNft.json')
    abi = json.load(abiFile)
    nft = Contract.from_abi("NFT", address=contractAddress, abi=abi, owner=acct)
    nft.mint(receiver)
def transferSOVtoOriginInvestorsClaim():
    originInvestorsClaimAddress = contracts['OriginInvestorsClaim']
    if (originInvestorsClaimAddress == ''):
        print('Please set originInvestorsClaimAddress and run again')
        return

    originInvestorsClaim = Contract.from_abi("OriginInvestorsClaim", address=originInvestorsClaimAddress, abi=OriginInvestorsClaim.abi, owner=acct)
    amount = originInvestorsClaim.totalAmount()
    if (amount == 0):
        print('Please set amount and run again')
        return

    SOVtoken = Contract.from_abi("SOV", address=contracts['SOV'], abi=SOV.abi, owner=acct)
    data = SOVtoken.transfer.encode_input(originInvestorsClaimAddress, amount)
    print(data)

    multisig = Contract.from_abi("MultiSig", address=contracts['multisig'], abi=MultiSigWallet.abi, owner=acct)
    tx = multisig.submitTransaction(SOVtoken.address,0,data)
    txId = tx.events["Submission"]["transactionId"]
    print(txId)

def createVesting():
    DAY = 24 * 60 * 60
    FOUR_WEEKS = 4 * 7 * DAY

    tokenOwner = "0x21e1AaCb6aadF9c6F28896329EF9423aE5c67416"
    amount = 27186538 * 10**16
    # TODO cliff 4 weeks or less ?
    # cliff = CLIFF_DELAY + int(vesting[2]) * FOUR_WEEKS
    # duration = cliff + (int(vesting[3]) - 1) * FOUR_WEEKS

    # i think we don't need the delay anymore
    # because 2 weeks after TGE passed already
    # we keep the 4 weeks (26th of march first payout)

    cliff = 1 * FOUR_WEEKS
    duration = cliff + (10 - 1) * FOUR_WEEKS

    vestingRegistry = Contract.from_abi("VestingRegistry", address=contracts['VestingRegistry'], abi=VestingRegistry.abi, owner=acct)
    data = vestingRegistry.createVesting.encode_input(tokenOwner, amount, cliff, duration)
    print(data)

    multisig = Contract.from_abi("MultiSig", address=contracts['multisig'], abi=MultiSigWallet.abi, owner=acct)
    tx = multisig.submitTransaction(vestingRegistry.address,0,data)
    txId = tx.events["Submission"]["transactionId"]
    print(txId)

def transferSOVtoVestingRegistry():
    # 271,865.38 SOV
    amount = 27186538 * 10**16

    vestingRegistryAddress = contracts['VestingRegistry']
    SOVtoken = Contract.from_abi("SOV", address=contracts['SOV'], abi=SOV.abi, owner=acct)
    data = SOVtoken.transfer.encode_input(vestingRegistryAddress, amount)
    print(data)

    multisig = Contract.from_abi("MultiSig", address=contracts['multisig'], abi=MultiSigWallet.abi, owner=acct)
    tx = multisig.submitTransaction(SOVtoken.address,0,data)
    txId = tx.events["Submission"]["transactionId"]
    print(txId)

def stakeTokens2():
    tokenOwner = "0x21e1AaCb6aadF9c6F28896329EF9423aE5c67416"
    # 271,865.38 SOV
    amount = 27186538 * 10**16

    vestingRegistry = Contract.from_abi("VestingRegistry", address=contracts['VestingRegistry'], abi=VestingRegistry.abi, owner=acct)
    vestingAddress = vestingRegistry.getVesting(tokenOwner)
    print("vestingAddress: " + vestingAddress)
    data = vestingRegistry.stakeTokens.encode_input(vestingAddress, amount)
    print(data)

    multisig = Contract.from_abi("MultiSig", address=contracts['multisig'], abi=MultiSigWallet.abi, owner=acct)
    tx = multisig.submitTransaction(vestingRegistry.address,0,data)
    txId = tx.events["Submission"]["transactionId"]
    print(txId)

def transferSOVtoVestingRegistry2():
    # Vesting Amount: 20751256676253082407040 (about 21K SOV)
    # BTC Amount: 2.0203423499999995
    amount = 20751256676253082407040

    # Origin - VestingRegistry2
    vestingRegistryAddress = contracts['VestingRegistry2']
    SOVtoken = Contract.from_abi("SOV", address=contracts['SOV'], abi=SOV.abi, owner=acct)
    data = SOVtoken.transfer.encode_input(vestingRegistryAddress, amount)
    print(data)

    multisig = Contract.from_abi("MultiSig", address=contracts['multisig'], abi=MultiSigWallet.abi, owner=acct)
    tx = multisig.submitTransaction(SOVtoken.address,0,data)
    txId = tx.events["Submission"]["transactionId"]
    print(txId)

def triggerEmergencyStop(loanTokenAddress, turnOn):
    loanToken = Contract.from_abi("loanToken", address=loanTokenAddress, abi=LoanTokenLogicStandard.abi, owner=acct)
    #functionSignature = "marginTrade(bytes32,uint256,uint256,uint256,address,address,bytes)"
    functionSignature = "borrow(bytes32,uint256,uint256,uint256,address,address,address,bytes)"
    data = loanToken.toggleFunctionPause.encode_input(functionSignature, turnOn)
    multisig = Contract.from_abi("MultiSig", address=contracts['multisig'], abi=MultiSigWallet.abi, owner=acct)
    tx = multisig.submitTransaction(loanToken.address,0,data)
    txId = tx.events["Submission"]["transactionId"]
    print(txId)

def readPauser(loanTokenAddress):
    loanToken = Contract.from_abi("loanToken", address=loanTokenAddress, abi=LoanTokenLogicStandard.abi, owner=acct)
    print(loanToken.pauser())

def setPauser(loanTokenAddress, pauser):
    loanToken = Contract.from_abi("loanToken", address=loanTokenAddress, abi=LoanTokenLogicStandard.abi, owner=acct)
    data = loanToken.setPauser.encode_input(pauser)
    multisig = Contract.from_abi("MultiSig", address=contracts['multisig'], abi=MultiSigWallet.abi, owner=acct)
    tx = multisig.submitTransaction(loanToken.address,0,data)
    txId = tx.events["Submission"]["transactionId"]
    print(txId)

def executeOnMultisig(transactionId):
    multisig = Contract.from_abi("MultiSig", address=contracts['multisig'], abi=MultiSigWallet.abi, owner=acct)

    multisig.executeTransaction(transactionId)

def checkPause(loanTokenAddress):
    loanToken = Contract.from_abi("loanToken", address=loanTokenAddress, abi=LoanTokenLogicStandard.abi, owner=acct)
    funcId = "borrow(bytes32,uint256,uint256,uint256,address,address,address,bytes)"
    print(loanToken.checkPause(funcId))

def determineFundsAtRisk():
    sovryn = Contract.from_abi("sovryn", address=contracts['sovrynProtocol'], abi=interface.ISovrynBrownie.abi, owner=acct)
    borrowedPositions = []
    sum = 0
    possible = 0
    for i in range (0, 10000, 10):
        loans = sovryn.getActiveLoans(i, i+10, False)
        if(len(loans) == 0):
            break
        for loan in loans:
            if loan[11] == 0 and loan[10] > 150e18:
                print(loan[1])
                sum += loan[3]
                possible += loan[3] * (loan[10] / 150e18)
                borrowedPositions.append(loan)

    print(borrowedPositions)
    print(len(borrowedPositions))
    print('total height of affected loans: ', sum/1e18)
    print('total potential borrowed: ', possible/1e18)
    print('could have been stolen: ', (possible - sum)/1e18)

def createProposalSIP0014():
    # 1,500,000 SOV
    amount = 1500000 * 10**18
    governorVault = Contract.from_abi("GovernorVault", address=contracts['GovernorVaultOwner'], abi=GovernorVault.abi, owner=acct)

    # action
    target = contracts['GovernorVaultOwner']
    signature = "transferTokens(address,address,uint256)"
    data = governorVault.transferTokens.encode_input(contracts['multisig'], contracts['SOV'], amount)
    data = "0x" + data[10:]
    description = "SIP-0014: Strategic Investment, Details: https://github.com/DistributedCollective/SIPS/blob/7b90ebcb4e135b931210b3cea22698084de9d641/SIP-0014.md, sha256: 780d4db45ae09e30516ad11b0332f68a101775ed418f68f1aaf1af93e37e519f"

    governor = Contract.from_abi("GovernorAlpha", address=contracts['GovernorOwner'], abi=GovernorAlpha.abi, owner=acct)

    print('Governor Address:    '+governor.address)
    print('Target:              '+str([target]))
    print('Values:              '+str([0]))
    print('Signature:           '+str([signature]))
    print('Data:                '+str([data]))
    print('Description:         '+str(description))
    print('======================================')

    # # create proposal
    # governor.propose(
    #     [target],
    #     [0],
    #     [signature],
    #     [data],
    #     description)

def addInvestorToBlacklist():
    # we need to process CSOV->SOV exchnage manually,
    # investor address should be added to blacklist in VestingRegistry
    tokenOwner = "0x75F7d09110631FE60a804642003bE00C8Bcd26b7"

    vestingRegistry = Contract.from_abi("VestingRegistry", address=contracts['VestingRegistry'], abi=VestingRegistry.abi, owner=acct)
    data = vestingRegistry.setBlacklistFlag.encode_input(tokenOwner, True)
    print(data)

    # multisig = Contract.from_abi("MultiSig", address=contracts['multisig'], abi=MultiSigWallet.abi, owner=acct)
    # tx = multisig.submitTransaction(vestingRegistry.address,0,data)
    # txId = tx.events["Submission"]["transactionId"]
    # print(txId)

def stake80KTokens():
    # another address of the investor (addInvestorToBlacklist)
    tokenOwner = "0x21e1AaCb6aadF9c6F28896329EF9423aE5c67416"
    # 80K SOV
    amount = 80000 * 10**18

    vestingRegistry = Contract.from_abi("VestingRegistry", address=contracts['VestingRegistry'], abi=VestingRegistry.abi, owner=acct)
    vestingAddress = vestingRegistry.getVesting(tokenOwner)
    print("vestingAddress: " + vestingAddress)
    data = vestingRegistry.stakeTokens.encode_input(vestingAddress, amount)
    print(data)

    # multisig = Contract.from_abi("MultiSig", address=contracts['multisig'], abi=MultiSigWallet.abi, owner=acct)
    # tx = multisig.submitTransaction(vestingRegistry.address,0,data)
    # txId = tx.events["Submission"]["transactionId"]
    # print(txId)

def createProposalSIP0015():

    # action
    target = contracts['SOV']
    signature = "symbol()"
    data = "0x"
    description = "SIP-0015: Sovryn Treasury Management, Details: https://github.com/DistributedCollective/SIPS/blob/977d1ebf73f954071ffd8a787c2660c41e069e0f/SIP-0015.md, sha256: c5cdd1557f9637816c2fb2ae4ac847ffba1eacd4599488bcda793b7945798ddf"

    governor = Contract.from_abi("GovernorAlpha", address=contracts['GovernorAdmin'], abi=GovernorAlpha.abi, owner=acct)

    print('Governor Address:    '+governor.address)
    print('Target:              '+str([target]))
    print('Values:              '+str([0]))
    print('Signature:           '+str([signature]))
    print('Data:                '+str([data]))
    print('Description:         '+str(description))
    print('======================================')

    # # create proposal
    # governor.propose(
    #     [target],
    #     [0],
    #     [signature],
    #     [data],
    #     description)

def transferSOVtoTokenSender():
    # 875.39 SOV
    amount = 87539 * 10**16

    tokenSenderAddress = contracts['TokenSender']
    SOVtoken = Contract.from_abi("SOV", address=contracts['SOV'], abi=SOV.abi, owner=acct)
    data = SOVtoken.transfer.encode_input(tokenSenderAddress, amount)
    print(data)

    multisig = Contract.from_abi("MultiSig", address=contracts['multisig'], abi=MultiSigWallet.abi, owner=acct)
    tx = multisig.submitTransaction(SOVtoken.address,0,data)
    txId = tx.events["Submission"]["transactionId"]
    print(txId)

def transferSOVtoScriptAccount():
    # 5825.7 SOV
    amount = 58257 * 10**17

    # TODO set receiver address
    receiver = "0x27D55f5668eF4438635bdCE0aDCA083507E77752"
    if (receiver == ""):
        raise Exception("Invalid address")
    SOVtoken = Contract.from_abi("SOV", address=contracts['SOV'], abi=SOV.abi, owner=acct)
    data = SOVtoken.transfer.encode_input(receiver, amount)
    print(data)

    multisig = Contract.from_abi("MultiSig", address=contracts['multisig'], abi=MultiSigWallet.abi, owner=acct)
    tx = multisig.submitTransaction(SOVtoken.address,0,data)
    txId = tx.events["Submission"]["transactionId"]
    print(txId)

def setSupportedToken(tokenAddress):
    sovryn = Contract.from_abi("sovryn", address=contracts['sovrynProtocol'], abi=interface.ISovrynBrownie.abi, owner=acct)
    multisig = Contract.from_abi("MultiSig", address=contracts['multisig'], abi=MultiSigWallet.abi, owner=acct)

    data = sovryn.setSupportedTokens.encode_input([tokenAddress],[True])
    tx = multisig.submitTransaction(sovryn.address,0,data)
    txId = tx.events["Submission"]["transactionId"]
    print(txId)

def readBalanceFromAMM():

    tokenContract = Contract.from_abi("Token", address=contracts['USDT'], abi=TestToken.abi, owner=acct)
    bal = tokenContract.balanceOf(contracts['ConverterUSDT'])
    print("supply of USDT on swap", bal/1e18)

    abiFile =  open('./scripts/contractInteraction/LiquidityPoolV2Converter.json')
    abi = json.load(abiFile)
    converter = Contract.from_abi("LiquidityPoolV2Converter", address=contracts['ConverterUSDT'], abi=abi, owner=acct)

    reserve = converter.reserves(contracts['USDT'])

    print("registered upply of USDT on swap", reserve[0]/1e18)
    print(reserve)

def testV1Converter(converterAddress, reserve1, reserve2):
    abiFile =  open('./scripts/contractInteraction/LiquidityPoolV1Converter.json')
    abi = json.load(abiFile)
    converter = Contract.from_abi("LiquidityPoolV1Converter", address=converterAddress, abi=abi, owner=acct)

    print(converter.reserveRatio())
    print(converter.reserves(reserve1))
    print(converter.reserves(reserve2))
    bal1 = converter.reserves(reserve1)[0]
    bal2 = converter.reserves(reserve2)[0]

    tokenContract1 = Contract.from_abi("Token", address=reserve1, abi=TestToken.abi, owner=acct)
    tokenContract1.approve(converter.address, bal1/100)

    tokenContract2 = Contract.from_abi("Token", address=reserve2, abi=TestToken.abi, owner=acct)
    tokenContract2.approve(converter.address, bal2/50)
    accountBalance = tokenContract2.balanceOf(acct)

    converter.addLiquidity([reserve1, reserve2],[bal1/100, bal2/50],1)

    newAccountBalance = tokenContract2.balanceOf(acct)

    print('oldBalance: ', accountBalance)
    print('newBalance: ', newAccountBalance)
    print('difference:', accountBalance - newAccountBalance)
    print('expected differnce:', bal2/100)

    addLiquidityV1UsingWrapper(converterAddress, [reserve1, reserve2], [bal1/100, bal2/50])

    newerAccountBalance = tokenContract2.balanceOf(acct)
    print('difference:', newAccountBalance - newerAccountBalance)
    print('expected differnce:', bal2/100)

    balanceOnProxy = tokenContract2.balanceOf(contracts['RBTCWrapperProxy'])
    print('balance on proxy contract after the interaction: ', balanceOnProxy)


def addLiquidityV1(converter, tokens, amounts):
    abiFile =  open('./scripts/contractInteraction/LiquidityPoolV1Converter.json')
    abi = json.load(abiFile)
    converter = Contract.from_abi("LiquidityPoolV1Converter", address=converter, abi=abi, owner=acct)

    print("is active? ", converter.isActive())

    token = Contract.from_abi("ERC20", address=tokens[0], abi=ERC20.abi, owner=acct)
    token.approve(converter.address, amounts[0])
    token = Contract.from_abi("ERC20", address=tokens[1], abi=ERC20.abi, owner=acct)
    token.approve(converter.address, amounts[1])

    tx = converter.addLiquidity(tokens, amounts, 1)
    print(tx)

def addLiquidityV1UsingWrapper(converter, tokens, amounts):
    abiFile =  open('./scripts/contractInteraction/RBTCWrapperProxy.json')
    abi = json.load(abiFile)
    wrapperProxy = Contract.from_abi("RBTCWrapperProxy", address=contracts['RBTCWrapperProxy'], abi=abi, owner=acct)

    token = Contract.from_abi("ERC20", address=tokens[1], abi=ERC20.abi, owner=acct)
    token.approve(wrapperProxy.address, amounts[1])

    tx = wrapperProxy.addLiquidityToV1(converter, tokens, amounts, 1, {'value': amounts[0]})
    print(tx)

def getTargetAmountFromAMM(_sourceReserveBalance, _sourceReserveWeight, _targetReserveBalance, _targetReserveWeight, _amount):
    abiFile =  open('./scripts/contractInteraction/SovrynSwapFormula.json')
    abi = json.load(abiFile)

    sovrynSwapFormula = Contract.from_abi("SovrynSwapFormula", address=contracts['SovrynSwapFormula'], abi=abi, owner=acct)

    targetAmount = sovrynSwapFormula.crossReserveTargetAmount(_sourceReserveBalance, _sourceReserveWeight, _targetReserveBalance, _targetReserveWeight, _amount)

    print(targetAmount)
    
def addLiquidityV1FromMultisigUsingWrapper(converter, tokens, amounts):
    abiFile =  open('./scripts/contractInteraction/RBTCWrapperProxy.json')
    abi = json.load(abiFile)
    wrapperProxy = Contract.from_abi("RBTCWrapperProxy", address=contracts['RBTCWrapperProxy'], abi=abi, owner=acct)
    multisig = Contract.from_abi("MultiSig", address=contracts['multisig'], abi=MultiSigWallet.abi, owner=acct)

    # approve
    token = Contract.from_abi("ERC20", address=tokens[1], abi=ERC20.abi, owner=acct)
    data = token.approve.encode_input(wrapperProxy.address, amounts[1])
    print(data)

    tx = multisig.submitTransaction(token.address,0,data)
    txId = tx.events["Submission"]["transactionId"]
    print(txId)

    # addLiquidityToV1
    data = wrapperProxy.addLiquidityToV1.encode_input(converter, tokens, amounts, 1)
    print(data)

    tx = multisig.submitTransaction(wrapperProxy.address,amounts[0],data)
    txId = tx.events["Submission"]["transactionId"]
    print(txId)

def removeLiquidityV1toMultisigUsingWrapper(converter, amount, tokens, minReturn):
    abiFile =  open('./scripts/contractInteraction/RBTCWrapperProxy.json')
    abi = json.load(abiFile)
    wrapperProxy = Contract.from_abi("RBTCWrapperProxy", address=contracts['RBTCWrapperProxy'], abi=abi, owner=acct)
    multisig = Contract.from_abi("MultiSig", address=contracts['multisig'], abi=MultiSigWallet.abi, owner=acct)

    converterAbiFile =  open('./scripts/contractInteraction/LiquidityPoolV1Converter.json')
    converterAbi = json.load(converterAbiFile)
    converterContract = Contract.from_abi("LiquidityPoolV1Converter", address=converter, abi=converterAbi, owner=acct)
    poolToken = converterContract.anchor()

    # approve
    token = Contract.from_abi("ERC20", address=poolToken, abi=ERC20.abi, owner=acct)
    data = token.approve.encode_input(wrapperProxy.address, amount)
    print(data)
    
    tx = multisig.submitTransaction(token.address,0,data)
    txId = tx.events["Submission"]["transactionId"]
    print(txId)
    
    # removeLiquidityFromV1
    data = wrapperProxy.removeLiquidityFromV1.encode_input(converter, amount, tokens, minReturn)
    print(data)

    tx = multisig.submitTransaction(wrapperProxy.address,0,data)
    txId = tx.events["Submission"]["transactionId"]
    print(txId)

<<<<<<< HEAD
def readClaimBalanceOrigin(address):
    originClaimContract = Contract.from_abi("originClaim", address=contracts['OriginInvestorsClaim'], abi=OriginInvestorsClaim.abi, owner=acct)
    amount = originClaimContract.investorsAmountsList(address)
    print(amount)
=======
def createProposalSIP0016():

    staking = Contract.from_abi("StakingProxy", address=contracts['Staking'], abi=StakingProxy.abi, owner=acct)

    # action
    target = contracts['Staking']
    signature = "setImplementation(address)"
    data = staking.setImplementation.encode_input(contracts['StakingLogic2'])
    data = "0x" + data[10:]
    description = "SIP-0016: Proposal to upgrade Staking contract - apply fix to unlock Origin Vesting contracts, Details: https://github.com/DistributedCollective/SIPS/blob/128a524ec5a8aa533a3dbadcda115acc71c86182/SIP-0016.md, sha256: 666f8a71dae650ba9a3673bad82ae1524fe486c9e6702a75d9a566b743497d73"

    governor = Contract.from_abi("GovernorAlpha", address=contracts['GovernorOwner'], abi=GovernorAlpha.abi, owner=acct)

    print('Governor Address:    '+governor.address)
    print('Target:              '+str([target]))
    print('Values:              '+str([0]))
    print('Signature:           '+str([signature]))
    print('Data:                '+str([data]))
    print('Description:         '+str(description))
    print('======================================')

    # # create proposal
    # governor.propose(
    #     [target],
    #     [0],
    #     [signature],
    #     [data],
    #     description)

def sendSOVFromVestingRegistry():
    amount = 307470805 * 10**14
    vestingRegistry = Contract.from_abi("VestingRegistry", address=contracts['VestingRegistry'], abi=VestingRegistry.abi, owner=acct)
    data = vestingRegistry.transferSOV.encode_input(contracts['multisig'], amount)
    print(data)

    multisig = Contract.from_abi("MultiSig", address=contracts['multisig'], abi=MultiSigWallet.abi, owner=acct)
    tx = multisig.submitTransaction(vestingRegistry.address,0,data)
    txId = tx.events["Submission"]["transactionId"]
    print(txId)
>>>>>>> 45ff48af
<|MERGE_RESOLUTION|>--- conflicted
+++ resolved
@@ -126,7 +126,6 @@
     #acceptOwnershipWithMultisig(contracts['WRBTCtoSOVConverter'])
     readConversionFee(contracts['WRBTCtoSOVConverter'])‚
     readConversionFee(contracts['ConverterUSDT'])
-<<<<<<< HEAD
     '''
     #((impact/100 * 15000e10) + 15000e10) * rbtcBalance - ((impact/100 * 15000e10) + 15000e10) * (sovBalance * rbtcBalance / (sovBalance + amount ))  = amount  
 
@@ -137,12 +136,6 @@
     #readClaimBalanceOrigin('0x198F90c4A597366430c8D3b122b002F74A7C00C5')
     #acct = accounts[0]
     #acct.deploy(TestToken, "SUSD", "SUSD", 18, 1e50)
-=======
-
-    #((impact/100 * 15000e10) + 15000e10) * rbtcBalance - ((impact/100 * 15000e10) + 15000e10) * (sovBalance * rbtcBalance / (sovBalance + amount ))  = amount
-
-    createProposalSIP0015()
->>>>>>> 45ff48af
 
 
 def loadConfig():
@@ -1310,12 +1303,11 @@
     txId = tx.events["Submission"]["transactionId"]
     print(txId)
 
-<<<<<<< HEAD
 def readClaimBalanceOrigin(address):
     originClaimContract = Contract.from_abi("originClaim", address=contracts['OriginInvestorsClaim'], abi=OriginInvestorsClaim.abi, owner=acct)
     amount = originClaimContract.investorsAmountsList(address)
     print(amount)
-=======
+    
 def createProposalSIP0016():
 
     staking = Contract.from_abi("StakingProxy", address=contracts['Staking'], abi=StakingProxy.abi, owner=acct)
@@ -1354,5 +1346,4 @@
     multisig = Contract.from_abi("MultiSig", address=contracts['multisig'], abi=MultiSigWallet.abi, owner=acct)
     tx = multisig.submitTransaction(vestingRegistry.address,0,data)
     txId = tx.events["Submission"]["transactionId"]
-    print(txId)
->>>>>>> 45ff48af
+    print(txId)