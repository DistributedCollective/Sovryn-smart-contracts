
'''
This script serves the purpose of interacting with existing smart contracts on the testnet or mainnet.
'''

from brownie import *
from brownie.network.contract import InterfaceContainer
import json
import time;
import copy

def main():
    
    #load the contracts and acct depending on the network
    loadConfig()
    #call the function you want here
    #setupMarginLoanParams(contracts['WRBTC'], contracts['iDOC'])
    #readPrice(contracts['WRBTC'], contracts['USDT'])
    # testTradeOpeningAndClosingWithCollateral(contracts['sovrynProtocol'], contracts['iUSDT'], contracts['USDT'], contracts['WRBTC'], 1e14, 2e18, True, 1e14)
    #setupMarginLoanParams(contracts['DoC'],  contracts['iRBTC'])
    #testTradeOpeningAndClosing(contracts['sovrynProtocol'], contracts['iRBTC'], contracts['WRBTC'], contracts['DoC'], 1e14, 5e18, True, 1e15)
    #buyWRBTC()
    #swapTokens(0.027e18,400e18, contracts['swapNetwork'], contracts['WRBTC'], contracts['USDT'])
    #swapTokens(300e18, 0.02e18, contracts['swapNetwork'], contracts['DoC'], contracts['WRBTC'])
    #liquidate(contracts['sovrynProtocol'], '0xc9b8227bcf953e45f16d5d9a8a74cad92f403b90d0daf00900bb02e4a35c542c')
    #readLiquidity()
    #getBalance(contracts['WRBTC'], '0xE5646fEAf7f728C12EcB34D14b4396Ab94174827')
    #getBalance(contracts['WRBTC'], '0x7BE508451Cd748Ba55dcBE75c8067f9420909b49')
    #readLoan('0xb2bbd9135a7cfbc5adda48e90430923108ad6358418b7ac27c9edcf2d44911e5')
    #replaceLoanClosings()

    #updateAllLogicContracts()
    #readOwner(contracts['iDOC'])
    #readTransactionLimits(contracts['iDOC'],  contracts['DoC'],  contracts['WRBTC'])
    #setTransactionLimits(contracts['iDOC'], [contracts['DoC'],  contracts['WRBTC']], [0, 0])
    #setTransactionLimits(contracts['iRBTC'], [contracts['DoC'],  contracts['WRBTC']], [0, 0])
    #setTransactionLimitsOld(contracts['iDOC'], contracts['iDOCSettings'], contracts['iDOCLogic'], [contracts['DoC']], [0])
    #lendToPool(contracts['iDOC'],contracts['DoC'], 1000e18)
    #setTransactionLimits(contracts['iDOC'], [contracts['DoC']], [21e18])
    #setTransactionLimitsOld(contracts['iDOC'], contracts['iDOCSettings'], contracts['iDOCLogic'], [contracts['DoC']], [21e18])
    #readTransactionLimits(contracts['iDOC'],  contracts['DoC'], contracts['WRBTC'])

    '''
    setupLoanParamsForCollaterals(contracts['iBPro'], [contracts['SOV']])
    setupLoanParamsForCollaterals(contracts['iDOC'], [contracts['SOV']])
    setupLoanParamsForCollaterals(contracts['iUSDT'], [contracts['SOV']])
    setupLoanParamsForCollaterals(contracts['iRBTC'], [contracts['SOV']])
    '''

    #setSupportedToken(contracts['SOV'])

    #createProposalSIP008()

    # setLendingFee(10**19)
    # setTradingFee(15 * 10**16)
    # setBorrowingFee(9 * 10**16)

    # transferSOVtoOriginInvestorsClaim()

    # createVesting()
    # transferSOVtoVestingRegistry()
    # stakeTokens2()

    # triggerEmergencyStop(contracts['iUSDT'], False)
    # triggerEmergencyStop(contracts['iBPro'], False)
    # triggerEmergencyStop(contracts['iDOC'], False)
    # triggerEmergencyStop(contracts['iRBTC'], False)

    # createProposalSIP0014()

    # addInvestorToBlacklist()
    # stake80KTokens()

    # createProposalSIP0015()

     # transferSOVtoTokenSender()

    transferSOVtoScriptAccount()
    # transferSOVtoTokenSender()
    #readBalanceFromAMM()
    #checkRates()

    # testV1Converter(contracts["ConverterSOV"], contracts["WRBTC"], contracts["SOV"])
    # transferSOVtoTokenSender()
    # addLiquidityV1(contracts["WRBTCtoSOVConverter"], [contracts['WRBTC'], contracts['SOV']], [1 * 10**16, 67 * 10**18])
    # addLiquidityV1UsingWrapper(contracts["WRBTCtoSOVConverter"], [contracts['WRBTC'], contracts['SOV']], [1 * 10**16, 67 * 10**18])

    # sendSOVFromVestingRegistry()

    # addLiquidityV1FromMultisigUsingWrapper(contracts["WRBTCtoSOVConverter"], [contracts['WRBTC'], contracts['SOV']], [1 * 10**15, 67 * 10**17])
    # addLiquidityV1FromMultisigUsingWrapper(contracts["WRBTCtoSOVConverter"], [contracts['WRBTC'], contracts['SOV']], [30 * 10**18, 200000 * 10**18])

    # removeLiquidityV1toMultisigUsingWrapper(contracts["WRBTCtoSOVConverter"], 5 * 10**17, [contracts['WRBTC'], contracts['SOV']])
    # 2986.175 × 99% ~ 2957
    # removeLiquidityV1toMultisigUsingWrapper(contracts["WRBTCtoSOVConverter"], 2957 * 10**18, [contracts['WRBTC'], contracts['SOV']])

    '''''
    startRate = 1e8/15000 *1e10
    print(startRate)
    sovBalance = 100000 * 1e18
    rbtcBalance = sovBalance / startRate 
    print(rbtcBalance)
    product = sovBalance * rbtcBalance
    amount = 1000 *1e18
    getTargetAmountFromAMM(sovBalance, 50000, rbtcBalance, 50000, amount)


    newTargetBalance = product / (sovBalance + amount )
    targetAmount = rbtcBalance-newTargetBalance
    #targetAmount = rbtcBalance * (1-sovBalance/(sovBalance + amount))
    rate = amount / targetAmount
    impact =  100*(rate - startRate)/startRate
    print(targetAmount)
    print(rate)
    print(impact)
    '''

    # readSwapRate(contracts['SOV'], contracts['WRBTC'])
    # readOwner(contracts['WRBTCtoSOVConverter'])
    #acceptOwnershipWithMultisig(contracts['WRBTCtoSOVConverter'])
    # readConversionFee(contracts['WRBTCtoSOVConverter'])
    # readConversionFee(contracts['ConverterUSDT'])

    #((impact/100 * 15000e10) + 15000e10) * rbtcBalance - ((impact/100 * 15000e10) + 15000e10) * (sovBalance * rbtcBalance / (sovBalance + amount ))  = amount

    # createProposalSIP0015()
    # transferSOVtoScriptAccount()
    checkTxn()


def loadConfig():
    global contracts, acct
    this_network = network.show_active()
    if this_network == "rsk-mainnet":
        configFile =  open('./scripts/contractInteraction/mainnet_contracts.json')
    elif this_network == "testnet":
        configFile =  open('./scripts/contractInteraction/testnet_contracts.json')
    contracts = json.load(configFile)
    acct = accounts.load("rskdeployer")
    
def readLendingFee():
    sovryn = Contract.from_abi("sovryn", address='0xBAC609F5C8bb796Fa5A31002f12aaF24B7c35818', abi=interface.ISovrynBrownie.abi, owner=acct)
    lfp = sovryn.lendingFeePercent()
    print(lfp/1e18)
    
def setupLoanTokenRates(loanTokenAddress):
    baseRate = 1e18
    rateMultiplier = 20.25e18
    targetLevel=80*10**18
    kinkLevel=90*10**18
    maxScaleRate=100*10**18
    localLoanToken = Contract.from_abi("loanToken", address=loanTokenAddress, abi=LoanToken.abi, owner=acct)
    localLoanToken.setDemandCurve(baseRate,rateMultiplier,baseRate,rateMultiplier, targetLevel, kinkLevel, maxScaleRate)
    borrowInterestRate = localLoanToken.borrowInterestRate()
    print("borrowInterestRate: ",borrowInterestRate)
    
def lendToPool(loanTokenAddress, tokenAddress, amount):
    token = Contract.from_abi("TestToken", address = tokenAddress, abi = TestToken.abi, owner = acct)
    loanToken = Contract.from_abi("loanToken", address=loanTokenAddress, abi=LoanTokenLogicStandard.abi, owner=acct)
    if(token.allowance(acct, loanToken.address) < amount):
        token.approve(loanToken.address, amount)
    loanToken.mint(acct, amount)
    
def removeFromPool(loanTokenAddress, amount):
    loanToken = Contract.from_abi("loanToken", address = loanTokenAddress, abi=LoanTokenLogicStandard.abi, owner=acct)
    loanToken.burn(acct, amount)

def readLoanTokenState(loanTokenAddress):
    loanToken = Contract.from_abi("loanToken", address=loanTokenAddress, abi=LoanTokenLogicStandard.abi, owner=acct)
    tas = loanToken.totalAssetSupply()
    print("total supply", tas/1e18);
    #print((balance - tas)/1e18)
    tab = loanToken.totalAssetBorrow()
    print("total asset borrowed", tab/1e18)
    abir = loanToken.avgBorrowInterestRate()
    print("average borrow interest rate", abir/1e18)
    ir = loanToken.nextSupplyInterestRate(0)
    print("next supply interest rate", ir)
    bir = loanToken.nextBorrowInterestRate(0)
    print("next borrow interest rate", bir)
    
def readLoan(loanId):
    sovryn = Contract.from_abi("sovryn", address=contracts['sovrynProtocol'], abi=interface.ISovrynBrownie.abi, owner=acct)
    print(sovryn.getLoan(loanId).dict())

def getTokenPrice(loanTokenAddress):
    loanToken = Contract.from_abi("loanToken", address=loanTokenAddress, abi=LoanTokenLogicStandard.abi, owner=acct)
    price = loanToken.tokenPrice()
    print("token price",price)
    return price
    
def testTokenBurning(loanTokenAddress, testTokenAddress):
    loanToken = Contract.from_abi("loanToken", address=loanTokenAddress, abi=LoanTokenLogicStandard.abi, owner=acct)
    testToken = Contract.from_abi("TestToken", address = testTokenAddress, abi = TestToken.abi, owner = acct)

    testToken.approve(loanToken,1e17) 
    loanToken.mint(acct, 1e17)
    balance = loanToken.balanceOf(acct)
    print("balance", balance)
    tokenPrice = loanToken.tokenPrice()
    print("token price",tokenPrice/1e18)
    burnAmount = int(balance / 2)
    print("burn amount", burnAmount)
    
    tx = loanToken.burn(acct, burnAmount)
    print(tx.info())
    balance = loanToken.balanceOf(acct)
    print("remaining balance", balance/1e18)
    assert(tx.events["Burn"]["tokenAmount"] == burnAmount)
    
def liquidate(protocolAddress, loanId):
    sovryn = Contract.from_abi("sovryn", address=protocolAddress, abi=interface.ISovrynBrownie.abi, owner=acct)
    loan = sovryn.getLoan(loanId).dict()
    print(loan)
    if(loan['maintenanceMargin'] > loan['currentMargin']):
        value = 0
        if(loan['loanToken']==contracts['WRBTC']):
            value = loan['maxLiquidatable']
        else:
            testToken = Contract.from_abi("TestToken", address = loan['loanToken'], abi = TestToken.abi, owner = acct)
            testToken.approve(sovryn, loan['maxLiquidatable'])
        sovryn.liquidate(loanId, acct, loan['maxLiquidatable'],{'value': value})
    else:
        print("can't liquidate because the loan is healthy")
    
def testTradeOpeningAndClosing(protocolAddress, loanTokenAddress, underlyingTokenAddress, collateralTokenAddress, loanTokenSent, leverage, testClose, sendValue):
    loanToken = Contract.from_abi("loanToken", address=loanTokenAddress, abi=LoanTokenLogicStandard.abi, owner=acct)
    testToken = Contract.from_abi("TestToken", address = underlyingTokenAddress, abi = TestToken.abi, owner = acct)
    sovryn = Contract.from_abi("sovryn", address=protocolAddress, abi=interface.ISovrynBrownie.abi, owner=acct)
    if(sendValue == 0 and testToken.allowance(acct, loanTokenAddress) < loanTokenSent):
        testToken.approve(loanToken, loanTokenSent)
    print('going to trade')
    tx = loanToken.marginTrade(
        "0",  # loanId  (0 for new loans)
        leverage,  # leverageAmount, 18 decimals
        loanTokenSent,  # loanTokenSent
        0,  # no collateral token sent
        collateralTokenAddress,  # collateralTokenAddress
        acct,  # trader,
        b'',  # loanDataBytes (only required with ether)
        {'value': sendValue}
    )
    tx.info()
    loanId = tx.events['Trade']['loanId']
    collateral = tx.events['Trade']['positionSize']
    print("closing loan with id", loanId)
    print("position size is ", collateral)
    loan = sovryn.getLoan(loanId)
    print("found the loan in storage with position size", loan['collateral'])
    print(loan)
    if(testClose):
        tx = sovryn.closeWithSwap(loanId, acct, collateral, True, b'')

def testTradeOpeningAndClosingWithCollateral(protocolAddress, loanTokenAddress, underlyingTokenAddress, collateralTokenAddress, collateralTokenSent, leverage, testClose, sendValue):
    loanToken = Contract.from_abi("loanToken", address=loanTokenAddress, abi=LoanTokenLogicStandard.abi, owner=acct)
    testToken = Contract.from_abi("TestToken", address = underlyingTokenAddress, abi = TestToken.abi, owner = acct)
    sovryn = Contract.from_abi("sovryn", address=protocolAddress, abi=interface.ISovrynBrownie.abi, owner=acct)
    #if(sendValue == 0 and testToken.allowance(acct, loanTokenAddress) < loanTokenSent):
    #    testToken.approve(loanToken, loanTokenSent)
    print('going to trade')
    tx = loanToken.marginTrade(
        "0",  # loanId  (0 for new loans)
        leverage,  # leverageAmount, 18 decimals
        0,  # loanTokenSent
        collateralTokenSent,  # no collateral token sent
        collateralTokenAddress,  # collateralTokenAddress
        acct,  # trader,
        b'',  # loanDataBytes (only required with ether)
        {'value': sendValue}
    )
    tx.info()
    loanId = tx.events['Trade']['loanId']
    collateral = tx.events['Trade']['positionSize']
    print("closing loan with id", loanId)
    print("position size is ", collateral)
    loan = sovryn.getLoan(loanId)
    print("found the loan in storage with position size", loan['collateral'])
    print(loan)
    if(testClose):
        tx = sovryn.closeWithSwap(loanId, acct, collateral, True, b'')



def testBorrow(protocolAddress, loanTokenAddress, underlyingTokenAddress, collateralTokenAddress):
    #read contract abis
    sovryn = Contract.from_abi("sovryn", address=protocolAddress, abi=interface.ISovrynBrownie.abi, owner=acct)
    loanToken = Contract.from_abi("loanToken", address=loanTokenAddress, abi=LoanTokenLogicStandard.abi, owner=acct)
    testToken = Contract.from_abi("TestToken", address = collateralTokenAddress, abi = TestToken.abi, owner = acct)
    
    # determine borrowing parameter
    withdrawAmount = 10e18 #i want to borrow 10 USD
    # compute the required collateral. params: address loanToken, address collateralToken, uint256 newPrincipal,uint256 marginAmount, bool isTorqueLoan 
    collateralTokenSent = 2* sovryn.getRequiredCollateral(underlyingTokenAddress,collateralTokenAddress,withdrawAmount,50e18, True)
    print("collateral needed", collateralTokenSent/1e18)
    durationInSeconds = 60*60*24*10 #10 days
    
    #check requirements
    availableSupply = loanToken.marketLiquidity()
    print('available supply:', availableSupply/1e18)
    assert(availableSupply >= withdrawAmount)
    interestRate = loanToken.nextBorrowInterestRate(withdrawAmount)
    print('interest rate (needs to be > 0):', interestRate)
    assert(interestRate > 0)
    
    #approve the transfer of the collateral if needed
    if(testToken.address.lower() != contracts['WRBTC'].lower() and testToken.allowance(acct, loanToken.address) < collateralTokenSent):
        testToken.approve(loanToken.address, collateralTokenSent)
    
    # borrow some funds
    tx = loanToken.borrow(
        "0",                            # bytes32 loanId
        withdrawAmount,                 # uint256 withdrawAmount
        durationInSeconds,              # uint256 initialLoanDuration
        collateralTokenSent,            # uint256 collateralTokenSent
        testToken.address,                   # address collateralTokenAddress
        acct,                    # address borrower
        acct,                    # address receiver
        b'' ,                            # bytes memory loanDataBytes
        {'value': collateralTokenSent}
    )
    
    #assert the trade was processed as expected
    print(tx.info())
    
def setupTorqueLoanParams(loanTokenAddress, underlyingTokenAddress, collateralTokenAddress):
    loanToken = Contract.from_abi("loanToken", address=loanTokenAddress, abi=LoanTokenLogicStandard.abi, owner=acct)
    setup = [
        b"0x0", ## id
        False, ## active
        str(acct), ## owner
        underlyingTokenAddress, ## loanToken
        collateralTokenAddress, ## collateralToken. 
        Wei("50 ether"), ## minInitialMargin
        Wei("15 ether"), ## maintenanceMargin
        0 ## fixedLoanTerm 
    ]
    params.append(setup)
    tx = loanToken.setupLoanParams(params, True)
    assert('LoanParamsSetup' in tx.events)
    assert('LoanParamsIdSetup' in tx.events)
    print(tx.info())
    
def rollover(loanId):
    sovryn = Contract.from_abi("sovryn", address=contracts['sovrynProtocol'], abi=interface.ISovrynBrownie.abi, owner=acct)
    tx = sovryn.rollover(loanId, b'')
    print(tx.info())
    
def replaceLoanClosings():
    sovryn = Contract.from_abi("sovryn", address=contracts['sovrynProtocol'], abi=interface.ISovrynBrownie.abi, owner=acct)
    data = sovryn.replaceContract.encode_input(loanClosings.address)
    multisig = Contract.from_abi("MultiSig", address=contracts['multisig'], abi=MultiSigWallet.abi, owner=acct)
    tx = multisig.submitTransaction(sovryn.address,0,data)
    txId = tx.events["Submission"]["transactionId"]
    print(txId);
    
def transferOwner(contractAddress, newOwner):
    contract = Contract.from_abi("loanToken", address=contractAddress, abi=LoanToken.abi, owner=acct)
    tx= contract.transferOwnership(newOwner)
    tx.info()
    checkOwnerIsAddress(contractAddress, newOwner)

def acceptOwnershipWithMultisig(contractAddress):
    abiFile =  open('./scripts/contractInteraction/Owned.json')
    abi = json.load(abiFile)
    ownedContract = Contract.from_abi("Owned", address=contractAddress, abi=abi, owner=acct)
    multisig = Contract.from_abi("MultiSig", address=contracts['multisig'], abi=MultiSigWallet.abi, owner=acct)
    data=ownedContract.acceptOwnership.encode_input()
    tx= multisig.submitTransaction(contractAddress,0,data)
    txId = tx.events["Submission"]["transactionId"]
    print("txid",txId);
    
def getBalance(contractAddress, acct):
    contract = Contract.from_abi("Token", address=contractAddress, abi=LoanToken.abi, owner=acct)
    print(contract.balanceOf(acct))
    
def buyWRBTC():
    contract = Contract.from_abi("WRBTC", address=contracts["WRBTC"], abi=WRBTC.abi, owner=acct)
    tx = contract.deposit({'value':1e18})
    tx.info()
    print("new balance", getBalance(contracts["WRBTC"], acct))
    
def mintEarlyAccessTokens(contractAddress, userAddress):
    contract = Contract.from_abi("EarlyAccessToken", address=contractAddress, abi=EarlyAccessToken.abi, owner=acct)
    tx = contract.mint(userAddress)
    tx.info()
    
def setTransactionLimits(loanTokenAddress, addresses, limits):
    localLoanToken = Contract.from_abi("loanToken", address=loanTokenAddress, abi=LoanTokenLogicStandard.abi, owner=acct)
    tx = localLoanToken.setTransactionLimits(addresses,limits)

def setTransactionLimitsOld(loanTokenAddress, settingsAddress, logicAddress, addresses, limits):
    localLoanToken = Contract.from_abi("loanToken", address=loanTokenAddress, abi=LoanToken.abi, owner=acct)
    localLoanToken.setTarget(settingsAddress)
    localLoanToken = Contract.from_abi("loanToken", address=loanTokenAddress, abi=LoanTokenSettingsLowerAdmin.abi, owner=acct)
    tx = localLoanToken.setTransactionLimits(addresses,limits)
    localLoanToken = Contract.from_abi("loanToken", address=loanTokenAddress, abi=LoanToken.abi, owner=acct)
    localLoanToken.setTarget(logicAddress)
    

def readTransactionLimits(loanTokenAddress, SUSD, RBTC):
    localLoanToken = Contract.from_abi("loanToken", address=loanTokenAddress, abi=LoanToken.abi, owner=acct)
    limit = localLoanToken.transactionLimit(RBTC)
    print("RBTC limit, ",limit)
    limit = localLoanToken.transactionLimit(SUSD)
    print("USD limit, ",limit)
    
def readLiquidity():
    loanToken = Contract.from_abi("loanToken", address=contracts['iRBTC'], abi=LoanTokenLogicStandard.abi, owner=acct)
    tasRBTC = loanToken.totalAssetSupply()
    tabRBTC = loanToken.totalAssetBorrow()
    print("liquidity on iRBTC", (tasRBTC-tabRBTC)/1e18)
    
    loanToken = Contract.from_abi("loanToken", address=contracts['iDOC'], abi=LoanTokenLogicStandard.abi, owner=acct)
    tasIUSD = loanToken.totalAssetSupply()
    tabIUSD = loanToken.totalAssetBorrow()
    print("liquidity on iDOC", (tasIUSD-tabIUSD)/1e18)
    
    loanToken = Contract.from_abi("loanToken", address=contracts['iUSDT'], abi=LoanTokenLogicStandard.abi, owner=acct)
    tasIUSD = loanToken.totalAssetSupply()
    tabIUSD = loanToken.totalAssetBorrow()
    print("liquidity on iUSDT", (tasIUSD-tabIUSD)/1e18)

    tokenContract = Contract.from_abi("Token", address=contracts['USDT'], abi=TestToken.abi, owner=acct)
    bal = tokenContract.balanceOf(contracts['ConverterUSDT'])
    print("supply of USDT on swap", bal/1e18)
    
    tokenContract = Contract.from_abi("Token", address=contracts['WRBTC'], abi=TestToken.abi, owner=acct)
    bal = tokenContract.balanceOf(contracts['ConverterUSDT'])
    print("supply of rBTC on swap", bal/1e18)
    

def hasApproval(tokenContractAddr, sender, receiver):
    tokenContract = Contract.from_abi("Token", address=tokenContractAddr, abi=TestToken.abi, owner=sender)
    allowance = tokenContract.allowance(sender, receiver)
    print("allowance: ", allowance/1e18)
    
def checkIfUserHasToken(EAT, user):
    tokenContract = Contract.from_abi("Token", address=EAT, abi=TestToken.abi, owner=user)
    balance = tokenContract.balanceOf(user)
    print("balance: ", balance)
    
def readLendingBalanceForUser(loanTokenAddress, userAddress):
    loanToken = Contract.from_abi("loanToken", address=loanTokenAddress, abi=LoanTokenLogicStandard.abi, owner=userAddress)
    bal = loanToken.balanceOf(userAddress)
    print('iToken balance', bal)
    bal = loanToken.assetBalanceOf(userAddress)
    print('underlying token balance', bal)
    
def replaceLoanTokenLogic(loanTokenAddress, logicAddress):
    loanToken = Contract.from_abi("loanToken", address=loanTokenAddress, abi=LoanToken.abi, owner=acct)
    loanToken.setTarget(logicAddress)
    
def readOwner(contractAddress):
    contract = Contract.from_abi("loanToken", address=contractAddress, abi=LoanToken.abi, owner=acct)
    print('owner:',contract.owner())

def checkOwnerIsAddress(contractAddress, expectedOwner):
    contract = Contract.from_abi("loanToken", address=contractAddress, abi=LoanToken.abi, owner=acct)
    owner = contract.owner()
    print("owner == expectedOwner?", owner == expectedOwner)

def setupMarginLoanParams(collateralTokenAddress, loanTokenAddress):
    loanToken = Contract.from_abi("loanToken", address=loanTokenAddress, abi=LoanTokenLogicStandard.abi, owner=acct)
    
    params = [];
    setup = [
        b"0x0", ## id
        False, ## active
        acct, ## owner
        "0x0000000000000000000000000000000000000000", ## loanToken -> will be overwritten
        collateralTokenAddress, ## collateralToken.
        Wei("20 ether"), ## minInitialMargin
        Wei("15 ether"), ## maintenanceMargin
        0 ## fixedLoanTerm -> will be overwritten
    ]
    params.append(setup)
    tx = loanToken.setupLoanParams(params, False)
    print(tx.info())

def swapTokens(amount, minReturn, swapNetworkAddress, sourceTokenAddress, destTokenAddress):
    abiFile =  open('./scripts/contractInteraction/SovrynSwapNetwork.json')
    abi = json.load(abiFile)
    swapNetwork = Contract.from_abi("SovrynSwapNetwork", address=swapNetworkAddress, abi=abi, owner=acct)
    sourceToken = Contract.from_abi("Token", address=sourceTokenAddress, abi=TestToken.abi, owner=acct)
    if(sourceToken.allowance(acct, swapNetworkAddress) < amount):
        sourceToken.approve(swapNetworkAddress,amount)
    path = swapNetwork.conversionPath(sourceTokenAddress,destTokenAddress)
    print("path", path)
    expectedReturn = swapNetwork.getReturnByPath(path, amount)
    print("expected return ", expectedReturn)
    '''
    tx = swapNetwork.convertByPath(
        path,
        amount,
        minReturn,
        "0x0000000000000000000000000000000000000000",
        "0x0000000000000000000000000000000000000000",
        0
    )
    tx.info()
    '''

def replaceLoanTokenLogic(loanTokenAddress, logicAddress):
    loanToken = Contract.from_abi("loanToken", address=loanTokenAddress, abi=LoanToken.abi, owner=acct)
    loanToken.setTarget(logicAddress)
    
def readFromMedianizer():
    medianizer = Contract.from_abi("Medianizer", address=contracts['medianizer'], abi=PriceFeedsMoCMockup.abi, owner=acct)
    print(medianizer.peek())

def updateOracleAddress(newAddress):
    print("set oracle address to", newAddress)
    priceFeedsMoC = Contract.from_abi("PriceFeedsMoC", address = '0x066ba9453e230a260c2a753d9935d91187178C29', abi = PriceFeedsMoC.abi, owner = acct)
    priceFeedsMoC.setMoCOracleAddress(newAddress)

    
def addLiquidity(converter, reserve, amount):
    abiFile =  open('./scripts/contractInteraction/LiquidityPoolV2Converter.json')
    abi = json.load(abiFile)
    converter = Contract.from_abi("LiquidityPoolV2Converter", address=converter, abi=abi, owner=acct)
    print("is active? ", converter.isActive())
    print("price oracle", converter.priceOracle())
    tx = converter.addLiquidity(reserve, amount, 1)
    print(tx)

def deployMultisig(owners, requiredConf):
     multisig = acct.deploy(MultiSigWallet, owners, requiredConf)
     print("multisig:", multisig)

def setupLoanParamsForCollaterals(loanTokenAddress, collateralAddresses):
    loanToken = Contract.from_abi("loanToken", address=loanTokenAddress, abi=LoanTokenLogicStandard.abi, owner=acct)
    marginParams = []
    torqueParams = []
    for collateralAddress in collateralAddresses:
        marginData = [
            b"0x0", ## id
            False, ## active
            str(acct), ## owner
            "0x0000000000000000000000000000000000000000", ## loanToken -> will be overwritten
            collateralAddress, ## collateralToken.
            Wei("20 ether"), ## minInitialMargin -> 20% (allows up to 5x leverage)
            Wei("15 ether"), ## maintenanceMargin -> 15%, below liquidation
            0 ## fixedLoanTerm -> will be overwritten with 28 days
        ]
        torqueData = copy.deepcopy(marginData)
        torqueData[5] = Wei("50 ether")
        print(torqueData)

        marginParams.append(marginData)
        torqueParams.append(torqueData)

    #configure the token settings, and set the setting contract address at the loan token logic contract
    dataM = loanToken.setupLoanParams.encode_input(marginParams, False)
    dataT = loanToken.setupLoanParams.encode_input(torqueParams, True)

    multisig = Contract.from_abi("MultiSig", address=contracts['multisig'], abi=MultiSigWallet.abi, owner=acct)

    tx = multisig.submitTransaction(loanToken.address,0,dataM)
    txId = tx.events["Submission"]["transactionId"]
    print("txid",txId);

    tx = multisig.submitTransaction(loanToken.address,0,dataT)
    txId = tx.events["Submission"]["transactionId"]
    print("txid",txId);


def updatePriceFeedToRSKOracle():
    newPriceFeed = acct.deploy(PriceFeedRSKOracle, contracts['RSKOracle'])
    print("new price feed: ", newPriceFeed)
    feeds = Contract.from_abi("PriceFeeds", address= contracts['PriceFeeds'], abi = PriceFeeds.abi, owner = acct)
    feeds.setPriceFeed([contracts['WRBTC']], [newPriceFeed.address])

def updatePriceFeedToMOCOracle():
    newPriceFeed = acct.deploy(PriceFeedsMoC, contracts['medianizer'], contracts['RSKOracle'])
    print("new price feed: ", newPriceFeed)
    feeds = Contract.from_abi("PriceFeeds", address= contracts['PriceFeeds'], abi = PriceFeeds.abi, owner = acct)
    data = feeds.setPriceFeed.encode_input([contracts['WRBTC']], [newPriceFeed.address])
    multisig = Contract.from_abi("MultiSig", address=contracts['multisig'], abi=MultiSigWallet.abi, owner=acct)
    tx = multisig.submitTransaction(feeds.address,0,data)
    txId = tx.events["Submission"]["transactionId"]
    print("txid",txId);


def readPrice(source, destination):
    feeds = Contract.from_abi("PriceFeeds", address= contracts['PriceFeeds'], abi = PriceFeeds.abi, owner = acct)
    rate = feeds.queryRate(source, destination)
    print('rate is ', rate)

def readSwapRate(source, destination):
    abiFile =  open('./scripts/contractInteraction/SovrynSwapNetwork.json')
    abi = json.load(abiFile)
    swapNetwork = Contract.from_abi("SovrynSwapNetwork", address=contracts['swapNetwork'], abi=abi, owner=acct)
    path = swapNetwork.conversionPath(source,destination)
    #print("path:", path)
    expectedReturn = swapNetwork.getReturnByPath(path, 0.01e18)
    print('rate is ', expectedReturn)

def readConversionFee(converterAddress):
    abiFile =  open('./scripts/contractInteraction/LiquidityPoolV1Converter.json')
    abi = json.load(abiFile)
    converter = Contract.from_abi("Converter", address=converterAddress, abi=abi, owner=acct)
    fee = converter.conversionFee()
    print('fee is ', fee)

def readPriceFromOracle(oracleAddress):
    oracle = Contract.from_abi("Oracle", address=oracleAddress, abi=PriceFeedsMoC.abi, owner=acct)
    price = oracle.latestAnswer()
    print('rate is ', price)

def readTargetWeights(converter, reserve):
    abiFile =  open('./scripts/contractInteraction/LiquidityPoolV2Converter.json')
    abi = json.load(abiFile)
    converter = Contract.from_abi("LiquidityPoolV2Converter", address=converter, abi=abi, owner=acct)
    res = converter.reserves(reserve).dict()
    print(res)
    print('target weight is ',res['weight'])

def updateContracts():
    replaceSwapsImplSovrynSwap()
    replaceSwapsUser()
    replaceLoanOpenings()
    replaceLoanTokenLogicOnAllContracts()

def replaceSwapsExternal():
    #swapsExternal = acct.deploy(SwapsExternal)
    sovryn = Contract.from_abi("sovryn", address=contracts['sovrynProtocol'], abi=interface.ISovrynBrownie.abi, owner=acct)
    data = sovryn.replaceContract.encode_input('0xAa1dEDE8C097349Dd25C98A0bF79c8D9B6e55caf')
    multisig = Contract.from_abi("MultiSig", address=contracts['multisig'], abi=MultiSigWallet.abi, owner=acct)
    tx = multisig.submitTransaction(sovryn.address,0,data)
    txId = tx.events["Submission"]["transactionId"]
    print(txId);

def replaceLoanOpenings():
    print("replacing loan openings")
    loanOpenings = acct.deploy(LoanOpenings)
    sovryn = Contract.from_abi("sovryn", address=contracts['sovrynProtocol'], abi=interface.ISovrynBrownie.abi, owner=acct)
    data = sovryn.replaceContract.encode_input(loanOpenings.address)
    multisig = Contract.from_abi("MultiSig", address=contracts['multisig'], abi=MultiSigWallet.abi, owner=acct)
    tx = multisig.submitTransaction(sovryn.address,0,data)
    txId = tx.events["Submission"]["transactionId"]
    print(txId);

def replaceSwapsUser():
    print("replacing swaps user")
    swapsUser = acct.deploy(SwapsUser)
    sovryn = Contract.from_abi("sovryn", address=contracts['sovrynProtocol'], abi=interface.ISovrynBrownie.abi, owner=acct)
    data = sovryn.replaceContract.encode_input(swapsUser.address)
    multisig = Contract.from_abi("MultiSig", address=contracts['multisig'], abi=MultiSigWallet.abi, owner=acct)
    tx = multisig.submitTransaction(sovryn.address,0,data)
    txId = tx.events["Submission"]["transactionId"]
    print(txId);

def replaceSwapsImplSovrynSwap():
    print("replacing swaps")
    swaps = acct.deploy(SwapsImplSovrynSwap)
    sovryn = Contract.from_abi("sovryn", address=contracts['sovrynProtocol'], abi=interface.ISovrynBrownie.abi, owner=acct)
    data = sovryn.setSwapsImplContract.encode_input(swaps.address)
    multisig = Contract.from_abi("MultiSig", address=contracts['multisig'], abi=MultiSigWallet.abi, owner=acct)
    tx = multisig.submitTransaction(sovryn.address,0,data)
    txId = tx.events["Submission"]["transactionId"]
    print(txId);

def replaceLoanTokenLogicOnAllContracts():
    print("replacing loan token logic")
    logicContract = acct.deploy(LoanTokenLogicStandard)
    print('new LoanTokenLogicStandard contract for iDoC:' + logicContract.address)
    replaceLoanTokenLogic(contracts['iDOC'],logicContract.address)
    replaceLoanTokenLogic(contracts['iUSDT'],logicContract.address)
    replaceLoanTokenLogic(contracts['iBPro'],logicContract.address)
    logicContract = acct.deploy(LoanTokenLogicWrbtc)
    print('new LoanTokenLogicStandard contract for iWRBTC:' + logicContract.address)
    replaceLoanTokenLogic(contracts['iRBTC'], logicContract.address)

def replaceLoanTokenLogic(loanTokenAddress, logicAddress):
    loanToken = Contract.from_abi("loanToken", address=loanTokenAddress, abi=LoanToken.abi, owner=acct)
    data = loanToken.setTarget.encode_input(logicAddress)
    multisig = Contract.from_abi("MultiSig", address=contracts['multisig'], abi=MultiSigWallet.abi, owner=acct)
    tx = multisig.submitTransaction(loanToken.address,0,data)
    txId = tx.events["Submission"]["transactionId"]
    print(txId)

def checkRates():
    print('reading price from WRBTC to DOC')
    readPrice(contracts['WRBTC'], contracts['DoC'])
    print('reading price from WRBTC to USDT')
    readPrice(contracts['WRBTC'], contracts['USDT'])
    print('reading price from WRBTC to BPRO')
    readPrice(contracts['WRBTC'], contracts['BPro'])
    print('read price from USDT to DOC')
    readPrice(contracts['USDT'], contracts['DoC'])

    print('read swap rate from WRBTC to DOC')
    readSwapRate(contracts['WRBTC'], contracts['DoC'])
    print('read swap rate from WRBTC to USDT')
    readSwapRate(contracts['WRBTC'], contracts['USDT'])
    print('read swap rate from WRBTC to BPRO')
    readSwapRate(contracts['WRBTC'], contracts['BPro'])
    print('read swap rate from USDT to DOC')
    readSwapRate(contracts['USDT'], contracts['DoC'])
    print('read swap rate from BPro to DOC')
    readSwapRate(contracts['BPro'], contracts['DoC'])
    print('read swap rate from BPro to USDT')
    readSwapRate(contracts['BPro'], contracts['USDT'])
    print('read swap rate from USDT to WRBTC')
    readSwapRate(contracts['USDT'], contracts['WRBTC'])
    print('read swap rate from DOC to WRBTC')
    readSwapRate(contracts['DoC'], contracts['WRBTC'])

    print("price from the USDT oracle on AMM:")
    readPriceFromOracle('0x78F0b35Edd78eD564830c45F4A22e4b553d7f042')

    readTargetWeights('0x133eBE9c8bA524C9B1B601E794dF527f390729bF', contracts['USDT'])
    readTargetWeights('0x133eBE9c8bA524C9B1B601E794dF527f390729bF', contracts['WRBTC'])

def addOwnerToMultisig(newOwner):
    multisig = Contract.from_abi("MultiSig", address=contracts['multisig'], abi=MultiSigWallet.abi, owner=acct)
    data = multisig.addOwner.encode_input(newOwner)
    tx = multisig.submitTransaction(multisig.address,0,data)
    txId = tx.events["Submission"]["transactionId"]
    print("txid",txId);


def governorAcceptAdmin(type):
    governor = Contract.from_abi("GovernorAlpha", address=contracts[type], abi=GovernorAlpha.abi, owner=acct)
    data = governor.__acceptAdmin.encode_input()

    multisig = Contract.from_abi("MultiSig", address=contracts['multisig'], abi=MultiSigWallet.abi, owner=acct)
    tx = multisig.submitTransaction(governor.address,0,data)
    txId = tx.events["Submission"]["transactionId"]
    print(txId)

def setEarlyAccessToken(loanTokenAddress, EATokenAddress):
    loanToken = Contract.from_abi("loanToken", address=loanTokenAddress, abi=LoanToken.abi, owner=acct)
    data = loanToken.setEarlyAccessToken.encode_input(EATokenAddress)
    multisig = Contract.from_abi("MultiSig", address=contracts['multisig'], abi=MultiSigWallet.abi, owner=acct)
    tx = multisig.submitTransaction(loanToken.address,0,data)
    txId = tx.events["Submission"]["transactionId"]
    print(txId);

def createProposalSIP005():
    dummyAddress = contracts['GovernorOwner']
    dummyContract = Contract.from_abi("DummyContract", address=dummyAddress, abi=DummyContract.abi, owner=acct)

    # action
    target = contracts['VestingRegistry']
    signature = "approveTokens(address,address,address)"
    data = dummyContract.approveTokens.encode_input(contracts['CSOV1'], contracts['CSOV2'], contracts['SOV'])
    data = "0x" + data[10:]
    description = "SIP-0005: Redeeming cSOV for SOV. Details:  , sha256: "

    governor = Contract.from_abi("GovernorAlpha", address=contracts['GovernorOwner'], abi=GovernorAlpha.abi, owner=acct)
    print(governor.address)

    print([target])
    print([0])
    print([signature])
    print([data])
    print(description)

    # # create proposal
    # governor.propose(
    #     [target],
    #     [0],
    #     [signature],
    #     [data],
    #     description)


def checkVotingPower(address):

    staking = Contract.from_abi("Staking", address=contracts['Staking'], abi=Staking.abi, owner=acct)

    votingPower = staking.getCurrentVotes(address)

    print('======================================')
    print('Your Address: '+str(address))
    print('Your Voting Power: '+str(votingPower))
    print('======================================')

def createProposalSIP006():
    # action
    target = contracts['SOV']
    signature = "name()"
    data = "0x"
    description = "SIP-0006 (A1): Origin Pre-Sale: Amendment 1, Details:  https://github.com/DistributedCollective/SIPS/blob/92036332c739d39e2df2fb15a21e8cbc05182ee7/SIP-0006(A1).md, sha256: 5f832f8e78b461d6d637410b55a66774925756489222f8aa13b37f1828a1aa4b"

    governor = Contract.from_abi("GovernorAlpha", address=contracts['GovernorOwner'], abi=GovernorAlpha.abi, owner=acct)

    print('Governor Address:    '+governor.address)
    print('Target:              '+str([target]))
    print('Values:              '+str([0]))
    print('Signature:           '+str([signature]))
    print('Data:                '+str([data]))
    print('Description:         '+str(description))
    print('======================================')

    # # create proposal
    # governor.propose(
    #     [target],
    #     [0],
    #     [signature],
    #     [data],
    #     description)

def createProposalSIP008():
    # action
    target = contracts['SOV']
    signature = "symbol()"
    data = "0x"
    description = "SIP-0008: Sovryn Bug Bounty Program, Details:  https://github.com/DistributedCollective/SIPS/blob/a8cf098d21e5d4b0357906687374a4320c4f00bd/SIP-0008.md, sha256: a201aa8d031e5c95d4a63cc86758adb1e4a65f6a0a915eb7499d0cac332e75ba"

    governor = Contract.from_abi("GovernorAlpha", address=contracts['GovernorOwner'], abi=GovernorAlpha.abi, owner=acct)

    print('Governor Address:    '+governor.address)
    print('Target:              '+str([target]))
    print('Values:              '+str([0]))
    print('Signature:           '+str([signature]))
    print('Data:                '+str([data]))
    print('Description:         '+str(description))
    print('======================================')

    # # create proposal
    # governor.propose(
    #     [target],
    #     [0],
    #     [signature],
    #     [data],
    #     description)

def queueProposal(id):
    governor = Contract.from_abi("GovernorAlpha", address=contracts['GovernorOwner'], abi=GovernorAlpha.abi, owner=acct)
    tx = governor.queue(id)
    tx.info()

def executeProposal(id):
    governor = Contract.from_abi("GovernorAlpha", address=contracts['GovernorOwner'], abi=GovernorAlpha.abi, owner=acct)
    tx = governor.execute(id)
    tx.info()

def setLendingFee(fee):
    sovryn = Contract.from_abi("sovryn", address=contracts['sovrynProtocol'], abi=interface.ISovrynBrownie.abi, owner=acct)
    data = sovryn.setLendingFeePercent.encode_input(fee)
    multisig = Contract.from_abi("MultiSig", address=contracts['multisig'], abi=MultiSigWallet.abi, owner=acct)
    tx = multisig.submitTransaction(sovryn.address,0,data)
    txId = tx.events["Submission"]["transactionId"]
    print(txId);

def setTradingFee(fee):
    sovryn = Contract.from_abi("sovryn", address=contracts['sovrynProtocol'], abi=interface.ISovrynBrownie.abi, owner=acct)
    data = sovryn.setTradingFeePercent.encode_input(fee)
    multisig = Contract.from_abi("MultiSig", address=contracts['multisig'], abi=MultiSigWallet.abi, owner=acct)
    tx = multisig.submitTransaction(sovryn.address,0,data)
    txId = tx.events["Submission"]["transactionId"]
    print(txId);

def setBorrowingFee(fee):
    sovryn = Contract.from_abi("sovryn", address=contracts['sovrynProtocol'], abi=interface.ISovrynBrownie.abi, owner=acct)
    data = sovryn.setBorrowingFeePercent.encode_input(fee)
    multisig = Contract.from_abi("MultiSig", address=contracts['multisig'], abi=MultiSigWallet.abi, owner=acct)
    tx = multisig.submitTransaction(sovryn.address,0,data)
    txId = tx.events["Submission"]["transactionId"]
    print(txId);

def sendFromMultisig(amount):
    vestingRegistry = Contract.from_abi("VestingRegistry", address=contracts['VestingRegistry'], abi=VestingRegistry.abi, owner=acct)
    data = vestingRegistry.deposit.encode_input()
    multisig = Contract.from_abi("MultiSig", address=contracts['multisig'], abi=MultiSigWallet.abi, owner=acct)
    tx = multisig.submitTransaction(vestingRegistry.address,amount,data)
    txId = tx.events["Submission"]["transactionId"]
    print(txId);

def mintNFT(contractAddress, receiver):
    abiFile =  open('./scripts/contractInteraction/SovrynNft.json')
    abi = json.load(abiFile)
    nft = Contract.from_abi("NFT", address=contractAddress, abi=abi, owner=acct)
    nft.mint(receiver)
def transferSOVtoOriginInvestorsClaim():
    originInvestorsClaimAddress = contracts['OriginInvestorsClaim']
    if (originInvestorsClaimAddress == ''):
        print('Please set originInvestorsClaimAddress and run again')
        return

    originInvestorsClaim = Contract.from_abi("OriginInvestorsClaim", address=originInvestorsClaimAddress, abi=OriginInvestorsClaim.abi, owner=acct)
    amount = originInvestorsClaim.totalAmount()
    if (amount == 0):
        print('Please set amount and run again')
        return

    SOVtoken = Contract.from_abi("SOV", address=contracts['SOV'], abi=SOV.abi, owner=acct)
    data = SOVtoken.transfer.encode_input(originInvestorsClaimAddress, amount)
    print(data)

    multisig = Contract.from_abi("MultiSig", address=contracts['multisig'], abi=MultiSigWallet.abi, owner=acct)
    tx = multisig.submitTransaction(SOVtoken.address,0,data)
    txId = tx.events["Submission"]["transactionId"]
    print(txId)

def createVesting():
    DAY = 24 * 60 * 60
    FOUR_WEEKS = 4 * 7 * DAY

    tokenOwner = "0x21e1AaCb6aadF9c6F28896329EF9423aE5c67416"
    amount = 27186538 * 10**16
    # TODO cliff 4 weeks or less ?
    # cliff = CLIFF_DELAY + int(vesting[2]) * FOUR_WEEKS
    # duration = cliff + (int(vesting[3]) - 1) * FOUR_WEEKS

    # i think we don't need the delay anymore
    # because 2 weeks after TGE passed already
    # we keep the 4 weeks (26th of march first payout)

    cliff = 1 * FOUR_WEEKS
    duration = cliff + (10 - 1) * FOUR_WEEKS

    vestingRegistry = Contract.from_abi("VestingRegistry", address=contracts['VestingRegistry'], abi=VestingRegistry.abi, owner=acct)
    data = vestingRegistry.createVesting.encode_input(tokenOwner, amount, cliff, duration)
    print(data)

    multisig = Contract.from_abi("MultiSig", address=contracts['multisig'], abi=MultiSigWallet.abi, owner=acct)
    tx = multisig.submitTransaction(vestingRegistry.address,0,data)
    txId = tx.events["Submission"]["transactionId"]
    print(txId)

def transferSOVtoVestingRegistry():
    # 271,865.38 SOV
    amount = 27186538 * 10**16

    vestingRegistryAddress = contracts['VestingRegistry']
    SOVtoken = Contract.from_abi("SOV", address=contracts['SOV'], abi=SOV.abi, owner=acct)
    data = SOVtoken.transfer.encode_input(vestingRegistryAddress, amount)
    print(data)

    multisig = Contract.from_abi("MultiSig", address=contracts['multisig'], abi=MultiSigWallet.abi, owner=acct)
    tx = multisig.submitTransaction(SOVtoken.address,0,data)
    txId = tx.events["Submission"]["transactionId"]
    print(txId)

def stakeTokens2():
    tokenOwner = "0x21e1AaCb6aadF9c6F28896329EF9423aE5c67416"
    # 271,865.38 SOV
    amount = 27186538 * 10**16

    vestingRegistry = Contract.from_abi("VestingRegistry", address=contracts['VestingRegistry'], abi=VestingRegistry.abi, owner=acct)
    vestingAddress = vestingRegistry.getVesting(tokenOwner)
    print("vestingAddress: " + vestingAddress)
    data = vestingRegistry.stakeTokens.encode_input(vestingAddress, amount)
    print(data)

    multisig = Contract.from_abi("MultiSig", address=contracts['multisig'], abi=MultiSigWallet.abi, owner=acct)
    tx = multisig.submitTransaction(vestingRegistry.address,0,data)
    txId = tx.events["Submission"]["transactionId"]
    print(txId)

def transferSOVtoVestingRegistry2():
    # Vesting Amount: 20751256676253082407040 (about 21K SOV)
    # BTC Amount: 2.0203423499999995
    amount = 20751256676253082407040

    # Origin - VestingRegistry2
    vestingRegistryAddress = contracts['VestingRegistry2']
    SOVtoken = Contract.from_abi("SOV", address=contracts['SOV'], abi=SOV.abi, owner=acct)
    data = SOVtoken.transfer.encode_input(vestingRegistryAddress, amount)
    print(data)

    multisig = Contract.from_abi("MultiSig", address=contracts['multisig'], abi=MultiSigWallet.abi, owner=acct)
    tx = multisig.submitTransaction(SOVtoken.address,0,data)
    txId = tx.events["Submission"]["transactionId"]
    print(txId)

def triggerEmergencyStop(loanTokenAddress, turnOn):
    loanToken = Contract.from_abi("loanToken", address=loanTokenAddress, abi=LoanTokenLogicStandard.abi, owner=acct)
    #functionSignature = "marginTrade(bytes32,uint256,uint256,uint256,address,address,bytes)"
    functionSignature = "borrow(bytes32,uint256,uint256,uint256,address,address,address,bytes)"
    data = loanToken.toggleFunctionPause.encode_input(functionSignature, turnOn)
    multisig = Contract.from_abi("MultiSig", address=contracts['multisig'], abi=MultiSigWallet.abi, owner=acct)
    tx = multisig.submitTransaction(loanToken.address,0,data)
    txId = tx.events["Submission"]["transactionId"]
    print(txId)

def readPauser(loanTokenAddress):
    loanToken = Contract.from_abi("loanToken", address=loanTokenAddress, abi=LoanTokenLogicStandard.abi, owner=acct)
    print(loanToken.pauser())

def setPauser(loanTokenAddress, pauser):
    loanToken = Contract.from_abi("loanToken", address=loanTokenAddress, abi=LoanTokenLogicStandard.abi, owner=acct)
    data = loanToken.setPauser.encode_input(pauser)
    multisig = Contract.from_abi("MultiSig", address=contracts['multisig'], abi=MultiSigWallet.abi, owner=acct)
    tx = multisig.submitTransaction(loanToken.address,0,data)
    txId = tx.events["Submission"]["transactionId"]
    print(txId)

def executeOnMultisig(transactionId):
    multisig = Contract.from_abi("MultiSig", address=contracts['multisig'], abi=MultiSigWallet.abi, owner=acct)

    multisig.executeTransaction(transactionId)

def checkPause(loanTokenAddress):
    loanToken = Contract.from_abi("loanToken", address=loanTokenAddress, abi=LoanTokenLogicStandard.abi, owner=acct)
    funcId = "borrow(bytes32,uint256,uint256,uint256,address,address,address,bytes)"
    print(loanToken.checkPause(funcId))

def determineFundsAtRisk():
    sovryn = Contract.from_abi("sovryn", address=contracts['sovrynProtocol'], abi=interface.ISovrynBrownie.abi, owner=acct)
    borrowedPositions = []
    sum = 0
    possible = 0
    for i in range (0, 10000, 10):
        loans = sovryn.getActiveLoans(i, i+10, False)
        if(len(loans) == 0):
            break
        for loan in loans:
            if loan[11] == 0 and loan[10] > 150e18:
                print(loan[1])
                sum += loan[3]
                possible += loan[3] * (loan[10] / 150e18)
                borrowedPositions.append(loan)

    print(borrowedPositions)
    print(len(borrowedPositions))
    print('total height of affected loans: ', sum/1e18)
    print('total potential borrowed: ', possible/1e18)
    print('could have been stolen: ', (possible - sum)/1e18)

def createProposalSIP0014():
    # 1,500,000 SOV
    amount = 1500000 * 10**18
    governorVault = Contract.from_abi("GovernorVault", address=contracts['GovernorVaultOwner'], abi=GovernorVault.abi, owner=acct)

    # action
    target = contracts['GovernorVaultOwner']
    signature = "transferTokens(address,address,uint256)"
    data = governorVault.transferTokens.encode_input(contracts['multisig'], contracts['SOV'], amount)
    data = "0x" + data[10:]
    description = "SIP-0014: Strategic Investment, Details: https://github.com/DistributedCollective/SIPS/blob/7b90ebcb4e135b931210b3cea22698084de9d641/SIP-0014.md, sha256: 780d4db45ae09e30516ad11b0332f68a101775ed418f68f1aaf1af93e37e519f"

    governor = Contract.from_abi("GovernorAlpha", address=contracts['GovernorOwner'], abi=GovernorAlpha.abi, owner=acct)

    print('Governor Address:    '+governor.address)
    print('Target:              '+str([target]))
    print('Values:              '+str([0]))
    print('Signature:           '+str([signature]))
    print('Data:                '+str([data]))
    print('Description:         '+str(description))
    print('======================================')

    # # create proposal
    # governor.propose(
    #     [target],
    #     [0],
    #     [signature],
    #     [data],
    #     description)

def addInvestorToBlacklist():
    # we need to process CSOV->SOV exchnage manually,
    # investor address should be added to blacklist in VestingRegistry
    tokenOwner = "0x75F7d09110631FE60a804642003bE00C8Bcd26b7"

    vestingRegistry = Contract.from_abi("VestingRegistry", address=contracts['VestingRegistry'], abi=VestingRegistry.abi, owner=acct)
    data = vestingRegistry.setBlacklistFlag.encode_input(tokenOwner, True)
    print(data)

    # multisig = Contract.from_abi("MultiSig", address=contracts['multisig'], abi=MultiSigWallet.abi, owner=acct)
    # tx = multisig.submitTransaction(vestingRegistry.address,0,data)
    # txId = tx.events["Submission"]["transactionId"]
    # print(txId)

def stake80KTokens():
    # another address of the investor (addInvestorToBlacklist)
    tokenOwner = "0x21e1AaCb6aadF9c6F28896329EF9423aE5c67416"
    # 80K SOV
    amount = 80000 * 10**18

    vestingRegistry = Contract.from_abi("VestingRegistry", address=contracts['VestingRegistry'], abi=VestingRegistry.abi, owner=acct)
    vestingAddress = vestingRegistry.getVesting(tokenOwner)
    print("vestingAddress: " + vestingAddress)
    data = vestingRegistry.stakeTokens.encode_input(vestingAddress, amount)
    print(data)

    # multisig = Contract.from_abi("MultiSig", address=contracts['multisig'], abi=MultiSigWallet.abi, owner=acct)
    # tx = multisig.submitTransaction(vestingRegistry.address,0,data)
    # txId = tx.events["Submission"]["transactionId"]
    # print(txId)

def createProposalSIP0015():

    # action
    target = contracts['SOV']
    signature = "symbol()"
    data = "0x"
    description = "SIP-0015: Sovryn Treasury Management, Details: https://github.com/DistributedCollective/SIPS/blob/977d1ebf73f954071ffd8a787c2660c41e069e0f/SIP-0015.md, sha256: c5cdd1557f9637816c2fb2ae4ac847ffba1eacd4599488bcda793b7945798ddf"

    governor = Contract.from_abi("GovernorAlpha", address=contracts['GovernorAdmin'], abi=GovernorAlpha.abi, owner=acct)

    print('Governor Address:    '+governor.address)
    print('Target:              '+str([target]))
    print('Values:              '+str([0]))
    print('Signature:           '+str([signature]))
    print('Data:                '+str([data]))
    print('Description:         '+str(description))
    print('======================================')

    # # create proposal
    # governor.propose(
    #     [target],
    #     [0],
    #     [signature],
    #     [data],
    #     description)

def transferSOVtoTokenSender():
    # 87152.28 SOV
    amount = 8715228 * 10**16

    tokenSenderAddress = contracts['TokenSender']
    SOVtoken = Contract.from_abi("SOV", address=contracts['SOV'], abi=SOV.abi, owner=acct)
    data = SOVtoken.transfer.encode_input(tokenSenderAddress, amount)
    print(data)

    multisig = Contract.from_abi("MultiSig", address=contracts['multisig'], abi=MultiSigWallet.abi, owner=acct)
    tx = multisig.submitTransaction(SOVtoken.address,0,data)
    txId = tx.events["Submission"]["transactionId"]
    print(txId)

def transferSOVtoScriptAccount():
<<<<<<< HEAD
    # 15600.71 SOV
    amount = 1560071 * 10**16
=======
    # 9872.30 SOV
    amount = 98723 * 10**17
>>>>>>> c82d4e6f

    # TODO set receiver address
    receiver = "0x27D55f5668eF4438635bdCE0aDCA083507E77752"
    if (receiver == ""):
        raise Exception("Invalid address")
    SOVtoken = Contract.from_abi("SOV", address=contracts['SOV'], abi=SOV.abi, owner=acct)
    data = SOVtoken.transfer.encode_input(receiver, amount)
    print(data)

    multisig = Contract.from_abi("MultiSig", address=contracts['multisig'], abi=MultiSigWallet.abi, owner=acct)
    tx = multisig.submitTransaction(SOVtoken.address,0,data)
    txId = tx.events["Submission"]["transactionId"]
    print(txId)

def checkTxn():
    multisig = Contract.from_abi("MultiSig", address=contracts['multisig'], abi=MultiSigWallet.abi, owner=acct)

    txId = 316
    print(txId)
    print(multisig.getConfirmationCount(txId))
    print(multisig.transactions(txId))

#  0xa9059cbb
#  00000000000000000000000027d55f5668ef4438635bdce0adca083507e77752
#  0000000000000000000000000000000000000000000002172daf405018de0000
#  9872
#  300000000000000000

def setSupportedToken(tokenAddress):
    sovryn = Contract.from_abi("sovryn", address=contracts['sovrynProtocol'], abi=interface.ISovrynBrownie.abi, owner=acct)
    multisig = Contract.from_abi("MultiSig", address=contracts['multisig'], abi=MultiSigWallet.abi, owner=acct)

    data = sovryn.setSupportedTokens.encode_input([tokenAddress],[True])
    tx = multisig.submitTransaction(sovryn.address,0,data)
    txId = tx.events["Submission"]["transactionId"]
    print(txId)

def readBalanceFromAMM():

    tokenContract = Contract.from_abi("Token", address=contracts['USDT'], abi=TestToken.abi, owner=acct)
    bal = tokenContract.balanceOf(contracts['ConverterUSDT'])
    print("supply of USDT on swap", bal/1e18)

    abiFile =  open('./scripts/contractInteraction/LiquidityPoolV2Converter.json')
    abi = json.load(abiFile)
    converter = Contract.from_abi("LiquidityPoolV2Converter", address=contracts['ConverterUSDT'], abi=abi, owner=acct)

    reserve = converter.reserves(contracts['USDT'])

    print("registered upply of USDT on swap", reserve[0]/1e18)
    print(reserve)

def testV1Converter(converterAddress, reserve1, reserve2):
    abiFile =  open('./scripts/contractInteraction/LiquidityPoolV1Converter.json')
    abi = json.load(abiFile)
    converter = Contract.from_abi("LiquidityPoolV1Converter", address=converterAddress, abi=abi, owner=acct)

    print(converter.reserveRatio())
    print(converter.reserves(reserve1))
    print(converter.reserves(reserve2))
    bal1 = converter.reserves(reserve1)[0]
    bal2 = converter.reserves(reserve2)[0]

    tokenContract1 = Contract.from_abi("Token", address=reserve1, abi=TestToken.abi, owner=acct)
    tokenContract1.approve(converter.address, bal1/100)

    tokenContract2 = Contract.from_abi("Token", address=reserve2, abi=TestToken.abi, owner=acct)
    tokenContract2.approve(converter.address, bal2/50)
    accountBalance = tokenContract2.balanceOf(acct)

    converter.addLiquidity([reserve1, reserve2],[bal1/100, bal2/50],1)

    newAccountBalance = tokenContract2.balanceOf(acct)

    print('oldBalance: ', accountBalance)
    print('newBalance: ', newAccountBalance)
    print('difference:', accountBalance - newAccountBalance)
    print('expected differnce:', bal2/100)

    addLiquidityV1UsingWrapper(converterAddress, [reserve1, reserve2], [bal1/100, bal2/50])

    newerAccountBalance = tokenContract2.balanceOf(acct)
    print('difference:', newAccountBalance - newerAccountBalance)
    print('expected differnce:', bal2/100)

    balanceOnProxy = tokenContract2.balanceOf(contracts['RBTCWrapperProxy'])
    print('balance on proxy contract after the interaction: ', balanceOnProxy)


def addLiquidityV1(converter, tokens, amounts):
    abiFile =  open('./scripts/contractInteraction/LiquidityPoolV1Converter.json')
    abi = json.load(abiFile)
    converter = Contract.from_abi("LiquidityPoolV1Converter", address=converter, abi=abi, owner=acct)

    print("is active? ", converter.isActive())

    token = Contract.from_abi("ERC20", address=tokens[0], abi=ERC20.abi, owner=acct)
    token.approve(converter.address, amounts[0])
    token = Contract.from_abi("ERC20", address=tokens[1], abi=ERC20.abi, owner=acct)
    token.approve(converter.address, amounts[1])

    tx = converter.addLiquidity(tokens, amounts, 1)
    print(tx)

def addLiquidityV1UsingWrapper(converter, tokens, amounts):
    abiFile =  open('./scripts/contractInteraction/RBTCWrapperProxy.json')
    abi = json.load(abiFile)
    wrapperProxy = Contract.from_abi("RBTCWrapperProxy", address=contracts['RBTCWrapperProxy'], abi=abi, owner=acct)

    token = Contract.from_abi("ERC20", address=tokens[1], abi=ERC20.abi, owner=acct)
    token.approve(wrapperProxy.address, amounts[1])

    tx = wrapperProxy.addLiquidityToV1(converter, tokens, amounts, 1, {'value': amounts[0]})
    print(tx)

def getTargetAmountFromAMM(_sourceReserveBalance, _sourceReserveWeight, _targetReserveBalance, _targetReserveWeight, _amount):
    abiFile =  open('./scripts/contractInteraction/SovrynSwapFormula.json')
    abi = json.load(abiFile)

    sovrynSwapFormula = Contract.from_abi("SovrynSwapFormula", address=contracts['SovrynSwapFormula'], abi=abi, owner=acct)

    targetAmount = sovrynSwapFormula.crossReserveTargetAmount(_sourceReserveBalance, _sourceReserveWeight, _targetReserveBalance, _targetReserveWeight, _amount)

    print(targetAmount)
def addLiquidityV1FromMultisigUsingWrapper(converter, tokens, amounts):
    abiFile =  open('./scripts/contractInteraction/RBTCWrapperProxy.json')
    abi = json.load(abiFile)
    wrapperProxy = Contract.from_abi("RBTCWrapperProxy", address=contracts['RBTCWrapperProxy'], abi=abi, owner=acct)
    multisig = Contract.from_abi("MultiSig", address=contracts['multisig'], abi=MultiSigWallet.abi, owner=acct)

    # approve
    token = Contract.from_abi("ERC20", address=tokens[1], abi=ERC20.abi, owner=acct)
    data = token.approve.encode_input(wrapperProxy.address, amounts[1])
    print(data)

    tx = multisig.submitTransaction(token.address,0,data)
    txId = tx.events["Submission"]["transactionId"]
    print(txId)

    # addLiquidityToV1
    data = wrapperProxy.addLiquidityToV1.encode_input(converter, tokens, amounts, 1)
    print(data)

    tx = multisig.submitTransaction(wrapperProxy.address,amounts[0],data)
    txId = tx.events["Submission"]["transactionId"]
    print(txId)

def removeLiquidityV1toMultisigUsingWrapper(converter, amount, tokens):
    abiFile =  open('./scripts/contractInteraction/RBTCWrapperProxy.json')
    abi = json.load(abiFile)
    wrapperProxy = Contract.from_abi("RBTCWrapperProxy", address=contracts['RBTCWrapperProxy'], abi=abi, owner=acct)
    multisig = Contract.from_abi("MultiSig", address=contracts['multisig'], abi=MultiSigWallet.abi, owner=acct)

    converterAbiFile =  open('./scripts/contractInteraction/LiquidityPoolV1Converter.json')
    converterAbi = json.load(converterAbiFile)
    converterContract = Contract.from_abi("LiquidityPoolV1Converter", address=converter, abi=converterAbi, owner=acct)
    poolToken = converterContract.anchor()

    # approve
    token = Contract.from_abi("ERC20", address=poolToken, abi=ERC20.abi, owner=acct)
    data = token.approve.encode_input(wrapperProxy.address, amount)
    print(data)

    tx = multisig.submitTransaction(token.address,0,data)
    txId = tx.events["Submission"]["transactionId"]
    print(txId)

    # removeLiquidityFromV1
    data = wrapperProxy.removeLiquidityFromV1.encode_input(converter, amount, tokens, [1,1])
    print(data)

    tx = multisig.submitTransaction(wrapperProxy.address,0,data)
    txId = tx.events["Submission"]["transactionId"]
    print(txId)

def createProposalSIP0016():

    staking = Contract.from_abi("StakingProxy", address=contracts['Staking'], abi=StakingProxy.abi, owner=acct)

    # action
    target = contracts['Staking']
    signature = "setImplementation(address)"
    data = staking.setImplementation.encode_input(contracts['StakingLogic2'])
    data = "0x" + data[10:]
    description = "SIP-0016: Proposal to upgrade Staking contract - apply fix to unlock Origin Vesting contracts, Details: https://github.com/DistributedCollective/SIPS/blob/128a524ec5a8aa533a3dbadcda115acc71c86182/SIP-0016.md, sha256: 666f8a71dae650ba9a3673bad82ae1524fe486c9e6702a75d9a566b743497d73"

    governor = Contract.from_abi("GovernorAlpha", address=contracts['GovernorOwner'], abi=GovernorAlpha.abi, owner=acct)

    print('Governor Address:    '+governor.address)
    print('Target:              '+str([target]))
    print('Values:              '+str([0]))
    print('Signature:           '+str([signature]))
    print('Data:                '+str([data]))
    print('Description:         '+str(description))
    print('======================================')

    # # create proposal
    # governor.propose(
    #     [target],
    #     [0],
    #     [signature],
    #     [data],
    #     description)

def sendSOVFromVestingRegistry():
    amount = 307470805 * 10**14
    vestingRegistry = Contract.from_abi("VestingRegistry", address=contracts['VestingRegistry'], abi=VestingRegistry.abi, owner=acct)
    data = vestingRegistry.transferSOV.encode_input(contracts['multisig'], amount)
    print(data)

    multisig = Contract.from_abi("MultiSig", address=contracts['multisig'], abi=MultiSigWallet.abi, owner=acct)
    tx = multisig.submitTransaction(vestingRegistry.address,0,data)
    txId = tx.events["Submission"]["transactionId"]
    print(txId)<|MERGE_RESOLUTION|>--- conflicted
+++ resolved
@@ -75,8 +75,8 @@
 
      # transferSOVtoTokenSender()
 
-    transferSOVtoScriptAccount()
-    # transferSOVtoTokenSender()
+    # transferSOVtoScriptAccount()
+    #transferSOVtoTokenSender()
     #readBalanceFromAMM()
     #checkRates()
 
@@ -1109,8 +1109,8 @@
     #     description)
 
 def transferSOVtoTokenSender():
-    # 87152.28 SOV
-    amount = 8715228 * 10**16
+    # 875.39 SOV
+    amount = 87539 * 10**16
 
     tokenSenderAddress = contracts['TokenSender']
     SOVtoken = Contract.from_abi("SOV", address=contracts['SOV'], abi=SOV.abi, owner=acct)
@@ -1123,13 +1123,8 @@
     print(txId)
 
 def transferSOVtoScriptAccount():
-<<<<<<< HEAD
-    # 15600.71 SOV
-    amount = 1560071 * 10**16
-=======
     # 9872.30 SOV
     amount = 98723 * 10**17
->>>>>>> c82d4e6f
 
     # TODO set receiver address
     receiver = "0x27D55f5668eF4438635bdCE0aDCA083507E77752"
