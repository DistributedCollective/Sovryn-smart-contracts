/**
 * Copyright 2017-2021, bZeroX, LLC. All Rights Reserved.
 * Licensed under the Apache License, Version 2.0.
 */

pragma solidity 0.5.17;
pragma experimental ABIEncoderV2;

import "./LoanTokenLogicStorage.sol";
import "./interfaces/ProtocolLike.sol";
import "./interfaces/FeedsLike.sol";
import "./interfaces/ProtocolSettingsLike.sol";
import "../../modules/interfaces/ProtocolAffiliatesInterface.sol";
import "../../farm/ILiquidityMining.sol";

/**
 * @title Loan Token Logic Standard contract.
 * @notice This contract code comes from bZx. bZx is a protocol for tokenized margin
 * trading and lending https://bzx.network similar to the dYdX protocol.
 *
 * Logic around loan tokens (iTokens) required to operate borrowing,
 * and margin trading financial processes.
 *
 * The user provides funds to the lending pool using the mint function and
 * withdraws funds from the lending pool using the burn function. Mint and
 * burn refer to minting and burning loan tokens. Loan tokens represent a
 * share of the pool and gather interest over time.
 *
 * Interest rates are determined by supply and demand. When a lender deposits
 * funds, the interest rates go down. When a trader borrows funds, the
 * interest rates go up. Fulcrum uses a simple linear interest rate formula
 * of the form y = mx + b. The interest rate starts at 1% when loans aren't
 * being utilized and scales up to 40% when all the funds in the loan pool
 * are being borrowed.
 *
 * The borrow rate is determined at the time of the loan and represents the
 * net contribution of each borrower. Each borrower's interest contribution
 * is determined by the utilization rate of the pool and is netted against
 * all prior borrows. This means that the total amount of interest flowing
 * into the lending pool is not directly changed by lenders entering or
 * exiting the pool. The entrance or exit of lenders only impacts how the
 * interest payments are split up.
 *
 * For example, if there are 2 lenders with equal holdings each earning
 * 5% APR, but one of the lenders leave, then the remaining lender will earn
 * 10% APR since the interest payments don't have to be split between two
 * individuals.
 * */
contract LoanTokenLogicStandard is LoanTokenLogicStorage {
	using SafeMath for uint256;
	using SignedSafeMath for int256;

	/* Events */

	event WithdrawRBTCTo(address indexed to, uint256 amount);

	/// DON'T ADD VARIABLES HERE, PLEASE

	/* Public functions */

	/**
	 * @notice Mint loan token wrapper.
	 * Adds a check before calling low level _mintToken function.
	 * The function retrieves the tokens from the message sender, so make sure
	 * to first approve the loan token contract to access your funds. This is
	 * done by calling approve(address spender, uint amount) on the ERC20
	 * token contract, where spender is the loan token contract address and
	 * amount is the amount to be deposited.
	 *
	 * @param receiver The account getting the minted tokens.
	 * @param depositAmount The amount of underlying tokens provided on the
	 *   loan. (Not the number of loan tokens to mint).
	 *
	 * @return The amount of loan tokens minted.
	 * */
	function mint(address receiver, uint256 depositAmount) external nonReentrant returns (uint256 mintAmount) {
		return _mintToken(receiver, depositAmount);
	}

	/**
	 * @notice Burn loan token wrapper.
	 * Adds a pay-out transfer after calling low level _burnToken function.
	 * In order to withdraw funds to the pool, call burn on the respective
	 * loan token contract. This will burn your loan tokens and send you the
	 * underlying token in exchange.
	 *
	 * @param receiver The account getting the minted tokens.
	 * @param burnAmount The amount of loan tokens to redeem.
	 *
	 * @return The amount of underlying tokens payed to lender.
	 * */
	function burn(address receiver, uint256 burnAmount) external nonReentrant returns (uint256 loanAmountPaid) {
		loanAmountPaid = _burnToken(burnAmount);

		//this needs to be here and not in _burnTokens because of the WRBTC implementation
		if (loanAmountPaid != 0) {
			_safeTransfer(loanTokenAddress, receiver, loanAmountPaid, "5");
		}
	}

	/*
    flashBorrow is disabled for the MVP, but is going to be added later.
    therefore, it needs to be revised
    
    function flashBorrow(
        uint256 borrowAmount,
        address borrower,
        address target,
        string calldata signature,
        bytes calldata data)
        external
        payable
        nonReentrant
        pausable(msg.sig)
        returns (bytes memory)
    {
        require(borrowAmount != 0, "38");

        _checkPause();

        _settleInterest();

        /// @dev Save before balances.
        uint256 beforeRbtcBalance = address(this).balance.sub(msg.value);
        uint256 beforeAssetsBalance = _underlyingBalance()
            .add(totalAssetBorrow());

        /// @dev Lock totalAssetSupply for duration of flash loan.
        _flTotalAssetSupply = beforeAssetsBalance;

        /// @dev Transfer assets to calling contract.
        _safeTransfer(loanTokenAddress, borrower, borrowAmount, "39");

		emit FlashBorrow(borrower, target, loanTokenAddress, borrowAmount);

        bytes memory callData;
        if (bytes(signature).length == 0) {
            callData = data;
        } else {
            callData = abi.encodePacked(bytes4(keccak256(bytes(signature))), data);
        }

        /// @dev Arbitrary call.
        (bool success, bytes memory returnData) = arbitraryCaller.call.value(msg.value)(
            abi.encodeWithSelector(
                0xde064e0d, /// sendCall(address,bytes)
                target,
                callData
            )
        );
        require(success, "call failed");

        /// @dev Unlock totalAssetSupply
        _flTotalAssetSupply = 0;

        /// @dev Verifies return of flash loan.
        require(
            address(this).balance >= beforeRbtcBalance &&
            _underlyingBalance()
                .add(totalAssetBorrow()) >= beforeAssetsBalance,
            "40"
        );

        return returnData;
    }
    */

	/**
	 * @notice Borrow funds from the pool.
	 * The underlying loan token may not be used as collateral.
	 *
	 * @param loanId The ID of the loan, 0 for a new loan.
	 * @param withdrawAmount The amount to be withdrawn (actually borrowed).
	 * @param initialLoanDuration The duration of the loan in seconds.
	 *   If the loan is not paid back until then, it'll need to be rolled over.
	 * @param collateralTokenSent The amount of collateral tokens provided by the user.
	 *   (150% of the withdrawn amount worth in collateral tokens).
	 * @param collateralTokenAddress The address of the token to be used as
	 *   collateral. Cannot be the loan token address.
	 * @param borrower The one paying for the collateral.
	 * @param receiver The one receiving the withdrawn amount.
	 *
	 * @return New principal and new collateral added to loan.
	 * */
	function borrow(
		bytes32 loanId, /// 0 if new loan.
		uint256 withdrawAmount,
		uint256 initialLoanDuration, /// Duration in seconds.
		uint256 collateralTokenSent, /// If 0, loanId must be provided; any rBTC sent must equal this value.
		address collateralTokenAddress, /// If address(0), this means rBTC and rBTC must be sent with the call or loanId must be provided.
		address borrower,
		address receiver,
		bytes memory /// loanDataBytes: arbitrary order data (for future use).
	)
		public
		payable
		nonReentrant /// Note: needs to be removed to allow flashloan use cases.
		returns (
			uint256,
			uint256 /// Returns new principal and new collateral added to loan.
		)
	{
		require(withdrawAmount != 0, "6");

		_checkPause();

		/// Temporary: limit transaction size.
		if (transactionLimit[collateralTokenAddress] > 0) require(collateralTokenSent <= transactionLimit[collateralTokenAddress]);

		require(
			(msg.value == 0 || msg.value == collateralTokenSent) &&
				(collateralTokenSent != 0 || loanId != 0) &&
				(collateralTokenAddress != address(0) || msg.value != 0 || loanId != 0) &&
				(loanId == 0 || msg.sender == borrower),
			"7"
		);

		/// @dev We have an issue regarding contract size code is too big. 1 of the solution is need to keep the error message 32 bytes length
		// Temporarily, we combine this require to the above, so can save the contract size code
		// require(collateralTokenSent != 0 || loanId != 0, "8");
		// require(collateralTokenAddress != address(0) || msg.value != 0 || loanId != 0, "9");

		/// @dev Ensure authorized use of existing loan.
		// require(loanId == 0 || msg.sender == borrower, "401 use of existing loan");

		/// @dev The condition is never met.
		///   Address zero is not allowed by previous require validation.
		///   This check is unneeded and was lowering the test coverage index.
		// if (collateralTokenAddress == address(0)) {
		// 	collateralTokenAddress = wrbtcTokenAddress;
		// }

		require(collateralTokenAddress != loanTokenAddress, "10");

		_settleInterest();

		address[4] memory sentAddresses;
		uint256[5] memory sentAmounts;

		sentAddresses[0] = address(this); /// The lender.
		sentAddresses[1] = borrower;
		sentAddresses[2] = receiver;
		/// sentAddresses[3] = address(0); /// The manager.

		sentAmounts[1] = withdrawAmount;

		/// interestRate, interestInitialAmount, borrowAmount (newBorrowAmount).
		(sentAmounts[0], sentAmounts[2], sentAmounts[1]) = _getInterestRateAndBorrowAmount(
			sentAmounts[1],
			_totalAssetSupply(0), /// Interest is settled above.
			initialLoanDuration
		);

		/// sentAmounts[3] = 0; /// loanTokenSent
		sentAmounts[4] = collateralTokenSent;

		return
			_borrowOrTrade(
				loanId,
				withdrawAmount,
				ProtocolSettingsLike(sovrynContractAddress).minInitialMargin(
					loanParamsIds[uint256(keccak256(abi.encodePacked(collateralTokenAddress, true)))]
				),
				collateralTokenAddress,
				sentAddresses,
				sentAmounts,
				"" /// loanDataBytes
			);
	}

	/**
	 * @notice Borrow and immediately get into a position.
	 *
	 * Trading on margin is used to increase an investor's buying power.
	 * Margin is the amount of money required to open a position, while
	 * leverage is the multiple of exposure to account equity.
	 *
	 * Leverage allows you to trade positions LARGER than the amount
	 * of money in your trading account. Leverage is expressed as a ratio.
	 *
	 * When trading on margin, investors first deposit some token that then
	 * serves as collateral for the loan, and then pay ongoing interest
	 * payments on the money they borrow.
	 *
	 * Margin trading = taking a loan and swapping it:
	 * In order to open a margin trade position,
	 *  1.- The user calls marginTrade on the loan token contract.
	 *  2.- The loan token contract provides the loan and sends it for processing
	 *    to the protocol proxy contract.
	 *  3.- The protocol proxy contract uses the module LoanOpening to create a
	 *    position and swaps the loan tokens to collateral tokens.
	 *  4.- The Sovryn Swap network looks up the correct converter and swaps the
	 *    tokens.
	 * If successful, the position is being held by the protocol proxy contract,
	 * which is why positions need to be closed at the protocol proxy contract.
	 *
	 * @param loanId The ID of the loan, 0 for a new loan.
	 * @param leverageAmount The multiple of exposure: 2x ... 5x. The leverage with 18 decimals.
	 * @param loanTokenSent The number of loan tokens provided by the user.
	 * @param collateralTokenSent The amount of collateral tokens provided by the user.
	 * @param collateralTokenAddress The token address of collateral.
	 * @param trader The account that performs this trade.
	 * @param minEntryPrice Value of loan token in collateral.
	 * @param loanDataBytes Additional loan data (not in use for token swaps).
	 *
	 * @return New principal and new collateral added to trade.
	 * */
	function marginTrade(
		bytes32 loanId, /// 0 if new loan
		uint256 leverageAmount, /// Expected in x * 10**18 where x is the actual leverage (2, 3, 4, or 5).
		uint256 loanTokenSent,
		uint256 collateralTokenSent,
		address collateralTokenAddress,
		address trader,
		uint256 minEntryPrice, // value of loan token in collateral
		bytes memory loanDataBytes /// Arbitrary order data.
	)
		public
		payable
		nonReentrant /// Note: needs to be removed to allow flashloan use cases.
		returns (
			uint256,
			uint256 /// Returns new principal and new collateral added to trade.
		)
	{
		_checkPause();

		if (collateralTokenAddress == address(0)) {
			collateralTokenAddress = wrbtcTokenAddress;
		}

		require(collateralTokenAddress != loanTokenAddress, "11");

		/// @dev Ensure authorized use of existing loan.
		require(loanId == 0 || msg.sender == trader, "401 use of existing loan");

		/// Temporary: limit transaction size.
		if (transactionLimit[collateralTokenAddress] > 0) require(collateralTokenSent <= transactionLimit[collateralTokenAddress]);
		if (transactionLimit[loanTokenAddress] > 0) require(loanTokenSent <= transactionLimit[loanTokenAddress]);

		/// @dev Compute the worth of the total deposit in loan tokens.
		/// (loanTokenSent + convert(collateralTokenSent))
		/// No actual swap happening here.
		uint256 totalDeposit = _totalDeposit(collateralTokenAddress, collateralTokenSent, loanTokenSent);
		require(totalDeposit != 0, "12");

		address[4] memory sentAddresses;
		uint256[5] memory sentAmounts;

		sentAddresses[0] = address(this); /// The lender.
		sentAddresses[1] = trader;
		sentAddresses[2] = trader;
		/// sentAddresses[3] = address(0); /// The manager.

		/// sentAmounts[0] = 0; /// interestRate (found later).
		sentAmounts[1] = totalDeposit; /// Total amount of deposit.
		/// sentAmounts[2] = 0; /// interestInitialAmount (interest is calculated based on fixed-term loan).
		sentAmounts[3] = loanTokenSent;
		sentAmounts[4] = collateralTokenSent;

		_settleInterest();

		(sentAmounts[1], sentAmounts[0]) = _getMarginBorrowAmountAndRate( /// borrowAmount, interestRate
			leverageAmount,
			sentAmounts[1] /// depositAmount
		);

<<<<<<< HEAD
		checkPriceDivergence(loanTokenSent.add(sentAmounts[1]), collateralTokenAddress, minEntryPrice);
=======
		require(_getAmountInRbtc(loanTokenAddress, sentAmounts[1]) > TINY_AMOUNT, "principal too small");
>>>>>>> 57c7b7d5

		/// @dev Converting to initialMargin
		leverageAmount = SafeMath.div(10**38, leverageAmount);
		return
			_borrowOrTrade(
				loanId,
				0, /// withdrawAmount
				leverageAmount, //initial margin
				collateralTokenAddress,
				sentAddresses,
				sentAmounts,
				loanDataBytes
			);
	}

	/**
	 * @notice Wrapper for marginTrade invoking setAffiliatesReferrer to track
	 *   referral trade by affiliates program.
	 *
	 * @param loanId The ID of the loan, 0 for a new loan.
	 * @param leverageAmount The multiple of exposure: 2x ... 5x. The leverage with 18 decimals.
	 * @param loanTokenSent The number of loan tokens provided by the user.
	 * @param collateralTokenSent The amount of collateral tokens provided by the user.
	 * @param collateralTokenAddress The token address of collateral.
	 * @param trader The account that performs this trade.
	 * @param minEntryPrice Value of loan token in collateral.
	 * @param affiliateReferrer The address of the referrer from affiliates program.
	 * @param loanDataBytes Additional loan data (not in use for token swaps).
	 *
	 * @return New principal and new collateral added to trade.
	 */
	function marginTradeAffiliate(
		bytes32 loanId, // 0 if new loan
		uint256 leverageAmount, // expected in x * 10**18 where x is the actual leverage (2, 3, 4, or 5)
		uint256 loanTokenSent,
		uint256 collateralTokenSent,
		address collateralTokenAddress,
		address trader,
		uint256 minEntryPrice, /// Value of loan token in collateral
		address affiliateReferrer, /// The user was brought by the affiliate (referrer).
		bytes calldata loanDataBytes /// Arbitrary order data.
	)
		external
		payable
		returns (
			uint256,
			uint256 /// Returns new principal and new collateral added to trade.
		)
	{
		if (affiliateReferrer != address(0))
			ProtocolAffiliatesInterface(sovrynContractAddress).setAffiliatesReferrer(trader, affiliateReferrer);
		return
			marginTrade(
				loanId,
				leverageAmount,
				loanTokenSent,
				collateralTokenSent,
				collateralTokenAddress,
				trader,
				minEntryPrice,
				loanDataBytes
			);
	}

	/**
	 * @notice Withdraws RBTC from the contract by Multisig.
	 * @param _receiverAddress The address where the rBTC has to be transferred.
	 * @param _amount The amount of rBTC to be transferred.
	 */
	function withdrawRBTCTo(address payable _receiverAddress, uint256 _amount) external onlyOwner {
		require(_receiverAddress != address(0), "receiver address invalid");
		require(_amount > 0, "non-zero withdraw amount expected");
		require(_amount <= address(this).balance, "withdraw amount cannot exceed balance");
		_receiverAddress.transfer(_amount);
		emit WithdrawRBTCTo(_receiverAddress, _amount);
	}

	/**
	 * @notice Transfer tokens wrapper.
	 * Sets token owner the msg.sender.
	 * Sets maximun allowance uint256(-1) to ensure tokens are always transferred.
	 *
	 * @param _to The recipient of the tokens.
	 * @param _value The amount of tokens sent.
	 * @return Success true/false.
	 * */
	function transfer(address _to, uint256 _value) external returns (bool) {
		return _internalTransferFrom(msg.sender, _to, _value, uint256(-1));
	}

	/**
	 * @notice Moves `_value` loan tokens from `_from` to `_to` using the
	 * allowance mechanism. Calls internal _internalTransferFrom function.
	 *
	 * @return A boolean value indicating whether the operation succeeded.
	 */
	function transferFrom(
		address _from,
		address _to,
		uint256 _value
	) external returns (bool) {
		return
			_internalTransferFrom(
				_from,
				_to,
				_value,
				//allowed[_from][msg.sender]
				ProtocolLike(sovrynContractAddress).isLoanPool(msg.sender) ? uint256(-1) : allowed[_from][msg.sender]
			);
	}

	/**
	 * @notice Transfer tokens, low level.
	 * Checks allowance, updates sender and recipient balances
	 * and updates checkpoints too.
	 *
	 * @param _from The tokens' owner.
	 * @param _to The recipient of the tokens.
	 * @param _value The amount of tokens sent.
	 * @param _allowanceAmount The amount of tokens allowed to transfer.
	 *
	 * @return Success true/false.
	 * */
	function _internalTransferFrom(
		address _from,
		address _to,
		uint256 _value,
		uint256 _allowanceAmount
	) internal returns (bool) {
		if (_allowanceAmount != uint256(-1)) {
			allowed[_from][msg.sender] = _allowanceAmount.sub(_value, "14");
			/// @dev Allowance mapping update requires an event log
			emit AllowanceUpdate(_from, msg.sender, _allowanceAmount, allowed[_from][msg.sender]);
		}

		require(_to != address(0), "15");

		uint256 _balancesFrom = balances[_from];
		uint256 _balancesFromNew = _balancesFrom.sub(_value, "16");
		balances[_from] = _balancesFromNew;

		uint256 _balancesTo = balances[_to];
		uint256 _balancesToNew = _balancesTo.add(_value);
		balances[_to] = _balancesToNew;

		/// @dev Handle checkpoint update.
		uint256 _currentPrice = tokenPrice();

		//checkpoints are not being used by the smart contract logic itself, but just for external use (query the profit)
		//only update the checkpoints of a user if he's not depositing to / withdrawing from the lending pool
		if (_from != liquidityMiningAddress && _to != liquidityMiningAddress) {
			_updateCheckpoints(_from, _balancesFrom, _balancesFromNew, _currentPrice);
			_updateCheckpoints(_to, _balancesTo, _balancesToNew, _currentPrice);
		}

		emit Transfer(_from, _to, _value);
		return true;
	}

	/**
	 * @notice Update the user's checkpoint price and profit so far.
	 * In this loan token contract, whenever some tokens are minted or burned,
	 * the _updateCheckpoints() function is invoked to update the stats to
	 * reflect the balance changes.
	 *
	 * @param _user The user address.
	 * @param _oldBalance The user's previous balance.
	 * @param _newBalance The user's updated balance.
	 * @param _currentPrice The current loan token price.
	 * */
	function _updateCheckpoints(
		address _user,
		uint256 _oldBalance,
		uint256 _newBalance,
		uint256 _currentPrice
	) internal {
		/// @dev keccak256("iToken_ProfitSoFar")
		bytes32 slot = keccak256(abi.encodePacked(_user, iToken_ProfitSoFar));

		int256 _currentProfit;
		if (_newBalance == 0) {
			_currentPrice = 0;
		} else if (_oldBalance != 0) {
			_currentProfit = _profitOf(slot, _oldBalance, _currentPrice, checkpointPrices_[_user]);
		}

		assembly {
			sstore(slot, _currentProfit)
		}

		checkpointPrices_[_user] = _currentPrice;
	}

	/* Public View functions */

	/**
	 * @notice Wrapper for internal _profitOf low level function.
	 * @param user The user address.
	 * @return The profit of a user.
	 * */
	function profitOf(address user) external view returns (int256) {
		/// @dev keccak256("iToken_ProfitSoFar")
		bytes32 slot = keccak256(abi.encodePacked(user, iToken_ProfitSoFar));
		//TODO + LM balance
		return _profitOf(slot, balances[user], tokenPrice(), checkpointPrices_[user]);
	}

	/**
	 * @notice Profit calculation based on checkpoints of price.
	 * @param slot The user slot.
	 * @param _balance The user balance.
	 * @param _currentPrice The current price of the loan token.
	 * @param _checkpointPrice The price of the loan token on checkpoint.
	 * @return The profit of a user.
	 * */
	function _profitOf(
		bytes32 slot,
		uint256 _balance,
		uint256 _currentPrice,
		uint256 _checkpointPrice
	) internal view returns (int256 profitSoFar) {
		if (_checkpointPrice == 0) {
			return 0;
		}

		assembly {
			profitSoFar := sload(slot)
		}

		profitSoFar = int256(_currentPrice).sub(int256(_checkpointPrice)).mul(int256(_balance)).div(sWEI_PRECISION).add(profitSoFar);
	}

	/**
	 * @notice Loan token price calculation considering unpaid interests.
	 * @return The loan token price.
	 * */
	function tokenPrice() public view returns (uint256 price) {
		uint256 interestUnPaid;
		if (lastSettleTime_ != uint88(block.timestamp)) {
			(, interestUnPaid) = _getAllInterest();
		}

		return _tokenPrice(_totalAssetSupply(interestUnPaid));
	}

	/**
	 * @notice Getter for the price checkpoint mapping.
	 * @param _user The user account as the mapping index.
	 * @return The price on the checkpoint for this user.
	 * */
	function checkpointPrice(address _user) public view returns (uint256 price) {
		return checkpointPrices_[_user];
	}

	/**
	 * @notice Get current liquidity.
	 * A part of total funds supplied are borrowed. Liquidity = supply - borrow
	 * @return The market liquidity.
	 * */
	function marketLiquidity() public view returns (uint256) {
		uint256 totalSupply = _totalAssetSupply(0);
		uint256 totalBorrow = totalAssetBorrow();
		if (totalSupply > totalBorrow) {
			return totalSupply - totalBorrow;
		}
	}

	/**
	 * @notice Wrapper for average borrow interest.
	 * @return The average borrow interest.
	 * */
	function avgBorrowInterestRate() public view returns (uint256) {
		return _avgBorrowInterestRate(totalAssetBorrow());
	}

	/**
	 * @notice Get borrow interest rate.
	 * The minimum rate the next base protocol borrower will receive
	 * for variable-rate loans.
	 * @return The borrow interest rate.
	 * */
	function borrowInterestRate() public view returns (uint256) {
		return _nextBorrowInterestRate(0);
	}

	/**
	 * @notice Public wrapper for internal call.
	 * @param borrowAmount The amount of tokens to borrow.
	 * @return The next borrow interest rate.
	 * */
	function nextBorrowInterestRate(uint256 borrowAmount) public view returns (uint256) {
		return _nextBorrowInterestRate(borrowAmount);
	}

	/**
	 * @notice Get interest rate.
	 *
	 * @return Interest that lenders are currently receiving when supplying to
	 * the pool.
	 * */
	function supplyInterestRate() public view returns (uint256) {
		return totalSupplyInterestRate(_totalAssetSupply(0));
	}

	/**
	 * @notice Get interest rate w/ added supply.
	 * @param supplyAmount The amount of tokens supplied.
	 * @return Interest that lenders are currently receiving when supplying
	 * a given amount of tokens to the pool.
	 * */
	function nextSupplyInterestRate(uint256 supplyAmount) public view returns (uint256) {
		return totalSupplyInterestRate(_totalAssetSupply(0).add(supplyAmount));
	}

	/**
	 * @notice Get interest rate w/ added supply assets.
	 * @param assetSupply The amount of loan tokens supplied.
	 * @return Interest that lenders are currently receiving when supplying
	 * a given amount of loan tokens to the pool.
	 * */
	function totalSupplyInterestRate(uint256 assetSupply) public view returns (uint256) {
		uint256 assetBorrow = totalAssetBorrow();
		if (assetBorrow != 0) {
			return calculateSupplyInterestRate(assetBorrow, assetSupply);
		}
	}

	/**
	 * @notice Get the total amount of loan tokens on debt.
	 * Calls protocol getTotalPrincipal function.
	 * In the context of borrowing, principal is the initial size of a loan.
	 * It can also be the amount still owed on a loan. If you take out a
	 * $50,000 mortgage, for example, the principal is $50,000. If you pay off
	 * $30,000, the principal balance now consists of the remaining $20,000.
	 *
	 * @return The total amount of loan tokens on debt.
	 * */
	function totalAssetBorrow() public view returns (uint256) {
		return ProtocolLike(sovrynContractAddress).getTotalPrincipal(address(this), loanTokenAddress);
	}

	/**
	 * @notice Get the total amount of loan tokens on supply.
	 * @dev Wrapper for internal _totalAssetSupply function.
	 * @return The total amount of loan tokens on supply.
	 * */
	function totalAssetSupply() public view returns (uint256) {
		uint256 interestUnPaid;
		if (lastSettleTime_ != uint88(block.timestamp)) {
			(, interestUnPaid) = _getAllInterest();
		}

		return _totalAssetSupply(interestUnPaid);
	}

	/**
	 * @notice Compute the maximum deposit amount under current market conditions.
	 * @dev maxEscrowAmount = liquidity * (100 - interestForDuration) / 100
	 * @param leverageAmount The chosen multiplier with 18 decimals.
	 * */
	function getMaxEscrowAmount(uint256 leverageAmount) public view returns (uint256 maxEscrowAmount) {
		/**
		 * @dev Mathematical imperfection: depending on liquidity we might be able
		 * to borrow more if utilization is below the kink level.
		 * */
		uint256 interestForDuration = maxScaleRate.mul(28).div(365);
		uint256 factor = uint256(10**20).sub(interestForDuration);
		uint256 maxLoanSize = marketLiquidity().mul(factor).div(10**20);
		maxEscrowAmount = maxLoanSize.mul(10**18).div(leverageAmount);
	}

	/**
	 * @notice Get loan token balance.
	 * @return The user's balance of underlying token.
	 * */
	function assetBalanceOf(address _owner) public view returns (uint256) {
		uint256 balanceOnLM = 0;
		if (liquidityMiningAddress != address(0)) {
			balanceOnLM = ILiquidityMining(liquidityMiningAddress).getUserPoolTokenBalance(address(this), _owner);
		}
		return balanceOf(_owner).add(balanceOnLM).mul(tokenPrice()).div(10**18);
	}

	/**
	 * @notice Get margin information on a trade.
	 *
	 * @param leverageAmount The multiple of exposure: 2x ... 5x. The leverage with 18 decimals.
	 * @param loanTokenSent The number of loan tokens provided by the user.
	 * @param collateralTokenSent The amount of collateral tokens provided by the user.
	 * @param collateralTokenAddress The token address of collateral.
	 *
	 * @return The principal, the collateral and the interestRate.
	 * */
	function getEstimatedMarginDetails(
		uint256 leverageAmount,
		uint256 loanTokenSent,
		uint256 collateralTokenSent,
		address collateralTokenAddress // address(0) means ETH
	)
		public
		view
		returns (
			uint256 principal,
			uint256 collateral,
			uint256 interestRate
		)
	{
		if (collateralTokenAddress == address(0)) {
			collateralTokenAddress = wrbtcTokenAddress;
		}

		uint256 totalDeposit = _totalDeposit(collateralTokenAddress, collateralTokenSent, loanTokenSent);

		(principal, interestRate) = _getMarginBorrowAmountAndRate(leverageAmount, totalDeposit);
		if (principal > _underlyingBalance()) {
			return (0, 0, 0);
		}

		loanTokenSent = loanTokenSent.add(principal);

		collateral = ProtocolLike(sovrynContractAddress).getEstimatedMarginExposure(
			loanTokenAddress,
			collateralTokenAddress,
			loanTokenSent,
			collateralTokenSent,
			interestRate,
			principal
		);
	}

	/**
	 * @notice Calculate the deposit required to a given borrow.
	 *
	 * The function for doing over-collateralized borrows against loan tokens
	 * expects a minimum amount of collateral be sent to satisfy collateral
	 * requirements of the loan, for borrow amount, interest rate, and
	 * initial loan duration. To determine appropriate values to pass to this
	 * function for a given loan, `getDepositAmountForBorrow` and
	 * 'getBorrowAmountForDeposit` are required.
	 *
	 * @param borrowAmount The amount of borrow.
	 * @param initialLoanDuration The duration of the loan.
	 * @param collateralTokenAddress The token address of collateral.
	 *
	 * @return The amount of deposit required.
	 * */
	function getDepositAmountForBorrow(
		uint256 borrowAmount,
		uint256 initialLoanDuration, /// Duration in seconds.
		address collateralTokenAddress /// address(0) means rBTC
	) public view returns (uint256 depositAmount) {
		if (borrowAmount != 0) {
			(, , uint256 newBorrowAmount) = _getInterestRateAndBorrowAmount(borrowAmount, totalAssetSupply(), initialLoanDuration);

			if (newBorrowAmount <= _underlyingBalance()) {
				if (collateralTokenAddress == address(0)) collateralTokenAddress = wrbtcTokenAddress;
				bytes32 loanParamsId = loanParamsIds[uint256(keccak256(abi.encodePacked(collateralTokenAddress, true)))];
				return
					ProtocolLike(sovrynContractAddress)
						.getRequiredCollateral(
						loanTokenAddress,
						collateralTokenAddress,
						newBorrowAmount,
						ProtocolSettingsLike(sovrynContractAddress).minInitialMargin(loanParamsId), /// initialMargin
						true /// isTorqueLoan
					)
						.add(10); /// Some dust to compensate for rounding errors.
			}
		}
	}

	/**
	 * @notice Calculate the borrow allowed for a given deposit.
	 *
	 * The function for doing over-collateralized borrows against loan tokens
	 * expects a minimum amount of collateral be sent to satisfy collateral
	 * requirements of the loan, for borrow amount, interest rate, and
	 * initial loan duration. To determine appropriate values to pass to this
	 * function for a given loan, `getDepositAmountForBorrow` and
	 * 'getBorrowAmountForDeposit` are required.
	 *
	 * @param depositAmount The amount of deposit.
	 * @param initialLoanDuration The duration of the loan.
	 * @param collateralTokenAddress The token address of collateral.
	 *
	 * @return The amount of borrow allowed.
	 * */
	function getBorrowAmountForDeposit(
		uint256 depositAmount,
		uint256 initialLoanDuration, /// Duration in seconds.
		address collateralTokenAddress /// address(0) means rBTC
	) public view returns (uint256 borrowAmount) {
		if (depositAmount != 0) {
			if (collateralTokenAddress == address(0)) collateralTokenAddress = wrbtcTokenAddress;
			bytes32 loanParamsId = loanParamsIds[uint256(keccak256(abi.encodePacked(collateralTokenAddress, true)))];
			borrowAmount = ProtocolLike(sovrynContractAddress).getBorrowAmount(
				loanTokenAddress,
				collateralTokenAddress,
				depositAmount,
				ProtocolSettingsLike(sovrynContractAddress).minInitialMargin(loanParamsId), /// initialMargin,
				true /// isTorqueLoan
			);

			(, , borrowAmount) = _getInterestRateAndBorrowAmount(borrowAmount, totalAssetSupply(), initialLoanDuration);

			if (borrowAmount > _underlyingBalance()) {
				borrowAmount = 0;
			}
		}
	}

	/**
	 * @notice Check if the position is valid
	 *
	 * @param loanTokenSent The amount of deposit.
	 * @param collateralTokenAddress The token address of collateral.
	 * @param minEntryPrice Value of loan token in collateral
	 * */
	function checkPriceDivergence(
		uint256 loanTokenSent,
		address collateralTokenAddress,
		uint256 minEntryPrice
	) public view {
		/// @dev See how many collateralTokens we would get if exchanging this amount of loan tokens to collateral tokens.
		uint256 collateralTokensReceived =
			ProtocolLike(sovrynContractAddress).getSwapExpectedReturn(loanTokenAddress, collateralTokenAddress, loanTokenSent);
		uint256 collateralTokenAmount = (collateralTokensReceived.mul(WEI_PRECISION)).div(loanTokenSent);
		require(collateralTokenAmount >= minEntryPrice, "invalid position size");
	}

	/* Internal functions */

	/**
	 * @notice transfers the underlying asset from the msg.sender and mints tokens for the receiver
	 * @param receiver the address of the iToken receiver
	 * @param depositAmount the amount of underlying assets to be deposited
	 * @return the amount of iTokens issued
	 */
	function _mintToken(address receiver, uint256 depositAmount) internal returns (uint256 mintAmount) {
		uint256 currentPrice;

		//calculate amount to mint and transfer the underlying asset
		(mintAmount, currentPrice) = _prepareMinting(depositAmount);

		//compute balances needed for checkpoint update, considering that the user might have a pool token balance
		//on the liquidity mining contract
		uint256 balanceOnLM = 0;
		if (liquidityMiningAddress != address(0))
			balanceOnLM = ILiquidityMining(liquidityMiningAddress).getUserPoolTokenBalance(address(this), receiver);
		uint256 oldBalance = balances[receiver].add(balanceOnLM);
		uint256 newBalance = oldBalance.add(mintAmount);

		//mint the tokens to the receiver
		_mint(receiver, mintAmount, depositAmount, currentPrice);

		//update the checkpoint of the receiver
		_updateCheckpoints(receiver, oldBalance, newBalance, currentPrice);
	}

	/**
	 * calculates the amount of tokens to mint and transfers the underlying asset to this contract
	 * @param depositAmount the amount of the underyling asset deposited
	 * @return the amount to be minted
	 */
	function _prepareMinting(uint256 depositAmount) internal returns (uint256 mintAmount, uint256 currentPrice) {
		require(depositAmount != 0, "17");

		_settleInterest();

		currentPrice = _tokenPrice(_totalAssetSupply(0));
		mintAmount = depositAmount.mul(10**18).div(currentPrice);

		if (msg.value == 0) {
			_safeTransferFrom(loanTokenAddress, msg.sender, address(this), depositAmount, "18");
		} else {
			IWrbtc(wrbtcTokenAddress).deposit.value(depositAmount)();
		}
	}

	/**
	 * @notice A wrapper for AdvancedToken::_burn
	 *
	 * @param burnAmount The amount of loan tokens to redeem.
	 *
	 * @return The amount of underlying tokens payed to lender.
	 * */
	function _burnToken(uint256 burnAmount) internal returns (uint256 loanAmountPaid) {
		require(burnAmount != 0, "19");

		if (burnAmount > balanceOf(msg.sender)) {
			require(burnAmount == uint256(-1), "32");
			burnAmount = balanceOf(msg.sender);
		}

		_settleInterest();

		uint256 currentPrice = _tokenPrice(_totalAssetSupply(0));

		uint256 loanAmountOwed = burnAmount.mul(currentPrice).div(10**18);
		uint256 loanAmountAvailableInContract = _underlyingBalance();

		loanAmountPaid = loanAmountOwed;
		require(loanAmountPaid <= loanAmountAvailableInContract, "37");

		//compute balances needed for checkpoint update, considering that the user might have a pool token balance
		//on the liquidity mining contract
		uint256 balanceOnLM = 0;
		if (liquidityMiningAddress != address(0))
			balanceOnLM = ILiquidityMining(liquidityMiningAddress).getUserPoolTokenBalance(address(this), msg.sender);
		uint256 oldBalance = balances[msg.sender].add(balanceOnLM);
		uint256 newBalance = oldBalance.sub(burnAmount);

		_burn(msg.sender, burnAmount, loanAmountPaid, currentPrice);

		//this function does not only update the checkpoints but also the current profit of the user
		//all for external use only
		_updateCheckpoints(msg.sender, oldBalance, newBalance, currentPrice);
	}

	/**
	 * @notice Withdraw loan token interests from protocol.
	 * This function only operates once per block.
	 * It asks protocol to withdraw accrued interests for the loan token.
	 *
	 * @dev Internal sync required on every loan trade before starting.
	 * */
	function _settleInterest() internal {
		uint88 ts = uint88(block.timestamp);
		if (lastSettleTime_ != ts) {
			ProtocolLike(sovrynContractAddress).withdrawAccruedInterest(loanTokenAddress);

			lastSettleTime_ = ts;
		}
	}

	/**
	 * @notice Compute what the deposit is worth in loan tokens using the swap rate
	 *      used for loan size computation.
	 *
	 * @param collateralTokenAddress The token address of the collateral.
	 * @param collateralTokenSent The amount of collateral tokens provided by the user.
	 * @param loanTokenSent The number of loan tokens provided by the user.
	 *
	 * @return The value of the deposit in loan tokens.
	 * */
	function _totalDeposit(
		address collateralTokenAddress,
		uint256 collateralTokenSent,
		uint256 loanTokenSent
	) internal view returns (uint256 totalDeposit) {
		totalDeposit = loanTokenSent;

		if (collateralTokenSent != 0) {
			/// @dev Get the oracle rate from collateral -> loan
			(uint256 collateralToLoanRate, uint256 collateralToLoanPrecision) =
				FeedsLike(ProtocolLike(sovrynContractAddress).priceFeeds()).queryRate(collateralTokenAddress, loanTokenAddress);
			require((collateralToLoanRate != 0) && (collateralToLoanPrecision != 0), "invalid rate collateral token");

			/// @dev Compute the loan token amount with the oracle rate.
			uint256 loanTokenAmount = collateralTokenSent.mul(collateralToLoanRate).div(collateralToLoanPrecision);

			/// @dev See how many collateralTokens we would get if exchanging this amount of loan tokens to collateral tokens.
			uint256 collateralTokenAmount =
				ProtocolLike(sovrynContractAddress).getSwapExpectedReturn(loanTokenAddress, collateralTokenAddress, loanTokenAmount);

			/// @dev Probably not the same due to the price difference.
			if (collateralTokenAmount != collateralTokenSent) {
				//scale the loan token amount accordingly, so we'll get the expected position size in the end
				loanTokenAmount = loanTokenAmount.mul(collateralTokenAmount).div(collateralTokenSent);
			}

			totalDeposit = loanTokenAmount.add(totalDeposit);
		}
	}

	/**
	 * @dev returns amount of the asset converted to RBTC
	 * @param asset the asset to be transferred
	 * @param amount the amount to be transferred
	 * @return amount in RBTC
	 * */
	function _getAmountInRbtc(address asset, uint256 amount) internal returns (uint256) {
		(uint256 rbtcRate, uint256 rbtcPrecision) =
			FeedsLike(ProtocolLike(sovrynContractAddress).priceFeeds()).queryRate(asset, wrbtcTokenAddress);
		return amount.mul(rbtcRate).div(rbtcPrecision);
	}

	/*
	 * @notice Compute interest rate and other loan parameters.
	 *
	 * @param borrowAmount The amount of tokens to borrow.
	 * @param assetSupply The amount of loan tokens supplied.
	 * @param initialLoanDuration The duration of the loan in seconds.
	 *   If the loan is not paid back until then, it'll need to be rolled over.
	 *
	 * @return The interest rate, the interest calculated based on fixed-term
	 *   loan, and the new borrow amount.
	 * */
	function _getInterestRateAndBorrowAmount(
		uint256 borrowAmount,
		uint256 assetSupply,
		uint256 initialLoanDuration /// Duration in seconds.
	)
		internal
		view
		returns (
			uint256 interestRate,
			uint256 interestInitialAmount,
			uint256 newBorrowAmount
		)
	{
		interestRate = _nextBorrowInterestRate2(borrowAmount, assetSupply);

		/// newBorrowAmount = borrowAmount * 10^18 / (10^18 - interestRate * 7884000 * 10^18 / 31536000 / 10^20)
		newBorrowAmount = borrowAmount.mul(10**18).div(
			SafeMath.sub(
				10**18,
				interestRate.mul(initialLoanDuration).mul(10**18).div(31536000 * 10**20) /// 365 * 86400 * 10**20
			)
		);

		interestInitialAmount = newBorrowAmount.sub(borrowAmount);
	}

	/**
	 * @notice Compute principal and collateral.
	 *
	 * @param loanId The ID of the loan, 0 for a new loan.
	 * @param withdrawAmount The amount to be withdrawn (actually borrowed).
	 * @param initialMargin The initial margin with 18 decimals
	 * @param collateralTokenAddress  The address of the token to be used as
	 *   collateral. Cannot be the loan token address.
	 * @param sentAddresses The addresses to send tokens: lender, borrower,
	 *   receiver and manager.
	 * @param sentAmounts The amounts to send to each address.
	 * @param loanDataBytes Additional loan data (not in use for token swaps).
	 *
	 * @return The new principal and the new collateral. Principal is the
	 *   complete borrowed amount (in loan tokens). Collateral is the complete
	 *   position size (loan + margin) (in collateral tokens).
	 * */
	function _borrowOrTrade(
		bytes32 loanId,
		uint256 withdrawAmount,
		uint256 initialMargin,
		address collateralTokenAddress,
		address[4] memory sentAddresses,
		uint256[5] memory sentAmounts,
		bytes memory loanDataBytes
	) internal returns (uint256, uint256) {
		_checkPause();
		require(
			sentAmounts[1] <= _underlyingBalance() && /// newPrincipal (borrowed amount + fees)
				sentAddresses[1] != address(0), /// The borrower.
			"24"
		);

		if (sentAddresses[2] == address(0)) {
			sentAddresses[2] = sentAddresses[1]; /// The receiver = the borrower.
		}

		/// @dev Handle transfers prior to adding newPrincipal to loanTokenSent
		uint256 msgValue = _verifyTransfers(collateralTokenAddress, sentAddresses, sentAmounts, withdrawAmount);

		/**
		 * @dev Adding the loan token portion from the lender to loanTokenSent
		 * (add the loan to the loan tokens sent from the user).
		 * */
		sentAmounts[3] = sentAmounts[3].add(sentAmounts[1]); /// newPrincipal

		if (withdrawAmount != 0) {
			/// @dev withdrawAmount already sent to the borrower, so we aren't sending it to the protocol.
			sentAmounts[3] = sentAmounts[3].sub(withdrawAmount);
		}

		bool withdrawAmountExist = false; /// Default is false, but added just as to make sure.

		if (withdrawAmount != 0) {
			withdrawAmountExist = true;
		}

		bytes32 loanParamsId = loanParamsIds[uint256(keccak256(abi.encodePacked(collateralTokenAddress, withdrawAmountExist)))];

		(sentAmounts[1], sentAmounts[4]) = ProtocolLike(sovrynContractAddress).borrowOrTradeFromPool.value(msgValue)( /// newPrincipal, newCollateral
			loanParamsId,
			loanId,
			withdrawAmountExist,
			initialMargin,
			sentAddresses,
			sentAmounts,
			loanDataBytes
		);
		require(sentAmounts[1] != 0, "25");

		/// @dev Setting not-first-trade flag to prevent binding to an affiliate existing users post factum.
		/// @dev REFACTOR: move to a general interface: ProtocolSettingsLike?
		ProtocolAffiliatesInterface(sovrynContractAddress).setUserNotFirstTradeFlag(sentAddresses[1]);

		return (sentAmounts[1], sentAmounts[4]); // newPrincipal, newCollateral
	}

	/// sentAddresses[0]: lender
	/// sentAddresses[1]: borrower
	/// sentAddresses[2]: receiver
	/// sentAddresses[3]: manager
	/// sentAmounts[0]: interestRate
	/// sentAmounts[1]: newPrincipal
	/// sentAmounts[2]: interestInitialAmount
	/// sentAmounts[3]: loanTokenSent
	/// sentAmounts[4]: collateralTokenSent
	/**
	 * @notice .
	 *
	 * @param collateralTokenAddress The address of the token to be used as
	 *   collateral. Cannot be the loan token address.
	 * @param sentAddresses The addresses to send tokens: lender, borrower,
	 *   receiver and manager.
	 * @param sentAmounts The amounts to send to each address.
	 * @param withdrawalAmount The amount of tokens to withdraw.
	 *
	 * @return msgValue The amount of rBTC sent minus the collateral on tokens.
	 * */
	function _verifyTransfers(
		address collateralTokenAddress,
		address[4] memory sentAddresses,
		uint256[5] memory sentAmounts,
		uint256 withdrawalAmount
	) internal returns (uint256 msgValue) {
		address _wrbtcToken = wrbtcTokenAddress;
		address _loanTokenAddress = loanTokenAddress;
		address receiver = sentAddresses[2];
		uint256 newPrincipal = sentAmounts[1];
		uint256 loanTokenSent = sentAmounts[3];
		uint256 collateralTokenSent = sentAmounts[4];

		require(_loanTokenAddress != collateralTokenAddress, "26");

		msgValue = msg.value;

		if (withdrawalAmount != 0) {
			/// withdrawOnOpen == true
			_safeTransfer(_loanTokenAddress, receiver, withdrawalAmount, "");
			if (newPrincipal > withdrawalAmount) {
				_safeTransfer(_loanTokenAddress, sovrynContractAddress, newPrincipal - withdrawalAmount, "");
			}
		} else {
			_safeTransfer(_loanTokenAddress, sovrynContractAddress, newPrincipal, "27");
		}
		/**
		 * This is a critical piece of code!
		 * rBTC are supposed to be held by the contract itself, while other tokens are being transfered from the sender directly.
		 * */
		if (collateralTokenSent != 0) {
			if (collateralTokenAddress == _wrbtcToken && msgValue != 0 && msgValue >= collateralTokenSent) {
				IWrbtc(_wrbtcToken).deposit.value(collateralTokenSent)();
				_safeTransfer(collateralTokenAddress, sovrynContractAddress, collateralTokenSent, "28-a");
				msgValue -= collateralTokenSent;
			} else {
				_safeTransferFrom(collateralTokenAddress, msg.sender, sovrynContractAddress, collateralTokenSent, "28-b");
			}
		}

		if (loanTokenSent != 0) {
			_safeTransferFrom(_loanTokenAddress, msg.sender, sovrynContractAddress, loanTokenSent, "29");
		}
	}

	/**
	 * @notice Execute the ERC20 token's `transfer` function and reverts
	 * upon failure the main purpose of this function is to prevent a non
	 * standard ERC20 token from failing silently.
	 *
	 * @dev Wrappers around ERC20 operations that throw on failure (when the
	 * token contract returns false). Tokens that return no value (and instead
	 * revert or throw on failure) are also supported, non-reverting calls are
	 * assumed to be successful.
	 *
	 * @param token The ERC20 token address.
	 * @param to The target address.
	 * @param amount The transfer amount.
	 * @param errorMsg The error message on failure.
	 */
	function _safeTransfer(
		address token,
		address to,
		uint256 amount,
		string memory errorMsg
	) internal {
		_callOptionalReturn(token, abi.encodeWithSelector(IERC20(token).transfer.selector, to, amount), errorMsg);
	}

	/**
	 * @notice Execute the ERC20 token's `transferFrom` function and reverts
	 * upon failure the main purpose of this function is to prevent a non
	 * standard ERC20 token from failing silently.
	 *
	 * @dev Wrappers around ERC20 operations that throw on failure (when the
	 * token contract returns false). Tokens that return no value (and instead
	 * revert or throw on failure) are also supported, non-reverting calls are
	 * assumed to be successful.
	 *
	 * @param token The ERC20 token address.
	 * @param from The source address.
	 * @param to The target address.
	 * @param amount The transfer amount.
	 * @param errorMsg The error message on failure.
	 */
	function _safeTransferFrom(
		address token,
		address from,
		address to,
		uint256 amount,
		string memory errorMsg
	) internal {
		_callOptionalReturn(token, abi.encodeWithSelector(IERC20(token).transferFrom.selector, from, to, amount), errorMsg);
	}

	/**
	 * @notice Imitate a Solidity high-level call (i.e. a regular function
	 * call to a contract), relaxing the requirement on the return value:
	 * the return value is optional (but if data is returned, it must not be
	 * false).
	 *
	 * @param token The token targeted by the call.
	 * @param data The call data (encoded using abi.encode or one of its variants).
	 * @param errorMsg The error message on failure.
	 * */
	function _callOptionalReturn(
		address token,
		bytes memory data,
		string memory errorMsg
	) internal {
		require(Address.isContract(token), "call to a non-contract address");
		(bool success, bytes memory returndata) = token.call(data);
		require(success, errorMsg);

		if (returndata.length != 0) {
			require(abi.decode(returndata, (bool)), errorMsg);
		}
	}

	/**
	 * @notice Get the loan contract balance.
	 * @return The balance of the loan token for this contract.
	 * */
	function _underlyingBalance() internal view returns (uint256) {
		return IERC20(loanTokenAddress).balanceOf(address(this));
	}

	/* Internal View functions */

	/**
	 * @notice Compute the token price.
	 * @param assetSupply The amount of loan tokens supplied.
	 * @return The token price.
	 * */
	function _tokenPrice(uint256 assetSupply) internal view returns (uint256) {
		uint256 totalTokenSupply = totalSupply_;

		return totalTokenSupply != 0 ? assetSupply.mul(10**18).div(totalTokenSupply) : initialPrice;
	}

	/**
	 * @notice Compute the average borrow interest rate.
	 * @param assetBorrow The amount of loan tokens on debt.
	 * @return The average borrow interest rate.
	 * */
	function _avgBorrowInterestRate(uint256 assetBorrow) internal view returns (uint256) {
		if (assetBorrow != 0) {
			(uint256 interestOwedPerDay, ) = _getAllInterest();
			return interestOwedPerDay.mul(10**20).mul(365).div(assetBorrow);
		}
	}

	/**
	 * @notice Compute the next supply interest adjustment.
	 * @param assetBorrow The amount of loan tokens on debt.
	 * @param assetSupply The amount of loan tokens supplied.
	 * @return The next supply interest adjustment.
	 * */
	function calculateSupplyInterestRate(uint256 assetBorrow, uint256 assetSupply) public view returns (uint256) {
		if (assetBorrow != 0 && assetSupply >= assetBorrow) {
			return
				_avgBorrowInterestRate(assetBorrow)
					.mul(_utilizationRate(assetBorrow, assetSupply))
					.mul(SafeMath.sub(10**20, ProtocolLike(sovrynContractAddress).lendingFeePercent()))
					.div(10**40);
		}
	}

	/**
	 * @notice Compute the next borrow interest adjustment.
	 * @param borrowAmount The amount of tokens to borrow.
	 * @return The next borrow interest adjustment.
	 * */
	function _nextBorrowInterestRate(uint256 borrowAmount) internal view returns (uint256) {
		uint256 interestUnPaid;
		if (borrowAmount != 0) {
			if (lastSettleTime_ != uint88(block.timestamp)) {
				(, interestUnPaid) = _getAllInterest();
			}

			uint256 balance = _underlyingBalance().add(interestUnPaid);
			if (borrowAmount > balance) {
				borrowAmount = balance;
			}
		}

		return _nextBorrowInterestRate2(borrowAmount, _totalAssetSupply(interestUnPaid));
	}

	/**
	 * @notice Compute the next borrow interest adjustment under target-kink
	 * level analysis.
	 *
	 * The "kink" in the cDAI interest rate model reflects the utilization rate
	 * at which the slope of the interest rate goes from "gradual" to "steep".
	 * That is, below this utilization rate, the slope of the interest rate
	 * curve is gradual. Above this utilization rate, it is steep.
	 *
	 * Because of this dynamic between the interest rate curves before and
	 * after the "kink", the "kink" can be thought of as the target utilization
	 * rate. Above that rate, it quickly becomes expensive to borrow (and
	 * commensurately lucrative for suppliers).
	 *
	 * @param newBorrowAmount The new amount of tokens to borrow.
	 * @param assetSupply The amount of loan tokens supplied.
	 * @return The next borrow interest adjustment.
	 * */
	function _nextBorrowInterestRate2(uint256 newBorrowAmount, uint256 assetSupply) internal view returns (uint256 nextRate) {
		uint256 utilRate = _utilizationRate(totalAssetBorrow().add(newBorrowAmount), assetSupply);

		uint256 thisMinRate;
		uint256 thisRateAtKink;
		uint256 thisBaseRate = baseRate;
		uint256 thisRateMultiplier = rateMultiplier;
		uint256 thisTargetLevel = targetLevel;
		uint256 thisKinkLevel = kinkLevel;
		uint256 thisMaxScaleRate = maxScaleRate;

		if (utilRate < thisTargetLevel) {
			// target targetLevel utilization when utilization is under targetLevel
			utilRate = thisTargetLevel;
		}

		if (utilRate > thisKinkLevel) {
			/// @dev Scale rate proportionally up to 100%
			uint256 thisMaxRange = WEI_PERCENT_PRECISION - thisKinkLevel; /// Will not overflow.

			utilRate -= thisKinkLevel;
			if (utilRate > thisMaxRange) utilRate = thisMaxRange;

			// Modified the rate calculation as it is slightly exaggerated around kink level
			// thisRateAtKink = thisRateMultiplier.add(thisBaseRate).mul(thisKinkLevel).div(WEI_PERCENT_PRECISION);
			thisRateAtKink = thisKinkLevel.mul(thisRateMultiplier).div(WEI_PERCENT_PRECISION).add(thisBaseRate);

			nextRate = utilRate.mul(SafeMath.sub(thisMaxScaleRate, thisRateAtKink)).div(thisMaxRange).add(thisRateAtKink);
		} else {
			nextRate = utilRate.mul(thisRateMultiplier).div(WEI_PERCENT_PRECISION).add(thisBaseRate);

			thisMinRate = thisBaseRate;
			thisRateAtKink = thisRateMultiplier.add(thisBaseRate);

			if (nextRate < thisMinRate) nextRate = thisMinRate;
			else if (nextRate > thisRateAtKink) nextRate = thisRateAtKink;
		}
	}

	/**
	 * @notice Get two kind of interests: owed per day and yet to be paid.
	 * @return interestOwedPerDay The interest per day.
	 * @return interestUnPaid The interest not yet paid.
	 * */
	function _getAllInterest() internal view returns (uint256 interestOwedPerDay, uint256 interestUnPaid) {
		/// interestPaid, interestPaidDate, interestOwedPerDay, interestUnPaid, interestFeePercent, principalTotal
		uint256 interestFeePercent;
		(, , interestOwedPerDay, interestUnPaid, interestFeePercent, ) = ProtocolLike(sovrynContractAddress).getLenderInterestData(
			address(this),
			loanTokenAddress
		);

		interestUnPaid = interestUnPaid.mul(SafeMath.sub(10**20, interestFeePercent)).div(10**20);
	}

	/**
	 * @notice Compute the loan size and interest rate.
	 * @param leverageAmount The leverage with 18 decimals.
	 * @param depositAmount The amount the user deposited in underlying loan tokens.
	 * @return borrowAmount The amount of tokens to borrow.
	 * @return interestRate The interest rate to pay on the position.
	 * */
	function _getMarginBorrowAmountAndRate(uint256 leverageAmount, uint256 depositAmount)
		internal
		view
		returns (uint256 borrowAmount, uint256 interestRate)
	{
		uint256 loanSizeBeforeInterest = depositAmount.mul(leverageAmount).div(10**18);
		/**
		 * @dev Mathematical imperfection. we calculate the interest rate based on
		 * the loanSizeBeforeInterest, but the actual borrowed amount will be bigger.
		 * */
		interestRate = _nextBorrowInterestRate2(loanSizeBeforeInterest, _totalAssetSupply(0));
		/// @dev Assumes that loan, collateral, and interest token are the same.
		borrowAmount = _adjustLoanSize(interestRate, 28 days, loanSizeBeforeInterest);
	}

	/**
	 * @notice Compute the total amount of loan tokens on supply.
	 * @param interestUnPaid The interest not yet paid.
	 * @return assetSupply The total amount of loan tokens on supply.
	 * */
	function _totalAssetSupply(uint256 interestUnPaid) internal view returns (uint256 assetSupply) {
		if (totalSupply_ != 0) {
			uint256 assetsBalance = _flTotalAssetSupply; /// Temporary locked totalAssetSupply during a flash loan transaction.
			if (assetsBalance == 0) {
				assetsBalance = _underlyingBalance().add(totalAssetBorrow());
			}

			return assetsBalance.add(interestUnPaid);
		}
	}

	/**
	 * @notice Check whether a function is paused.
	 *
	 * @dev Used to read externally from the smart contract to see if a
	 *   function is paused.
	 *
	 * @param funcId The function ID, the selector.
	 *
	 * @return isPaused Whether the function is paused: true or false.
	 * */
	function checkPause(string memory funcId) public view returns (bool isPaused) {
		bytes4 sig = bytes4(keccak256(abi.encodePacked(funcId)));
		bytes32 slot = keccak256(abi.encodePacked(sig, uint256(0xd46a704bc285dbd6ff5ad3863506260b1df02812f4f857c8cc852317a6ac64f2)));
		assembly {
			isPaused := sload(slot)
		}
		return isPaused;
	}

	/**
	 * @notice Make sure call is not paused.
	 * @dev Used for internal verification if the called function is paused.
	 *   It throws an exception in case it's not.
	 * */
	function _checkPause() internal view {
		/// keccak256("iToken_FunctionPause")
		bytes32 slot = keccak256(abi.encodePacked(msg.sig, uint256(0xd46a704bc285dbd6ff5ad3863506260b1df02812f4f857c8cc852317a6ac64f2)));
		bool isPaused;
		assembly {
			isPaused := sload(slot)
		}
		require(!isPaused, "unauthorized");
	}

	/**
	 * @notice Adjusts the loan size to make sure the expected exposure remains after prepaying the interest.
	 * @dev loanSizeWithInterest = loanSizeBeforeInterest * 100 / (100 - interestForDuration)
	 * @param interestRate The interest rate to pay on the position.
	 * @param maxDuration The maximum duration of the position (until rollover).
	 * @param loanSizeBeforeInterest The loan size before interest is added.
	 * */
	function _adjustLoanSize(
		uint256 interestRate,
		uint256 maxDuration,
		uint256 loanSizeBeforeInterest
	) internal pure returns (uint256 loanSizeWithInterest) {
		uint256 interestForDuration = interestRate.mul(maxDuration).div(365 days);
		uint256 divisor = uint256(10**20).sub(interestForDuration);
		loanSizeWithInterest = loanSizeBeforeInterest.mul(10**20).div(divisor);
	}

	/**
	 * @notice Calculate the utilization rate.
	 * @dev Utilization rate = assetBorrow / assetSupply
	 * @param assetBorrow The amount of loan tokens on debt.
	 * @param assetSupply The amount of loan tokens supplied.
	 * @return The utilization rate.
	 * */
	function _utilizationRate(uint256 assetBorrow, uint256 assetSupply) internal pure returns (uint256) {
		if (assetBorrow != 0 && assetSupply != 0) {
			/// U = total_borrow / total_supply
			return assetBorrow.mul(10**20).div(assetSupply);
		}
	}

	/**
	 * @notice sets the liquidity mining contract address
	 * @param LMAddress the address of the liquidity mining contract
	 */
	function setLiquidityMiningAddress(address LMAddress) external onlyOwner {
		liquidityMiningAddress = LMAddress;
	}

	/**
	 * @notice We need separate getter for newly added storage variable
	 * @notice Getter for liquidityMiningAddress

	 * @return liquidityMiningAddress
	 */
	function getLiquidityMiningAddress() public view returns (address) {
		return liquidityMiningAddress;
	}

	function _mintWithLM(address receiver, uint256 depositAmount) internal returns (uint256 minted) {
		//mint the tokens for the receiver
		minted = _mintToken(receiver, depositAmount);

		//transfer the tokens from the receiver to the LM address
		_internalTransferFrom(receiver, liquidityMiningAddress, minted, minted);

		//inform the LM mining contract
		ILiquidityMining(liquidityMiningAddress).onTokensDeposited(receiver, minted);
	}

	function _burnFromLM(uint256 burnAmount) internal returns (uint256) {
		uint256 balanceOnLM = ILiquidityMining(liquidityMiningAddress).getUserPoolTokenBalance(address(this), msg.sender);
		require(balanceOnLM.add(balanceOf(msg.sender)) >= burnAmount, "not enough balance");

		if (balanceOnLM > 0) {
			//withdraw pool tokens and LM rewards to the passed address
			if (balanceOnLM < burnAmount) {
				ILiquidityMining(liquidityMiningAddress).withdraw(address(this), balanceOnLM, msg.sender);
			} else {
				ILiquidityMining(liquidityMiningAddress).withdraw(address(this), burnAmount, msg.sender);
			}
		}
		//burn the tokens of the msg.sender
		return _burnToken(burnAmount);
	}
}<|MERGE_RESOLUTION|>--- conflicted
+++ resolved
@@ -365,11 +365,8 @@
 			sentAmounts[1] /// depositAmount
 		);
 
-<<<<<<< HEAD
 		checkPriceDivergence(loanTokenSent.add(sentAmounts[1]), collateralTokenAddress, minEntryPrice);
-=======
 		require(_getAmountInRbtc(loanTokenAddress, sentAmounts[1]) > TINY_AMOUNT, "principal too small");
->>>>>>> 57c7b7d5
 
 		/// @dev Converting to initialMargin
 		leverageAmount = SafeMath.div(10**38, leverageAmount);
@@ -830,12 +827,12 @@
 				return
 					ProtocolLike(sovrynContractAddress)
 						.getRequiredCollateral(
-						loanTokenAddress,
-						collateralTokenAddress,
-						newBorrowAmount,
-						ProtocolSettingsLike(sovrynContractAddress).minInitialMargin(loanParamsId), /// initialMargin
-						true /// isTorqueLoan
-					)
+							loanTokenAddress,
+							collateralTokenAddress,
+							newBorrowAmount,
+							ProtocolSettingsLike(sovrynContractAddress).minInitialMargin(loanParamsId), /// initialMargin
+							true /// isTorqueLoan
+						)
 						.add(10); /// Some dust to compensate for rounding errors.
 			}
 		}
@@ -894,8 +891,11 @@
 		uint256 minEntryPrice
 	) public view {
 		/// @dev See how many collateralTokens we would get if exchanging this amount of loan tokens to collateral tokens.
-		uint256 collateralTokensReceived =
-			ProtocolLike(sovrynContractAddress).getSwapExpectedReturn(loanTokenAddress, collateralTokenAddress, loanTokenSent);
+		uint256 collateralTokensReceived = ProtocolLike(sovrynContractAddress).getSwapExpectedReturn(
+			loanTokenAddress,
+			collateralTokenAddress,
+			loanTokenSent
+		);
 		uint256 collateralTokenAmount = (collateralTokensReceived.mul(WEI_PRECISION)).div(loanTokenSent);
 		require(collateralTokenAmount >= minEntryPrice, "invalid position size");
 	}
@@ -1024,16 +1024,19 @@
 
 		if (collateralTokenSent != 0) {
 			/// @dev Get the oracle rate from collateral -> loan
-			(uint256 collateralToLoanRate, uint256 collateralToLoanPrecision) =
-				FeedsLike(ProtocolLike(sovrynContractAddress).priceFeeds()).queryRate(collateralTokenAddress, loanTokenAddress);
+			(uint256 collateralToLoanRate, uint256 collateralToLoanPrecision) = FeedsLike(ProtocolLike(sovrynContractAddress).priceFeeds())
+				.queryRate(collateralTokenAddress, loanTokenAddress);
 			require((collateralToLoanRate != 0) && (collateralToLoanPrecision != 0), "invalid rate collateral token");
 
 			/// @dev Compute the loan token amount with the oracle rate.
 			uint256 loanTokenAmount = collateralTokenSent.mul(collateralToLoanRate).div(collateralToLoanPrecision);
 
 			/// @dev See how many collateralTokens we would get if exchanging this amount of loan tokens to collateral tokens.
-			uint256 collateralTokenAmount =
-				ProtocolLike(sovrynContractAddress).getSwapExpectedReturn(loanTokenAddress, collateralTokenAddress, loanTokenAmount);
+			uint256 collateralTokenAmount = ProtocolLike(sovrynContractAddress).getSwapExpectedReturn(
+				loanTokenAddress,
+				collateralTokenAddress,
+				loanTokenAmount
+			);
 
 			/// @dev Probably not the same due to the price difference.
 			if (collateralTokenAmount != collateralTokenSent) {
@@ -1052,8 +1055,10 @@
 	 * @return amount in RBTC
 	 * */
 	function _getAmountInRbtc(address asset, uint256 amount) internal returns (uint256) {
-		(uint256 rbtcRate, uint256 rbtcPrecision) =
-			FeedsLike(ProtocolLike(sovrynContractAddress).priceFeeds()).queryRate(asset, wrbtcTokenAddress);
+		(uint256 rbtcRate, uint256 rbtcPrecision) = FeedsLike(ProtocolLike(sovrynContractAddress).priceFeeds()).queryRate(
+			asset,
+			wrbtcTokenAddress
+		);
 		return amount.mul(rbtcRate).div(rbtcPrecision);
 	}
 
