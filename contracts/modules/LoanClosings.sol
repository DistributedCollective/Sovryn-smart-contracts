/**
 * Copyright 2017-2020, bZeroX, LLC. All Rights Reserved.
 * Licensed under the Apache License, Version 2.0.
 */

pragma solidity 0.5.17;
pragma experimental ABIEncoderV2;

import "../core/State.sol";
import "../events/LoanClosingsEvents.sol";
import "../mixins/VaultController.sol";
import "../mixins/InterestUser.sol";
import "../mixins/LiquidationHelper.sol";
import "../swaps/SwapsUser.sol";
import "../interfaces/ILoanPool.sol";
import "../mixins/RewardHelper.sol";
<<<<<<< HEAD
=======
import "./ECDSA.sol";
>>>>>>> 4d315df5

contract LoanClosings is LoanClosingsEvents, VaultController, InterestUser, SwapsUser, LiquidationHelper, RewardHelper {
	uint256 internal constant MONTH = 365 days / 12;
	//0.00001 BTC, would be nicer in State.sol, but would require a redeploy of the complete protocol, so adding it here instead
	//because it's not shared state anyway and only used by this contract
	uint256 public constant paySwapExcessToBorrowerThreshold = 10000000000000;

	enum CloseTypes { Deposit, Swap, Liquidation }

	constructor() public {}

	function() external {
		revert("fallback not allowed");
	}

	function initialize(address target) external onlyOwner {
		_setTarget(this.liquidate.selector, target);
		_setTarget(this.rollover.selector, target);
		_setTarget(this.closeWithDeposit.selector, target);
		_setTarget(this.closeWithSwap.selector, target);
<<<<<<< HEAD
=======
		_setTarget(this.closeWithDepositWithSig.selector, target);
		_setTarget(this.getHash.selector, target);
	}

	function getHash(
		bytes32 loanId,
		address receiver,
		uint256 depositAmount,
		bytes4 methodSig
	) public pure returns (bytes32) {
		return keccak256(abi.encodePacked(loanId, receiver, depositAmount, methodSig));
	}

	//This function is not  declared as payable because it will only accept fund as tokens(as DOC,USDT,BITpro)
	function closeWithDepositWithSig(
		bytes32 loanId,
		address receiver,
		uint256 depositAmount, // denominated in loanToken
		bytes memory sig //sig is userSignatures in Bytes
	)
		public
		nonReentrant
		returns (
			uint256 loanCloseAmount,
			uint256 withdrawAmount,
			address withdrawToken
		)
	{
		// we will take methodSig as msg.sig of methodSignature(closeWithDepositWithSig(bytes32,address,uint256,bytes))
		
		require(_verifyUserSignature(loanId, receiver, depositAmount, bytes4(msg.sig), sig), "UnAuthorize User");
		
		return _closeWithDeposit(loanId, receiver, depositAmount);
	}

	function _verifyUserSignature(
		bytes32 loanId,
		address receiver,
		uint256 depositAmount,
		bytes4 methodSig,
		bytes memory sig
	) internal returns (bool) {
		bytes32 messageHash = keccak256(abi.encodePacked(loanId, receiver, depositAmount, methodSig));
		bytes32 ethSignedMessageHash = ECDSA.toEthSignedMessageHash(messageHash);
		return receiver == ECDSA.recover(ethSignedMessageHash, sig);
>>>>>>> 4d315df5
	}

	/**
	 * liquidates a loan. the caller needs to approve the closeAmount prior to calling.
	 * Will not liquidate more than is needed to restore the desired margin (maintenance +5%).
	 * @param loanId the ID of the loan to liquidate
	 * @param receiver the receiver of the seized amount
	 * @param closeAmount the amount to close in loanTokens
	 * */
	function liquidate(
		bytes32 loanId,
		address receiver,
		uint256 closeAmount // denominated in loanToken
	)
		external
		payable
		nonReentrant
		returns (
			uint256 loanCloseAmount,
			uint256 seizedAmount,
			address seizedToken
		)
	{
		return _liquidate(loanId, receiver, closeAmount);
	}

	function rollover(
		bytes32 loanId,
<<<<<<< HEAD
		bytes calldata /*loanDataBytes*/ // for future use
=======
		bytes calldata // for future use /*loanDataBytes*/
>>>>>>> 4d315df5
	) external nonReentrant {
		// restrict to EOAs to prevent griefing attacks, during interest rate recalculation
		require(msg.sender == tx.origin, "only EOAs can call");

		return
			_rollover(
				loanId,
				"" // loanDataBytes
			);
	}

	/**
	 * Closes a loan by doing a deposit
	 * @param loanId the id of the loan
	 * @param receiver the receiver of the remainder
	 * @param depositAmount defines how much of the position should be closed. It is denominated in loan tokens.
	 *       depositAmount > principal, the complete loan will be closed
	 *       else deposit amount (partial closure)
	 **/
	function closeWithDeposit(
		bytes32 loanId,
		address receiver,
		uint256 depositAmount // denominated in loanToken
	)
		public
		payable
		nonReentrant
		returns (
			uint256 loanCloseAmount,
			uint256 withdrawAmount,
			address withdrawToken
		)
	{
<<<<<<< HEAD
=======
		Loan storage loanLocal = loans[loanId];
		LoanParams storage loanParamsLocal = loanParams[loanLocal.loanParamsId];
		_checkAuthorized(loanLocal, loanParamsLocal);
>>>>>>> 4d315df5
		return _closeWithDeposit(loanId, receiver, depositAmount);
	}

	/**
	 * closes a position by swapping the collateral back to loan tokens, paying the lender
	 * and withdrawing the remainder.
	 * @param loanId the id of the loan
	 * @param receiver the receiver of the remainder (unused collatral + profit)
	 * @param swapAmount defines how much of the position should be closed and is denominated in collateral tokens.
	 *      If swapAmount >= collateral, the complete position will be closed.
	 *      Else if returnTokenIsCollateral, (swapAmount/collateral) * principal will be swapped (partial closure).
	 *      Else coveredPrincipal
	 * @param returnTokenIsCollateral defines if the remainder should be paid out in collateral tokens or underlying loan tokens
	 * */
	function closeWithSwap(
		bytes32 loanId,
		address receiver,
		uint256 swapAmount, // denominated in collateralToken
		bool returnTokenIsCollateral, // true: withdraws collateralToken, false: withdraws loanToken
<<<<<<< HEAD
		bytes memory /*loanDataBytes*/ // for future use
=======
		bytes memory // for future use /*loanDataBytes*/
>>>>>>> 4d315df5
	)
		public
		nonReentrant
		returns (
			uint256 loanCloseAmount,
			uint256 withdrawAmount,
			address withdrawToken
		)
	{
		return
			_closeWithSwap(
				loanId,
				receiver,
				swapAmount,
				returnTokenIsCollateral,
				"" // loanDataBytes
			);
	}

	/**
	 * internal function for liquidating a loan.
	 * @param loanId the ID of the loan to liquidate
	 * @param receiver the receiver of the seized amount
	 * @param closeAmount the amount to close in loanTokens
	 * */
	function _liquidate(
		bytes32 loanId,
		address receiver,
		uint256 closeAmount
	)
		internal
		returns (
			uint256 loanCloseAmount,
			uint256 seizedAmount,
			address seizedToken
		)
	{
		Loan storage loanLocal = loans[loanId];
		LoanParams storage loanParamsLocal = loanParams[loanLocal.loanParamsId];

		require(loanLocal.active, "loan is closed");
		require(loanParamsLocal.id != 0, "loanParams not exists");

		(uint256 currentMargin, uint256 collateralToLoanRate) =
			IPriceFeeds(priceFeeds).getCurrentMargin(
				loanParamsLocal.loanToken,
				loanParamsLocal.collateralToken,
				loanLocal.principal,
				loanLocal.collateral
			);
		require(currentMargin <= loanParamsLocal.maintenanceMargin, "healthy position");

		loanCloseAmount = closeAmount;

		//amounts to restore the desired margin (maintencance + 5%)
		(uint256 maxLiquidatable, uint256 maxSeizable, ) =
			_getLiquidationAmounts(
				loanLocal.principal,
				loanLocal.collateral,
				currentMargin,
				loanParamsLocal.maintenanceMargin,
				collateralToLoanRate
			);

		if (loanCloseAmount < maxLiquidatable) {
			seizedAmount = maxSeizable.mul(loanCloseAmount).div(maxLiquidatable);
		} else if (loanCloseAmount > maxLiquidatable) {
			// adjust down the close amount to the max
			loanCloseAmount = maxLiquidatable;
			seizedAmount = maxSeizable;
		} else {
			seizedAmount = maxSeizable;
		}

		require(loanCloseAmount != 0, "nothing to liquidate");

		// liquidator deposits the principal being closed
		_returnPrincipalWithDeposit(loanParamsLocal.loanToken, address(this), loanCloseAmount);

		// a portion of the principal is repaid to the lender out of interest refunded
		uint256 loanCloseAmountLessInterest = _settleInterestToPrincipal(loanLocal, loanParamsLocal, loanCloseAmount, loanLocal.borrower);

		if (loanCloseAmount > loanCloseAmountLessInterest) {
			// full interest refund goes to the borrower
			_withdrawAsset(loanParamsLocal.loanToken, loanLocal.borrower, loanCloseAmount - loanCloseAmountLessInterest);
		}

		if (loanCloseAmountLessInterest != 0) {
			// The lender always gets back an ERC20 (even wrbtc), so we call withdraw directly rather than
			// use the _withdrawAsset helper function
			vaultWithdraw(loanParamsLocal.loanToken, loanLocal.lender, loanCloseAmountLessInterest);
		}

		seizedToken = loanParamsLocal.collateralToken;

		if (seizedAmount != 0) {
			loanLocal.collateral = loanLocal.collateral.sub(seizedAmount);

			_withdrawAsset(seizedToken, receiver, seizedAmount);
		}

		_closeLoan(loanLocal, loanCloseAmount);

		_emitClosingEvents(
			loanParamsLocal,
			loanLocal,
			loanCloseAmount,
			seizedAmount,
			collateralToLoanRate,
			0, // collateralToLoanSwapRate
			currentMargin,
			CloseTypes.Liquidation
		);
	}

	function _rollover(bytes32 loanId, bytes memory loanDataBytes) internal {
		Loan storage loanLocal = loans[loanId];
		LoanParams storage loanParamsLocal = loanParams[loanLocal.loanParamsId];

		require(loanLocal.active, "loan is closed");
		require(loanParamsLocal.id != 0, "loanParams not exists");
		require(block.timestamp > loanLocal.endTimestamp.sub(3600), "healthy position");
		require(loanPoolToUnderlying[loanLocal.lender] != address(0), "invalid lender");

		// pay outstanding interest to lender
		_payInterest(loanLocal.lender, loanParamsLocal.loanToken);

		LoanInterest storage loanInterestLocal = loanInterest[loanLocal.id];
		LenderInterest storage lenderInterestLocal = lenderInterest[loanLocal.lender][loanParamsLocal.loanToken];

		_settleFeeRewardForInterestExpense(loanInterestLocal, loanLocal.id, loanParamsLocal.loanToken, loanLocal.borrower, block.timestamp);

		// Handle back interest: calculates interest owned since the loan endtime passed but the loan remained open
		uint256 backInterestTime;
		uint256 backInterestOwed;
		if (block.timestamp > loanLocal.endTimestamp) {
			backInterestTime = block.timestamp.sub(loanLocal.endTimestamp);
			backInterestOwed = backInterestTime.mul(loanInterestLocal.owedPerDay);
			backInterestOwed = backInterestOwed.div(1 days);
		}

		//note: to avoid code duplication, it would be nicer to store loanParamsLocal.maxLoanTerm in a local variable
		//however, we've got stack too deep issues if we do so.
		if (loanParamsLocal.maxLoanTerm != 0) {
			// fixed-term loan, so need to query iToken for latest variable rate
			uint256 owedPerDay = loanLocal.principal.mul(ILoanPool(loanLocal.lender).borrowInterestRate()).div(365 * 10**20);

			lenderInterestLocal.owedPerDay = lenderInterestLocal.owedPerDay.add(owedPerDay);
			lenderInterestLocal.owedPerDay = lenderInterestLocal.owedPerDay.sub(loanInterestLocal.owedPerDay);

			loanInterestLocal.owedPerDay = owedPerDay;

			//if the loan has been open for longer than an additional period, add at least 1 additional day
			if (backInterestTime >= loanParamsLocal.maxLoanTerm) {
				loanLocal.endTimestamp = loanLocal.endTimestamp.add(backInterestTime).add(1 days);
			}
			//extend by the max loan term
			else {
				loanLocal.endTimestamp = loanLocal.endTimestamp.add(loanParamsLocal.maxLoanTerm);
			}
		} else {
			// loanInterestLocal.owedPerDay doesn't change
			if (backInterestTime >= MONTH) {
				loanLocal.endTimestamp = loanLocal.endTimestamp.add(backInterestTime).add(1 days);
			} else {
				loanLocal.endTimestamp = loanLocal.endTimestamp.add(MONTH);
			}
		}

		uint256 interestAmountRequired = loanLocal.endTimestamp.sub(block.timestamp);
		interestAmountRequired = interestAmountRequired.mul(loanInterestLocal.owedPerDay);
		interestAmountRequired = interestAmountRequired.div(1 days);

		loanInterestLocal.depositTotal = loanInterestLocal.depositTotal.add(interestAmountRequired);

		lenderInterestLocal.owedTotal = lenderInterestLocal.owedTotal.add(interestAmountRequired);

		// add backInterestOwed
		interestAmountRequired = interestAmountRequired.add(backInterestOwed);

		// collect interest (needs to be converted from the collateral)
		(uint256 destTokenAmountReceived, uint256 sourceTokenAmountUsed, ) =
			_doCollateralSwap(
				loanLocal,
				loanParamsLocal,
				0, //min swap 0 -> swap connector estimates the amount of source tokens to use
				interestAmountRequired, //required destination tokens
				true, // returnTokenIsCollateral
				loanDataBytes
			);

		//received more tokens than needed to pay the interest
		if (destTokenAmountReceived > interestAmountRequired) {
			// swap rest back to collateral, if the amount is big enough to cover gas cost
			if (worthTheTransfer(loanParamsLocal.loanToken, destTokenAmountReceived - interestAmountRequired)) {
				(destTokenAmountReceived, , ) = _swapBackExcess(
					loanLocal,
					loanParamsLocal,
					destTokenAmountReceived - interestAmountRequired, //amount to be swapped
					loanDataBytes
				);
				sourceTokenAmountUsed = sourceTokenAmountUsed.sub(destTokenAmountReceived);
			}
			//else give it to the protocol as a lending fee
			else {
				_payLendingFee(loanLocal.borrower, loanParamsLocal.loanToken, destTokenAmountReceived - interestAmountRequired);
			}
		}

		//subtract the interest from the collateral
		loanLocal.collateral = loanLocal.collateral.sub(sourceTokenAmountUsed);

		if (backInterestOwed != 0) {
			// pay out backInterestOwed

			_payInterestTransfer(loanLocal.lender, loanParamsLocal.loanToken, backInterestOwed);
		}

		uint256 rolloverReward = _getRolloverReward(loanParamsLocal.collateralToken, loanParamsLocal.loanToken, loanLocal.principal);

		if (rolloverReward != 0) {
			// pay out reward to caller
			loanLocal.collateral = loanLocal.collateral.sub(rolloverReward);

			_withdrawAsset(loanParamsLocal.collateralToken, msg.sender, rolloverReward);
		}

		(uint256 currentMargin, ) =
			IPriceFeeds(priceFeeds).getCurrentMargin(
				loanParamsLocal.loanToken,
				loanParamsLocal.collateralToken,
				loanLocal.principal,
				loanLocal.collateral
			);
		require(
			currentMargin > 3 ether, // ensure there's more than 3% margin remaining
			"unhealthy position"
		);
	}

	/**
	 * Internal function for closing a loan by doing a deposit
	 * @param loanId the id of the loan
	 * @param receiver the receiver of the remainder
	 * @param depositAmount defines how much of the position should be closed. It is denominated in loan tokens.
	 *       depositAmount > principal, the complete loan will be closed
	 *       else deposit amount (partial closure)
	 **/
	function _closeWithDeposit(
		bytes32 loanId,
		address receiver,
		uint256 depositAmount // denominated in loanToken
	)
		internal
		returns (
			uint256 loanCloseAmount,
			uint256 withdrawAmount,
			address withdrawToken
		)
	{
		require(depositAmount != 0, "depositAmount == 0");

		Loan storage loanLocal = loans[loanId];
		LoanParams storage loanParamsLocal = loanParams[loanLocal.loanParamsId];
<<<<<<< HEAD
		_checkAuthorized(loanLocal, loanParamsLocal);
=======
>>>>>>> 4d315df5

		// can't close more than the full principal
		loanCloseAmount = depositAmount > loanLocal.principal ? loanLocal.principal : depositAmount;

		uint256 loanCloseAmountLessInterest = _settleInterestToPrincipal(loanLocal, loanParamsLocal, loanCloseAmount, receiver);

		if (loanCloseAmountLessInterest != 0) {
			_returnPrincipalWithDeposit(loanParamsLocal.loanToken, loanLocal.lender, loanCloseAmountLessInterest);
		}

		if (loanCloseAmount == loanLocal.principal) {
			withdrawAmount = loanLocal.collateral;
		} else {
			withdrawAmount = loanLocal.collateral.mul(loanCloseAmount).div(loanLocal.principal);
		}

		withdrawToken = loanParamsLocal.collateralToken;

		if (withdrawAmount != 0) {
			loanLocal.collateral = loanLocal.collateral.sub(withdrawAmount);

			_withdrawAsset(withdrawToken, receiver, withdrawAmount);
		}

		_finalizeClose(
			loanLocal,
			loanParamsLocal,
			loanCloseAmount,
			withdrawAmount, // collateralCloseAmount
			0, // collateralToLoanSwapRate
			CloseTypes.Deposit
		);
	}

	/**
	 * internal function for closing a position by swapping the collateral back to loan tokens, paying the lender
	 * and withdrawing the remainder.
	 * @param loanId the id of the loan
	 * @param receiver the receiver of the remainder (unused collatral + profit)
	 * @param swapAmount defines how much of the position should be closed and is denominated in collateral tokens.
	 *      If swapAmount >= collateral, the complete position will be closed.
	 *      Else if returnTokenIsCollateral, (swapAmount/collateral) * principal will be swapped (partial closure).
	 *      Else coveredPrincipal
	 * @param returnTokenIsCollateral defines if the remainder should be paid out in collateral tokens or underlying loan tokens
	 * */
	function _closeWithSwap(
		bytes32 loanId,
		address receiver,
		uint256 swapAmount,
		bool returnTokenIsCollateral,
		bytes memory loanDataBytes
	)
		internal
		returns (
			uint256 loanCloseAmount,
			uint256 withdrawAmount,
			address withdrawToken
		)
	{
		require(swapAmount != 0, "swapAmount == 0");

		Loan storage loanLocal = loans[loanId];
		LoanParams storage loanParamsLocal = loanParams[loanLocal.loanParamsId];
		_checkAuthorized(loanLocal, loanParamsLocal);

		//can't swap more than collateral
		swapAmount = swapAmount > loanLocal.collateral ? loanLocal.collateral : swapAmount;

		uint256 loanCloseAmountLessInterest;
		if (swapAmount == loanLocal.collateral || returnTokenIsCollateral) {
			//loanCloseAmountLessInterest will be passed as required amount amount of destination tokens.
			//this means, the actual swapAmount passed to the swap contract does not matter at all.
			//the source token amount will be computed depending on the required amount amount of destination tokens.
			loanCloseAmount = swapAmount == loanLocal.collateral
				? loanLocal.principal
				: loanLocal.principal.mul(swapAmount).div(loanLocal.collateral);
			require(loanCloseAmount != 0, "loanCloseAmount == 0");

			//computes the interest refund for the borrower and sends it to the lender to cover part of the principal
			loanCloseAmountLessInterest = _settleInterestToPrincipal(loanLocal, loanParamsLocal, loanCloseAmount, receiver);
		} else {
			// loanCloseAmount is calculated after swap; for this case we want to swap the entire source amount
			// and determine the loanCloseAmount and withdraw amount based on that
			loanCloseAmountLessInterest = 0;
		}

		uint256 coveredPrincipal;
		uint256 usedCollateral;
		// swapAmount repurposed for collateralToLoanSwapRate to avoid stack too deep error
		(coveredPrincipal, usedCollateral, withdrawAmount, swapAmount) = _coverPrincipalWithSwap(
			loanLocal,
			loanParamsLocal,
			swapAmount, //the amount of source tokens to swap (only matters if !returnTokenIsCollateral or loanCloseAmountLessInterest = 0)
			loanCloseAmountLessInterest, //this is the amount of destination tokens we want to receive (only matters if returnTokenIsCollateral)
			returnTokenIsCollateral,
			loanDataBytes
		);

		if (loanCloseAmountLessInterest == 0) {
			// condition prior to swap: swapAmount != loanLocal.collateral && !returnTokenIsCollateral

			// amounts that is closed
			loanCloseAmount = coveredPrincipal;
			if (coveredPrincipal != loanLocal.principal) {
				loanCloseAmount = loanCloseAmount.mul(usedCollateral).div(loanLocal.collateral);
			}
			require(loanCloseAmount != 0, "loanCloseAmount == 0");

			// amount that is returned to the lender
			loanCloseAmountLessInterest = _settleInterestToPrincipal(loanLocal, loanParamsLocal, loanCloseAmount, receiver);

			// remaining amount withdrawn to the receiver
			withdrawAmount = withdrawAmount.add(coveredPrincipal).sub(loanCloseAmountLessInterest);
		} else {
			//pay back the amount which was covered by the swap
			loanCloseAmountLessInterest = coveredPrincipal;
		}

		require(loanCloseAmountLessInterest != 0, "closeAmount is 0 after swap");

		//reduce the collateral by the amount which was swapped for the closure
		if (usedCollateral != 0) {
			loanLocal.collateral = loanLocal.collateral.sub(usedCollateral);
		}

		// Repays principal to lender
		// The lender always gets back an ERC20 (even wrbtc), so we call withdraw directly rather than
		// use the _withdrawAsset helper function
		vaultWithdraw(loanParamsLocal.loanToken, loanLocal.lender, loanCloseAmountLessInterest);

		withdrawToken = returnTokenIsCollateral ? loanParamsLocal.collateralToken : loanParamsLocal.loanToken;

		if (withdrawAmount != 0) {
			_withdrawAsset(withdrawToken, receiver, withdrawAmount);
		}

		_finalizeClose(
			loanLocal,
			loanParamsLocal,
			loanCloseAmount,
			usedCollateral,
			swapAmount, // collateralToLoanSwapRate
			CloseTypes.Swap
		);
	}

	function _checkAuthorized(Loan memory loanLocal, LoanParams memory loanParamsLocal) internal view {
		require(loanLocal.active, "loan is closed");
		require(msg.sender == loanLocal.borrower || delegatedManagers[loanLocal.id][msg.sender], "unauthorized");
		require(loanParamsLocal.id != 0, "loanParams not exists");
	}

	/**
	 * @dev computes the interest which needs to be refunded to the borrower based on the amount he's closing and either
	 * subtracts it from the amount which still needs to be paid back (in case outstanding amount > interest) or withdraws the
	 * excess to the borrower (in case interest > outstanding).
	 * @param loanLocal the loan
	 * @param loanParamsLocal the loan params
	 * @param loanCloseAmount the amount to be closed (base for the computation)
	 * @param receiver the address of the receiver (usually the borrower)
	 * */
	function _settleInterestToPrincipal(
		Loan memory loanLocal,
		LoanParams memory loanParamsLocal,
		uint256 loanCloseAmount,
		address receiver
	) internal returns (uint256) {
		uint256 loanCloseAmountLessInterest = loanCloseAmount;

		//compute the interest which neeeds to be refunded to the borrower (because full interest is paid on loan )
		uint256 interestRefundToBorrower = _settleInterest(loanParamsLocal, loanLocal, loanCloseAmountLessInterest);

		uint256 interestAppliedToPrincipal;
		//if the outstanding loan is bigger than the interest to be refunded, reduce the amount to be paid back / closed by the interest
		if (loanCloseAmountLessInterest >= interestRefundToBorrower) {
			// apply all of borrower interest refund torwards principal
			interestAppliedToPrincipal = interestRefundToBorrower;

			// principal needed is reduced by this amount
			loanCloseAmountLessInterest -= interestRefundToBorrower;

			// no interest refund remaining
			interestRefundToBorrower = 0;
		} else {
			//if the interest refund is bigger than the outstanding loan, the user needs to get back the interest
			// principal fully covered by excess interest
			interestAppliedToPrincipal = loanCloseAmountLessInterest;

			// amount refunded is reduced by this amount
			interestRefundToBorrower -= loanCloseAmountLessInterest;

			// principal fully covered by excess interest
			loanCloseAmountLessInterest = 0;

			if (interestRefundToBorrower != 0) {
				// refund overage
				_withdrawAsset(loanParamsLocal.loanToken, receiver, interestRefundToBorrower);
			}
		}

		//pay the interest to the lender
		//note: this is a waste of gas, because the loanCloseAmountLessInterest is withdrawn to the lender, too. It could be done at once.
		if (interestAppliedToPrincipal != 0) {
			// The lender always gets back an ERC20 (even wrbtc), so we call withdraw directly rather than
			// use the _withdrawAsset helper function
			vaultWithdraw(loanParamsLocal.loanToken, loanLocal.lender, interestAppliedToPrincipal);
		}

		return loanCloseAmountLessInterest;
	}

	// The receiver always gets back an ERC20 (even wrbtc)
	function _returnPrincipalWithDeposit(
		address loanToken,
		address receiver,
		uint256 principalNeeded
	) internal {
		if (principalNeeded != 0) {
			if (msg.value == 0) {
				vaultTransfer(loanToken, msg.sender, receiver, principalNeeded);
			} else {
				require(loanToken == address(wrbtcToken), "wrong asset sent");
				require(msg.value >= principalNeeded, "not enough ether");
				wrbtcToken.deposit.value(principalNeeded)();
				if (receiver != address(this)) {
					vaultTransfer(loanToken, address(this), receiver, principalNeeded);
				}
				if (msg.value > principalNeeded) {
					// refund overage
					Address.sendValue(msg.sender, msg.value - principalNeeded);
				}
			}
		} else {
			require(msg.value == 0, "wrong asset sent");
		}
	}

	/**
	 * @dev checks if the amount of the asset to be transfered is worth the transfer fee
	 * @param asset the asset to be transfered
	 * @param amount the amount to be transfered
	 * @return True if the amount is bigger than the threshold
	 * */
	function worthTheTransfer(address asset, uint256 amount) internal returns (bool) {
		(uint256 rbtcRate, uint256 rbtcPrecision) = IPriceFeeds(priceFeeds).queryRate(asset, address(wrbtcToken));
		uint256 amountInRbtc = amount.mul(rbtcRate).div(rbtcPrecision);
		emit swapExcess(amountInRbtc > paySwapExcessToBorrowerThreshold, amount, amountInRbtc, paySwapExcessToBorrowerThreshold);
		return amountInRbtc > paySwapExcessToBorrowerThreshold;
	}

	/**
	 * swaps a share of a loan's collateral or the complete collateral in order to cover the principle.
	 * @param loanLocal the loan
	 * @param loanParamsLocal the loan parameters
	 * @param swapAmount in case principalNeeded == 0 or !returnTokenIsCollateral, this is the amount which is going to be swapped.
	 *  Else, swapAmount doesn't matter, because the amount of source tokens needed for the swap is estimated by the connector.
	 * @param principalNeeded the required amount of destination tokens in order to cover the principle (only used if returnTokenIsCollateral)
	 * @param returnTokenIsCollateral tells if the user wants to withdraw his remaining collateral + profit in collateral tokens
	 * */
	function _coverPrincipalWithSwap(
		Loan memory loanLocal,
		LoanParams memory loanParamsLocal,
		uint256 swapAmount,
		uint256 principalNeeded,
		bool returnTokenIsCollateral,
		bytes memory loanDataBytes
	)
		internal
		returns (
			uint256 coveredPrincipal,
			uint256 usedCollateral,
			uint256 withdrawAmount,
			uint256 collateralToLoanSwapRate
		)
	{
		uint256 destTokenAmountReceived;
		uint256 sourceTokenAmountUsed;
		(destTokenAmountReceived, sourceTokenAmountUsed, collateralToLoanSwapRate) = _doCollateralSwap(
			loanLocal,
			loanParamsLocal,
			swapAmount,
			principalNeeded,
			returnTokenIsCollateral,
			loanDataBytes
		);

		if (returnTokenIsCollateral) {
			coveredPrincipal = principalNeeded;

			// better fill than expected
			if (destTokenAmountReceived > coveredPrincipal) {
				//  send excess to borrower if the amount is big enough to be worth the gas fees
				if (worthTheTransfer(loanParamsLocal.loanToken, destTokenAmountReceived - coveredPrincipal)) {
					_withdrawAsset(loanParamsLocal.loanToken, loanLocal.borrower, destTokenAmountReceived - coveredPrincipal);
				}
				// else, give the excess to the lender (if it goes to the borrower, they're very confused. causes more trouble than it's worth)
				else {
					coveredPrincipal = destTokenAmountReceived;
				}
			}
			withdrawAmount = swapAmount > sourceTokenAmountUsed ? swapAmount - sourceTokenAmountUsed : 0;
		} else {
			require(sourceTokenAmountUsed == swapAmount, "swap error");

			if (swapAmount == loanLocal.collateral) {
				// sourceTokenAmountUsed == swapAmount == loanLocal.collateral

				coveredPrincipal = principalNeeded;
				withdrawAmount = destTokenAmountReceived - principalNeeded;
			} else {
				// sourceTokenAmountUsed == swapAmount < loanLocal.collateral

				if (destTokenAmountReceived >= loanLocal.principal) {
					// edge case where swap covers full principal

					coveredPrincipal = loanLocal.principal;
					withdrawAmount = destTokenAmountReceived - loanLocal.principal;

					// excess collateral refunds to the borrower
					_withdrawAsset(loanParamsLocal.collateralToken, loanLocal.borrower, loanLocal.collateral - sourceTokenAmountUsed);
					sourceTokenAmountUsed = loanLocal.collateral;
				} else {
					coveredPrincipal = destTokenAmountReceived;
					withdrawAmount = 0;
				}
			}
		}

		usedCollateral = sourceTokenAmountUsed > swapAmount ? sourceTokenAmountUsed : swapAmount;
	}

	/**
	 * swaps collateral tokens for loan tokens
	 * @param loanLocal the loan object
	 * @param loanParamsLocal the loan parameters
	 * @param swapAmount the amount to be swapped
	 * @param principalNeeded the required destination token amount
	 * @param returnTokenIsCollateral if true -> required destination token amount will be passed on, else not
	 *          note: quite dirty. should be refactored.
	 * @param loanDataBytes additional loan data (not in use for token swaps)
	 * */
	function _doCollateralSwap(
		Loan memory loanLocal,
		LoanParams memory loanParamsLocal,
		uint256 swapAmount,
		uint256 principalNeeded,
		bool returnTokenIsCollateral,
		bytes memory loanDataBytes
	)
		internal
		returns (
			uint256 destTokenAmountReceived,
			uint256 sourceTokenAmountUsed,
			uint256 collateralToLoanSwapRate
		)
	{
		(destTokenAmountReceived, sourceTokenAmountUsed, collateralToLoanSwapRate) = _loanSwap(
			loanLocal.id,
			loanParamsLocal.collateralToken,
			loanParamsLocal.loanToken,
			loanLocal.borrower,
			swapAmount, // minSourceTokenAmount
			loanLocal.collateral, // maxSourceTokenAmount
			returnTokenIsCollateral
				? principalNeeded // requiredDestTokenAmount
				: 0,
			false, // bypassFee
			loanDataBytes
		);
		require(destTokenAmountReceived >= principalNeeded, "insufficient dest amount");
		require(sourceTokenAmountUsed <= loanLocal.collateral, "excessive source amount");
	}

	/**
	 * used to swap back excessive loan tokens to collateral tokens.
	 * @param loanLocal the loan object
	 * @param loanParamsLocal the loan parameters
	 * @param swapAmount the amount to be swapped
	 * @param loanDataBytes additional loan data (not in use for token swaps)
	 * */
	function _swapBackExcess(
		Loan memory loanLocal,
		LoanParams memory loanParamsLocal,
		uint256 swapAmount,
		bytes memory loanDataBytes
	)
		internal
		returns (
			uint256 destTokenAmountReceived,
			uint256 sourceTokenAmountUsed,
			uint256 collateralToLoanSwapRate
		)
	{
		(destTokenAmountReceived, sourceTokenAmountUsed, collateralToLoanSwapRate) = _loanSwap(
			loanLocal.id,
			loanParamsLocal.loanToken,
			loanParamsLocal.collateralToken,
			loanLocal.borrower,
			swapAmount, // minSourceTokenAmount
			swapAmount, // maxSourceTokenAmount
			0, // requiredDestTokenAmount
			false, // bypassFee
			loanDataBytes
		);
		require(sourceTokenAmountUsed <= swapAmount, "excessive source amount");
	}

	// withdraws asset to receiver
	function _withdrawAsset(
		address assetToken,
		address receiver,
		uint256 assetAmount
	) internal {
		if (assetAmount != 0) {
			if (assetToken == address(wrbtcToken)) {
				vaultEtherWithdraw(receiver, assetAmount);
			} else {
				vaultWithdraw(assetToken, receiver, assetAmount);
			}
		}
	}

	function _finalizeClose(
		Loan storage loanLocal,
		LoanParams storage loanParamsLocal,
		uint256 loanCloseAmount,
		uint256 collateralCloseAmount,
		uint256 collateralToLoanSwapRate,
		CloseTypes closeType
	) internal {
		_closeLoan(loanLocal, loanCloseAmount);

		address _priceFeeds = priceFeeds;
		uint256 currentMargin;
		uint256 collateralToLoanRate;

		// this is still called even with full loan close to return collateralToLoanRate
		(bool success, bytes memory data) =
			_priceFeeds.staticcall(
				abi.encodeWithSelector(
					IPriceFeeds(_priceFeeds).getCurrentMargin.selector,
					loanParamsLocal.loanToken,
					loanParamsLocal.collateralToken,
					loanLocal.principal,
					loanLocal.collateral
				)
			);
		assembly {
			if eq(success, 1) {
				currentMargin := mload(add(data, 32))
				collateralToLoanRate := mload(add(data, 64))
			}
		}
		//// Note: We can safely skip the margin check if closing via closeWithDeposit or if closing the loan in full by any method ////
		require(
			closeType == CloseTypes.Deposit ||
				loanLocal.principal == 0 || // loan fully closed
				currentMargin > loanParamsLocal.maintenanceMargin,
			"unhealthy position"
		);

		_emitClosingEvents(
			loanParamsLocal,
			loanLocal,
			loanCloseAmount,
			collateralCloseAmount,
			collateralToLoanRate,
			collateralToLoanSwapRate,
			currentMargin,
			closeType
		);
	}

	function _closeLoan(Loan storage loanLocal, uint256 loanCloseAmount) internal returns (uint256) {
		require(loanCloseAmount != 0, "nothing to close");

		if (loanCloseAmount == loanLocal.principal) {
			loanLocal.principal = 0;
			loanLocal.active = false;
			loanLocal.endTimestamp = block.timestamp;
			loanLocal.pendingTradesId = 0;
			activeLoansSet.removeBytes32(loanLocal.id);
			lenderLoanSets[loanLocal.lender].removeBytes32(loanLocal.id);
			borrowerLoanSets[loanLocal.borrower].removeBytes32(loanLocal.id);
		} else {
			loanLocal.principal = loanLocal.principal.sub(loanCloseAmount);
		}
	}

	function _settleInterest(
		LoanParams memory loanParamsLocal,
		Loan memory loanLocal,
		uint256 closePrincipal
	) internal returns (uint256) {
		// pay outstanding interest to lender
		_payInterest(loanLocal.lender, loanParamsLocal.loanToken);

		LoanInterest storage loanInterestLocal = loanInterest[loanLocal.id];
		LenderInterest storage lenderInterestLocal = lenderInterest[loanLocal.lender][loanParamsLocal.loanToken];

		uint256 interestTime = block.timestamp;
		if (interestTime > loanLocal.endTimestamp) {
			interestTime = loanLocal.endTimestamp;
		}

		_settleFeeRewardForInterestExpense(loanInterestLocal, loanLocal.id, loanParamsLocal.loanToken, loanLocal.borrower, interestTime);

		uint256 owedPerDayRefund;
		if (closePrincipal < loanLocal.principal) {
			owedPerDayRefund = loanInterestLocal.owedPerDay.mul(closePrincipal).div(loanLocal.principal);
		} else {
			owedPerDayRefund = loanInterestLocal.owedPerDay;
		}

		// update stored owedPerDay
		loanInterestLocal.owedPerDay = loanInterestLocal.owedPerDay.sub(owedPerDayRefund);
		lenderInterestLocal.owedPerDay = lenderInterestLocal.owedPerDay.sub(owedPerDayRefund);

		// update borrower interest
		uint256 interestRefundToBorrower = loanLocal.endTimestamp.sub(interestTime);
		interestRefundToBorrower = interestRefundToBorrower.mul(owedPerDayRefund);
		interestRefundToBorrower = interestRefundToBorrower.div(1 days);

		if (closePrincipal < loanLocal.principal) {
			loanInterestLocal.depositTotal = loanInterestLocal.depositTotal.sub(interestRefundToBorrower);
		} else {
			loanInterestLocal.depositTotal = 0;
		}

		// update remaining lender interest values
		lenderInterestLocal.principalTotal = lenderInterestLocal.principalTotal.sub(closePrincipal);

		uint256 owedTotal = lenderInterestLocal.owedTotal;
		lenderInterestLocal.owedTotal = owedTotal > interestRefundToBorrower ? owedTotal - interestRefundToBorrower : 0;

		return interestRefundToBorrower;
	}

	function _emitClosingEvents(
		LoanParams memory loanParamsLocal,
		Loan memory loanLocal,
		uint256 loanCloseAmount,
		uint256 collateralCloseAmount,
		uint256 collateralToLoanRate,
		uint256 collateralToLoanSwapRate,
		uint256 currentMargin,
		CloseTypes closeType
	) internal {
		if (closeType == CloseTypes.Deposit) {
			emit CloseWithDeposit(
				loanLocal.borrower, // user (borrower)
				loanLocal.lender, // lender
				loanLocal.id, // loanId
				msg.sender, // closer
				loanParamsLocal.loanToken, // loanToken
				loanParamsLocal.collateralToken, // collateralToken
				loanCloseAmount, // loanCloseAmount
				collateralCloseAmount, // collateralCloseAmount
				collateralToLoanRate, // collateralToLoanRate
				currentMargin // currentMargin
			);
		} else if (closeType == CloseTypes.Swap) {
			// exitPrice = 1 / collateralToLoanSwapRate
			if (collateralToLoanSwapRate != 0) {
				collateralToLoanSwapRate = SafeMath.div(10**36, collateralToLoanSwapRate);
			}

			// currentLeverage = 100 / currentMargin
			if (currentMargin != 0) {
				currentMargin = SafeMath.div(10**38, currentMargin);
			}

			emit CloseWithSwap(
				loanLocal.borrower, // user (trader)
				loanLocal.lender, // lender
				loanLocal.id, // loanId
				loanParamsLocal.collateralToken, // collateralToken
				loanParamsLocal.loanToken, // loanToken
				msg.sender, // closer
				collateralCloseAmount, // positionCloseSize
				loanCloseAmount, // loanCloseAmount
				collateralToLoanSwapRate, // exitPrice (1 / collateralToLoanSwapRate)
				currentMargin // currentLeverage
			);
		} else {
			// closeType == CloseTypes.Liquidation
			emit Liquidate(
				loanLocal.borrower, // user (borrower)
				msg.sender, // liquidator
				loanLocal.id, // loanId
				loanLocal.lender, // lender
				loanParamsLocal.loanToken, // loanToken
				loanParamsLocal.collateralToken, // collateralToken
				loanCloseAmount, // loanCloseAmount
				collateralCloseAmount, // collateralCloseAmount
				collateralToLoanRate, // collateralToLoanRate
				currentMargin // currentMargin
			);
		}
	}
}<|MERGE_RESOLUTION|>--- conflicted
+++ resolved
@@ -14,10 +14,7 @@
 import "../swaps/SwapsUser.sol";
 import "../interfaces/ILoanPool.sol";
 import "../mixins/RewardHelper.sol";
-<<<<<<< HEAD
-=======
 import "./ECDSA.sol";
->>>>>>> 4d315df5
 
 contract LoanClosings is LoanClosingsEvents, VaultController, InterestUser, SwapsUser, LiquidationHelper, RewardHelper {
 	uint256 internal constant MONTH = 365 days / 12;
@@ -38,8 +35,6 @@
 		_setTarget(this.rollover.selector, target);
 		_setTarget(this.closeWithDeposit.selector, target);
 		_setTarget(this.closeWithSwap.selector, target);
-<<<<<<< HEAD
-=======
 		_setTarget(this.closeWithDepositWithSig.selector, target);
 		_setTarget(this.getHash.selector, target);
 	}
@@ -85,7 +80,6 @@
 		bytes32 messageHash = keccak256(abi.encodePacked(loanId, receiver, depositAmount, methodSig));
 		bytes32 ethSignedMessageHash = ECDSA.toEthSignedMessageHash(messageHash);
 		return receiver == ECDSA.recover(ethSignedMessageHash, sig);
->>>>>>> 4d315df5
 	}
 
 	/**
@@ -114,11 +108,10 @@
 
 	function rollover(
 		bytes32 loanId,
-<<<<<<< HEAD
 		bytes calldata /*loanDataBytes*/ // for future use
-=======
+
 		bytes calldata // for future use /*loanDataBytes*/
->>>>>>> 4d315df5
+
 	) external nonReentrant {
 		// restrict to EOAs to prevent griefing attacks, during interest rate recalculation
 		require(msg.sender == tx.origin, "only EOAs can call");
@@ -152,12 +145,10 @@
 			address withdrawToken
 		)
 	{
-<<<<<<< HEAD
-=======
+
 		Loan storage loanLocal = loans[loanId];
 		LoanParams storage loanParamsLocal = loanParams[loanLocal.loanParamsId];
 		_checkAuthorized(loanLocal, loanParamsLocal);
->>>>>>> 4d315df5
 		return _closeWithDeposit(loanId, receiver, depositAmount);
 	}
 
@@ -177,11 +168,10 @@
 		address receiver,
 		uint256 swapAmount, // denominated in collateralToken
 		bool returnTokenIsCollateral, // true: withdraws collateralToken, false: withdraws loanToken
-<<<<<<< HEAD
 		bytes memory /*loanDataBytes*/ // for future use
-=======
+
 		bytes memory // for future use /*loanDataBytes*/
->>>>>>> 4d315df5
+
 	)
 		public
 		nonReentrant
@@ -446,10 +436,9 @@
 
 		Loan storage loanLocal = loans[loanId];
 		LoanParams storage loanParamsLocal = loanParams[loanLocal.loanParamsId];
-<<<<<<< HEAD
+
 		_checkAuthorized(loanLocal, loanParamsLocal);
-=======
->>>>>>> 4d315df5
+
 
 		// can't close more than the full principal
 		loanCloseAmount = depositAmount > loanLocal.principal ? loanLocal.principal : depositAmount;
