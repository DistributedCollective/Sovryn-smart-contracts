--- conflicted
+++ resolved
@@ -17,16 +17,6 @@
 
     // ------------- MUST BE THE SAME AS IN LoanToken CONTRACT -------------------
     address public sovrynContractAddress;
-<<<<<<< HEAD
-    address public wrbtcTokenAddress;
-    address internal target_;
-    address public admin;
-    // ------------- END MUST BE THE SAME AS IN LoanToken CONTRACT -------------------
-
-    event SetTransactionLimits(address[] addresses, uint256[] limits);
-
-    //@todo check for restrictions in this contract
-=======
 
     // ------------- END MUST BE THE SAME AS IN LoanToken CONTRACT -------------------
 
@@ -49,35 +39,15 @@
 
         initialPrice = 10**18; // starting price of 1
     }
->>>>>>> b6e78ac3
+
     modifier onlyAdmin() {
         require(msg.sender == address(this) ||
             msg.sender == admin, "unauthorized");
         _;
     }
 
-<<<<<<< HEAD
-    //@todo add check for double init, idk but init usually can be called only once.
-    function init(
-        address _loanTokenAddress,
-        string memory _name,
-        string memory _symbol,
-        address _admin)
-    public
-    onlyOwner
-    {
-        loanTokenAddress = _loanTokenAddress;
-
-        name = _name;
-        symbol = _symbol;
-        decimals = IERC20(loanTokenAddress).decimals();
-        admin = _admin;
-
-        initialPrice = 10**18; // starting price of 1
-=======
     function setAdmin(address _admin) public onlyOwner {
         admin = _admin;
->>>>>>> b6e78ac3
     }
 
     function()
