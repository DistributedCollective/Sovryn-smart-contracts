--- conflicted
+++ resolved
@@ -9,277 +9,6 @@
  *  @notice You can use this contract for deposit of SOV tokens for some time and withdraw later.
  */
 contract Escrow {
-<<<<<<< HEAD
-	using SafeMath for uint256;
-
-	/* Storage */
-
-	/// @notice The total tokens deposited.
-	/// @dev Used for calculating the reward % share of users related to total deposit.
-	uint256 public totalDeposit;
-	/// @notice The release timestamp for the tokens deposited.
-	uint256 public releaseTime;
-	/// @notice The amount of token we would be accepting as deposit at max.
-	uint256 public depositLimit;
-
-	/// @notice The SOV token contract.
-	IERC20 public SOV;
-
-	/// @notice The multisig contract which handles the fund.
-	address public multisig;
-	Status public status;
-
-	/// @notice The user balances.
-	mapping(address => uint256) userBalances;
-
-	/// @notice The current contract status.
-	/// @notice Deployed - Deployed the contract.
-	/// @notice Deposit - Time to deposit in the contract by the users.
-	/// @notice Holding - Deposit is closed and now the holding period starts.
-	/// @notice Withdraw - Time to withdraw in the contract by the users.
-	/// @notice Expired - The contract is now closed completely.
-	enum Status { Deployed, Deposit, Holding, Withdraw }
-
-	/* Events */
-
-	/// @notice Emitted when the contract deposit starts.
-	event EscrowActivated();
-
-	/// @notice Emitted when the contract is put in holding state. No new token deposit accepted by User.
-	event EscrowInHoldingState();
-
-	/// @notice Emitted when the contract is put in withdraw state. Users can now withdraw tokens.
-	event EscrowInWithdrawState();
-
-	/// @notice Emitted when a new multisig is added to the contract.
-	/// @param _initiator The address which initiated this event to be emitted.
-	/// @param _newMultisig The address which is added as the new multisig.
-	/// @dev Can only be initiated by the current multisig.
-	event NewMultisig(address indexed _initiator, address indexed _newMultisig);
-
-	/// @notice Emitted when the release timestamp is updated.
-	/// @param _initiator The address which initiated this event to be emitted.
-	/// @param _releaseTimestamp The updated release timestamp for the withdraw.
-	event TokenReleaseUpdated(address indexed _initiator, uint256 _releaseTimestamp);
-
-	/// @notice Emitted when the deposit limit is updated.
-	/// @param _initiator The address which initiated this event to be emitted.
-	/// @param _depositLimit The updated deposit limit.
-	event TokenDepositLimitUpdated(address indexed _initiator, uint256 _depositLimit);
-
-	/// @notice Emitted when a new token deposit is done by User.
-	/// @param _initiator The address which initiated this event to be emitted.
-	/// @param _amount The amount of token deposited.
-	event TokenDeposit(address indexed _initiator, uint256 _amount);
-
-	/// @notice Emitted when we reach the token deposit limit.
-	event DepositLimitReached();
-
-	/// @notice Emitted when a token withdraw is done by Multisig.
-	/// @param _initiator The address which initiated this event to be emitted.
-	/// @param _amount The amount of token withdrawed.
-	event TokenWithdrawByMultisig(address indexed _initiator, uint256 _amount);
-
-	/// @notice Emitted when a new token deposit is done by Multisig.
-	/// @param _initiator The address which initiated this event to be emitted.
-	/// @param _amount The amount of token deposited.
-	event TokenDepositByMultisig(address indexed _initiator, uint256 _amount);
-
-	/// @notice Emitted when a token withdraw is done by User.
-	/// @param _initiator The address which initiated this event to be emitted.
-	/// @param _amount The amount of token withdrawed.
-	event TokenWithdraw(address indexed _initiator, uint256 _amount);
-
-	/* Modifiers */
-
-	modifier onlyMultisig() {
-		require(msg.sender == multisig, "Only Multisig can call this.");
-		_;
-	}
-
-	modifier checkStatus(Status s) {
-		require(status == s, "The contract is not in the right state.");
-		_;
-	}
-
-	modifier checkRelease() {
-		require(releaseTime != 0 && releaseTime <= block.timestamp, "The release time has not started yet.");
-		_;
-	}
-
-	/* Functions */
-
-	/**
-	 * @notice Setup the required parameters.
-	 * @param _SOV The SOV token address.
-	 * @param _multisig The owner of the tokens & contract.
-	 * @param _releaseTime The token release time, zero if undecided.
-	 * @param _depositLimit The amount of tokens we will be accepting.
-	 */
-	constructor(
-		address _SOV,
-		address _multisig,
-		uint256 _releaseTime,
-		uint256 _depositLimit
-	) public {
-		require(_SOV != address(0), "Invalid SOV Address.");
-		require(_multisig != address(0), "Invalid Multisig Address.");
-
-		SOV = IERC20(_SOV);
-		multisig = _multisig;
-
-		emit NewMultisig(msg.sender, _multisig);
-
-		releaseTime = _releaseTime;
-		depositLimit = _depositLimit;
-
-		// No need to set the status to Deployed since the default value will be 0 / Deployed.
-	}
-
-	/**
-	 * @notice This function is called once after deployment for starting the deposit action.
-	 * @dev Without calling this function, the contract will not start accepting tokens.
-	 */
-	function init() external onlyMultisig checkStatus(Status.Deployed) {
-		status = Status.Deposit;
-
-		emit EscrowActivated();
-	}
-
-	/**
-	 * @notice Update Multisig.
-	 * @param _newMultisig The new owner of the tokens & contract.
-	 */
-	function updateMultisig(address _newMultisig) external onlyMultisig {
-		require(_newMultisig != address(0), "New Multisig address invalid.");
-
-		multisig = _newMultisig;
-
-		emit NewMultisig(msg.sender, _newMultisig);
-	}
-
-	/**
-	 * @notice Update Release Timestamp.
-	 * @param _newReleaseTime The new release timestamp for token release.
-	 * @dev Zero is also a valid timestamp, if the release time is not scheduled yet.
-	 */
-	function updateReleaseTimestamp(uint256 _newReleaseTime) external onlyMultisig {
-		releaseTime = _newReleaseTime;
-
-		emit TokenReleaseUpdated(msg.sender, _newReleaseTime);
-	}
-
-	/**
-	 * @notice Update Deposit Limit.
-	 * @param _newDepositLimit The new deposit limit.
-	 * @dev IMPORTANT: Should not decrease than already deposited.
-	 */
-	function updateDepositLimit(uint256 _newDepositLimit) external onlyMultisig {
-		require(_newDepositLimit >= totalDeposit, "Deposit already higher than the limit trying to be set.");
-		depositLimit = _newDepositLimit;
-
-		emit TokenDepositLimitUpdated(msg.sender, _newDepositLimit);
-	}
-
-	/**
-	 * @notice Deposit tokens to this contract by User.
-	 * @param _amount the amount of tokens deposited.
-	 * @dev The contract has to be approved by the user inorder for this function to work.
-	 * These tokens can be withdrawn/transferred during Holding State by the Multisig.
-	 */
-	function depositTokens(uint256 _amount) external checkStatus(Status.Deposit) {
-		require(_amount > 0, "Amount needs to be bigger than zero.");
-		uint256 amount = _amount;
-		uint256 tempTotalDeposit = totalDeposit;
-		uint256 tempDepositLimit = depositLimit;
-
-		if (tempTotalDeposit.add(_amount) >= tempDepositLimit) {
-			amount = tempDepositLimit.sub(tempTotalDeposit);
-			emit DepositLimitReached();
-		}
-
-		bool txStatus = SOV.transferFrom(msg.sender, address(this), amount);
-		require(txStatus, "Token transfer was not successful.");
-
-		userBalances[msg.sender] = userBalances[msg.sender].add(amount);
-		totalDeposit = tempTotalDeposit.add(amount);
-
-		emit TokenDeposit(msg.sender, amount);
-	}
-
-	/**
-	 * @notice Update contract state to Holding.
-	 * @dev Once called, the contract no longer accepts any more deposits.
-	 * The multisig can now withdraw tokens from the contract after the contract is in Holding State.
-	 */
-	function changeStateToHolding() external onlyMultisig checkStatus(Status.Deposit) {
-		status = Status.Holding;
-
-		emit EscrowInHoldingState();
-	}
-
-	/**
-	 * @notice Withdraws all token from the contract by Multisig.
-	 * @param _receiverAddress The address where the tokens has to be transferred. Zero address if the withdraw is to be done in Multisig.
-	 * @dev Can only be called after the token state is changed to Holding.
-	 */
-	function withdrawTokensByMultisig(address _receiverAddress) external onlyMultisig checkStatus(Status.Holding) {
-		address receiverAddress = msg.sender;
-		if (_receiverAddress != address(0)) {
-			receiverAddress = _receiverAddress;
-		}
-
-		uint256 value = SOV.balanceOf(address(this));
-		/// Sending the amount to multisig.
-		bool txStatus = SOV.transfer(receiverAddress, value);
-		require(txStatus, "Token transfer was not successful. Check receiver address.");
-
-		emit TokenWithdrawByMultisig(msg.sender, value);
-	}
-
-	/**
-	 * @notice Deposit tokens to this contract by the Multisig.
-	 * @param _amount the amount of tokens deposited.
-	 * @dev The contract has to be approved by the multisig inorder for this function to work.
-	 * Once the token deposit is higher than the total deposits done, the contract state is changed to Withdraw.
-	 */
-	function depositTokensByMultisig(uint256 _amount) external onlyMultisig checkStatus(Status.Holding) {
-		require(_amount > 0, "Amount needs to be bigger than zero.");
-
-		bool txStatus = SOV.transferFrom(msg.sender, address(this), _amount);
-		require(txStatus, "Token transfer was not successful.");
-
-		emit TokenDepositByMultisig(msg.sender, _amount);
-
-		if (SOV.balanceOf(address(this)) >= totalDeposit) {
-			status = Status.Withdraw;
-			emit EscrowInWithdrawState();
-		}
-	}
-
-	/**
-	 * @notice Withdraws token from the contract by User.
-	 * @dev Only works after the contract state is in Withdraw.
-	 */
-	function withdrawTokens() public checkRelease checkStatus(Status.Withdraw) {
-		uint256 amount = userBalances[msg.sender];
-		userBalances[msg.sender] = 0;
-		bool txStatus = SOV.transfer(msg.sender, amount);
-		require(txStatus, "Token transfer was not successful. Check receiver address.");
-
-		emit TokenWithdraw(msg.sender, amount);
-	}
-
-	/* Getter Functions */
-
-	/**
-	 * @notice Function to read the current token balance of a particular user.
-	 * @return _addr The user address whose balance has to be checked.
-	 */
-	function getUserBalance(address _addr) external view returns (uint256 balance) {
-		return userBalances[_addr];
-	}
-=======
     using SafeMath for uint256;
 
     /* Storage */
@@ -297,6 +26,7 @@
 
     /// @notice The multisig contract which handles the fund.
     address public multisig;
+    Status public status;
 
     /// @notice The user balances.
     mapping(address => uint256) userBalances;
@@ -307,8 +37,7 @@
     /// @notice Holding - Deposit is closed and now the holding period starts.
     /// @notice Withdraw - Time to withdraw in the contract by the users.
     /// @notice Expired - The contract is now closed completely.
-    enum Status { Deployed, Deposit, Holding, Withdraw, Expired }
-    Status public status;
+    enum Status { Deployed, Deposit, Holding, Withdraw }
 
     /* Events */
 
@@ -320,9 +49,6 @@
 
     /// @notice Emitted when the contract is put in withdraw state. Users can now withdraw tokens.
     event EscrowInWithdrawState();
-
-    /// @notice Emitted when the contract is expired after withdraws are made/total token transfer.
-    event EscrowFundExpired();
 
     /// @notice Emitted when a new multisig is added to the contract.
     /// @param _initiator The address which initiated this event to be emitted.
@@ -409,7 +135,7 @@
         releaseTime = _releaseTime;
         depositLimit = _depositLimit;
 
-        status = Status.Deployed;
+        // No need to set the status to Deployed since the default value will be 0 / Deployed.
     }
 
     /**
@@ -469,9 +195,11 @@
     function depositTokens(uint256 _amount) external checkStatus(Status.Deposit) {
         require(_amount > 0, "Amount needs to be bigger than zero.");
         uint256 amount = _amount;
-
-        if (totalDeposit.add(_amount) >= depositLimit) {
-            amount = depositLimit.sub(totalDeposit);
+        uint256 tempTotalDeposit = totalDeposit;
+        uint256 tempDepositLimit = depositLimit;
+
+        if (tempTotalDeposit.add(_amount) >= tempDepositLimit) {
+            amount = tempDepositLimit.sub(tempTotalDeposit);
             emit DepositLimitReached();
         }
 
@@ -479,7 +207,7 @@
         require(txStatus, "Token transfer was not successful.");
 
         userBalances[msg.sender] = userBalances[msg.sender].add(amount);
-        totalDeposit = totalDeposit.add(amount);
+        totalDeposit = tempTotalDeposit.add(amount);
 
         emit TokenDeposit(msg.sender, amount);
     }
@@ -564,5 +292,4 @@
     function getUserBalance(address _addr) external view returns (uint256 balance) {
         return userBalances[_addr];
     }
->>>>>>> 5569ffa6
 }