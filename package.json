--- conflicted
+++ resolved
@@ -46,12 +46,8 @@
   },
   "husky": {
     "hooks": {
-<<<<<<< HEAD
-      "pre-commit": "yarn analyize-contracts && yarn lint-contracts"
-=======
       "pre-commit": "yarn prettier && yarn lint-contracts && yarn analyze-contracts",
       "pre-push": "yarn test && yarn test-js"
->>>>>>> 93937751
     }
   },
   "dependencies": {
