pragma solidity 0.5.17;

contract LoanMaintenanceEvents {
<<<<<<< HEAD
    
    event DepositCollateral(
        bytes32 loanId,
        uint256 depositAmount,
        uint256 rate
    );
    
=======
	event DepositCollateral(bytes32 loanId, uint256 depositAmount);
>>>>>>> 483150d3
}<|MERGE_RESOLUTION|>--- conflicted
+++ resolved
@@ -1,15 +1,5 @@
 pragma solidity 0.5.17;
 
 contract LoanMaintenanceEvents {
-<<<<<<< HEAD
-    
-    event DepositCollateral(
-        bytes32 loanId,
-        uint256 depositAmount,
-        uint256 rate
-    );
-    
-=======
-	event DepositCollateral(bytes32 loanId, uint256 depositAmount);
->>>>>>> 483150d3
-}+	event DepositCollateral(bytes32 loanId, uint256 depositAmount, uint256 rate);
+}
