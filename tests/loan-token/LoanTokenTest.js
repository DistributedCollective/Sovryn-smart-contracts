--- conflicted
+++ resolved
@@ -1,4 +1,3 @@
-<<<<<<< HEAD
 /** Speed optimized on branch hardhatTestRefactor, 2021-09-24
  * No bottlenecks found. The beforeEach hook deploys contracts but there is only one test.
  *
@@ -30,11 +29,6 @@
 	decodeLogs,
 	getSOV,
 } = require("../Utils/initializer.js");
-=======
-const { expect } = require("chai");
-const { expectRevert, expectEvent, constants, BN, balance, time } = require("@openzeppelin/test-helpers");
-const { ZERO_ADDRESS } = require("@openzeppelin/test-helpers/src/constants");
->>>>>>> 98baf25e
 
 const GovernorAlpha = artifacts.require("GovernorAlphaMockup");
 const Timelock = artifacts.require("TimelockHarness");
@@ -48,27 +42,16 @@
 const PreviousLoanToken = artifacts.require("PreviousLoanToken");
 
 const TestCoverage = artifacts.require("TestCoverage");
-<<<<<<< HEAD
-=======
-
-const TOTAL_SUPPLY = 100;
->>>>>>> 98baf25e
 
 const TWO_DAYS = 86400 * 2;
 
 contract("LoanTokenUpgrade", (accounts) => {
-<<<<<<< HEAD
-	let root;
-	let SUSD, staking, gov, timelock;
-	let loanTokenSettings, sovryn, loanToken;
-=======
 	const name = "Test token";
 	const symbol = "TST";
 
 	let root, account1, account2, account3, account4;
-	let token, staking, gov, timelock;
-	let protocolSettings, loanTokenSettings, protocol, loanToken, SUSD;
->>>>>>> 98baf25e
+	let staking, gov, timelock;
+	let loanTokenSettings, loanToken, SUSD;
 
 	before(async () => {
 		[root, ...accounts] = accounts;
@@ -103,17 +86,7 @@
 		loanToken = await PreviousLoanToken.new(root, loanTokenSettings.address, loanTokenSettings.address, SUSD.address);
 		loanToken = await PreviousLoanTokenSettings.at(loanToken.address);
 
-<<<<<<< HEAD
 		await sovryn.transferOwnership(timelock.address);
-=======
-		protocolSettings = await ProtocolSettings.new();
-		protocol = await Protocol.new();
-		await protocol.replaceContract(protocolSettings.address);
-		protocol = await ProtocolSettings.at(protocol.address);
-		await protocol.transferOwnership(timelock.address);
-
-		SUSD = await TestToken.new("SUSD", "SUSD", 18, TOTAL_SUPPLY);
->>>>>>> 98baf25e
 	});
 
 	describe("change settings", () => {
@@ -179,8 +152,6 @@
 			await expectRevert(testCoverage.testMint(ZERO_ADDRESS, tokenAmount, assetAmount, price), "15");
 		});
 	});
-<<<<<<< HEAD
-=======
 
 	describe("Test coverage for LoanTokenLogicStorage::stringToBytes32", () => {
 		it("stringToBytes32 when tempEmptyStringTest.length == 0", async () => {
@@ -190,5 +161,4 @@
 			expect(result).to.be.equal("0x0000000000000000000000000000000000000000000000000000000000000000");
 		});
 	});
->>>>>>> 98baf25e
 });