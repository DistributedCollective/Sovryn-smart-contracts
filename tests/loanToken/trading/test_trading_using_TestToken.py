'''
test script for testing the loan token trading logic with 2 TestTokens. 
1. opening a margin trade position with loan tokens
2. opening a margin trade position with collateral tokens
3. closing a margin trade position completely
4. closing a margin trade position partially
'''

#!/usr/bin/python3
import pytest
from loanToken.trading.shared_trading_functions import *

'''
verifies that the loan token address is set on the contract
'''
def test_loanAddress(loanToken, SUSD):
    loanTokenAddress = loanToken.loanTokenAddress()
    assert loanTokenAddress == SUSD.address
  
'''
tests margin trading sending loan tokens.
process is handled by the shared function margin_trading_sending_loan_tokens
1. approve the transfer
2. send the margin trade tx
3. verify the trade event and balances are correct
4. retrieve the loan from the smart contract and make sure all values are set as expected
'''
def test_margin_trading_sending_loan_tokens(accounts, sovryn, loanToken, SUSD, RBTC, priceFeeds, chain, SOV, FeesEvents):
    margin_trading_sending_loan_tokens(accounts, sovryn, loanToken, SUSD, RBTC, priceFeeds, chain, False)
    margin_trading_sov_reward_payment(accounts, loanToken, SUSD, RBTC, chain, SOV, FeesEvents)

'''
tests margin trading sending collateral tokens as collateral. 
process:
1. send the margin trade tx with the passed parameter (NOTE: the token transfer needs to be approved already)
2. TODO verify the trade event and balances are correct
''' 
def test_margin_trading_sending_collateral_tokens(accounts, sovryn, loanToken, SUSD, RBTC, chain, FeesEvents, SOV):
    loanSize = 10000e18
    SUSD.mint(loanToken.address, loanSize * 12)
    #   address loanToken, address collateralToken, uint256 newPrincipal,uint256 marginAmount, bool isTorqueLoan
    collateralTokenSent = sovryn.getRequiredCollateral(SUSD.address, RBTC.address, loanSize * 2, 50e18, False)
    RBTC.mint(accounts[0], collateralTokenSent)
    RBTC.mint(accounts[2], collateralTokenSent)
    # important! WRBTC is being held by the loanToken contract itself, all other tokens are transfered directly from
    # the sender and need approval
    RBTC.approve(loanToken.address, collateralTokenSent)
    RBTC.approve(loanToken.address, collateralTokenSent, {'from': accounts[2]})

    leverageAmount = 5e18
    value = 0
    margin_trading_sending_collateral_tokens(accounts, sovryn, loanToken, SUSD, RBTC, loanSize, collateralTokenSent,
                                             leverageAmount, value)
    margin_trading_sending_collateral_tokens_sov_reward_payment(accounts[2], loanToken, RBTC, collateralTokenSent,
                                                                leverageAmount, value, chain, FeesEvents, SOV)


'''
should completely close a position.
first with returning loan tokens, then with returning collateral tokens to the sender.
process is handled by the shared function close_complete_margin_trade
1. prepares the test by setting up the interest rates, lending to the pool and opening a position
2. travels in time, so interest needs to be paid
3. makes sure closing with an unauthorized caller fails (only the trader may close his position)
4. sends the closing tx from the trader
5. verifies the result
'''
@pytest.mark.parametrize('return_token_is_collateral', [False, True])
def test_close_complete_margin_trade(sovryn, loanToken, web3, set_demand_curve, lend_to_pool, open_margin_trade_position, priceFeeds, chain, return_token_is_collateral):
    close_complete_margin_trade(sovryn, loanToken, web3, set_demand_curve, lend_to_pool, open_margin_trade_position, priceFeeds, chain, return_token_is_collateral)

'''
test SOV reward payment
'''
@pytest.mark.parametrize('return_token_is_collateral', [False, True])
def test_close_complete_margin_trade_sov_reward_payment(sovryn, set_demand_curve, lend_to_pool, open_margin_trade_position,
                                                        chain, return_token_is_collateral, FeesEvents, SOV):
    close_complete_margin_trade_sov_reward_payment(sovryn, set_demand_curve, lend_to_pool, open_margin_trade_position,
                                                   chain, return_token_is_collateral, FeesEvents, SOV)


'''
should partially close a position.
first with returning loan tokens, then with returning collateral tokens to the sender.
process is handled by the shared function close_partial_margin_trade
1. prepares the test by setting up the interest rates, lending to the pool and opening a position
2. travels in time, so interest needs to be paid
3. makes sure closing with an unauthorized caller fails (only the trader may close his position)
4. sends the closing tx from the trader
5. verifies the result
'''
@pytest.mark.parametrize('return_token_is_collateral', [False, True])
def test_close_partial_margin_trade(sovryn, loanToken, web3, set_demand_curve, lend_to_pool, open_margin_trade_position, priceFeeds, chain, return_token_is_collateral):
    close_partial_margin_trade(sovryn, loanToken, web3, set_demand_curve, lend_to_pool, open_margin_trade_position, priceFeeds, chain, return_token_is_collateral)


<<<<<<< HEAD
def test_margin_trading_without_early_access_token_should_fail(accounts, sovryn, loanToken, SUSD, RBTC, priceFeeds, chain, early_access_token):
    # sender should have balance 0, first token-id = 1
    early_access_token.transferFrom(accounts[0], accounts[1], 1)
    

    with reverts("No early access tokens"):
        margin_trading_sending_loan_tokens(accounts, sovryn, loanToken, SUSD, RBTC, priceFeeds, chain, False)
=======
'''
test SOV reward payment
'''
@pytest.mark.parametrize('return_token_is_collateral', [False, True])
def test_close_partial_margin_trade_sov_reward_payment(sovryn, set_demand_curve, lend_to_pool, open_margin_trade_position,
                                                       chain, return_token_is_collateral, FeesEvents, SOV):
    close_partial_margin_trade_sov_reward_payment(sovryn, set_demand_curve, lend_to_pool, open_margin_trade_position,
                                                  chain, return_token_is_collateral, FeesEvents, SOV)

>>>>>>> 1e6f5162
<|MERGE_RESOLUTION|>--- conflicted
+++ resolved
@@ -94,7 +94,6 @@
     close_partial_margin_trade(sovryn, loanToken, web3, set_demand_curve, lend_to_pool, open_margin_trade_position, priceFeeds, chain, return_token_is_collateral)
 
 
-<<<<<<< HEAD
 def test_margin_trading_without_early_access_token_should_fail(accounts, sovryn, loanToken, SUSD, RBTC, priceFeeds, chain, early_access_token):
     # sender should have balance 0, first token-id = 1
     early_access_token.transferFrom(accounts[0], accounts[1], 1)
@@ -102,7 +101,6 @@
 
     with reverts("No early access tokens"):
         margin_trading_sending_loan_tokens(accounts, sovryn, loanToken, SUSD, RBTC, priceFeeds, chain, False)
-=======
 '''
 test SOV reward payment
 '''
@@ -112,4 +110,3 @@
     close_partial_margin_trade_sov_reward_payment(sovryn, set_demand_curve, lend_to_pool, open_margin_trade_position,
                                                   chain, return_token_is_collateral, FeesEvents, SOV)
 
->>>>>>> 1e6f5162
