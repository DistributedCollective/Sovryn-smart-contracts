/** Speed optimized on branch hardhatTestRefactor, 2021-09-15
 * Greatest bottlenecks found at:
 * 	- Recurrent deployments on beforeEach
 * Total time elapsed: 20s
 * After optimization: 12s
 *
 * Other minor optimizations:
 *  - removed unused lines of code
 *  - reformatted code comments
 *
 * Notes:
 *   Deployment on beforeEach has been sensibly improved by using a Waffle mixture
 *   that snapshots the repeating scenarios.
 *   Tried to:
 *     Update to use the initializer.js functions for sovryn deployment.
 *       It didn't work.
 *     Update to use initializer.js SUSD.
 *       It works Ok.
 *     Update to use WRBTC as collateral token, instead of custom testWrbtc.
 *       It works Ok.
 *     Update to use initializer.js SOV.
 *       It didn't work.
 */

const { expect } = require("chai");
const { waffle } = require("hardhat");
const { loadFixture } = waffle;
const { expectRevert, expectEvent, constants, BN } = require("@openzeppelin/test-helpers");

const { ZERO_ADDRESS } = constants;

const { etherMantissa, mineBlock, increaseTime } = require("./Utils/Ethereum");

const TestToken = artifacts.require("TestToken");

const StakingLogic = artifacts.require("StakingMockup");
const StakingProxy = artifacts.require("StakingProxy");
const VestingLogic = artifacts.require("VestingLogicMockup");
const Vesting = artifacts.require("TeamVesting");

const ISovryn = artifacts.require("ISovryn");
const Affiliates = artifacts.require("Affiliates");

const Protocol = artifacts.require("sovrynProtocol");
const ProtocolSettings = artifacts.require("ProtocolSettingsMockup");
const LoanMaintenance = artifacts.require("LoanMaintenance");
const LoanSettings = artifacts.require("LoanSettings");
const LoanClosingsLiquidation = artifacts.require("LoanClosingsLiquidation");
const LoanClosingsRollover = artifacts.require("LoanClosingsRollover");
const LoanClosingsWith = artifacts.require("LoanClosingsWith");

const ILoanTokenLogicProxy = artifacts.require("ILoanTokenLogicProxy");
const ILoanTokenModules = artifacts.require("ILoanTokenModules");
const LoanTokenLogicWrbtc = artifacts.require("LoanTokenLogicWrbtc");
const LoanToken = artifacts.require("LoanToken");
const LockedSOV = artifacts.require("LockedSOV");

const FeeSharingLogic = artifacts.require("FeeSharingLogic");
const FeeSharingProxy = artifacts.require("FeeSharingProxy");
const FeeSharingProxyMockup = artifacts.require("FeeSharingProxyMockup");

const PriceFeedsLocal = artifacts.require("PriceFeedsLocal");

const VestingFactory = artifacts.require("VestingFactory");
const VestingRegistry = artifacts.require("VestingRegistry3");

const LiquidityPoolV1Converter = artifacts.require("LiquidityPoolV1ConverterMockup");

const SwapsImplSovrynSwap = artifacts.require("SwapsImplSovrynSwap");
const TestSovrynSwap = artifacts.require("TestSovrynSwap");
const SwapsExternal = artifacts.require("SwapsExternal");

const TOTAL_SUPPLY = etherMantissa(1000000000);

const MAX_DURATION = new BN(24 * 60 * 60).mul(new BN(1092));
const TWO_WEEKS = 1209600;

const MAX_VOTING_WEIGHT = 10;

const FEE_WITHDRAWAL_INTERVAL = 86400;

const MOCK_PRIOR_WEIGHTED_STAKE = false;

const wei = web3.utils.toWei;

const { lend_btc_before_cashout } = require("./loan-token/helpers");

let cliff = 1; // This is in 4 weeks. i.e. 1 * 4 weeks.
let duration = 11; // This is in 4 weeks. i.e. 11 * 4 weeks.

const {
	getSUSD,
	getRBTC,
	getWRBTC,
	getBZRX,
	getLoanTokenLogic,
	getLoanToken,
	getLoanTokenLogicWrbtc,
	getLoanTokenWRBTC,
	loan_pool_setup,
	set_demand_curve,
	getPriceFeeds,
	getSovryn,
	decodeLogs,
	getSOV,
} = require("./Utils/initializer.js");

contract("FeeSharingProxy:", (accounts) => {
	const name = "Test SOVToken";
	const symbol = "TST";

	let root, account1, account2, account3, account4;
	let SOVToken, SUSD, WRBTC, sovryn, staking;
	let loanTokenSettings, loanTokenLogic, loanToken;
	let feeSharingProxyObj;
	let feeSharingProxy;
	let feeSharingLogic;
	let loanTokenWrbtc;
	let tradingFeePercent;
	let mockPrice;
	let liquidityPoolV1Converter;

	before(async () => {
		[root, account1, account2, account3, account4, ...accounts] = accounts;
	});

	async function protocolDeploymentFixture(_wallets, _provider) {
		// Token
		SOVToken = await TestToken.new(name, symbol, 18, TOTAL_SUPPLY);

		// Staking
		let stakingLogic = await StakingLogic.new(SOVToken.address);
		staking = await StakingProxy.new(SOVToken.address);
		await staking.setImplementation(stakingLogic.address);
		staking = await StakingLogic.at(staking.address);

		SUSD = await getSUSD();
		RBTC = await getRBTC();
		WRBTC = await getWRBTC();
		BZRX = await getBZRX();
		priceFeeds = await getPriceFeeds(WRBTC, SUSD, RBTC, BZRX);

		// Deploying sovrynProtocol w/ generic function from initializer.js
		/// @dev Tried but no success so far. When using the getSovryn function
		///   , contracts revert w/ "target not active" error.
		///   The weird thing is that deployment code below is exactly the same as
		///   the code from getSovryn function at initializer.js.
		///   Inline code works ok, but when calling the function it does not.
		// sovryn = await getSovryn(WRBTC, SUSD, RBTC, priceFeeds);
		// await sovryn.setSovrynProtocolAddress(sovryn.address);

		const sovrynproxy = await Protocol.new();
		sovryn = await ISovryn.at(sovrynproxy.address);

		await sovryn.replaceContract((await ProtocolSettings.new()).address);
		await sovryn.replaceContract((await LoanSettings.new()).address);
		await sovryn.replaceContract((await LoanMaintenance.new()).address);
		await sovryn.replaceContract((await SwapsExternal.new()).address);

		await sovryn.setWrbtcToken(WRBTC.address);

		await sovryn.replaceContract((await LoanClosingsWith.new()).address);
		await sovryn.replaceContract((await LoanClosingsLiquidation.new()).address);
		await sovryn.replaceContract((await LoanClosingsRollover.new()).address);

		await sovryn.replaceContract((await Affiliates.new()).address);

		sovryn = await ProtocolSettings.at(sovryn.address);

		// Loan token
		const initLoanTokenLogic = await getLoanTokenLogic(); // function will return [LoanTokenLogicProxy, LoanTokenLogicBeacon]
		loanTokenLogic = initLoanTokenLogic[0];
		loanTokenLogicBeacon = initLoanTokenLogic[1];

		loanToken = await LoanToken.new(root, loanTokenLogic.address, sovryn.address, WRBTC.address);
		await loanToken.initialize(SUSD.address, "iSUSD", "iSUSD");

		/** Initialize the loan token logic proxy */
		loanToken = await ILoanTokenLogicProxy.at(loanToken.address);
		await loanToken.setBeaconAddress(loanTokenLogicBeacon.address);

		/** Use interface of LoanTokenModules */
		loanToken = await ILoanTokenModules.at(loanToken.address);

		await loanToken.setAdmin(root);
		await sovryn.setLoanPool([loanToken.address], [SUSD.address]);

		// FeeSharingProxy
		feeSharingLogic = await FeeSharingLogic.new();
		feeSharingProxyObj = await FeeSharingProxy.new(sovryn.address, staking.address);
		await feeSharingProxyObj.setImplementation(feeSharingLogic.address);
		feeSharingProxy = await FeeSharingLogic.at(feeSharingProxyObj.address);
		await sovryn.setFeesController(feeSharingProxy.address);

		// Set loan pool for wRBTC -- because our fee sharing proxy required the loanPool of wRBTC
		loanTokenLogicWrbtc = await LoanTokenLogicWrbtc.new();
		loanTokenWrbtc = await LoanToken.new(root, loanTokenLogicWrbtc.address, sovryn.address, WRBTC.address);
		await loanTokenWrbtc.initialize(WRBTC.address, "iWRBTC", "iWRBTC");

		loanTokenWrbtc = await LoanTokenLogicWrbtc.at(loanTokenWrbtc.address);
		const loanTokenAddressWrbtc = await loanTokenWrbtc.loanTokenAddress();
		await sovryn.setLoanPool([loanTokenWrbtc.address], [loanTokenAddressWrbtc]);

		await WRBTC.mint(sovryn.address, wei("500", "ether"));

		await sovryn.setWrbtcToken(WRBTC.address);
		await sovryn.setSOVTokenAddress(SOVToken.address);
		await sovryn.setSovrynProtocolAddress(sovryn.address);

		// Creating the Vesting Instance.
		vestingLogic = await VestingLogic.new();
		vestingFactory = await VestingFactory.new(vestingLogic.address);
		vestingRegistry = await VestingRegistry.new(
			vestingFactory.address,
			SOVToken.address,
			staking.address,
			feeSharingProxy.address,
			root // This should be Governance Timelock Contract.
		);
		vestingFactory.transferOwnership(vestingRegistry.address);

		await sovryn.setLockedSOVAddress((await LockedSOV.new(SOVToken.address, vestingRegistry.address, cliff, duration, [root])).address);

		// Set PriceFeeds
		feeds = await PriceFeedsLocal.new(WRBTC.address, sovryn.address);
		mockPrice = "1";
		await feeds.setRates(SUSD.address, WRBTC.address, wei(mockPrice, "ether"));
		const swaps = await SwapsImplSovrynSwap.new();
		const sovrynSwapSimulator = await TestSovrynSwap.new(feeds.address);
		await sovryn.setSovrynSwapContractRegistryAddress(sovrynSwapSimulator.address);
		await sovryn.setSupportedTokens([SUSD.address, WRBTC.address], [true, true]);
		await sovryn.setPriceFeedContract(
			feeds.address // priceFeeds
		);
		await sovryn.setSwapsImplContract(
			swaps.address // swapsImpl
		);

		tradingFeePercent = await sovryn.tradingFeePercent();
		await lend_btc_before_cashout(loanTokenWrbtc, new BN(wei("10", "ether")), root);

		const maxDisagreement = new BN(wei("5", "ether"));
		await sovryn.setMaxDisagreement(maxDisagreement);

		return sovryn;
	}

	beforeEach(async () => {
		await loadFixture(protocolDeploymentFixture);
	});

	describe("FeeSharingProxy", () => {
		it("Should not be able to initiate Proxy with zero address protocol & staking", async () => {
			await expectRevert(FeeSharingProxy.new(ZERO_ADDRESS, staking.address), "ERR_ZERO_ADDRESS");
			await expectRevert(FeeSharingProxy.new(account3, ZERO_ADDRESS), "ERR_ZERO_ADDRESS");
			await expectRevert(FeeSharingProxy.new(ZERO_ADDRESS, ZERO_ADDRESS), "ERR_ZERO_ADDRESS");
		});

		it("Check owner & implementation", async () => {
			const proxyOwner = await feeSharingProxyObj.getProxyOwner();
			const implementation = await feeSharingProxyObj.getImplementation();

			expect(implementation).to.be.equal(feeSharingLogic.address);
			expect(proxyOwner).to.be.equal(root);
		});

		it("Set new implementation", async () => {
			const newFeeSharingLogic = await FeeSharingLogic.new();
			await feeSharingProxyObj.setImplementation(newFeeSharingLogic.address);
			const newImplementation = await feeSharingProxyObj.getImplementation();

			expect(newImplementation).to.be.equal(newFeeSharingLogic.address);
		});
	});

	describe("withdrawFees", () => {
		it("Shouldn't be able to use zero token address", async () => {
			await protocolDeploymentFixture();
			await expectRevert(feeSharingProxy.withdrawFees([ZERO_ADDRESS]), "FeeSharingProxy::withdrawFees: token is not a contract");
		});

		it("Shouldn't be able to withdraw if wRBTC loan pool does not exist", async () => {
			await protocolDeploymentFixture();
			// Unset the loanPool for wRBTC
			await sovryn.setLoanPool([loanTokenWrbtc.address], [ZERO_ADDRESS]);

			//mock data
			let lendingFeeTokensHeld = new BN(wei("1", "ether"));
			let tradingFeeTokensHeld = new BN(wei("2", "ether"));
			let borrowingFeeTokensHeld = new BN(wei("3", "ether"));
			let totalFeeTokensHeld = lendingFeeTokensHeld.add(tradingFeeTokensHeld).add(borrowingFeeTokensHeld);
			let feeAmount = await setFeeTokensHeld(lendingFeeTokensHeld, tradingFeeTokensHeld, borrowingFeeTokensHeld, true);

			await expectRevert(feeSharingProxy.withdrawFees([WRBTC.address]), "FeeSharingProxy::withdrawFees: loan wRBTC not found");
		});

		it("Shouldn't be able to withdraw zero amount", async () => {
			await protocolDeploymentFixture();
			const tx = await feeSharingProxy.withdrawFees([SUSD.address]);
			expectEvent(tx, "FeeWithdrawn", {
				sender: root,
				token: loanTokenWrbtc.address,
				amount: new BN(0),
			});
		});

		it("ProtocolSettings.withdrawFees", async () => {
			/// @dev This test requires redeploying the protocol
			const protocol = await protocolDeploymentFixture();

			// stake - getPriorTotalVotingPower
			let totalStake = 1000;
			await stake(totalStake, root);

			// mock data
			let lendingFeeTokensHeld = new BN(wei("1", "ether"));
			let tradingFeeTokensHeld = new BN(wei("2", "ether"));
			let borrowingFeeTokensHeld = new BN(wei("3", "ether"));
			let totalFeeTokensHeld = lendingFeeTokensHeld.add(tradingFeeTokensHeld).add(borrowingFeeTokensHeld);

			let feeAmount = await setFeeTokensHeld(lendingFeeTokensHeld, tradingFeeTokensHeld, borrowingFeeTokensHeld);
			let previousProtocolWrbtcBalance = await WRBTC.balanceOf(protocol.address);
			// let feeAmount = await setFeeTokensHeld(new BN(100), new BN(200), new BN(300));
			await protocol.setFeesController(root);
			let tx = await protocol.withdrawFees([SUSD.address], root);
			let latestProtocolWrbtcBalance = await WRBTC.balanceOf(protocol.address);

			await checkWithdrawFee();

			//check wrbtc balance (wrbt balance = (totalFeeTokensHeld * mockPrice) - swapFee)
			let userBalance = await WRBTC.balanceOf.call(root);
			expect(userBalance.toString()).to.be.equal(feeAmount.toString());

			// wrbtc balance should remain the same
			expect(previousProtocolWrbtcBalance.toString()).to.equal(latestProtocolWrbtcBalance.toString());

			expectEvent(tx, "WithdrawFees", {
				sender: root,
				token: SUSD.address,
				receiver: root,
				lendingAmount: lendingFeeTokensHeld,
				tradingAmount: tradingFeeTokensHeld,
				borrowingAmount: borrowingFeeTokensHeld,
				// amountConvertedToWRBTC
			});
		});

		it("ProtocolSettings.withdrawFees (WRBTC token)", async () => {
			/// @dev This test requires redeploying the protocol
			await protocolDeploymentFixture();

			//stake - getPriorTotalVotingPower
			let totalStake = 1000;
			await stake(totalStake, root);

			//mock data
			let lendingFeeTokensHeld = new BN(wei("1", "ether"));
			let tradingFeeTokensHeld = new BN(wei("2", "ether"));
			let borrowingFeeTokensHeld = new BN(wei("3", "ether"));
			let totalFeeTokensHeld = lendingFeeTokensHeld.add(tradingFeeTokensHeld).add(borrowingFeeTokensHeld);

			let feeAmount = await setFeeTokensHeld(lendingFeeTokensHeld, tradingFeeTokensHeld, borrowingFeeTokensHeld, true);
			// let feeAmount = await setFeeTokensHeld(new BN(100), new BN(200), new BN(300));
			await sovryn.setFeesController(root);
			let tx = await sovryn.withdrawFees([WRBTC.address], account1);

			await checkWithdrawFee(true, true, false);

			//check WRBTC balance (wrbt balance = (totalFeeTokensHeld * mockPrice) - swapFee)
			let userBalance = await WRBTC.balanceOf.call(account1);
			expect(userBalance.toString()).to.be.equal(feeAmount.toString());

			expectEvent(tx, "WithdrawFees", {
				sender: root,
				token: WRBTC.address,
				receiver: account1,
				lendingAmount: lendingFeeTokensHeld,
				tradingAmount: tradingFeeTokensHeld,
				borrowingAmount: borrowingFeeTokensHeld,
				wRBTCConverted: new BN(feeAmount),
			});
		});

		/// @dev Test coverage
		it("ProtocolSettings.withdrawFees: Revert withdrawing by no feesController", async () => {
			/// @dev This test requires redeploying the protocol
			await protocolDeploymentFixture();

			// stake - getPriorTotalVotingPower
			let totalStake = 1000;
			await stake(totalStake, root);

			// mock data
			let feeAmount = await setFeeTokensHeld(new BN(100), new BN(200), new BN(300));

			await sovryn.setFeesController(root);

			await expectRevert(sovryn.withdrawFees([SUSD.address], account1, { from: account1 }), "unauthorized");
		});

		it("Should be able to withdraw fees", async () => {
			/// @dev This test requires redeploying the protocol
			const protocol = await protocolDeploymentFixture();

			// stake - getPriorTotalVotingPower
			let totalStake = 1000;
			await stake(totalStake, root);

			// mock data
			let lendingFeeTokensHeld = new BN(wei("1", "ether"));
			let tradingFeeTokensHeld = new BN(wei("2", "ether"));
			let borrowingFeeTokensHeld = new BN(wei("3", "ether"));
			let totalFeeTokensHeld = lendingFeeTokensHeld.add(tradingFeeTokensHeld).add(borrowingFeeTokensHeld);
			let feeAmount = await setFeeTokensHeld(lendingFeeTokensHeld, tradingFeeTokensHeld, borrowingFeeTokensHeld);
			let previousProtocolWrbtcBalance = await WRBTC.balanceOf(protocol.address);

			tx = await feeSharingProxy.withdrawFees([SUSD.address]);

			await checkWithdrawFee();

			//check irbtc balance (wrbt balance = (totalFeeTokensHeld * mockPrice) - swapFee)
			let feeSharingProxyBalance = await loanTokenWrbtc.balanceOf.call(feeSharingProxy.address);
			expect(feeSharingProxyBalance.toString()).to.be.equal(feeAmount.toString());

			// make sure wrbtc balance is 0 after withdrawal
			let feeSharingProxyWRBTCBalance = await WRBTC.balanceOf.call(feeSharingProxy.address);
			expect(feeSharingProxyWRBTCBalance.toString()).to.be.equal(new BN(0).toString());

			// wrbtc balance should remain the same
			let latestProtocolWrbtcBalance = await WRBTC.balanceOf(protocol.address);
			expect(previousProtocolWrbtcBalance.toString()).to.equal(latestProtocolWrbtcBalance.toString());

			//checkpoints
			let numTokenCheckpoints = await feeSharingProxy.numTokenCheckpoints.call(loanTokenWrbtc.address);
			expect(numTokenCheckpoints.toNumber()).to.be.equal(1);
			let checkpoint = await feeSharingProxy.tokenCheckpoints.call(loanTokenWrbtc.address, 0);
			expect(checkpoint.blockNumber.toNumber()).to.be.equal(tx.receipt.blockNumber);
			expect(checkpoint.totalWeightedStake.toNumber()).to.be.equal(totalStake * MAX_VOTING_WEIGHT);
			expect(checkpoint.numTokens.toString()).to.be.equal(feeAmount.toString());

			// check lastFeeWithdrawalTime
			let lastFeeWithdrawalTime = await feeSharingProxy.lastFeeWithdrawalTime.call(loanTokenWrbtc.address);
			let block = await web3.eth.getBlock(tx.receipt.blockNumber);
			expect(lastFeeWithdrawalTime.toString()).to.be.equal(block.timestamp.toString());

			expectEvent(tx, "FeeWithdrawn", {
				sender: root,
				token: loanTokenWrbtc.address,
				amount: feeAmount,
			});
		});

		it("Should be able to withdraw fees (WRBTC token)", async () => {
			/// @dev This test requires redeploying the protocol
			await protocolDeploymentFixture();

			//stake - getPriorTotalVotingPower
			let totalStake = 1000;
			await stake(totalStake, root);

			//mock data
			let lendingFeeTokensHeld = new BN(wei("1", "ether"));
			let tradingFeeTokensHeld = new BN(wei("2", "ether"));
			let borrowingFeeTokensHeld = new BN(wei("3", "ether"));
			let totalFeeTokensHeld = lendingFeeTokensHeld.add(tradingFeeTokensHeld).add(borrowingFeeTokensHeld);
			let feeAmount = await setFeeTokensHeld(lendingFeeTokensHeld, tradingFeeTokensHeld, borrowingFeeTokensHeld, true);

			tx = await feeSharingProxy.withdrawFees([WRBTC.address]);

			await checkWithdrawFee();

			//check irbtc balance (wrbt balance = (totalFeeTokensHeld * mockPrice) - swapFee)
			let feeSharingProxyBalance = await loanTokenWrbtc.balanceOf.call(feeSharingProxy.address);
			expect(feeSharingProxyBalance.toString()).to.be.equal(feeAmount.toString());

			// make sure wrbtc balance is 0 after withdrawal
			let feeSharingProxyWRBTCBalance = await WRBTC.balanceOf.call(feeSharingProxy.address);
			expect(feeSharingProxyWRBTCBalance.toString()).to.be.equal(new BN(0).toString());

			//checkpoints
			let numTokenCheckpoints = await feeSharingProxy.numTokenCheckpoints.call(loanTokenWrbtc.address);
			expect(numTokenCheckpoints.toNumber()).to.be.equal(1);
			let checkpoint = await feeSharingProxy.tokenCheckpoints.call(loanTokenWrbtc.address, 0);
			expect(checkpoint.blockNumber.toNumber()).to.be.equal(tx.receipt.blockNumber);
			expect(checkpoint.totalWeightedStake.toNumber()).to.be.equal(totalStake * MAX_VOTING_WEIGHT);
			expect(checkpoint.numTokens.toString()).to.be.equal(feeAmount.toString());

			//check lastFeeWithdrawalTime
			let lastFeeWithdrawalTime = await feeSharingProxy.lastFeeWithdrawalTime.call(loanTokenWrbtc.address);
			let block = await web3.eth.getBlock(tx.receipt.blockNumber);
			expect(lastFeeWithdrawalTime.toString()).to.be.equal(block.timestamp.toString());

			expectEvent(tx, "FeeWithdrawn", {
				sender: root,
				token: loanTokenWrbtc.address,
				amount: feeAmount,
			});
		});

		it("Should be able to withdraw fees (sov token)", async () => {
			/// @dev This test requires redeploying the protocol
			await protocolDeploymentFixture();

			//stake - getPriorTotalVotingPower
			let totalStake = 1000;
			await stake(totalStake, root);

			//mock data
			let lendingFeeTokensHeld = new BN(wei("1", "ether"));
			let tradingFeeTokensHeld = new BN(wei("2", "ether"));
			let borrowingFeeTokensHeld = new BN(wei("3", "ether"));
			let totalFeeTokensHeld = lendingFeeTokensHeld.add(tradingFeeTokensHeld).add(borrowingFeeTokensHeld);
			let feeAmount = await setFeeTokensHeld(lendingFeeTokensHeld, tradingFeeTokensHeld, borrowingFeeTokensHeld, false, true);
			tx = await feeSharingProxy.withdrawFees([SOVToken.address]);

			await checkWithdrawFee(false, false, true);

			//check WRBTC balance (wrbt balance = (totalFeeTokensHeld * mockPrice) - swapFee)
			let feeSharingProxyBalance = await SOVToken.balanceOf.call(feeSharingProxy.address);
			expect(feeSharingProxyBalance.toString()).to.be.equal(feeAmount.toString());

			// make sure wrbtc balance is 0 after withdrawal
			let feeSharingProxyWRBTCBalance = await WRBTC.balanceOf.call(feeSharingProxy.address);
			expect(feeSharingProxyWRBTCBalance.toString()).to.be.equal(new BN(0).toString());

			//checkpoints
			let numTokenCheckpoints = await feeSharingProxy.numTokenCheckpoints.call(SOVToken.address);
			expect(numTokenCheckpoints.toNumber()).to.be.equal(1);
			let checkpoint = await feeSharingProxy.tokenCheckpoints.call(SOVToken.address, 0);
			expect(checkpoint.blockNumber.toNumber()).to.be.equal(tx.receipt.blockNumber);
			expect(checkpoint.totalWeightedStake.toNumber()).to.be.equal(totalStake * MAX_VOTING_WEIGHT);
			expect(checkpoint.numTokens.toString()).to.be.equal(feeAmount.toString());

			//check lastFeeWithdrawalTime
			let lastFeeWithdrawalTime = await feeSharingProxy.lastFeeWithdrawalTime.call(SOVToken.address);
			let block = await web3.eth.getBlock(tx.receipt.blockNumber);
			expect(lastFeeWithdrawalTime.toString()).to.be.equal(block.timestamp.toString());

			expectEvent(tx, "TokensTransferred", {
				sender: sovryn.address,
				token: SOVToken.address,
				amount: feeAmount,
			});
		});

		it("Should be able to withdraw fees 3 times", async () => {
			/// @dev This test requires redeploying the protocol
			await protocolDeploymentFixture();

			// stake - getPriorTotalVotingPower
			let totalStake = 1000;
			await stake(1000, root);

			// [FIRST]
			// mock data
			let mockAmountLendingFeeTokensHeld = 0;
			let mockAmountTradingFeeTokensHeld = 1;
			let mockAmountBorrowingFeeTokensHeld = 2;
			let totalMockAmount1 = mockAmountLendingFeeTokensHeld + mockAmountTradingFeeTokensHeld + mockAmountBorrowingFeeTokensHeld;
			let lendingFeeTokensHeld = new BN(mockAmountLendingFeeTokensHeld);
			let tradingFeeTokensHeld = new BN(wei(mockAmountTradingFeeTokensHeld.toString(), "ether"));
			let borrowingFeeTokensHeld = new BN(wei(mockAmountBorrowingFeeTokensHeld.toString(), "ether"));
			let totalFeeTokensHeld = lendingFeeTokensHeld.add(tradingFeeTokensHeld).add(borrowingFeeTokensHeld);
			let feeAmount = await setFeeTokensHeld(lendingFeeTokensHeld, tradingFeeTokensHeld, borrowingFeeTokensHeld);
			let totalFeeAmount = feeAmount;

			let tx = await feeSharingProxy.withdrawFees([SUSD.address]);

			await checkWithdrawFee();

			// check WRBTC balance (wrbt balance = (totalFeeTokensHeld * mockPrice) - swapFee)
			let feeSharingProxyBalance = await loanTokenWrbtc.balanceOf.call(feeSharingProxy.address);
			expect(feeSharingProxyBalance.toString()).to.be.equal(feeAmount.toString());

			// checkpoints
			let numTokenCheckpoints = await feeSharingProxy.numTokenCheckpoints.call(loanTokenWrbtc.address);
			expect(numTokenCheckpoints.toNumber()).to.be.equal(1);
			let checkpoint = await feeSharingProxy.tokenCheckpoints.call(loanTokenWrbtc.address, 0);
			expect(checkpoint.blockNumber.toNumber()).to.be.equal(tx.receipt.blockNumber);
			expect(checkpoint.totalWeightedStake.toNumber()).to.be.equal(totalStake * MAX_VOTING_WEIGHT);
			expect(checkpoint.numTokens.toString()).to.be.equal(feeAmount.toString());

			// check lastFeeWithdrawalTime
			let lastFeeWithdrawalTime = await feeSharingProxy.lastFeeWithdrawalTime.call(loanTokenWrbtc.address);
			let block = await web3.eth.getBlock(tx.receipt.blockNumber);
			expect(lastFeeWithdrawalTime.toString()).to.be.equal(block.timestamp.toString());

			// [SECOND]
			// mock data
			let mockAmountLendingFeeTokensHeld2 = 1;
			let mockAmountTradingFeeTokensHeld2 = 0;
			let mockAmountBorrowingFeeTokensHeld2 = 0;
			let totalMockAmount2 = mockAmountTradingFeeTokensHeld2 + mockAmountBorrowingFeeTokensHeld2 + mockAmountLendingFeeTokensHeld2;
			lendingFeeTokensHeld = new BN(wei(mockAmountLendingFeeTokensHeld2.toString(), "ether"));
			tradingFeeTokensHeld = new BN(mockAmountTradingFeeTokensHeld2);
			borrowingFeeTokensHeld = new BN(mockAmountBorrowingFeeTokensHeld2);
			totalFeeTokensHeld = lendingFeeTokensHeld.add(tradingFeeTokensHeld).add(borrowingFeeTokensHeld);
			feeAmount = await setFeeTokensHeld(lendingFeeTokensHeld, tradingFeeTokensHeld, borrowingFeeTokensHeld);
			let unprocessedAmount = feeAmount;
			totalFeeAmount = totalFeeAmount.add(feeAmount);

			tx = await feeSharingProxy.withdrawFees([SUSD.address]);

			// Need to checkwithdrawfee manually
			await checkWithdrawFee();

			// check WRBTC balance (wrbt balance = (totalFeeTokensHeld * mockPrice) - swapFee)
			feeSharingProxyBalance = await loanTokenWrbtc.balanceOf.call(feeSharingProxy.address);
			expect(feeSharingProxyBalance.toString()).to.be.equal(totalFeeAmount.toString());

			// [THIRD]
			// mock data
			let mockAmountLendingFeeTokensHeld3 = 0;
			let mockAmountTradingFeeTokensHeld3 = 0.5;
			let mockAmountBorrowingFeeTokensHeld3 = 0.5;
			let totalMockAmount3 = mockAmountTradingFeeTokensHeld3 + mockAmountBorrowingFeeTokensHeld3 + mockAmountLendingFeeTokensHeld3;
			lendingFeeTokensHeld = new BN(mockAmountLendingFeeTokensHeld3);
			tradingFeeTokensHeld = new BN(wei(mockAmountTradingFeeTokensHeld3.toString(), "ether"));
			borrowingFeeTokensHeld = new BN(wei(mockAmountBorrowingFeeTokensHeld3.toString(), "ether"));
			totalFeeTokensHeld = lendingFeeTokensHeld.add(tradingFeeTokensHeld).add(borrowingFeeTokensHeld);
			feeAmount = await setFeeTokensHeld(lendingFeeTokensHeld, tradingFeeTokensHeld, borrowingFeeTokensHeld);
			totalFeeAmount = totalFeeAmount.add(feeAmount);

			await increaseTime(FEE_WITHDRAWAL_INTERVAL);
			tx = await feeSharingProxy.withdrawFees([SUSD.address]);
			// In this state the price of SUSD/WRBTC already adjusted because of previous swap, so we need to consider this in the next swapFee calculation
			await checkWithdrawFee();

			// check WRBTC balance (wrbt balance = (totalFeeTokensHeld * mockPrice) - swapFee)
			feeSharingProxyBalance = await loanTokenWrbtc.balanceOf.call(feeSharingProxy.address);
			expect(feeSharingProxyBalance.toString()).to.be.equal(totalFeeAmount.toString());

			// checkpoints
			numTokenCheckpoints = await feeSharingProxy.numTokenCheckpoints.call(loanTokenWrbtc.address);
			expect(numTokenCheckpoints.toNumber()).to.be.equal(2);
			checkpoint = await feeSharingProxy.tokenCheckpoints.call(loanTokenWrbtc.address, 1);
			expect(checkpoint.blockNumber.toNumber()).to.be.equal(tx.receipt.blockNumber);
			expect(checkpoint.totalWeightedStake.toNumber()).to.be.equal(totalStake * MAX_VOTING_WEIGHT);
			expect(checkpoint.numTokens.toString()).to.be.equal(feeAmount.add(unprocessedAmount).toString());

			// check lastFeeWithdrawalTime
			lastFeeWithdrawalTime = await feeSharingProxy.lastFeeWithdrawalTime.call(loanTokenWrbtc.address);
			block = await web3.eth.getBlock(tx.receipt.blockNumber);
			expect(lastFeeWithdrawalTime.toString()).to.be.equal(block.timestamp.toString());

			// make sure wrbtc balance is 0 after withdrawal
			let feeSharingProxyWRBTCBalance = await WRBTC.balanceOf.call(feeSharingProxy.address);
			expect(feeSharingProxyWRBTCBalance.toString()).to.be.equal(new BN(0).toString());
		});
	});

	describe("transferTokens", () => {
		it("Shouldn't be able to use zero token address", async () => {
			await protocolDeploymentFixture();
			await expectRevert(feeSharingProxy.transferTokens(ZERO_ADDRESS, 1000), "FeeSharingProxy::transferTokens: invalid address");
		});

		it("Shouldn't be able to transfer zero amount", async () => {
			await protocolDeploymentFixture();
			await expectRevert(feeSharingProxy.transferTokens(SOVToken.address, 0), "FeeSharingProxy::transferTokens: invalid amount");
		});

		it("Shouldn't be able to withdraw zero amount", async () => {
<<<<<<< HEAD
			await expectRevert(feeSharingProxy.transferTokens(SOVToken.address, 1000), "SafeERC20: low-level call failed");
=======
			await protocolDeploymentFixture();
			await expectRevert(feeSharingProxy.transferTokens(SOVToken.address, 1000), "invalid transfer");
>>>>>>> b2d13474
		});

		it("Should be able to transfer tokens", async () => {
			await protocolDeploymentFixture();
			// stake - getPriorTotalVotingPower
			let totalStake = 1000;
			await stake(totalStake, root);

			let amount = 1000;
			await SOVToken.approve(feeSharingProxy.address, amount * 7);

			let tx = await feeSharingProxy.transferTokens(SOVToken.address, amount);

			expect(await feeSharingProxy.unprocessedAmount.call(SOVToken.address)).to.be.bignumber.equal(new BN(0));

			expectEvent(tx, "TokensTransferred", {
				sender: root,
				token: SOVToken.address,
				amount: new BN(amount),
			});

			// checkpoints
			let numTokenCheckpoints = await feeSharingProxy.numTokenCheckpoints.call(SOVToken.address);
			expect(numTokenCheckpoints.toNumber()).to.be.equal(1);
			let checkpoint = await feeSharingProxy.tokenCheckpoints.call(SOVToken.address, 0);
			expect(checkpoint.blockNumber.toNumber()).to.be.equal(tx.receipt.blockNumber);
			expect(checkpoint.totalWeightedStake.toNumber()).to.be.equal(totalStake * MAX_VOTING_WEIGHT);
			expect(checkpoint.numTokens.toString()).to.be.equal(amount.toString());

			// check lastFeeWithdrawalTime
			let lastFeeWithdrawalTime = await feeSharingProxy.lastFeeWithdrawalTime.call(SOVToken.address);
			let block = await web3.eth.getBlock(tx.receipt.blockNumber);
			expect(lastFeeWithdrawalTime.toString()).to.be.equal(block.timestamp.toString());

			expectEvent(tx, "CheckpointAdded", {
				sender: root,
				token: SOVToken.address,
				amount: new BN(amount),
			});

			// second time
			tx = await feeSharingProxy.transferTokens(SOVToken.address, amount * 2);

			expect(await feeSharingProxy.unprocessedAmount.call(SOVToken.address)).to.be.bignumber.equal(new BN(amount * 2));

			expectEvent(tx, "TokensTransferred", {
				sender: root,
				token: SOVToken.address,
				amount: new BN(amount * 2),
			});

			await increaseTime(FEE_WITHDRAWAL_INTERVAL);
			// third time
			tx = await feeSharingProxy.transferTokens(SOVToken.address, amount * 4);

			expect(await feeSharingProxy.unprocessedAmount.call(SOVToken.address)).to.be.bignumber.equal(new BN(0));

			// checkpoints
			numTokenCheckpoints = await feeSharingProxy.numTokenCheckpoints.call(SOVToken.address);
			expect(numTokenCheckpoints.toNumber()).to.be.equal(2);
			checkpoint = await feeSharingProxy.tokenCheckpoints.call(SOVToken.address, 1);
			expect(checkpoint.blockNumber.toNumber()).to.be.equal(tx.receipt.blockNumber);
			expect(checkpoint.totalWeightedStake.toNumber()).to.be.equal(totalStake * MAX_VOTING_WEIGHT);
			expect(checkpoint.numTokens.toNumber()).to.be.equal(amount * 6);

			// check lastFeeWithdrawalTime
			lastFeeWithdrawalTime = await feeSharingProxy.lastFeeWithdrawalTime.call(SOVToken.address);
			block = await web3.eth.getBlock(tx.receipt.blockNumber);
			expect(lastFeeWithdrawalTime.toString()).to.be.equal(block.timestamp.toString());
		});
	});

	describe("withdraw", () => {
		it("Shouldn't be able to withdraw without checkpoints (for token pool)", async () => {
			await protocolDeploymentFixture();
			await expectRevert(
				feeSharingProxy.withdraw(loanToken.address, 0, account2, { from: account1 }),
				"FeeSharingProxy::withdraw: _maxCheckpoints should be positive"
			);
		});

		it("Shouldn't be able to withdraw without checkpoints (for wRBTC pool)", async () => {
			await protocolDeploymentFixture();
			await expectRevert(
				feeSharingProxy.withdraw(loanTokenWrbtc.address, 0, account2, { from: account1 }),
				"FeeSharingProxy::withdraw: _maxCheckpoints should be positive"
			);
		});

		it("Shouldn't be able to withdraw zero amount (for token pool)", async () => {
			await protocolDeploymentFixture();
			let fees = await feeSharingProxy.getAccumulatedFees(account1, loanToken.address);
			expect(fees).to.be.bignumber.equal("0");

			await expectRevert(
				feeSharingProxy.withdraw(loanToken.address, 10, ZERO_ADDRESS, { from: account1 }),
				"FeeSharingProxy::withdrawFees: no tokens for a withdrawal"
			);
		});

		it("Shouldn't be able to withdraw zero amount (for wRBTC pool)", async () => {
			await protocolDeploymentFixture();
			let fees = await feeSharingProxy.getAccumulatedFees(account1, loanTokenWrbtc.address);
			expect(fees).to.be.bignumber.equal("0");

			await expectRevert(
				feeSharingProxy.withdraw(loanTokenWrbtc.address, 10, ZERO_ADDRESS, { from: account1 }),
				"FeeSharingProxy::withdrawFees: no tokens for a withdrawal"
			);
		});

		it("Should be able to withdraw to another account", async () => {
			await protocolDeploymentFixture();
			// stake - getPriorTotalVotingPower
			let rootStake = 700;
			await stake(rootStake, root);

			let userStake = 300;
			if (MOCK_PRIOR_WEIGHTED_STAKE) {
				await staking.MOCK_priorWeightedStake(userStake * 10);
			}
			await SOVToken.transfer(account1, userStake);
			await stake(userStake, account1);

			// mock data
			let lendingFeeTokensHeld = new BN(wei("1", "ether"));
			let tradingFeeTokensHeld = new BN(wei("2", "ether"));
			let borrowingFeeTokensHeld = new BN(wei("3", "ether"));
			let totalFeeTokensHeld = lendingFeeTokensHeld.add(tradingFeeTokensHeld).add(borrowingFeeTokensHeld);
			let feeAmount = await setFeeTokensHeld(lendingFeeTokensHeld, tradingFeeTokensHeld, borrowingFeeTokensHeld);

			await feeSharingProxy.withdrawFees([SUSD.address]);

			let fees = await feeSharingProxy.getAccumulatedFees(account1, loanTokenWrbtc.address);
			expect(fees).to.be.bignumber.equal(new BN(feeAmount).mul(new BN(3)).div(new BN(10)));

			let tx = await feeSharingProxy.withdraw(loanTokenWrbtc.address, 1000, account2, { from: account1 });

			// processedCheckpoints
			let processedCheckpoints = await feeSharingProxy.processedCheckpoints.call(account1, loanTokenWrbtc.address);
			expect(processedCheckpoints.toNumber()).to.be.equal(1);

			expectEvent(tx, "UserFeeWithdrawn", {
				sender: account1,
				receiver: account2,
				token: loanTokenWrbtc.address,
				amount: new BN(feeAmount).mul(new BN(3)).div(new BN(10)),
			});
		});

		it("Should be able to withdraw (token pool)", async () => {
			await protocolDeploymentFixture();
			// FeeSharingProxy
			feeSharingProxy = await FeeSharingProxyMockup.new(sovryn.address, staking.address);
			await sovryn.setFeesController(feeSharingProxy.address);

			// stake - getPriorTotalVotingPower
			let rootStake = 700;
			await stake(rootStake, root);

			let userStake = 300;
			if (MOCK_PRIOR_WEIGHTED_STAKE) {
				await staking.MOCK_priorWeightedStake(userStake * 10);
			}
			await SOVToken.transfer(account1, userStake);
			await stake(userStake, account1);

			// Mock (transfer loanToken to FeeSharingProxy contract)
			const loanPoolTokenAddress = await sovryn.underlyingToLoanPool(SUSD.address);
			const amountLend = new BN(wei("500", "ether"));
			await SUSD.approve(loanPoolTokenAddress, amountLend);
			await loanToken.mint(feeSharingProxy.address, amountLend);

			// Check ISUSD Balance for feeSharingProxy
			const feeSharingProxyLoanBalanceToken = await loanToken.balanceOf(feeSharingProxy.address);
			expect(feeSharingProxyLoanBalanceToken.toString()).to.be.equal(amountLend.toString());

			// Withdraw ISUSD from feeSharingProxy
			// const initial
			await feeSharingProxy.addCheckPoint(loanPoolTokenAddress, amountLend.toString());
			let tx = await feeSharingProxy.trueWithdraw(loanToken.address, 10, ZERO_ADDRESS, { from: account1 });
			const updatedFeeSharingProxyLoanBalanceToken = await loanToken.balanceOf(feeSharingProxy.address);
			const updatedAccount1LoanBalanceToken = await loanToken.balanceOf(account1);
			console.log("\nwithdraw(checkpoints = 1).gasUsed: " + tx.receipt.gasUsed);

			expect(updatedFeeSharingProxyLoanBalanceToken.toString()).to.be.equal(((amountLend * 7) / 10).toString());
			expect(updatedAccount1LoanBalanceToken.toString()).to.be.equal(((amountLend * 3) / 10).toString());

			expectEvent(tx, "UserFeeWithdrawn", {
				sender: account1,
				receiver: account1,
				token: loanToken.address,
				amount: amountLend.mul(new BN(3)).div(new BN(10)),
			});
		});

		it("Should be able to withdraw (WRBTC pool)", async () => {
			/// @dev This test requires redeploying the protocol
			await protocolDeploymentFixture();

			// stake - getPriorTotalVotingPower
			let rootStake = 700;
			await stake(rootStake, root);

			let userStake = 300;
			if (MOCK_PRIOR_WEIGHTED_STAKE) {
				await staking.MOCK_priorWeightedStake(userStake * 10);
			}
			await SOVToken.transfer(account1, userStake);
			await stake(userStake, account1);

			// mock data
			let lendingFeeTokensHeld = new BN(wei("1", "gwei"));
			let tradingFeeTokensHeld = new BN(wei("2", "gwei"));
			let borrowingFeeTokensHeld = new BN(wei("3", "gwei"));
			let totalFeeTokensHeld = lendingFeeTokensHeld.add(tradingFeeTokensHeld).add(borrowingFeeTokensHeld);
			let feeAmount = await setFeeTokensHeld(lendingFeeTokensHeld, tradingFeeTokensHeld, borrowingFeeTokensHeld);

			await feeSharingProxy.withdrawFees([SUSD.address]);

			let fees = await feeSharingProxy.getAccumulatedFees(account1, loanTokenWrbtc.address);
			expect(fees).to.be.bignumber.equal(feeAmount.mul(new BN(3)).div(new BN(10)));

			let userInitialBtcBalance = new BN(await web3.eth.getBalance(account1));
			let tx = await feeSharingProxy.withdraw(loanTokenWrbtc.address, 10, ZERO_ADDRESS, { from: account1 });

			/// @dev To anticipate gas consumption it is required to split hardhat
			///   behaviour into two different scenarios: coverage and regular testing.
			///   On coverage gasPrice = 1, on regular tests gasPrice = 8000000000
			//
			// On coverage:
			// Fees:                 1800000000
			// Balance: 10000000000000000000000
			// Balance: 10000000000001799398877
			// withdraw().gasUsed:       601123
			// txFee:                    601123
			//
			// On regular test:
			// Fees:                 1800000000
			// Balance: 10000000000000000000000
			// Balance:  9999996433281800000000
			// withdraw().gasUsed:       445840
			// txFee:          3566720000000000
			let userLatestBTCBalance = new BN(await web3.eth.getBalance(account1));
			let gasPrice;
			/// @dev A balance decrease (negative difference) corresponds to regular test case
			if (userLatestBTCBalance.sub(userInitialBtcBalance).toString()[0] == "-") {
				gasPrice = new BN(8000000000);
			} // regular test
			else {
				gasPrice = new BN(1);
			} // coverage

			console.log("\nwithdraw(checkpoints = 1).gasUsed: " + tx.receipt.gasUsed);
			let txFee = new BN(tx.receipt.gasUsed).mul(gasPrice);

			userInitialBtcBalance = userInitialBtcBalance.sub(new BN(txFee));
			// processedCheckpoints
			let processedCheckpoints = await feeSharingProxy.processedCheckpoints.call(account1, loanTokenWrbtc.address);
			expect(processedCheckpoints.toNumber()).to.be.equal(1);

			// check balances
			let feeSharingProxyBalance = await loanTokenWrbtc.balanceOf.call(feeSharingProxy.address);
			expect(feeSharingProxyBalance.toNumber()).to.be.equal((feeAmount * 7) / 10);
			let userLoanTokenBalance = await loanTokenWrbtc.balanceOf.call(account1);
			expect(userLoanTokenBalance.toNumber()).to.be.equal(0);
			let userExpectedBtcBalance = userInitialBtcBalance.add(feeAmount.mul(new BN(3)).div(new BN(10)));
			expect(userLatestBTCBalance.toString()).to.be.equal(userExpectedBtcBalance.toString());

			expectEvent(tx, "UserFeeWithdrawn", {
				sender: account1,
				receiver: account1,
				token: loanTokenWrbtc.address,
				amount: feeAmount.mul(new BN(3)).div(new BN(10)),
			});
		});

		it("Should be able to withdraw (sov pool)", async () => {
			/// @dev This test requires redeploying the protocol
			await protocolDeploymentFixture();

			//stake - getPriorTotalVotingPower
			let rootStake = 700;
			await stake(rootStake, root);

			let userStake = 300;
			if (MOCK_PRIOR_WEIGHTED_STAKE) {
				await staking.MOCK_priorWeightedStake(userStake * 10);
			}
			await SOVToken.transfer(account1, userStake);
			await stake(userStake, account1);

			//mock data
			let lendingFeeTokensHeld = new BN(wei("1", "gwei"));
			let tradingFeeTokensHeld = new BN(wei("2", "gwei"));
			let borrowingFeeTokensHeld = new BN(wei("3", "gwei"));
			let totalFeeTokensHeld = lendingFeeTokensHeld.add(tradingFeeTokensHeld).add(borrowingFeeTokensHeld);
			let feeAmount = await setFeeTokensHeld(lendingFeeTokensHeld, tradingFeeTokensHeld, borrowingFeeTokensHeld, false, true);

			await feeSharingProxy.withdrawFees([SOVToken.address]);

			let fees = await feeSharingProxy.getAccumulatedFees(account1, SOVToken.address);
			expect(fees).to.be.bignumber.equal(feeAmount.mul(new BN(3)).div(new BN(10)));

			let userInitialISOVBalance = await SOVToken.balanceOf(account1);
			let tx = await feeSharingProxy.withdraw(SOVToken.address, 10, ZERO_ADDRESS, { from: account1 });

			//processedCheckpoints
			let processedCheckpoints = await feeSharingProxy.processedCheckpoints.call(account1, SOVToken.address);
			expect(processedCheckpoints.toNumber()).to.be.equal(1);

			//check balances
			let feeSharingProxyBalance = await SOVToken.balanceOf.call(feeSharingProxy.address);
			expect(feeSharingProxyBalance.toNumber()).to.be.equal((feeAmount * 7) / 10);
			let userBalance = await SOVToken.balanceOf.call(account1);
			expect(userBalance.sub(userInitialISOVBalance).toNumber()).to.be.equal((feeAmount * 3) / 10);

			expectEvent(tx, "UserFeeWithdrawn", {
				sender: account1,
				receiver: account1,
				token: SOVToken.address,
				amount: new BN(feeAmount).mul(new BN(3)).div(new BN(10)),
			});
		});

		it("Should be able to withdraw using 3 checkpoints", async () => {
			/// @dev This test requires redeploying the protocol
			await protocolDeploymentFixture();

			// stake - getPriorTotalVotingPower
			let rootStake = 900;
			await stake(rootStake, root);

			let userStake = 100;
			if (MOCK_PRIOR_WEIGHTED_STAKE) {
				await staking.MOCK_priorWeightedStake(userStake * 10);
			}
			await SOVToken.transfer(account1, userStake);
			await stake(userStake, account1);

			// [FIRST]
			// mock data
			let lendingFeeTokensHeld = new BN(wei("1", "gwei"));
			let tradingFeeTokensHeld = new BN(wei("2", "gwei"));
			let borrowingFeeTokensHeld = new BN(wei("3", "gwei"));
			let totalFeeTokensHeld = lendingFeeTokensHeld.add(tradingFeeTokensHeld).add(borrowingFeeTokensHeld);
			let feeAmount = await setFeeTokensHeld(lendingFeeTokensHeld, tradingFeeTokensHeld, borrowingFeeTokensHeld);
			let totalFeeAmount = feeAmount;
			await feeSharingProxy.withdrawFees([SUSD.address]);

			let userInitialBtcBalance = new BN(await web3.eth.getBalance(account1));
			let tx = await feeSharingProxy.withdraw(loanTokenWrbtc.address, 1, ZERO_ADDRESS, { from: account1 });

			/// @dev Same as above gas consumption is different on regular tests than on coverge
			let userLatestBTCBalance = new BN(await web3.eth.getBalance(account1));
			let gasPrice;
			/// @dev A balance decrease (negative difference) corresponds to regular test case
			if (userLatestBTCBalance.sub(userInitialBtcBalance).toString()[0] == "-") {
				gasPrice = new BN(8000000000);
			} // regular test
			else {
				gasPrice = new BN(1);
			} // coverage

			console.log("\nwithdraw(checkpoints = 1).gasUsed: " + tx.receipt.gasUsed);
			let txFee = new BN(tx.receipt.gasUsed).mul(gasPrice);

			userInitialBtcBalance = userInitialBtcBalance.sub(new BN(txFee));
			// processedCheckpoints
			let processedCheckpoints = await feeSharingProxy.processedCheckpoints.call(account1, loanTokenWrbtc.address);
			expect(processedCheckpoints.toNumber()).to.be.equal(1);

			// check balances
			let feeSharingProxyBalance = await loanTokenWrbtc.balanceOf.call(feeSharingProxy.address);
			expect(feeSharingProxyBalance.toNumber()).to.be.equal((totalFeeAmount * 9) / 10);
			let userBalance = await loanTokenWrbtc.balanceOf.call(account1);
			expect(userBalance.toNumber()).to.be.equal(0);

			expect(userLatestBTCBalance.toString()).to.be.equal(
				userInitialBtcBalance.add(totalFeeAmount.mul(new BN(1)).div(new BN(10))).toString()
			);

			// [SECOND]
			// mock data
			let lendingFeeTokensHeld2 = new BN(wei("1", "gwei"));
			let tradingFeeTokensHeld2 = new BN(wei("2", "gwei"));
			let borrowingFeeTokensHeld2 = new BN(wei("3", "gwei"));
			totalFeeTokensHeld = lendingFeeTokensHeld2.add(tradingFeeTokensHeld2).add(borrowingFeeTokensHeld2);
			feeAmount = await setFeeTokensHeld(lendingFeeTokensHeld2, tradingFeeTokensHeld2, borrowingFeeTokensHeld2);
			totalFeeAmount = totalFeeAmount.add(feeAmount);
			let totalLoanTokenWRBTCBalanceShouldBeAccount1 = feeAmount;
			await increaseTime(FEE_WITHDRAWAL_INTERVAL);
			await feeSharingProxy.withdrawFees([SUSD.address]);

			// [THIRD]
			// mock data
			let lendingFeeTokensHeld3 = new BN(wei("1", "gwei"));
			let tradingFeeTokensHeld3 = new BN(wei("2", "gwei"));
			let borrowingFeeTokensHeld3 = new BN(wei("3", "gwei"));
			totalFeeTokensHeld = lendingFeeTokensHeld3.add(tradingFeeTokensHeld3).add(borrowingFeeTokensHeld3);
			feeAmount = await setFeeTokensHeld(lendingFeeTokensHeld3, tradingFeeTokensHeld3, borrowingFeeTokensHeld3);
			totalFeeAmount = totalFeeAmount.add(feeAmount);
			totalLoanTokenWRBTCBalanceShouldBeAccount1 = totalLoanTokenWRBTCBalanceShouldBeAccount1.add(feeAmount);
			await increaseTime(FEE_WITHDRAWAL_INTERVAL);
			await feeSharingProxy.withdrawFees([SUSD.address]);

			// [SECOND] - [THIRD]
			userInitialBtcBalance = new BN(await web3.eth.getBalance(account1));
			tx = await feeSharingProxy.withdraw(loanTokenWrbtc.address, 2, ZERO_ADDRESS, { from: account1 });
			console.log("\nwithdraw(checkpoints = 2).gasUsed: " + tx.receipt.gasUsed);
			txFee = new BN(tx.receipt.gasUsed).mul(gasPrice);

			userInitialBtcBalance = userInitialBtcBalance.sub(new BN(txFee));

			// processedCheckpoints
			processedCheckpoints = await feeSharingProxy.processedCheckpoints.call(account1, loanTokenWrbtc.address);
			expect(processedCheckpoints.toNumber()).to.be.equal(3);

			// check balances
			feeSharingProxyBalance = await loanTokenWrbtc.balanceOf.call(feeSharingProxy.address);
			expect(feeSharingProxyBalance.toNumber()).to.be.equal(parseInt((totalFeeAmount * 9) / 10));
			userBalance = await loanTokenWrbtc.balanceOf.call(account1);
			expect(userBalance.toNumber()).to.be.equal(0);

			userLatestBTCBalance = new BN(await web3.eth.getBalance(account1));

			expect(userLatestBTCBalance.toString()).to.be.equal(
				userInitialBtcBalance.add(totalLoanTokenWRBTCBalanceShouldBeAccount1.mul(new BN(1)).div(new BN(10))).toString()
			);
		});

		it("Should be able to process 10 checkpoints", async () => {
			/// @dev This test requires redeploying the protocol
			await protocolDeploymentFixture();

			// stake - getPriorTotalVotingPower
			await stake(900, root);
			let userStake = 100;
			if (MOCK_PRIOR_WEIGHTED_STAKE) {
				await staking.MOCK_priorWeightedStake(userStake * 10);
			}
			await SOVToken.transfer(account1, userStake);
			await stake(userStake, account1);

			// mock data
			await createCheckpoints(10);

			let tx = await feeSharingProxy.withdraw(loanTokenWrbtc.address, 1000, ZERO_ADDRESS, { from: account1 });
			console.log("\nwithdraw(checkpoints = 10).gasUsed: " + tx.receipt.gasUsed);
			// processedCheckpoints
			let processedCheckpoints = await feeSharingProxy.processedCheckpoints.call(account1, loanTokenWrbtc.address);
			expect(processedCheckpoints.toNumber()).to.be.equal(10);
		});

		it("Should be able to process 10 checkpoints and 3 withdrawals", async () => {
			/// @dev This test requires redeploying the protocol
			await protocolDeploymentFixture();

			// stake - getPriorTotalVotingPower
			await stake(900, root);
			let userStake = 100;
			if (MOCK_PRIOR_WEIGHTED_STAKE) {
				await staking.MOCK_priorWeightedStake(userStake * 10);
			}
			await SOVToken.transfer(account1, userStake);
			await stake(userStake, account1);

			// mock data
			await createCheckpoints(10);

			let tx = await feeSharingProxy.withdraw(loanTokenWrbtc.address, 5, ZERO_ADDRESS, { from: account1 });
			console.log("\nwithdraw(checkpoints = 5).gasUsed: " + tx.receipt.gasUsed);
			// processedCheckpoints
			let processedCheckpoints = await feeSharingProxy.processedCheckpoints.call(account1, loanTokenWrbtc.address);
			expect(processedCheckpoints.toNumber()).to.be.equal(5);

			tx = await feeSharingProxy.withdraw(loanTokenWrbtc.address, 3, ZERO_ADDRESS, { from: account1 });
			console.log("\nwithdraw(checkpoints = 3).gasUsed: " + tx.receipt.gasUsed);
			// processedCheckpoints
			processedCheckpoints = await feeSharingProxy.processedCheckpoints.call(account1, loanTokenWrbtc.address);
			expect(processedCheckpoints.toNumber()).to.be.equal(8);

			tx = await feeSharingProxy.withdraw(loanTokenWrbtc.address, 1000, ZERO_ADDRESS, { from: account1 });
			console.log("\nwithdraw(checkpoints = 2).gasUsed: " + tx.receipt.gasUsed);
			// processedCheckpoints
			processedCheckpoints = await feeSharingProxy.processedCheckpoints.call(account1, loanTokenWrbtc.address);
			expect(processedCheckpoints.toNumber()).to.be.equal(10);
		});

		// // use for gas usage tests
		// it("Should be able to process 30 checkpoints", async () => {
		//     // stake - getPriorTotalVotingPower
		//     await stake(900, root);
		//     let userStake = 100;
		//     if (MOCK_PRIOR_WEIGHTED_STAKE) {
		//         await staking.MOCK_priorWeightedStake(userStake * 10);
		//     }
		//     await SOVToken.transfer(account1, userStake);
		//     await stake(userStake, account1);
		//
		//     // mock data
		//     await createCheckpoints(30);
		//
		//     let tx = await feeSharingProxy.withdraw(loanToken.address, 1000, ZERO_ADDRESS, {from: account1});
		//     console.log("\nwithdraw(checkpoints = 30).gasUsed: " + tx.receipt.gasUsed);
		//     // processedCheckpoints
		//     let processedCheckpoints = await feeSharingProxy.processedCheckpoints.call(account1, loanToken.address);
		//     expect(processedCheckpoints.toNumber()).to.be.equal(30);
		// });
		//
		// // use for gas usage tests
		// it("Should be able to process 100 checkpoints", async () => {
		//     // stake - getPriorTotalVotingPower
		//     await stake(900, root);
		//     let userStake = 100;
		//     if (MOCK_PRIOR_WEIGHTED_STAKE) {
		//         await staking.MOCK_priorWeightedStake(userStake * 10);
		//     }
		//     await SOVToken.transfer(account1, userStake);
		//     await stake(userStake, account1);
		//
		//     // mock data
		//     await createCheckpoints(100);
		//
		//     let tx = await feeSharingProxy.withdraw(loanToken.address, 1000, ZERO_ADDRESS, {from: account1});
		//     console.log("\nwithdraw(checkpoints = 500).gasUsed: " + tx.receipt.gasUsed);
		//     // processedCheckpoints
		//     let processedCheckpoints = await feeSharingProxy.processedCheckpoints.call(account1, loanToken.address);
		//     expect(processedCheckpoints.toNumber()).to.be.equal(100);
		// });
		//
		// // use for gas usage tests
		// it("Should be able to withdraw when staking contains a lot of checkpoints", async () => {
		//     let checkpointCount = 1000;
		//     await stake(1000, root, checkpointCount);
		//     let afterBlock = await blockNumber();
		//     console.log(afterBlock);
		//
		//     let kickoffTS = await staking.kickoffTS.call();
		//     let stakingDate = kickoffTS.add(new BN(MAX_DURATION));
		//
		//     let numUserStakingCheckpoints = await staking.numUserStakingCheckpoints.call(root, stakingDate);
		//     let firstCheckpoint = await staking.userStakingCheckpoints.call(root, stakingDate, 0);
		//     let lastCheckpoint = await staking.userStakingCheckpoints.call(root, stakingDate, numUserStakingCheckpoints - 1);
		//     let block1 = firstCheckpoint.fromBlock.toNumber() + 1;
		//     let block2 = lastCheckpoint.fromBlock;
		//
		//     console.log("numUserStakingCheckpoints = " + numUserStakingCheckpoints.toString());
		//     console.log("first = " + firstCheckpoint.fromBlock.toString());
		//     console.log("last = " + lastCheckpoint.fromBlock.toString());
		//
		//     let tx = await staking.calculatePriorWeightedStake(root, block1, stakingDate);
		//     console.log("\ncalculatePriorWeightedStake(checkpoints = " + checkpointCount + ").gasUsed: " + tx.receipt.gasUsed);
		//     tx = await staking.calculatePriorWeightedStake(root, block2, stakingDate);
		//     console.log("\ncalculatePriorWeightedStake(checkpoints = " + checkpointCount + ").gasUsed: " + tx.receipt.gasUsed);
		// });

		it("Should be able to withdraw with staking for 78 dates", async () => {
			/// @dev This test requires redeploying the protocol
			await protocolDeploymentFixture();

			// stake - getPriorTotalVotingPower
			let rootStake = 700;
			await stake(rootStake, root);

			let userStake = 300;
			if (MOCK_PRIOR_WEIGHTED_STAKE) {
				await staking.MOCK_priorWeightedStake(userStake * 10);
			}
			await SOVToken.transfer(account1, userStake);
			await stake(userStake, account1);

			let kickoffTS = await staking.kickoffTS.call();
			await SOVToken.approve(staking.address, userStake * 1000);
			for (let i = 0; i < 77; i++) {
				let stakingDate = kickoffTS.add(new BN(TWO_WEEKS * (i + 1)));
				await staking.stake(userStake, stakingDate, account1, account1);
			}

			// mock data
			await setFeeTokensHeld(new BN(100), new BN(200), new BN(300));

			await feeSharingProxy.withdrawFees([SUSD.address]);

			let tx = await feeSharingProxy.withdraw(loanTokenWrbtc.address, 10, ZERO_ADDRESS, { from: account1 });
			console.log("\nwithdraw(checkpoints = 1).gasUsed: " + tx.receipt.gasUsed);
		});

		it("should compute the weighted stake and show gas usage", async () => {
			/// @dev This test requires redeploying the protocol
			await protocolDeploymentFixture();

			await stake(100, root);
			let kickoffTS = await staking.kickoffTS.call();
			let stakingDate = kickoffTS.add(new BN(MAX_DURATION));
			await SOVToken.approve(staking.address, 100);
			let result = await staking.stake("100", stakingDate, root, root);
			await mineBlock();

			let tx = await staking.calculatePriorWeightedStake(root, result.receipt.blockNumber, stakingDate);
			console.log("\ngasUsed: " + tx.receipt.gasUsed);
		});
	});

	describe("withdraw with or considering vesting contracts", () => {
		it("getAccumulatedFees should return 0 for vesting contracts", async () => {
			/// @dev This test requires redeploying the protocol
			await protocolDeploymentFixture();

			let { vestingInstance } = await createVestingContractWithSingleDate(new BN(MAX_DURATION), 1000, root);
			await setFeeTokensHeld(new BN(100), new BN(200), new BN(300));
			let fees = await feeSharingProxy.getAccumulatedFees(vestingInstance.address, loanToken.address);
			expect(fees).to.be.bignumber.equal("0");
		});

		it("vesting contract should not be able to withdraw fees", async () => {
			/// @dev This test requires redeploying the protocol
			await protocolDeploymentFixture();

			let { vestingInstance } = await createVestingContractWithSingleDate(new BN(MAX_DURATION), 1000, root);
			await setFeeTokensHeld(new BN(100), new BN(200), new BN(300));
			await expectRevert(
				vestingInstance.collectDividends(loanToken.address, 5, root),
				"FeeSharingProxy::withdrawFees: no tokens for a withdrawal"
			);
		});

		it("vested stakes should be deducted from total weighted stake on share distribution", async () => {
			/// @dev This test requires redeploying the protocol
			await protocolDeploymentFixture();

			// 50% vested 50% voluntary stakes
			await createVestingContractWithSingleDate(new BN(MAX_DURATION), 1000, root);
			let userStake = 1000;
			if (MOCK_PRIOR_WEIGHTED_STAKE) {
				await staking.MOCK_priorWeightedStake(userStake * 10);
			}
			await SOVToken.transfer(account1, userStake);
			await stake(userStake, account1);

			await setFeeTokensHeld(new BN(100), new BN(200), new BN(300));
			let tx = await feeSharingProxy.withdrawFees([SUSD.address]);
			let feesWithdrawn = tx.logs[1].args.amount;
			let userFees = await feeSharingProxy.getAccumulatedFees(account1, loanTokenWrbtc.address);

			// 100% of the fees should go to the user -> vesting contract not considered
			expect(feesWithdrawn).to.be.bignumber.equal(userFees);
		});
	});

	describe("withdraw AMM Fees", async () => {
		it("Whitelist converter", async () => {
			/// @dev This test requires redeploying the protocol
			await protocolDeploymentFixture();

			await expectRevert(feeSharingProxy.addWhitelistedConverterAddress(account1), "Non contract address given");
			await expectRevert(feeSharingProxy.addWhitelistedConverterAddress(ZERO_ADDRESS), "Non contract address given");

			const liquidityPoolV1Converter = await LiquidityPoolV1Converter.new(SOVToken.address, SUSD.address);
			await feeSharingProxy.addWhitelistedConverterAddress(liquidityPoolV1Converter.address);
			let whitelistedConverterList = await feeSharingProxy.getWhitelistedConverterList();
			expect(whitelistedConverterList.length).to.equal(1);
			expect(whitelistedConverterList[0]).to.equal(liquidityPoolV1Converter.address);
			await feeSharingProxy.addWhitelistedConverterAddress(liquidityPoolV1Converter.address);
			whitelistedConverterList = await feeSharingProxy.getWhitelistedConverterList();
			expect(whitelistedConverterList.length).to.equal(1);
			expect(whitelistedConverterList[0]).to.equal(liquidityPoolV1Converter.address);
		});

		it("Remove converter from whitelist", async () => {
			/// @dev This test requires redeploying the protocol
			await protocolDeploymentFixture();

			const liquidityPoolV1Converter = await LiquidityPoolV1Converter.new(SOVToken.address, SUSD.address);
			let whitelistedConverterList = await feeSharingProxy.getWhitelistedConverterList();
			expect(whitelistedConverterList.length).to.equal(0);

			await feeSharingProxy.removeWhitelistedConverterAddress(liquidityPoolV1Converter.address);
			whitelistedConverterList = await feeSharingProxy.getWhitelistedConverterList();
			expect(whitelistedConverterList.length).to.equal(0);

			await feeSharingProxy.addWhitelistedConverterAddress(liquidityPoolV1Converter.address);
			whitelistedConverterList = await feeSharingProxy.getWhitelistedConverterList();
			expect(whitelistedConverterList.length).to.equal(1);
			expect(whitelistedConverterList[0]).to.equal(liquidityPoolV1Converter.address);

			await feeSharingProxy.removeWhitelistedConverterAddress(liquidityPoolV1Converter.address);
			whitelistedConverterList = await feeSharingProxy.getWhitelistedConverterList();
			expect(whitelistedConverterList.length).to.equal(0);
		});

		it("should not be able to withdraw fees if converters address is not a contract address", async () => {
			/// @dev This test requires redeploying the protocol
			await protocolDeploymentFixture();

			await expectRevert(feeSharingProxy.withdrawFeesAMM([accounts[0]]), "Invalid Converter");
		});

		it("Should not be able to withdraw AMM Fees after whitelist removal", async () => {
			/// @dev This test requires redeploying the protocol
			await protocolDeploymentFixture();

			//stake - getPriorTotalVotingPower
			let totalStake = 1000;
			await stake(totalStake, root);

			//mock data
			// AMM Converter
			liquidityPoolV1Converter = await LiquidityPoolV1Converter.new(SOVToken.address, SUSD.address);
			const feeAmount = new BN(wei("1", "ether"));
			await liquidityPoolV1Converter.setTotalFeeMockupValue(feeAmount.toString());

			await expectRevert(feeSharingProxy.withdrawFeesAMM([liquidityPoolV1Converter.address]), "Invalid Converter");
			await feeSharingProxy.addWhitelistedConverterAddress(liquidityPoolV1Converter.address);
			await feeSharingProxy.removeWhitelistedConverterAddress(liquidityPoolV1Converter.address);
			await expectRevert(feeSharingProxy.withdrawFeesAMM([liquidityPoolV1Converter.address]), "Invalid Converter");
			await feeSharingProxy.addWhitelistedConverterAddress(liquidityPoolV1Converter.address);

			await expectRevert(feeSharingProxy.withdrawFeesAMM([liquidityPoolV1Converter.address]), "unauthorized");
			await liquidityPoolV1Converter.setFeesController(feeSharingProxy.address);
			await liquidityPoolV1Converter.setWrbtcToken(WRBTC.address);
			await WRBTC.mint(liquidityPoolV1Converter.address, wei("2", "ether"));

			tx = await feeSharingProxy.withdrawFeesAMM([liquidityPoolV1Converter.address]);

			//check WRBTC balance (wrbt balance = (totalFeeTokensHeld * mockPrice) - swapFee)
			let feeSharingProxyBalance = await loanTokenWrbtc.balanceOf.call(feeSharingProxy.address);
			expect(feeSharingProxyBalance.toString()).to.be.equal(feeAmount.toString());

			// make sure wrbtc balance is 0 after withdrawal
			let feeSharingProxyWRBTCBalance = await WRBTC.balanceOf.call(feeSharingProxy.address);
			expect(feeSharingProxyWRBTCBalance.toString()).to.be.equal(new BN(0).toString());

			//checkpoints
			let numTokenCheckpoints = await feeSharingProxy.numTokenCheckpoints.call(loanTokenWrbtc.address);
			expect(numTokenCheckpoints.toNumber()).to.be.equal(1);
			let checkpoint = await feeSharingProxy.tokenCheckpoints.call(loanTokenWrbtc.address, 0);
			expect(checkpoint.blockNumber.toNumber()).to.be.equal(tx.receipt.blockNumber);
			expect(checkpoint.totalWeightedStake.toNumber()).to.be.equal(totalStake * MAX_VOTING_WEIGHT);
			expect(checkpoint.numTokens.toString()).to.be.equal(feeAmount.toString());

			//check lastFeeWithdrawalTime
			let lastFeeWithdrawalTime = await feeSharingProxy.lastFeeWithdrawalTime.call(loanTokenWrbtc.address);
			let block = await web3.eth.getBlock(tx.receipt.blockNumber);
			expect(lastFeeWithdrawalTime.toString()).to.be.equal(block.timestamp.toString());

			expectEvent(tx, "FeeAMMWithdrawn", {
				sender: root,
				converter: liquidityPoolV1Converter.address,
				amount: feeAmount,
			});
		});

		it("Should be able to withdraw AMM Fees", async () => {
			/// @dev This test requires redeploying the protocol
			await protocolDeploymentFixture();

			//stake - getPriorTotalVotingPower
			let totalStake = 1000;
			await stake(totalStake, root);

			//mock data
			// AMM Converter
			liquidityPoolV1Converter = await LiquidityPoolV1Converter.new(SOVToken.address, SUSD.address);
			const feeAmount = new BN(wei("1", "ether"));
			await liquidityPoolV1Converter.setTotalFeeMockupValue(feeAmount.toString());

			await expectRevert(feeSharingProxy.withdrawFeesAMM([liquidityPoolV1Converter.address]), "Invalid Converter");
			await feeSharingProxy.addWhitelistedConverterAddress(liquidityPoolV1Converter.address);
			await expectRevert(feeSharingProxy.withdrawFeesAMM([liquidityPoolV1Converter.address]), "unauthorized");
			await liquidityPoolV1Converter.setFeesController(feeSharingProxy.address);
			await liquidityPoolV1Converter.setWrbtcToken(WRBTC.address);
			await WRBTC.mint(liquidityPoolV1Converter.address, wei("2", "ether"));

			tx = await feeSharingProxy.withdrawFeesAMM([liquidityPoolV1Converter.address]);

			//check WRBTC balance (wrbt balance = (totalFeeTokensHeld * mockPrice) - swapFee)
			let feeSharingProxyBalance = await loanTokenWrbtc.balanceOf.call(feeSharingProxy.address);
			expect(feeSharingProxyBalance.toString()).to.be.equal(feeAmount.toString());

			// make sure wrbtc balance is 0 after withdrawal
			let feeSharingProxyWRBTCBalance = await WRBTC.balanceOf.call(feeSharingProxy.address);
			expect(feeSharingProxyWRBTCBalance.toString()).to.be.equal(new BN(0).toString());

			//checkpoints
			let numTokenCheckpoints = await feeSharingProxy.numTokenCheckpoints.call(loanTokenWrbtc.address);
			expect(numTokenCheckpoints.toNumber()).to.be.equal(1);
			let checkpoint = await feeSharingProxy.tokenCheckpoints.call(loanTokenWrbtc.address, 0);
			expect(checkpoint.blockNumber.toNumber()).to.be.equal(tx.receipt.blockNumber);
			expect(checkpoint.totalWeightedStake.toNumber()).to.be.equal(totalStake * MAX_VOTING_WEIGHT);
			expect(checkpoint.numTokens.toString()).to.be.equal(feeAmount.toString());

			//check lastFeeWithdrawalTime
			let lastFeeWithdrawalTime = await feeSharingProxy.lastFeeWithdrawalTime.call(loanTokenWrbtc.address);
			let block = await web3.eth.getBlock(tx.receipt.blockNumber);
			expect(lastFeeWithdrawalTime.toString()).to.be.equal(block.timestamp.toString());

			expectEvent(tx, "FeeAMMWithdrawn", {
				sender: root,
				converter: liquidityPoolV1Converter.address,
				amount: feeAmount,
			});
		});

		it("Should be able to withdraw with 0 AMM Fees", async () => {
			/// @dev This test requires redeploying the protocol
			await protocolDeploymentFixture();

			//stake - getPriorTotalVotingPower
			let totalStake = 1000;
			await stake(totalStake, root);

			//mock data
			// AMM Converter
			liquidityPoolV1Converter = await LiquidityPoolV1Converter.new(SOVToken.address, SUSD.address);
			const feeAmount = new BN(wei("0", "ether"));
			await liquidityPoolV1Converter.setTotalFeeMockupValue(feeAmount.toString());
			await expectRevert(feeSharingProxy.withdrawFeesAMM([liquidityPoolV1Converter.address]), "Invalid Converter");
			await feeSharingProxy.addWhitelistedConverterAddress(liquidityPoolV1Converter.address);
			await expectRevert(feeSharingProxy.withdrawFeesAMM([liquidityPoolV1Converter.address]), "unauthorized");
			await liquidityPoolV1Converter.setFeesController(feeSharingProxy.address);
			await liquidityPoolV1Converter.setWrbtcToken(WRBTC.address);
			await WRBTC.mint(liquidityPoolV1Converter.address, wei("2", "ether"));

			tx = await feeSharingProxy.withdrawFeesAMM([liquidityPoolV1Converter.address]);

			//check WRBTC balance (wrbt balance = (totalFeeTokensHeld * mockPrice) - swapFee)
			let feeSharingProxyBalance = await loanTokenWrbtc.balanceOf.call(feeSharingProxy.address);
			expect(feeSharingProxyBalance.toString()).to.be.equal(feeAmount.toString());

			// make sure wrbtc balance is 0 after withdrawal
			let feeSharingProxyWRBTCBalance = await WRBTC.balanceOf.call(feeSharingProxy.address);
			expect(feeSharingProxyWRBTCBalance.toString()).to.be.equal(new BN(0).toString());

			//checkpoints
			let numTokenCheckpoints = await feeSharingProxy.numTokenCheckpoints.call(loanTokenWrbtc.address);
			expect(numTokenCheckpoints.toNumber()).to.be.equal(0);
			let checkpoint = await feeSharingProxy.tokenCheckpoints.call(loanTokenWrbtc.address, 0);
			expect(checkpoint.blockNumber.toNumber()).to.be.equal(0);
			expect(checkpoint.totalWeightedStake.toNumber()).to.be.equal(0);
			expect(checkpoint.numTokens.toString()).to.be.equal("0");

			//check lastFeeWithdrawalTime
			let lastFeeWithdrawalTime = await feeSharingProxy.lastFeeWithdrawalTime.call(loanTokenWrbtc.address);
			expect(lastFeeWithdrawalTime.toString()).to.be.equal("0");
		});
	});

	describe("withdraw wrbtc", async () => {
		it("Withdraw wrbtc from non owner should revert", async () => {
			await protocolDeploymentFixture();
			const receiver = accounts[1];
			const previousBalanceReceiver = await WRBTC.balanceOf(receiver);
			await expectRevert(feeSharingProxy.withdrawWRBTC(receiver, 0, { from: accounts[1] }), "unauthorized");
		});

		it("Withdraw 0 wrbtc", async () => {
			await protocolDeploymentFixture();
			const receiver = accounts[1];
			const previousBalanceReceiver = await WRBTC.balanceOf(receiver);
			await feeSharingProxy.withdrawWRBTC(receiver, 0);
			const latestBalanceReceiver = await WRBTC.balanceOf(receiver);
			const latestBalanceFeeSharingProxy = await WRBTC.balanceOf(feeSharingProxy.address);

			expect(new BN(latestBalanceReceiver).sub(new BN(previousBalanceReceiver)).toString()).to.equal("0");
			expect(latestBalanceFeeSharingProxy.toString()).to.equal("0");
		});

		it("Withdraw wrbtc more than the balance of feeSharingProxy should revert", async () => {
			await protocolDeploymentFixture();
			await WRBTC.mint(root, wei("500", "ether"));
			await WRBTC.transfer(feeSharingProxy.address, wei("1", "ether"));

			const receiver = accounts[1];
			const previousBalanceReceiver = await WRBTC.balanceOf(receiver);
			const feeSharingProxyBalance = await WRBTC.balanceOf(feeSharingProxy.address);
			const amount = feeSharingProxyBalance.add(new BN(100));
			const previousBalanceFeeSharingProxy = await WRBTC.balanceOf(feeSharingProxy.address);

			await expectRevert(feeSharingProxy.withdrawWRBTC(receiver, amount.toString()), "Insufficient balance");

			const latestBalanceReceiver = await WRBTC.balanceOf(receiver);
			const latestBalanceFeeSharingProxy = await WRBTC.balanceOf(feeSharingProxy.address);

			expect(new BN(latestBalanceReceiver).sub(new BN(previousBalanceReceiver)).toString()).to.equal("0");
			expect(latestBalanceFeeSharingProxy.toString()).to.equal(previousBalanceFeeSharingProxy.toString());
		});

		it("Fully Withdraw wrbtc", async () => {
			await protocolDeploymentFixture();
			await WRBTC.mint(root, wei("500", "ether"));
			await WRBTC.transfer(feeSharingProxy.address, wei("1", "ether"));

			const receiver = accounts[1];
			const previousBalanceReceiver = await WRBTC.balanceOf(receiver);
			const feeSharingProxyBalance = await WRBTC.balanceOf(feeSharingProxy.address);

			const tx = await feeSharingProxy.withdrawWRBTC(receiver, feeSharingProxyBalance.toString());
			await expectEvent.inTransaction(tx.receipt.rawLogs[0].transactionHash, WRBTC, "Transfer", {
				src: feeSharingProxy.address,
				dst: receiver,
				wad: feeSharingProxyBalance.toString(),
			});

			const latestBalanceReceiver = await WRBTC.balanceOf(receiver);
			const latestBalanceFeeSharingProxy = await WRBTC.balanceOf(feeSharingProxy.address);

			expect(new BN(latestBalanceReceiver).sub(new BN(previousBalanceReceiver)).toString()).to.equal(
				feeSharingProxyBalance.toString()
			);
			expect(latestBalanceFeeSharingProxy.toString()).to.equal("0");
		});

		it("Partially Withdraw wrbtc", async () => {
			await protocolDeploymentFixture();
			await WRBTC.mint(root, wei("500", "ether"));
			await WRBTC.transfer(feeSharingProxy.address, wei("1", "ether"));

			const receiver = accounts[1];
			const restAmount = new BN("100"); // 100 wei
			const previousBalanceReceiver = await WRBTC.balanceOf(receiver);
			const feeSharingProxyBalance = await WRBTC.balanceOf(feeSharingProxy.address);
			const amount = feeSharingProxyBalance.sub(restAmount);
			const previousBalanceFeeSharingProxy = await WRBTC.balanceOf(feeSharingProxy.address);
			expect(previousBalanceFeeSharingProxy.toString()).to.equal(wei("1", "ether"));

			const tx = await feeSharingProxy.withdrawWRBTC(receiver, amount.toString());
			await expectEvent.inTransaction(tx.receipt.rawLogs[0].transactionHash, WRBTC, "Transfer", {
				src: feeSharingProxy.address,
				dst: receiver,
				wad: amount,
			});

			const latestBalanceReceiver = await WRBTC.balanceOf(receiver);
			const latestBalanceFeeSharingProxy = await WRBTC.balanceOf(feeSharingProxy.address);

			expect(new BN(latestBalanceReceiver).sub(new BN(previousBalanceReceiver)).toString()).to.equal(amount.toString());
			expect(latestBalanceFeeSharingProxy.toString()).to.equal(restAmount.toString());

			// try to withdraw the rest
			const tx2 = await feeSharingProxy.withdrawWRBTC(receiver, latestBalanceFeeSharingProxy.toString());
			const finalBalanceFeeSharingProxy = await WRBTC.balanceOf(feeSharingProxy.address);
			const finalBalanceReceiver = await WRBTC.balanceOf(receiver);
			expect(new BN(finalBalanceReceiver).toString()).to.equal(previousBalanceFeeSharingProxy.toString());
			expect(finalBalanceFeeSharingProxy.toString()).to.equal("0");

			await expectEvent.inTransaction(tx2.receipt.rawLogs[0].transactionHash, WRBTC, "Transfer", {
				src: feeSharingProxy.address,
				dst: receiver,
				wad: latestBalanceFeeSharingProxy.toString(),
			});
		});
	});

	async function stake(amount, user, checkpointCount) {
		await SOVToken.approve(staking.address, amount);
		let kickoffTS = await staking.kickoffTS.call();
		let stakingDate = kickoffTS.add(new BN(MAX_DURATION));
		let tx = await staking.stake(amount, stakingDate, user, user);
		await mineBlock();

		if (checkpointCount > 0) {
			await increaseStake(amount, user, stakingDate, checkpointCount - 1);
		}

		return tx;
	}

	async function increaseStake(amount, user, stakingDate, checkpointCount) {
		for (let i = 0; i < checkpointCount; i++) {
			await SOVToken.approve(staking.address, amount);
			await staking.increaseStake(amount, user, stakingDate);
		}
	}

	async function setFeeTokensHeld(lendingFee, tradingFee, borrowingFee, wrbtcTokenFee = false, sovTokenFee = false) {
		let totalFeeAmount = lendingFee.add(tradingFee).add(borrowingFee);
		let tokenFee;
		if (wrbtcTokenFee) {
			tokenFee = WRBTC;
		} else {
			tokenFee = SUSD;
			await tokenFee.transfer(sovryn.address, totalFeeAmount);
		}
		await sovryn.setLendingFeeTokensHeld(tokenFee.address, lendingFee);
		await sovryn.setTradingFeeTokensHeld(tokenFee.address, tradingFee);
		await sovryn.setBorrowingFeeTokensHeld(tokenFee.address, borrowingFee);

		if (sovTokenFee) {
			await SOVToken.transfer(sovryn.address, totalFeeAmount);
			await sovryn.setLendingFeeTokensHeld(SOVToken.address, lendingFee);
			await sovryn.setTradingFeeTokensHeld(SOVToken.address, tradingFee);
			await sovryn.setBorrowingFeeTokensHeld(SOVToken.address, borrowingFee);
		}
		return totalFeeAmount;
	}

	async function checkWithdrawFee(checkSUSD = true, checkWRBTC = false, checkSOV = false) {
		if (checkSUSD) {
			let protocolBalance = await SUSD.balanceOf(sovryn.address);
			expect(protocolBalance.toString()).to.be.equal(new BN(0).toString());
			let lendingFeeTokensHeld = await sovryn.lendingFeeTokensHeld.call(SUSD.address);
			expect(lendingFeeTokensHeld.toString()).to.be.equal(new BN(0).toString());
			let tradingFeeTokensHeld = await sovryn.tradingFeeTokensHeld.call(SUSD.address);
			expect(tradingFeeTokensHeld.toString()).to.be.equal(new BN(0).toString());
			let borrowingFeeTokensHeld = await sovryn.borrowingFeeTokensHeld.call(SUSD.address);
			expect(borrowingFeeTokensHeld.toString()).to.be.equal(new BN(0).toString());
		}

		if (checkWRBTC) {
			lendingFeeTokensHeld = await sovryn.lendingFeeTokensHeld.call(WRBTC.address);
			expect(lendingFeeTokensHeld.toString()).to.be.equal(new BN(0).toString());
			tradingFeeTokensHeld = await sovryn.tradingFeeTokensHeld.call(WRBTC.address);
			expect(tradingFeeTokensHeld.toString()).to.be.equal(new BN(0).toString());
			borrowingFeeTokensHeld = await sovryn.borrowingFeeTokensHeld.call(WRBTC.address);
			expect(borrowingFeeTokensHeld.toString()).to.be.equal(new BN(0).toString());
		}

		if (checkSOV) {
			protocolBalance = await SOVToken.balanceOf(sovryn.address);
			expect(protocolBalance.toString()).to.be.equal(new BN(0).toString());
			lendingFeeTokensHeld = await sovryn.lendingFeeTokensHeld.call(SOVToken.address);
			expect(lendingFeeTokensHeld.toString()).to.be.equal(new BN(0).toString());
			tradingFeeTokensHeld = await sovryn.tradingFeeTokensHeld.call(SOVToken.address);
			expect(tradingFeeTokensHeld.toString()).to.be.equal(new BN(0).toString());
			borrowingFeeTokensHeld = await sovryn.borrowingFeeTokensHeld.call(SOVToken.address);
			expect(borrowingFeeTokensHeld.toString()).to.be.equal(new BN(0).toString());
		}
	}

	async function createCheckpoints(number) {
		for (let i = 0; i < number; i++) {
			await setFeeTokensHeld(new BN(100), new BN(200), new BN(300));
			await increaseTime(FEE_WITHDRAWAL_INTERVAL);
			await feeSharingProxy.withdrawFees([SUSD.address]);
		}
	}

	async function createVestingContractWithSingleDate(cliff, amount, tokenOwner) {
		vestingLogic = await VestingLogic.new();
		let vestingInstance = await Vesting.new(
			vestingLogic.address,
			SOVToken.address,
			staking.address,
			tokenOwner,
			cliff,
			cliff,
			feeSharingProxy.address
		);
		vestingInstance = await VestingLogic.at(vestingInstance.address);
		// important, so it's recognized as vesting contract
		await staking.addContractCodeHash(vestingInstance.address);

		await SOVToken.approve(vestingInstance.address, amount);
		let result = await vestingInstance.stakeTokens(amount);
		return { vestingInstance: vestingInstance, blockNumber: result.receipt.blockNumber };
	}
});<|MERGE_RESOLUTION|>--- conflicted
+++ resolved
@@ -661,12 +661,8 @@
 		});
 
 		it("Shouldn't be able to withdraw zero amount", async () => {
-<<<<<<< HEAD
+			await protocolDeploymentFixture();
 			await expectRevert(feeSharingProxy.transferTokens(SOVToken.address, 1000), "SafeERC20: low-level call failed");
-=======
-			await protocolDeploymentFixture();
-			await expectRevert(feeSharingProxy.transferTokens(SOVToken.address, 1000), "invalid transfer");
->>>>>>> b2d13474
 		});
 
 		it("Should be able to transfer tokens", async () => {
