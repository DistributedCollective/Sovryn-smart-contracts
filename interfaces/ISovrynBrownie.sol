/**
 * Copyright 2017-2020, bZeroX, LLC. All Rights Reserved.
 * Licensed under the Apache License, Version 2.0.
 */

pragma solidity >=0.5.0 <0.6.0;
pragma experimental ABIEncoderV2;
//TODO: stored in ./interfaces only while brownie isn't removed
//TODO: move to contracts/interfaces after with brownie is removed

import "../contracts/core/State.sol";
import "../contracts/events/ProtocolSettingsEvents.sol";
import "../contracts/events/LoanSettingsEvents.sol";
import "../contracts/events/LoanOpeningsEvents.sol";
import "../contracts/events/LoanMaintenanceEvents.sol";
import "../contracts/events/LoanClosingsEvents.sol";
import "../contracts/events/FeesEvents.sol";
import "../contracts/events/SwapsEvents.sol";
import "../contracts/events/AffiliatesEvents.sol";

contract ISovrynBrownie is
	State,
	ProtocolSettingsEvents,
	LoanSettingsEvents,
	LoanOpeningsEvents,
	LoanMaintenanceEvents,
	LoanClosingsEvents,
	SwapsEvents,
	AffiliatesEvents,
	FeesEvents
{
	////// Protocol //////

	function replaceContract(address target) external;

	function setTargets(string[] calldata sigsArr, address[] calldata targetsArr) external;

	function getTarget(string calldata sig) external view returns (address);

	////// Protocol Settings //////

	function setSovrynProtocolAddress(address newProtocolAddress) external;

	function setSOVTokenAddress(address newSovTokenAddress) external;

	function setLockedSOVAddress(address newLockedSOVAddress) external;

	function setMinReferralsToPayoutAffiliates(uint256 newMinReferrals) external;

	function setPriceFeedContract(address newContract) external;

	function setSwapsImplContract(address newContract) external;

	function setLoanPool(address[] calldata pools, address[] calldata assets) external;

	function setSupportedTokens(address[] calldata addrs, bool[] calldata toggles) external;

	function setLendingFeePercent(uint256 newValue) external;

	function setTradingFeePercent(uint256 newValue) external;

	function setBorrowingFeePercent(uint256 newValue) external;

	function setAffiliateFeePercent(uint256 newValue) external;

	function setAffiliateTradingTokenFeePercent(uint256 newValue) external;

	function setLiquidationIncentivePercent(uint256 newAmount) external;

	function setMaxDisagreement(uint256 newAmount) external;

	function setSourceBuffer(uint256 newAmount) external;

	function setMaxSwapSize(uint256 newAmount) external;

	function setFeesController(address newController) external;

	function withdrawFees(address token, address receiver) external returns (uint256);

	function withdrawLendingFees(
		address token,
		address receiver,
		uint256 amount
	) external returns (bool);

	function withdrawTradingFees(
		address token,
		address receiver,
		uint256 amount
	) external returns (bool);

	function withdrawBorrowingFees(
		address token,
		address receiver,
		uint256 amount
	) external returns (bool);

	function withdrawProtocolToken(address receiver, uint256 amount) external returns (address, bool);

	function depositProtocolToken(uint256 amount) external;

	function getLoanPoolsList(uint256 start, uint256 count) external;

	function isLoanPool(address loanPool) external view returns (bool);

	function setWrbtcToken(address wrbtcTokenAddress) external;

	function setSovrynSwapContractRegistryAddress(address registryAddress) external;

	function setProtocolTokenAddress(address _protocolTokenAddress) external;

	function setRolloverBaseReward(uint256 transactionCost) external;

	function setRebatePercent(uint256 rebatePercent) external;

	function setSpecialRebates(address sourceToken, address destToken, uint256 specialRebatesPercent) external;

	function getSpecialRebates(address sourceToken, address destToken) external view returns(uint256 specialRebatesPercent);

	////// Loan Settings //////

	function setupLoanParams(LoanParams[] calldata loanParamsList) external returns (bytes32[] memory loanParamsIdList);

	// Deactivates LoanParams for future loans. Active loans using it are unaffected.
	function disableLoanParams(bytes32[] calldata loanParamsIdList) external;

	function getLoanParams(bytes32[] calldata loanParamsIdList) external view returns (LoanParams[] memory loanParamsList);

	function getLoanParamsList(
		address owner,
		uint256 start,
		uint256 count
	) external view returns (bytes32[] memory loanParamsList);

	function getTotalPrincipal(address lender, address loanToken) external view returns (uint256);

	////// Loan Openings //////

	function borrowOrTradeFromPool(
		bytes32 loanParamsId,
		bytes32 loanId, // if 0, start a new loan
		bool isTorqueLoan,
		uint256 initialMargin,
		address[4] calldata sentAddresses,
		// lender: must match loan if loanId provided
		// borrower: must match loan if loanId provided
		// receiver: receiver of funds (address(0) assumes borrower address)
		// manager: delegated manager of loan unless address(0)
		uint256[5] calldata sentValues,
		// newRate: new loan interest rate
		// newPrincipal: new loan size (borrowAmount + any borrowed interest)
		// torqueInterest: new amount of interest to escrow for Torque loan (determines initial loan length)
		// loanTokenReceived: total loanToken deposit (amount not sent to borrower in the case of Torque loans)
		// collateralTokenReceived: total collateralToken deposit
		bytes calldata loanDataBytes
	) external payable returns (uint256);

	function setDelegatedManager(
		bytes32 loanId,
		address delegated,
		bool toggle
	) external;

	function getEstimatedMarginExposure(
		address loanToken,
		address collateralToken,
		uint256 loanTokenSent,
		uint256 collateralTokenSent,
		uint256 interestRate,
		uint256 newPrincipal
	) external view returns (uint256);

	function getRequiredCollateral(
		address loanToken,
		address collateralToken,
		uint256 newPrincipal,
		uint256 marginAmount,
		bool isTorqueLoan
	) external view returns (uint256 collateralAmountRequired);

	function getBorrowAmount(
		address loanToken,
		address collateralToken,
		uint256 collateralTokenAmount,
		uint256 marginAmount,
		bool isTorqueLoan
	) external view returns (uint256 borrowAmount);

	////// Loan Closings //////

	function liquidate(
		bytes32 loanId,
		address receiver,
		uint256 closeAmount // denominated in loanToken
	)
		external
		payable
		returns (
			uint256 loanCloseAmount,
			uint256 seizedAmount,
			address seizedToken
		);

	function rollover(bytes32 loanId, bytes calldata loanDataBytes) external;

	function closeWithDeposit(
		bytes32 loanId,
		address receiver,
		uint256 depositAmount // denominated in loanToken
	)
		external
		payable
		returns (
			uint256 loanCloseAmount,
			uint256 withdrawAmount,
			address withdrawToken
		);

	function closeWithSwap(
		bytes32 loanId,
		address receiver,
		uint256 swapAmount, // denominated in collateralToken
		bool returnTokenIsCollateral, // true: withdraws collateralToken, false: withdraws loanToken
		bytes calldata loanDataBytes
	)
		external
		returns (
			uint256 loanCloseAmount,
			uint256 withdrawAmount,
			address withdrawToken
		);

	////// Loan Maintenance //////

	function depositCollateral(
		bytes32 loanId,
		uint256 depositAmount // must match msg.value if ether is sent
	) external payable;

	function withdrawCollateral(
		bytes32 loanId,
		address receiver,
		uint256 withdrawAmount
	) external returns (uint256 actualWithdrawAmount);

	function extendLoanByInterest(
		bytes32 loanId,
		address payer,
		uint256 depositAmount,
		bool useCollateral,
		bytes calldata loanDataBytes
	) external payable returns (uint256 secondsExtended);

	function reduceLoanByInterest(
		bytes32 loanId,
		address receiver,
		uint256 withdrawAmount
	) external returns (uint256 secondsReduced);

	function withdrawAccruedInterest(address loanToken) external;

	function getLenderInterestData(address lender, address loanToken)
		external
		view
		returns (
			uint256 interestPaid,
			uint256 interestPaidDate,
			uint256 interestOwedPerDay,
			uint256 interestUnPaid,
			uint256 interestFeePercent,
			uint256 principalTotal
		);

	function getLoanInterestData(bytes32 loanId)
		external
		view
		returns (
			address loanToken,
			uint256 interestOwedPerDay,
			uint256 interestDepositTotal,
			uint256 interestDepositRemaining
		);

	struct LoanReturnData {
		bytes32 loanId;
		address loanToken;
		address collateralToken;
		uint256 principal;
		uint256 collateral;
		uint256 interestOwedPerDay;
		uint256 interestDepositRemaining;
		uint256 startRate; // collateralToLoanRate
		uint256 startMargin;
		uint256 maintenanceMargin;
		uint256 currentMargin;
		uint256 maxLoanTerm;
		uint256 endTimestamp;
		uint256 maxLiquidatable;
		uint256 maxSeizable;
	}

	function getUserLoans(
		address user,
		uint256 start,
		uint256 count,
		uint256 loanType,
		bool isLender,
		bool unsafeOnly
	) external view returns (LoanReturnData[] memory loansData);

	function getLoan(bytes32 loanId) external view returns (LoanReturnData memory loanData);

	function getActiveLoans(
		uint256 start,
		uint256 count,
		bool unsafeOnly
	) external view returns (LoanReturnData[] memory loansData);

	////// Protocol Migration //////

	function setLegacyOracles(address[] calldata refs, address[] calldata oracles) external;

	function getLegacyOracle(address ref) external view returns (address);

	////// Affiliates Module //////
	function getUserNotFirstTradeFlag(address user) external view returns (bool);

	function setUserNotFirstTradeFlag(address user) external view returns (bool);

	function payTradingFeeToAffiliatesReferrer(
		address referrer,
		address token,
		uint256 tradingFeeTokenBaseAmount
<<<<<<< HEAD
	) external returns (uint256 referrerTradingFee);

	function setAffiliatesUserReferrer(address user, address referrer) external; //onlyCallableByLoanPools

	// function getAffiliatesUserReferrer(address user) external returns ; //AUDIT: do we need it to be public?
=======
	) external returns (uint256 affiliatesBonusSOVAmount, uint256 affiliatesBonusTokenAmount);

	function setAffiliatesReferrer(address user, address referrer) external; //onlyCallableByLoanPools

	function getReferralsList(address referrer) external view returns (address[] memory refList);

	function getAffiliatesReferrerBalances(address referrer)
		external
		view
		returns (address[] memory referrerTokensList, uint256[] memory referrerTokensBalances);

	function getAffiliatesReferrerTokensList(address referrer) external view returns (address[] memory tokensList);

	function getAffiliatesReferrerTokenBalance(address referrer, address token) external view returns (uint256);

	function withdrawAffiliatesReferrerTokenFees(
		address token,
		address receiver,
		uint256 amount
	) external returns (uint256 withdrawAmount);

	function withdrawAllAffiliatesReferrerTokenFees(
		address receiver
	) external;

	// function getAffiliatesUserReferrer(address user) external returns ; //AUDIT: do we need it to be public?

	function getProtocolAddress() external view returns (address);

	function getSovTokenAddress() external view returns (address);

	function getLockedSOVAddress() external view returns (address);

	function getMinReferralsToPayout() external view returns (uint256);

	function getAffiliatesUserReferrer(address user) external view returns (address referrer);

	function getAffiliateRewardsHeld(address referrer) external view returns (uint256);

	function getAffiliateTradingTokenFeePercent() external view returns (uint256 affiliateTradingTokenFeePercent);
>>>>>>> e50eb9b4
}<|MERGE_RESOLUTION|>--- conflicted
+++ resolved
@@ -331,13 +331,6 @@
 		address referrer,
 		address token,
 		uint256 tradingFeeTokenBaseAmount
-<<<<<<< HEAD
-	) external returns (uint256 referrerTradingFee);
-
-	function setAffiliatesUserReferrer(address user, address referrer) external; //onlyCallableByLoanPools
-
-	// function getAffiliatesUserReferrer(address user) external returns ; //AUDIT: do we need it to be public?
-=======
 	) external returns (uint256 affiliatesBonusSOVAmount, uint256 affiliatesBonusTokenAmount);
 
 	function setAffiliatesReferrer(address user, address referrer) external; //onlyCallableByLoanPools
@@ -378,5 +371,4 @@
 	function getAffiliateRewardsHeld(address referrer) external view returns (uint256);
 
 	function getAffiliateTradingTokenFeePercent() external view returns (uint256 affiliateTradingTokenFeePercent);
->>>>>>> e50eb9b4
 }