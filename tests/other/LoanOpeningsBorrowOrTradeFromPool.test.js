--- conflicted
+++ resolved
@@ -141,10 +141,6 @@
                     0, // torqueInterest
                     loanTokenSent, // loanTokenSent
                     collateralTokenSent, // collateralTokenSent
-<<<<<<< HEAD
-                    0,
-=======
->>>>>>> 6b09a19f
                 ],
                 "0x", // loanDataBytes
                 { from: accounts[1] }
@@ -215,10 +211,6 @@
                     oneEth, // torqueInterest
                     loanTokenSent, // loanTokenSent
                     collateralTokenSent, // collateralTokenSent
-<<<<<<< HEAD
-                    0,
-=======
->>>>>>> 6b09a19f
                 ],
                 "0x", // loanDataBytes
                 { from: accounts[1] }
@@ -266,10 +258,6 @@
                     oneEth, // torqueInterest
                     loanTokenSent, // loanTokenSent
                     collateralTokenSent, // collateralTokenSent
-<<<<<<< HEAD
-                    0,
-=======
->>>>>>> 6b09a19f
                 ],
                 "0x", // loanDataBytes
                 { from: accounts[1] }
@@ -322,10 +310,6 @@
                     oneEth, // torqueInterest
                     loanTokenSent, // loanTokenSent
                     collateralTokenSent, // collateralTokenSent
-<<<<<<< HEAD
-                    0,
-=======
->>>>>>> 6b09a19f
                 ],
                 "0x", // loanDataBytes
                 { from: accounts[1] }
@@ -375,10 +359,6 @@
                     oneEth, // torqueInterest
                     loanTokenSent, // loanTokenSent
                     collateralTokenSent, // collateralTokenSent
-<<<<<<< HEAD
-                    0,
-=======
->>>>>>> 6b09a19f
                 ],
                 "0x", // loanDataBytes
                 { from: accounts[1] }
@@ -430,10 +410,6 @@
                     oneEth, // torqueInterest
                     loanTokenSent, // loanTokenSent
                     collateralTokenSent, // collateralTokenSent
-<<<<<<< HEAD
-                    0,
-=======
->>>>>>> 6b09a19f
                 ],
                 "0x", // loanDataBytes
                 { from: accounts[1] }
@@ -481,10 +457,6 @@
                         oneEth, // torqueInterest
                         loanTokenSent, // loanTokenSent
                         collateralTokenSent, // collateralTokenSent
-<<<<<<< HEAD
-                        0,
-=======
->>>>>>> 6b09a19f
                     ],
                     "0x", // loanDataBytes
                     { from: accounts[1], value: 1 }
@@ -524,10 +496,6 @@
                         oneEth, // torqueInterest
                         loanTokenSent, // loanTokenSent
                         collateralTokenSent, // collateralTokenSent
-<<<<<<< HEAD
-                        0,
-=======
->>>>>>> 6b09a19f
                     ],
                     "0x", // loanDataBytes
                     { from: accounts[3] }
@@ -566,10 +534,6 @@
                         oneEth, // torqueInterest
                         loanTokenSent, // loanTokenSent
                         collateralTokenSent, // collateralTokenSent
-<<<<<<< HEAD
-                        0,
-=======
->>>>>>> 6b09a19f
                     ],
                     "0x", // loanDataBytes
                     { from: accounts[1] }
@@ -609,10 +573,6 @@
                         oneEth, // torqueInterest
                         loanTokenSent, // loanTokenSent
                         collateralTokenSent, // collateralTokenSent
-<<<<<<< HEAD
-                        0,
-=======
->>>>>>> 6b09a19f
                     ],
                     "0x", // loanDataBytes
                     { from: accounts[1] }
