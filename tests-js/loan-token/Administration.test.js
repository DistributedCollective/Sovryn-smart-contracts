const { expect } = require("chai");
const { expectRevert, BN } = require("@openzeppelin/test-helpers");
const TestToken = artifacts.require("TestToken");
const LoanTokenLogicStandard = artifacts.require("LoanTokenLogicStandard");
const LoanTokenSettingsLowerAdmin = artifacts.require("LoanTokenSettingsLowerAdmin");

const {
	getSUSD,
	getRBTC,
	getWRBTC,
	getBZRX,
	getLoanTokenLogic,
	getLoanToken,
	getLoanTokenWRBTC,
	loan_pool_setup,
	lend_to_pool,
	getPriceFeeds,
	getSovryn,
	getSOV,
	decodeLogs,
	open_margin_trade_position,
	CONSTANTS,
} = require("../Utils/initializer.js");

const wei = web3.utils.toWei;

const oneEth = new BN(wei("1", "ether"));
const hunEth = new BN(wei("100", "ether"));

// This decodes longs for a single event type, and returns a decoded object in
// the same form truffle-contract uses on its receipts

contract("LoanTokenAdministration", (accounts) => {
	let owner;
	let sovryn, SUSD, WRBTC, RBTC, BZRX, loanToken, loanTokenWRBTC;

	before(async () => {
		[owner] = accounts;
	});

	beforeEach(async () => {
		SUSD = await getSUSD();
		RBTC = await getRBTC();
		WRBTC = await getWRBTC();
		BZRX = await getBZRX();
		const priceFeeds = await getPriceFeeds(WRBTC, SUSD, RBTC, sovryn, BZRX);

		sovryn = await getSovryn(WRBTC, SUSD, RBTC, priceFeeds);
		sov = await getSOV(sovryn, priceFeeds, SUSD, accounts);

		const loanTokenLogicStandard = await getLoanTokenLogic();
		loanToken = await getLoanToken(loanTokenLogicStandard, owner, sovryn, WRBTC, SUSD);
		loanTokenWRBTC = await getLoanTokenWRBTC(loanTokenLogicStandard, owner, sovryn, WRBTC, SUSD);
		await loan_pool_setup(sovryn, owner, RBTC, WRBTC, SUSD, loanToken, loanTokenWRBTC);
	});

	describe("Test administration", () => {
		it("Test demand curve setting", async () => {
			const baseRate = wei("1", "ether");
			const rateMultiplier = wei("20.25", "ether");
			const targetLevel = wei("80", "ether");
			const kinkLevel = wei("90", "ether");
			const maxScaleRate = wei("100", "ether");

			const localLoanToken = await LoanTokenLogicStandard.at(loanToken.address);
			await localLoanToken.setDemandCurve(baseRate, rateMultiplier, baseRate, rateMultiplier, targetLevel, kinkLevel, maxScaleRate);

			expect((await loanToken.baseRate()).toString() == baseRate);
			expect((await loanToken.rateMultiplier()).toString() == rateMultiplier);
			expect((await loanToken.lowUtilBaseRate()).toString() == baseRate);
			expect((await loanToken.lowUtilRateMultiplier()).toString() == rateMultiplier);

			const borrowInterestRate = await loanToken.borrowInterestRate();
			expect(borrowInterestRate.gt(oneEth)).to.be.true;
		});

		it("Test demand curve setting should fail if rateMultiplier plus baseRate is grater than 100%", async () => {
			const incorrect_baseRate = wei("51", "ether");
			const incorrect_rateMultiplier = wei("50", "ether");
			const baseRate = wei("1", "ether");
			const rateMultiplier = wei("20.25", "ether");
			const targetLevel = wei("80", "ether");
			const kinkLevel = wei("90", "ether");
			const maxScaleRate = wei("100", "ether");

			const localLoanToken = await LoanTokenLogicStandard.at(loanToken.address);
			await expectRevert.unspecified(
				localLoanToken.setDemandCurve(
					incorrect_baseRate,
					incorrect_rateMultiplier,
					baseRate,
					rateMultiplier,
					targetLevel,
					kinkLevel,
					maxScaleRate
				)
			);
			await expectRevert.unspecified(
				localLoanToken.setDemandCurve(
					baseRate,
					rateMultiplier,
					incorrect_baseRate,
					incorrect_rateMultiplier,
					targetLevel,
					kinkLevel,
					maxScaleRate
				)
			);
		});

		it("Test lending fee setting", async () => {
			await sovryn.setLendingFeePercent(hunEth);
			expect((await sovryn.lendingFeePercent()).eq(hunEth)).to.be.true;
		});

		/*
			1. pause a function
			2. try to call the function - should fail
			3. reactivate it
			4. try to call the function - should succeed
		*/
		it("Test toggle function pause", async () => {
			await lend_to_pool(loanToken, SUSD, owner);
			const functionSignature = "marginTrade(bytes32,uint256,uint256,uint256,address,address,uint256,bytes)";

			// pause the given function and make sure the function can't be called anymore
			let localLoanToken = await LoanTokenLogicStandard.at(loanToken.address);
			await localLoanToken.setPauser(accounts[0]);
			await localLoanToken.toggleFunctionPause(functionSignature, true);

			await expectRevert(open_margin_trade_position(loanToken, RBTC, WRBTC, SUSD, accounts[1]), "unauthorized");

			// check if checkPause returns true
			assert(localLoanToken.checkPause(functionSignature));

			// reactivate the given function and make sure the function can be called again
			localLoanToken = await LoanTokenLogicStandard.at(loanToken.address);
			await localLoanToken.setPauser(accounts[0]);
			await localLoanToken.toggleFunctionPause(functionSignature, false);
			await open_margin_trade_position(loanToken, RBTC, WRBTC, SUSD, accounts[1]);

			// check if checkPause returns false
			expect(await localLoanToken.checkPause(functionSignature)).to.be.false;
		});

		// call toggleFunction with a non-admin address and make sure it fails
		it("Test toggle function pause with non admin should fail", async () => {
			let localLoanToken = await LoanTokenLogicStandard.at(loanToken.address);
			await expectRevert(localLoanToken.toggleFunctionPause("mint(address,uint256)", true, { from: accounts[1] }), "onlyPauser");
		});
<<<<<<< HEAD
=======

		it("Should succeed with larger rate than maxSlippage in positive direction", async () => {
			const priceFeeds = await getPriceFeeds(WRBTC, SUSD, RBTC, sovryn, BZRX);
			let rate = await priceFeeds.checkPriceDisagreement(WRBTC.address, SUSD.address, wei("1", "ether"), wei("20000", "ether"), 0);
			assert(rate == wei("20000", "ether"));
		});

		it("Should fail with larger rate than maxSlippage in negative direction", async () => {
			const priceFeeds = await getPriceFeeds(WRBTC, SUSD, RBTC, sovryn, BZRX);
			await expectRevert(
				priceFeeds.checkPriceDisagreement(WRBTC.address, SUSD.address, wei("1", "ether"), wei("1", "ether"), 0),
				"price disagreement"
			);
		});
>>>>>>> d3096869
	});
});<|MERGE_RESOLUTION|>--- conflicted
+++ resolved
@@ -148,8 +148,6 @@
 			let localLoanToken = await LoanTokenLogicStandard.at(loanToken.address);
 			await expectRevert(localLoanToken.toggleFunctionPause("mint(address,uint256)", true, { from: accounts[1] }), "onlyPauser");
 		});
-<<<<<<< HEAD
-=======
 
 		it("Should succeed with larger rate than maxSlippage in positive direction", async () => {
 			const priceFeeds = await getPriceFeeds(WRBTC, SUSD, RBTC, sovryn, BZRX);
@@ -164,6 +162,5 @@
 				"price disagreement"
 			);
 		});
->>>>>>> d3096869
 	});
 });