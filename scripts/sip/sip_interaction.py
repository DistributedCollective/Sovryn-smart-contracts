
'''
This script serves the purpose of interacting with governance (SIP) on the testnet or mainnet.
'''

from brownie import *
from brownie.network.contract import InterfaceContainer
import json
import time

def main():

    # Load the contracts and acct depending on the network.
    loadConfig()

    balanceBefore = acct.balance()

    # Shows the current voting power
    # currentVotingPower(acct)

    # Call the function you want here

<<<<<<< HEAD
    # createProposalSIP0038()
    createProposalSIP0031()
=======
    # createProposalSIP0043()
>>>>>>> c4945ab4

    balanceAfter = acct.balance()

    print("=============================================================")
    print("RSK Before Balance:  ", balanceBefore)
    print("RSK After Balance:   ", balanceAfter)
    print("Gas Used:            ", balanceBefore - balanceAfter)
    print("=============================================================")

def loadConfig():
    global contracts, acct
    thisNetwork = network.show_active()
    if thisNetwork == "development":
        acct = accounts[0]
        configFile =  open('./scripts/contractInteraction/testnet_contracts.json')
    elif thisNetwork == "testnet":
        acct = accounts.load("rskdeployer")
        configFile =  open('./scripts/contractInteraction/testnet_contracts.json')
    elif thisNetwork == "testnet-pub":
        acct = accounts.load("rskdeployer")
        configFile =  open('./scripts/contractInteraction/testnet_contracts.json')
    elif thisNetwork == "rsk-testnet":
        acct = accounts.load("rskdeployer")
        configFile =  open('./scripts/contractInteraction/testnet_contracts.json')
    elif thisNetwork == "testnet-dev":
        acct = accounts.load("rskdeployerdev")
        configFile = open('./scripts/contractInteraction/testnet_contracts.json')
    elif thisNetwork == "rsk-mainnet":
        acct = accounts.load("rskdeployer")
        configFile =  open('./scripts/contractInteraction/mainnet_contracts.json')
    elif thisNetwork == "rsk-mainnet-ws":
        acct = accounts.load("rskdeployer")
        configFile =  open('./scripts/contractInteraction/mainnet_contracts.json')
    elif thisNetwork == "rsk-mainnet-websocket":
        acct = accounts.load("rskdeployer")
        configFile =  open('./scripts/contractInteraction/mainnet_contracts.json')
    else:
        raise Exception("Network not supported.")
    contracts = json.load(configFile)

def hasApproval(tokenContractAddr, sender, receiver):
    tokenContract = Contract.from_abi("Token", address=tokenContractAddr, abi=TestToken.abi, owner=sender)
    allowance = tokenContract.allowance(sender, receiver)
    print("Allowance: ", allowance/1e18)
    
def checkIfUserHasToken(tokenAddr, user):
    tokenContract = Contract.from_abi("Token", address=tokenAddr, abi=TestToken.abi, owner=user)
    balance = tokenContract.balanceOf(user)
    print("Token Balance: ", balance)

def currentVotingPower(acctAddress):

    staking = Contract.from_abi("Staking", address=contracts['Staking'], abi=Staking.abi, owner=acctAddress)
    governor = Contract.from_abi("GovernorAlpha", address=contracts['GovernorOwner'], abi=GovernorAlpha.abi, owner=acctAddress)
    SOVtoken = Contract.from_abi("SOV", address=contracts['SOV'], abi=SOV.abi, owner=acctAddress)
    balance = SOVtoken.balanceOf(acctAddress)

    votingPower = staking.getCurrentVotes(acctAddress)
    proposalThreshold = governor.proposalThreshold()

    print('=============================================================')
    print('Your Address:        '+str(acctAddress))
    print('Your Token Balance:  '+str(balance))
    print('Your Voting Power:   '+str(votingPower))
    print('Proposal Threshold:  '+str(proposalThreshold))
    print('=============================================================')

def queueProposal(id):
    governor = Contract.from_abi("GovernorAlpha", address=contracts['GovernorOwner'], abi=GovernorAlpha.abi, owner=acct)
    tx = governor.queue(id)
    tx.info()

def executeProposal(id):
    governor = Contract.from_abi("GovernorAlpha", address=contracts['GovernorOwner'], abi=GovernorAlpha.abi, owner=acct)
    tx = governor.execute(id)
    tx.info()

def createProposal(governorAddr, target, value, signature, data, description):
    governor = Contract.from_abi("GovernorAlpha", address=governorAddr, abi=GovernorAlpha.abi, owner=acct)

    print('=============================================================')
    print('Governor Address:    '+governor.address)
    print('Target:              '+str(target))
    print('Values:              '+str(value))
    print('Signature:           '+str(signature))
    print('Data:                '+str(data))
    print('Description:         '+str(description))
    print('=============================================================')

    # Create Proposal
    tx = governor.propose(target, value, signature, data, description)
    tx.info()

def createProposalSIP0005():
    dummyAddress = contracts['GovernorOwner']
    dummyContract = Contract.from_abi("DummyContract", address=dummyAddress, abi=DummyContract.abi, owner=acct)

    # Action
    target = [contracts['VestingRegistry']]
    value = [0]
    signature = ["approveTokens(address,address,address)"]
    data = dummyContract.approveTokens.encode_input(contracts['CSOV1'], contracts['CSOV2'], contracts['SOV'])
    data = ["0x" + data[10:]]
    description = "SIP-0005: Redeeming cSOV for SOV. Details:  , sha256: "

    # Create Proposal
    createProposal(contracts['GovernorOwner'], target, value, signature, data, description)

def createProposalSIP0006():
    # Action
    target = [contracts['SOV']]
    value = [0]
    signature = ["name()"]
    data = ["0x"]
    description = "SIP-0006 (A1): Origin Pre-Sale: Amendment 1, Details: https://github.com/DistributedCollective/SIPS/blob/92036332c739d39e2df2fb15a21e8cbc05182ee7/SIP-0006(A1).md, sha256: 5f832f8e78b461d6d637410b55a66774925756489222f8aa13b37f1828a1aa4b"

    # Create Proposal
    createProposal(contracts['GovernorOwner'], target, value, signature, data, description)

def createProposalSIP0008():
    # Action
    target = [contracts['SOV']]
    value = [0]
    signature = ["symbol()"]
    data = ["0x"]
    description = "SIP-0008: Sovryn Bug Bounty Program, Details: https://github.com/DistributedCollective/SIPS/blob/a8cf098d21e5d4b0357906687374a4320c4f00bd/SIP-0008.md, sha256: a201aa8d031e5c95d4a63cc86758adb1e4a65f6a0a915eb7499d0cac332e75ba"

    # Create Proposal
    createProposal(contracts['GovernorOwner'], target, value, signature, data, description)

def createProposalSIP0014():
    # 1,500,000 SOV
    amount = 1500000 * 10**18
    governorVault = Contract.from_abi("GovernorVault", address=contracts['GovernorVaultOwner'], abi=GovernorVault.abi, owner=acct)

    # Action
    target = [contracts['GovernorVaultOwner']]
    value = [0]
    signature = ["transferTokens(address,address,uint256)"]
    data = governorVault.transferTokens.encode_input(contracts['multisig'], contracts['SOV'], amount)
    data = ["0x" + data[10:]]
    description = "SIP-0014: Strategic Investment, Details: https://github.com/DistributedCollective/SIPS/blob/7b90ebcb4e135b931210b3cea22698084de9d641/SIP-0014.md, sha256: 780d4db45ae09e30516ad11b0332f68a101775ed418f68f1aaf1af93e37e519f"

    # Create Proposal
    createProposal(contracts['GovernorOwner'], target, value, signature, data, description)

def createProposalSIP0015():
    # Action
    target = [contracts['SOV']]
    value = [0]
    signature = ["symbol()"]
    data = ["0x"]
    description = "SIP-0015: Sovryn Treasury Management, Details: https://github.com/DistributedCollective/SIPS/blob/977d1ebf73f954071ffd8a787c2660c41e069e0f/SIP-0015.md, sha256: c5cdd1557f9637816c2fb2ae4ac847ffba1eacd4599488bcda793b7945798ddf"

    # Create Proposal
    createProposal(contracts['GovernorAdmin'], target, value, signature, data, description)

def createProposalSIP0016():

    staking = Contract.from_abi("StakingProxy", address=contracts['Staking'], abi=StakingProxy.abi, owner=acct)

    # Action
    target = [contracts['Staking']]
    value = [0]
    signature = ["setImplementation(address)"]
    data = staking.setImplementation.encode_input(contracts['StakingLogic2'])
    data = ["0x" + data[10:]]
    description = "SIP-0016: Proposal to upgrade Staking contract - apply fix to unlock Origin Vesting contracts, Details: https://github.com/DistributedCollective/SIPS/blob/128a524ec5a8aa533a3dbadcda115acc71c86182/SIP-0016.md, sha256: 666f8a71dae650ba9a3673bad82ae1524fe486c9e6702a75d9a566b743497d73"

    # Create Proposal
    createProposal(contracts['GovernorOwner'], target, value, signature, data, description)

def createProposalSIP0017():
    # Action
    target = [contracts['SOV']]
    value = [0]
    signature = ["name()"]
    data = ["0x"]
    description = "SIP-0017: Money on Chain's MOC Listing and Incentivization Strategy, Details: https://github.com/DistributedCollective/SIPS/blob/6e577af/SIP-0017.md, sha256: 2bb188713390b56aced2209095843e2465328ab6ff97c0439d2c918d8386efc0"

    # Create Proposal
    createProposal(contracts['GovernorAdmin'], target, value, signature, data, description)

def createProposalSIP0018():
    # Action
    target = [contracts['SOV']]
    value = [0]
    signature = ["symbol()"]
    data = ["0x"]
    description = "SIP-0018: BabelFish Token Sale via Origins, Details: https://github.com/DistributedCollective/SIPS/blob/f8a726d/SIP-0018.md, sha256: 75df76b1e7b2a5c1cdf1192e817573f3794afbd47c19bf85abda04f222a12ecb"

    # Create Proposal
    createProposal(contracts['GovernorAdmin'], target, value, signature, data, description)

def createProposalSIP0019():
    # Action
    target = [contracts['SOV']]
    value = [0]
    signature = ["name()"]
    data = ["0x"]
    description = "SIP-0019: Exchequer Committee 2021 Budget, Details: https://github.com/DistributedCollective/SIPS/blob/2a3c5a7/SIP-0019.md, sha256: dfc958c3e84e7bbfb7d8f3e944fbd73ebc8f05dabd6fdd16b8c2884607c52b88"

    # Create Proposal
    createProposal(contracts['GovernorOwner'], target, value, signature, data, description)

def createProposalSIP0020():

    staking = Contract.from_abi("StakingProxy", address=contracts['Staking'], abi=StakingProxy.abi, owner=acct)
    stakingLogic = Contract.from_abi("StakingLogic3", address=contracts['StakingLogic3'], abi=Staking.abi, owner=acct)

    # Action
    targets = [contracts['Staking'], contracts['Staking']]
    values = [0, 0]
    signatures = ["setImplementation(address)", "addAdmin(address)"]
    data1 = staking.setImplementation.encode_input(contracts['StakingLogic3'])
    data2 = stakingLogic.addAdmin.encode_input(contracts['multisig'])
    datas = ["0x" + data1[10:], "0x" + data2[10:]]
    description = "SIP-0020: Staking contract updates, Details: https://github.com/DistributedCollective/SIPS/blob/91ea9de/SIP-0020.md, sha256: c1d39606ef53067d55b3e8a05a266918fa7bad09ecc2c1afcef7c68b2eac3cd0"

    # Create Proposal
    # createProposal(contracts['GovernorOwner'], targets, values, signatures, datas, description)

def createProposalSIP0024():
    # Action
    target = [contracts['SOV']]
    value = [0]
    signature = ["name()"]
    data = ["0x"]
    description = "SIP-0024: Liquid SOV Incentive Rewards for Fully Vested Stakers: https://github.com/DistributedCollective/SIPS/blob/5fcbcac9e7/SIP-0024.md, sha256: 05065938663108381afc1d30d97a0144d83fe15e53b8be79f4c0cec088ec1321"

    # Create Proposal
    # createProposal(contracts['GovernorOwner'], target, value, signature, data, description)

def createProposalSIP0030():
    # TODO StakingLogic4 should be deployed
    # TODO FeeSharingProxy2 should be deployed
    # TODO VestingRegistryProxy should be deployed

    stakingProxy = Contract.from_abi("StakingProxy", address=contracts['Staking'], abi=StakingProxy.abi, owner=acct)
    stakingImpl = Contract.from_abi("Staking", address=contracts['Staking'], abi=Staking.abi, owner=acct)

    # Action
    targets = [contracts['Staking'], contracts['Staking'], contracts['Staking']]
    values = [0, 0, 0]
    signatures = ["setImplementation(address)", "setFeeSharing(address)", "setVestingRegistry(address)"]
    data1 = stakingProxy.setImplementation.encode_input(contracts['StakingLogic4'])
    data2 = stakingImpl.setFeeSharing.encode_input(contracts['FeeSharingProxy'])
    data3 = stakingImpl.setVestingRegistry.encode_input(contracts['VestingRegistryProxy'])
    datas = ["0x" + data1[10:], "0x" + data2[10:], "0x" + data3[10:]]
    description = "SIP-30: Concentrating staking revenues, Details: https://github.com/DistributedCollective/SIPS/blob/12bdd48/SIP-30.md, sha256: 8f7f95545d968dc4d9a37b9cad4228b562c76b7617c2740b221b1f70eb367620"

    print(datas)
    print(description)

    # Create Proposal
    # createProposal(contracts['GovernorOwner'], targets, values, signatures, datas, description)

def createProposalSIP0035():
    # Action
    target = [contracts['SOV']]
    value = [0]
    signature = ["name()"]
    data = ["0x"]
    description = "SIP-0035: Origins as a Subprotocol: https://github.com/DistributedCollective/SIPS/blob/04baceb/SIP-0035.md, sha256: 1f85180a76c58a2b382049e5f846c512a61b3459d193dc74c7eb3babf89bd1ba"

    # Create Proposal
    # createProposal(contracts['GovernorOwner'], target, value, signature, data, description)

def createProposalSIP0037():
    # Action
    target = [contracts['SOV']]
    value = [0]
    signature = ["symbol()"]
    data = ["0x"]
    description = "SIP-0037: The Sovryn Mynt: https://github.com/DistributedCollective/SIPS/blob/8bd786c/SIP-0037.md, sha256: 35904333545f2df983173e5e95a31020fbc2e3922a70f23e5bae94ee94194a3e"

    # Create Proposal
    createProposal(contracts['GovernorOwner'], target, value, signature, data, description)

def createProposalSIP0038():
    # Action
    target = [contracts['SOV']]
    value = [0]
    signature = ["symbol()"]
    data = ["0x"]
    description = "SIP-0038: Add Brazilian Real Stablecoin BRZ as Collateral: https://github.com/DistributedCollective/SIPS/blob/a216843/SIP-0038.md, sha256: d57ba8bea41e73ce00d9e25b2a6d1736db2f6bbba7ffa43c6ab3d23eae8bb15e"

    # Create Proposal
    createProposal(contracts['GovernorAdmin'], target, value, signature, data, description)

def createProposalSIP0039():
    # Action
    target = [contracts['SOV']]
    value = [0]
    signature = ["symbol()"]
    data = ["0x"]
    description = "SIP-0039: ZERO Token Sale via Origins: https://github.com/DistributedCollective/SIPS/blob/2c21291/SIP-0039.md, sha256: 558dc035b9915e5900b0367252ba88114ea8c821b21ec0aadc5dea8b73fcd506"

    # Create Proposal
    createProposal(contracts['GovernorAdmin'], target, value, signature, data, description)

<<<<<<< HEAD
def createProposalSIP0031():
=======
def createProposalSIP0041():
>>>>>>> c4945ab4
    # Action
    target = [contracts['SOV']]
    value = [0]
    signature = ["symbol()"]
    data = ["0x"]
<<<<<<< HEAD
    description = "SIP-0031: Splitting AMM fees with stakers: https://github.com/DistributedCollective/SIPS/blob/344e4f1/SIP-31.md, sha256: 9a9058f6420842fffb25112c54634f950a16e119247e17550b25197e3fccc7fb"

    # Create Proposal
    createProposal(contracts['GovernorAdmin'], target, value, signature, data, description)
=======
    description = "SIP-0041: Designation of Exchequer Committee Multisig, Details: https://github.com/DistributedCollective/SIPS/blob/34a23a4fcecb54d19325adc2c56e6471a60caea3/SIP-0041.md, sha256: 934fc32850ac7096e88fbe2b981250527d6ddba78b01f5e191202c8043b840cb"

    # Create Proposal
    # createProposal(contracts['GovernorAdmin'], target, value, signature, data, description)

def createProposalSIP0042():

    staking = Contract.from_abi("StakingProxy", address=contracts['Staking'], abi=StakingProxy.abi, owner=acct)
    stakingLogic = Contract.from_abi("StakingLogic5", address=contracts['StakingLogic5'], abi=Staking.abi, owner=acct)

    # Action
    targets = [contracts['Staking'], contracts['Staking']]
    values = [0, 0]
    signatures = ["setImplementation(address)", "addPauser(address)"]
    data1 = staking.setImplementation.encode_input(contracts['StakingLogic5'])
    data2 = stakingLogic.addPauser.encode_input(contracts['multisig'])
    datas = ["0x" + data1[10:], "0x" + data2[10:]]
    description = "SIP-0042: Staking Security Update, Details: https://github.com/DistributedCollective/SIPS/blob/7c1a44b/SIP-0042.md, sha256: 522e1e65c49ec028d81c3a1f94a47354c2f6287c2d90c6eec8f06dcc17a1ebcc"

    # Create Proposal
    print(signatures)
    print(datas)
    print(description)
    # createProposal(contracts['GovernorOwner'], targets, values, signatures, datas, description)

def createProposalSIP0043():

    staking = Contract.from_abi("StakingProxy", address=contracts['Staking'], abi=StakingProxy.abi, owner=acct)

    # Action
    targets = [contracts['Staking']]
    values = [0]
    signatures = ["setImplementation(address)"]
    data = staking.setImplementation.encode_input(contracts['StakingLogic6'])
    datas = ["0x" + data[10:]]
    description = "SIP-0043 : Critical governance bug fix, Details: https://github.com/DistributedCollective/SIPS/blob/bdd346e/SIP-0043.md, sha256: 7a99f0862208d77e54f30f3c3759ca1d7efe9d1d1ec7df1ef1f83c649aa651a4"

    # Create Proposal
    print(signatures)
    print(datas)
    print(description)
    # createProposal(contracts['GovernorOwner'], targets, values, signatures, datas, description)
>>>>>>> c4945ab4
<|MERGE_RESOLUTION|>--- conflicted
+++ resolved
@@ -20,12 +20,7 @@
 
     # Call the function you want here
 
-<<<<<<< HEAD
-    # createProposalSIP0038()
-    createProposalSIP0031()
-=======
     # createProposalSIP0043()
->>>>>>> c4945ab4
 
     balanceAfter = acct.balance()
 
@@ -327,22 +322,24 @@
     # Create Proposal
     createProposal(contracts['GovernorAdmin'], target, value, signature, data, description)
 
-<<<<<<< HEAD
 def createProposalSIP0031():
-=======
+    # Action
+    target = [contracts['SOV']]
+    value = [0]
+    signature = ["symbol()"]
+    data = ["0x"]
+    description = "SIP-0031: Splitting AMM fees with stakers: https://github.com/DistributedCollective/SIPS/blob/344e4f1/SIP-31.md, sha256: 9a9058f6420842fffb25112c54634f950a16e119247e17550b25197e3fccc7fb"
+
+    # Create Proposal
+    # createProposal(contracts['GovernorAdmin'], target, value, signature, data, description)
+
+
 def createProposalSIP0041():
->>>>>>> c4945ab4
-    # Action
-    target = [contracts['SOV']]
-    value = [0]
-    signature = ["symbol()"]
-    data = ["0x"]
-<<<<<<< HEAD
-    description = "SIP-0031: Splitting AMM fees with stakers: https://github.com/DistributedCollective/SIPS/blob/344e4f1/SIP-31.md, sha256: 9a9058f6420842fffb25112c54634f950a16e119247e17550b25197e3fccc7fb"
-
-    # Create Proposal
-    createProposal(contracts['GovernorAdmin'], target, value, signature, data, description)
-=======
+    # Action
+    target = [contracts['SOV']]
+    value = [0]
+    signature = ["symbol()"]
+    data = ["0x"]
     description = "SIP-0041: Designation of Exchequer Committee Multisig, Details: https://github.com/DistributedCollective/SIPS/blob/34a23a4fcecb54d19325adc2c56e6471a60caea3/SIP-0041.md, sha256: 934fc32850ac7096e88fbe2b981250527d6ddba78b01f5e191202c8043b840cb"
 
     # Create Proposal
@@ -384,5 +381,4 @@
     print(signatures)
     print(datas)
     print(description)
-    # createProposal(contracts['GovernorOwner'], targets, values, signatures, datas, description)
->>>>>>> c4945ab4
+    # createProposal(contracts['GovernorOwner'], targets, values, signatures, datas, description)