--- conflicted
+++ resolved
@@ -49,16 +49,11 @@
 
     #createProposalSIP008()
 
-<<<<<<< HEAD
-    #deployMultisig(["0x986C65fc1783a445CecCadE74234dC8627d429d8", "0x0b3be9435610aac0e1c6f7a26c77e2213738cb48", "0xf281c928ab16a0ab9856d089d9eecc6d5c7bbe28", "0x7172492060f1404ba88a6bab1a20360ff767ceca"], 3)
-    #sendFromMultisig(0.08e18)
-=======
     # setLendingFee(10**19)
     # setTradingFee(15 * 10**16)
     # setBorrowingFee(9 * 10**16)
 
     transferSOVtoOriginInvestorsClaim()
->>>>>>> 4a0a0362
 
 
 def loadConfig():
@@ -778,7 +773,6 @@
     txId = tx.events["Submission"]["transactionId"]
     print(txId);
 
-<<<<<<< HEAD
 def sendFromMultisig(amount):
     vestingRegistry = Contract.from_abi("VestingRegistry", address=contracts['VestingRegistry'], abi=VestingRegistry.abi, owner=acct)
     data = vestingRegistry.deposit.encode_input()
@@ -792,7 +786,6 @@
     abi = json.load(abiFile)
     nft = Contract.from_abi("NFT", address=contractAddress, abi=abi, owner=acct)
     nft.mint(receiver)
-=======
 def transferSOVtoOriginInvestorsClaim():
     originInvestorsClaimAddress = contracts['OriginInvestorsClaim']
     if (originInvestorsClaimAddress == ''):
@@ -812,5 +805,4 @@
     multisig = Contract.from_abi("MultiSig", address=contracts['multisig'], abi=MultiSigWallet.abi, owner=acct)
     tx = multisig.submitTransaction(SOVtoken.address,0,data)
     txId = tx.events["Submission"]["transactionId"]
-    print(txId)
->>>>>>> 4a0a0362
+    print(txId)