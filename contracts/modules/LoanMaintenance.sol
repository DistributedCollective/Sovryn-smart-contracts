--- conflicted
+++ resolved
@@ -15,609 +15,7 @@
 import "../swaps/SwapsUser.sol";
 
 contract LoanMaintenance is LoanOpeningsEvents, LoanMaintenanceEvents, VaultController, InterestUser, SwapsUser, LiquidationHelper {
-<<<<<<< HEAD
-
-    struct LoanReturnData {
-        bytes32 loanId;
-        address loanToken;
-        address collateralToken;
-        uint256 principal;
-        uint256 collateral;
-        uint256 interestOwedPerDay;
-        uint256 interestDepositRemaining;
-        uint256 startRate; // collateralToLoanRate
-        uint256 startMargin;
-        uint256 maintenanceMargin;
-        uint256 currentMargin;
-        uint256 maxLoanTerm;
-        uint256 endTimestamp;
-        uint256 maxLiquidatable;
-        uint256 maxSeizable;
-    }
-
-    constructor() public {}
-
-    function()
-        external
-    {
-        revert("fallback not allowed");
-    }
-
-    function initialize(
-        address target)
-        external
-        onlyOwner
-    {
-        _setTarget(this.depositCollateral.selector, target);
-        _setTarget(this.withdrawCollateral.selector, target);
-        _setTarget(this.withdrawAccruedInterest.selector, target);
-        _setTarget(this.extendLoanDuration.selector, target);
-        _setTarget(this.reduceLoanDuration.selector, target);
-        _setTarget(this.getLenderInterestData.selector, target);
-        _setTarget(this.getLoanInterestData.selector, target);
-        _setTarget(this.getUserLoans.selector, target);
-        _setTarget(this.getLoan.selector, target);
-        _setTarget(this.getActiveLoans.selector, target);
-    }
-
-    function depositCollateral(
-        bytes32 loanId,
-        uint256 depositAmount) // must match msg.value if ether is sent
-        external
-        payable
-        nonReentrant
-    {
-        require(depositAmount != 0, "depositAmount is 0");
-        Loan storage loanLocal = loans[loanId];
-        LoanParams storage loanParamsLocal = loanParams[loanLocal.loanParamsId];
-
-        require(loanLocal.active, "loan is closed");
-        require(msg.value == 0 || loanParamsLocal.collateralToken == address(wrbtcToken), "wrong asset sent");
-
-        loanLocal.collateral = loanLocal.collateral
-            .add(depositAmount);
-
-        if (msg.value == 0) {
-            vaultDeposit(
-                loanParamsLocal.collateralToken,
-                msg.sender,
-                depositAmount
-            );
-        } else {
-            require(msg.value == depositAmount, "ether deposit mismatch");
-            vaultEtherDeposit(
-                msg.sender,
-                msg.value
-            );
-        }
-
-        (uint256 collateralToLoanRate, ) = IPriceFeeds(priceFeeds).queryRate(
-            loanParamsLocal.collateralToken,
-            loanParamsLocal.loanToken
-        );
-        
-        emit DepositCollateral(loanId, depositAmount, collateralToLoanRate);
-    }
-
-    function withdrawCollateral(
-        bytes32 loanId,
-        address receiver,
-        uint256 withdrawAmount)
-        external
-        nonReentrant
-        returns (uint256 actualWithdrawAmount)
-    {
-        require(withdrawAmount != 0, "withdrawAmount is 0");
-        Loan storage loanLocal = loans[loanId];
-        LoanParams storage loanParamsLocal = loanParams[loanLocal.loanParamsId];
-
-        require(loanLocal.active, "loan is closed");
-        require(
-            msg.sender == loanLocal.borrower ||
-            delegatedManagers[loanLocal.id][msg.sender],
-            "unauthorized"
-        );
-
-        uint256 maxDrawdown = IPriceFeeds(priceFeeds).getMaxDrawdown(
-            loanParamsLocal.loanToken,
-            loanParamsLocal.collateralToken,
-            loanLocal.principal,
-            loanLocal.collateral,
-            loanParamsLocal.maintenanceMargin
-        );
-
-        if (withdrawAmount > maxDrawdown) {
-            actualWithdrawAmount = maxDrawdown;
-        } else {
-            actualWithdrawAmount = withdrawAmount;
-        }
-
-        loanLocal.collateral = loanLocal.collateral
-            .sub(actualWithdrawAmount);
-
-        if (loanParamsLocal.collateralToken == address(wrbtcToken)) {
-            vaultEtherWithdraw(
-                receiver,
-                actualWithdrawAmount
-            );
-        } else {
-            vaultWithdraw(
-                loanParamsLocal.collateralToken,
-                receiver,
-                actualWithdrawAmount
-            );
-        }
-    }
-
-    function withdrawAccruedInterest(
-        address loanToken)
-        external
-    {
-        // pay outstanding interest to lender
-        _payInterest(
-            msg.sender, // lender
-            loanToken
-        );
-    }
-
-    function extendLoanDuration(
-        bytes32 loanId,
-        uint256 depositAmount,
-        bool useCollateral,
-        bytes calldata /*loanDataBytes*/) // for future use
-        external
-        payable
-        nonReentrant
-        returns (uint256 secondsExtended)
-    {
-        require(depositAmount != 0, "depositAmount is 0");
-        Loan storage loanLocal = loans[loanId];
-        LoanParams storage loanParamsLocal = loanParams[loanLocal.loanParamsId];
-
-        require(loanLocal.active, "loan is closed");
-        require(
-            !useCollateral ||
-            msg.sender == loanLocal.borrower ||
-            delegatedManagers[loanLocal.id][msg.sender],
-            "unauthorized"
-        );
-        require(loanParamsLocal.maxLoanTerm == 0, "indefinite-term only");
-        require(msg.value == 0 || (!useCollateral && loanParamsLocal.loanToken == address(wrbtcToken)), "wrong asset sent");
-
-        // pay outstanding interest to lender
-        _payInterest(
-            loanLocal.lender,
-            loanParamsLocal.loanToken
-        );
-
-        LoanInterest storage loanInterestLocal = loanInterest[loanLocal.id];
-
-        _settleFeeRewardForInterestExpense(
-            loanInterestLocal,
-            loanLocal.id,
-            loanParamsLocal.loanToken,
-            loanLocal.borrower,
-            block.timestamp
-        );
-
-        // Handle back interest: calculates interest owned since the loan endtime passed but the loan remained open
-        uint256 backInterestOwed;
-        if (block.timestamp > loanLocal.endTimestamp) {
-            backInterestOwed = block.timestamp
-                .sub(loanLocal.endTimestamp);
-            backInterestOwed = backInterestOwed
-                .mul(loanInterestLocal.owedPerDay);
-            backInterestOwed = backInterestOwed
-                .div(86400);
-
-            require(depositAmount > backInterestOwed, "deposit cannot cover back interest");
-        }
-
-        // deposit interest
-        if (useCollateral) {
-            _doCollateralSwap(
-                loanLocal,
-                loanParamsLocal,
-                depositAmount
-            );
-        } else {
-            if (msg.value == 0) {
-                vaultDeposit(
-                    loanParamsLocal.loanToken,
-                    msg.sender,
-                    depositAmount
-                );
-            } else {
-                require(msg.value == depositAmount, "ether deposit mismatch");
-                vaultEtherDeposit(
-                    msg.sender,
-                    msg.value
-                );
-            }
-        }
-
-        if (backInterestOwed != 0) {
-            depositAmount = depositAmount
-                .sub(backInterestOwed);
-
-            // pay out backInterestOwed
-            _payInterestTransfer(
-                loanLocal.lender,
-                loanParamsLocal.loanToken,
-                backInterestOwed
-            );
-        }
-
-        secondsExtended = depositAmount
-            .mul(86400)
-            .div(loanInterestLocal.owedPerDay);
-
-        loanLocal.endTimestamp = loanLocal.endTimestamp
-            .add(secondsExtended);
-
-        require (loanLocal.endTimestamp > block.timestamp, "loan too short");
-
-        uint256 maxDuration = loanLocal.endTimestamp
-            .sub(block.timestamp);
-
-        // loan term has to at least be greater than one hour
-        require(maxDuration > 3600, "loan too short");
-
-        loanInterestLocal.depositTotal = loanInterestLocal.depositTotal
-            .add(depositAmount);
-
-        lenderInterest[loanLocal.lender][loanParamsLocal.loanToken].owedTotal = lenderInterest[loanLocal.lender][loanParamsLocal.loanToken].owedTotal
-            .add(depositAmount);
-    }
-
-    function reduceLoanDuration(
-        bytes32 loanId,
-        address receiver,
-        uint256 withdrawAmount)
-        external
-        nonReentrant
-        returns (uint256 secondsReduced)
-    {
-        require(withdrawAmount != 0, "withdrawAmount is 0");
-        Loan storage loanLocal = loans[loanId];
-        LoanParams storage loanParamsLocal = loanParams[loanLocal.loanParamsId];
-
-        require(loanLocal.active, "loan is closed");
-        require(
-            msg.sender == loanLocal.borrower ||
-            delegatedManagers[loanLocal.id][msg.sender],
-            "unauthorized"
-        );
-        require(loanParamsLocal.maxLoanTerm == 0, "indefinite-term only");
-        require(loanLocal.endTimestamp > block.timestamp, "loan term has ended");
-
-        // pay outstanding interest to lender
-        _payInterest(
-            loanLocal.lender,
-            loanParamsLocal.loanToken
-        );
-
-        LoanInterest storage loanInterestLocal = loanInterest[loanLocal.id];
-
-        _settleFeeRewardForInterestExpense(
-            loanInterestLocal,
-            loanLocal.id,
-            loanParamsLocal.loanToken,
-            loanLocal.borrower,
-            block.timestamp
-        );
-
-        uint256 interestDepositRemaining = loanLocal.endTimestamp
-            .sub(block.timestamp)
-            .mul(loanInterestLocal.owedPerDay)
-            .div(86400);
-        require(withdrawAmount < interestDepositRemaining, "withdraw amount too high");
-
-        // withdraw interest
-        if (loanParamsLocal.loanToken == address(wrbtcToken)) {
-            vaultEtherWithdraw(
-                receiver,
-                withdrawAmount
-            );
-        } else {
-            vaultWithdraw(
-                loanParamsLocal.loanToken,
-                receiver,
-                withdrawAmount
-            );
-        }
-
-        secondsReduced = withdrawAmount
-            .mul(86400)
-            .div(loanInterestLocal.owedPerDay);
-
-        require (loanLocal.endTimestamp > secondsReduced, "loan too short");
-
-        loanLocal.endTimestamp = loanLocal.endTimestamp
-            .sub(secondsReduced);
-
-        require (loanLocal.endTimestamp > block.timestamp, "loan too short");
-
-        uint256 maxDuration = loanLocal.endTimestamp
-            .sub(block.timestamp);
-
-        // loan term has to at least be greater than one hour
-        require(maxDuration > 3600, "loan too short");
-
-        loanInterestLocal.depositTotal = loanInterestLocal.depositTotal
-            .sub(withdrawAmount);
-
-        lenderInterest[loanLocal.lender][loanParamsLocal.loanToken].owedTotal = lenderInterest[loanLocal.lender][loanParamsLocal.loanToken].owedTotal
-            .sub(withdrawAmount);
-    }
-
-    /// @dev Gets current lender interest data totals for all loans with a specific oracle and interest token
-    /// @param lender The lender address
-    /// @param loanToken The loan token address
-    /// @return interestPaid The total amount of interest that has been paid to a lender so far
-    /// @return interestPaidDate The date of the last interest pay out, or 0 if no interest has been withdrawn yet
-    /// @return interestOwedPerDay The amount of interest the lender is earning per day
-    /// @return interestUnPaid The total amount of interest the lender is owned and not yet withdrawn
-    /// @return interestFeePercent The fee retained by the protocol before interest is paid to the lender
-    /// @return principalTotal The total amount of outstading principal the lender has loaned
-    function getLenderInterestData(
-        address lender,
-        address loanToken)
-        external
-        view
-        returns (
-            uint256 interestPaid,
-            uint256 interestPaidDate,
-            uint256 interestOwedPerDay,
-            uint256 interestUnPaid,
-            uint256 interestFeePercent,
-            uint256 principalTotal)
-    {
-        LenderInterest memory lenderInterestLocal = lenderInterest[lender][loanToken];
-
-        interestUnPaid = block.timestamp.sub(lenderInterestLocal.updatedTimestamp).mul(lenderInterestLocal.owedPerDay).div(86400);
-        if (interestUnPaid > lenderInterestLocal.owedTotal)
-            interestUnPaid = lenderInterestLocal.owedTotal;
-
-        return (
-            lenderInterestLocal.paidTotal,
-            lenderInterestLocal.paidTotal != 0 ? lenderInterestLocal.updatedTimestamp : 0,
-            lenderInterestLocal.owedPerDay,
-            lenderInterestLocal.updatedTimestamp != 0 ? interestUnPaid : 0,
-            lendingFeePercent,
-            lenderInterestLocal.principalTotal
-        );
-    }
-
-    /// @dev Gets current interest data for a loan
-    /// @param loanId A unique id representing the loan
-    /// @return loanToken The loan token that interest is paid in
-    /// @return interestOwedPerDay The amount of interest the borrower is paying per day
-    /// @return interestDepositTotal The total amount of interest the borrower has deposited
-    /// @return interestDepositRemaining The amount of deposited interest that is not yet owed to a lender
-    function getLoanInterestData(
-        bytes32 loanId)
-        external
-        view
-        returns (
-            address loanToken,
-            uint256 interestOwedPerDay,
-            uint256 interestDepositTotal,
-            uint256 interestDepositRemaining)
-    {
-        loanToken = loanParams[loans[loanId].loanParamsId].loanToken;
-        interestOwedPerDay = loanInterest[loanId].owedPerDay;
-        interestDepositTotal = loanInterest[loanId].depositTotal;
-
-        uint256 endTimestamp = loans[loanId].endTimestamp;
-        uint256 interestTime = block.timestamp > endTimestamp ?
-            endTimestamp :
-            block.timestamp;
-        interestDepositRemaining = endTimestamp > interestTime ?
-            endTimestamp
-                .sub(interestTime)
-                .mul(interestOwedPerDay)
-                .div(86400) :
-                0;
-    }
-
-    // Only returns data for loans that are active
-    // loanType 0: all loans
-    // loanType 1: margin trade loans
-    // loanType 2: non-margin trade loans
-    // only active loans are returned
-    function getUserLoans(
-        address user,
-        uint256 start,
-        uint256 count,
-        uint256 loanType,
-        bool isLender,
-        bool unsafeOnly)
-        external
-        view
-        returns (LoanReturnData[] memory loansData)
-    {
-        EnumerableBytes32Set.Bytes32Set storage set = isLender ?
-            lenderLoanSets[user] :
-            borrowerLoanSets[user];
-
-        uint256 end = count.min256(set.values.length);
-        if (end == 0 || start >= end) {
-            return loansData;
-        }
-
-        loansData = new LoanReturnData[](count);
-        uint256 itemCount;
-        for (uint256 i = end-start; i > 0; i--) {
-            if (itemCount == count) {
-                break;
-            }
-            LoanReturnData memory loanData = _getLoan(
-                set.get(i+start-1), // loanId
-                loanType,
-                unsafeOnly
-            );
-            if (loanData.loanId == 0)
-                continue;
-
-            loansData[itemCount] = loanData;
-            itemCount++;
-        }
-
-        if (itemCount < count) {
-            assembly {
-                mstore(loansData, itemCount)
-            }
-        }
-    }
-
-    function getLoan(
-        bytes32 loanId)
-        external
-        view
-        returns (LoanReturnData memory loanData)
-    {
-        return _getLoan(
-            loanId,
-            0, // loanType
-            false // unsafeOnly
-        );
-    }
-
-    function getActiveLoans(
-        uint256 start,
-        uint256 count,
-        bool unsafeOnly)
-        external
-        view
-        returns (LoanReturnData[] memory loansData)
-    {
-        uint256 end = count.min256(activeLoansSet.values.length);
-        if (end == 0 || start >= end) {
-            return loansData;
-        }
-
-        loansData = new LoanReturnData[](count);
-        uint256 itemCount;
-        for (uint256 i = end-start; i > 0; i--) {
-            if (itemCount == count) {
-                break;
-            }
-            LoanReturnData memory loanData = _getLoan(
-                activeLoansSet.get(i+start-1), // loanId
-                0, // loanType
-                unsafeOnly
-            );
-            if (loanData.loanId == 0)
-                continue;
-
-            loansData[itemCount] = loanData;
-            itemCount++;
-        }
-
-        if (itemCount < count) {
-            assembly {
-                mstore(loansData, itemCount)
-            }
-        }
-    }
-
-    function _getLoan(
-        bytes32 loanId,
-        uint256 loanType,
-        bool unsafeOnly)
-        internal
-        view
-        returns (LoanReturnData memory loanData)
-    {
-        Loan memory loanLocal = loans[loanId];
-        LoanParams memory loanParamsLocal = loanParams[loanLocal.loanParamsId];
-
-        if (loanType != 0) {
-            if (!(
-                (loanType == 1 && loanParamsLocal.maxLoanTerm != 0) ||
-                (loanType == 2 && loanParamsLocal.maxLoanTerm == 0)
-            )) {
-                return loanData;
-            }
-        }
-
-        LoanInterest memory loanInterestLocal = loanInterest[loanId];
-
-        (uint256 currentMargin, uint256 collateralToLoanRate) = IPriceFeeds(priceFeeds).getCurrentMargin(
-            loanParamsLocal.loanToken,
-            loanParamsLocal.collateralToken,
-            loanLocal.principal,
-            loanLocal.collateral
-        );
-
-        uint256 maxLiquidatable;
-        uint256 maxSeizable;
-        if (currentMargin <= loanParamsLocal.maintenanceMargin) {
-            (maxLiquidatable, maxSeizable,) = _getLiquidationAmounts(
-                loanLocal.principal,
-                loanLocal.collateral,
-                currentMargin,
-                loanParamsLocal.maintenanceMargin,
-                collateralToLoanRate
-            );
-        } else if (unsafeOnly) {
-            return loanData;
-        }
-
-        return LoanReturnData({
-            loanId: loanId,
-            loanToken: loanParamsLocal.loanToken,
-            collateralToken: loanParamsLocal.collateralToken,
-            principal: loanLocal.principal,
-            collateral: loanLocal.collateral,
-            interestOwedPerDay: loanInterestLocal.owedPerDay,
-            interestDepositRemaining: loanLocal.endTimestamp >= block.timestamp ? loanLocal.endTimestamp.sub(block.timestamp).mul(loanInterestLocal.owedPerDay).div(86400) : 0,
-            startRate: loanLocal.startRate,
-            startMargin: loanLocal.startMargin,
-            maintenanceMargin: loanParamsLocal.maintenanceMargin,
-            currentMargin: currentMargin,
-            maxLoanTerm: loanParamsLocal.maxLoanTerm,
-            endTimestamp: loanLocal.endTimestamp,
-            maxLiquidatable: maxLiquidatable,
-            maxSeizable: maxSeizable
-        });
-    }
-
-    function _doCollateralSwap(
-        Loan storage loanLocal,
-        LoanParams memory loanParamsLocal,
-        uint256 depositAmount)
-        internal
-    {
-        // reverts in _loanSwap if amountNeeded can't be bought
-        (,uint256 sourceTokenAmountUsed,) = _loanSwap(
-            loanLocal.id,
-            loanParamsLocal.collateralToken,
-            loanParamsLocal.loanToken,
-            loanLocal.borrower,
-            loanLocal.collateral, // minSourceTokenAmount
-            0, // maxSourceTokenAmount (0 means minSourceTokenAmount)
-            depositAmount, // requiredDestTokenAmount (partial spend of loanLocal.collateral to fill this amount)
-            true, // bypassFee
-            "" // loanDataBytes
-        );
-        loanLocal.collateral = loanLocal.collateral
-            .sub(sourceTokenAmountUsed);
-
-        // ensure the loan is still healthy
-        (uint256 currentMargin,) = IPriceFeeds(priceFeeds).getCurrentMargin(
-            loanParamsLocal.loanToken,
-            loanParamsLocal.collateralToken,
-            loanLocal.principal,
-            loanLocal.collateral
-        );
-        require(
-            currentMargin > loanParamsLocal.maintenanceMargin,
-            "unhealthy position"
-        );
-    }
-=======
+
 	struct LoanReturnData {
 		bytes32 loanId;
 		address loanToken;
@@ -674,8 +72,13 @@
 			require(msg.value == depositAmount, "ether deposit mismatch");
 			vaultEtherDeposit(msg.sender, msg.value);
 		}
-
-		emit DepositCollateral(loanId, depositAmount);
+    
+    (uint256 collateralToLoanRate, ) = IPriceFeeds(priceFeeds).queryRate(
+            loanParamsLocal.collateralToken,
+            loanParamsLocal.loanToken
+    );
+    
+		emit DepositCollateral(loanId, depositAmount, collateralToLoanRate);
 	}
 
 	function withdrawCollateral(
@@ -1082,5 +485,5 @@
 			);
 		require(currentMargin > loanParamsLocal.maintenanceMargin, "unhealthy position");
 	}
->>>>>>> 483150d3
+
 }