--- conflicted
+++ resolved
@@ -15,334 +15,6 @@
 }
 
 contract PriceFeeds is Constants, Ownable {
-<<<<<<< HEAD
-    using SafeMath for uint256;
-
-    event GlobalPricingPaused(address indexed sender, bool indexed isPaused);
-
-    mapping(address => IPriceFeedsExt) public pricesFeeds; // token => pricefeed
-    mapping(address => uint256) public decimals; // decimals of supported tokens
-
-    uint256 public protocolTokenEthPrice = 0.0002 ether;
-
-    bool public globalPricingPaused = false;
-
-    constructor(
-        address _wrbtcTokenAddress,
-        address _protocolTokenAddress,
-        address _baseTokenAddress
-    ) public {
-        // set decimals for ether
-        decimals[address(0)] = 18;
-        decimals[_wrbtcTokenAddress] = 18;
-        _setWrbtcToken(_wrbtcTokenAddress);
-        _setProtocolTokenAddress(_protocolTokenAddress);
-        _setBaseToken(_baseTokenAddress);
-    }
-
-    function queryRate(address sourceToken, address destToken)
-        public
-        view
-        returns (uint256 rate, uint256 precision)
-    {
-        return _queryRate(sourceToken, destToken);
-    }
-
-    function queryPrecision(address sourceToken, address destToken)
-        public
-        view
-        returns (uint256)
-    {
-        return
-            sourceToken != destToken
-                ? _getDecimalPrecision(sourceToken, destToken)
-                : 10**18;
-    }
-
-    //// NOTE: This function returns 0 during a pause, rather than a revert. Ensure calling contracts handle correctly. ///
-    function queryReturn(
-        address sourceToken,
-        address destToken,
-        uint256 sourceAmount
-    ) public view returns (uint256 destAmount) {
-        (uint256 rate, uint256 precision) = _queryRate(sourceToken, destToken);
-
-        destAmount = sourceAmount.mul(rate).div(precision);
-    }
-
-    function checkPriceDisagreement(
-        address sourceToken,
-        address destToken,
-        uint256 sourceAmount,
-        uint256 destAmount,
-        uint256 maxSlippage
-    ) public view returns (uint256 sourceToDestSwapRate) {
-        (uint256 rate, uint256 precision) = _queryRate(sourceToken, destToken);
-
-        sourceToDestSwapRate = destAmount.mul(precision).div(sourceAmount);
-
-        if (rate > sourceToDestSwapRate) {
-            uint256 spreadValue = rate - sourceToDestSwapRate;
-            spreadValue = spreadValue.mul(10**20).div(sourceToDestSwapRate);
-            require(spreadValue <= maxSlippage, "price disagreement");
-        }
-    }
-
-    function amountInEth(address tokenAddress, uint256 amount)
-        public
-        view
-        returns (uint256 ethAmount)
-    {
-        if (tokenAddress == address(wrbtcToken)) {
-            ethAmount = amount;
-        } else {
-            (uint256 toEthRate, uint256 toEthPrecision) =
-                queryRate(tokenAddress, address(wrbtcToken));
-            ethAmount = amount.mul(toEthRate).div(toEthPrecision);
-        }
-    }
-
-    function getMaxDrawdown(
-        address loanToken,
-        address collateralToken,
-        uint256 loanAmount,
-        uint256 collateralAmount,
-        uint256 margin
-    ) public view returns (uint256 maxDrawdown) {
-        uint256 loanToCollateralAmount;
-        if (collateralToken == loanToken) {
-            loanToCollateralAmount = loanAmount;
-        } else {
-            (uint256 rate, uint256 precision) =
-                queryRate(loanToken, collateralToken);
-            loanToCollateralAmount = loanAmount.mul(rate).div(precision);
-        }
-
-        uint256 combined =
-            loanToCollateralAmount.add(
-                loanToCollateralAmount.mul(margin).div(10**20)
-            );
-
-        maxDrawdown = collateralAmount > combined
-            ? collateralAmount - combined
-            : 0;
-    }
-
-    function getCurrentMarginAndCollateralSize(
-        address loanToken,
-        address collateralToken,
-        uint256 loanAmount,
-        uint256 collateralAmount
-    )
-        public
-        view
-        returns (uint256 currentMargin, uint256 collateralInEthAmount)
-    {
-        (currentMargin, ) = getCurrentMargin(
-            loanToken,
-            collateralToken,
-            loanAmount,
-            collateralAmount
-        );
-
-        collateralInEthAmount = amountInEth(collateralToken, collateralAmount);
-    }
-
-    /**
-     * current margin = (total position size - loan)/ loan
-     * the collateral amount passed as parameter equals the total position size.
-     * */
-    function getCurrentMargin(
-        address loanToken,
-        address collateralToken,
-        uint256 loanAmount,
-        uint256 collateralAmount
-    )
-        public
-        view
-        returns (uint256 currentMargin, uint256 collateralToLoanRate)
-    {
-        uint256 collateralToLoanAmount;
-        if (collateralToken == loanToken) {
-            collateralToLoanAmount = collateralAmount;
-            collateralToLoanRate = 10**18;
-        } else {
-            uint256 collateralToLoanPrecision;
-            (collateralToLoanRate, collateralToLoanPrecision) = queryRate(
-                collateralToken,
-                loanToken
-            );
-
-            collateralToLoanRate = collateralToLoanRate.mul(10**18).div(
-                collateralToLoanPrecision
-            );
-
-            collateralToLoanAmount = collateralAmount
-                .mul(collateralToLoanRate)
-                .div(10**18);
-        }
-
-        if (loanAmount != 0 && collateralToLoanAmount >= loanAmount) {
-            return (
-                collateralToLoanAmount.sub(loanAmount).mul(10**20).div(
-                    loanAmount
-                ),
-                collateralToLoanRate
-            );
-        } else {
-            return (0, collateralToLoanRate);
-        }
-    }
-
-    function shouldLiquidate(
-        address loanToken,
-        address collateralToken,
-        uint256 loanAmount,
-        uint256 collateralAmount,
-        uint256 maintenanceMargin
-    ) public view returns (bool) {
-        (uint256 currentMargin, ) =
-            getCurrentMargin(
-                loanToken,
-                collateralToken,
-                loanAmount,
-                collateralAmount
-            );
-
-        return currentMargin <= maintenanceMargin;
-    }
-
-    /*
-     * Owner functions
-     */
-
-    function setProtocolTokenEthPrice(uint256 newPrice) external onlyOwner {
-        require(newPrice != 0, "invalid price");
-        protocolTokenEthPrice = newPrice;
-    }
-
-    function setPriceFeed(
-        address[] calldata tokens,
-        IPriceFeedsExt[] calldata feeds
-    ) external onlyOwner {
-        require(tokens.length == feeds.length, "count mismatch");
-
-        for (uint256 i = 0; i < tokens.length; i++) {
-            pricesFeeds[tokens[i]] = feeds[i];
-        }
-    }
-
-    function setDecimals(IERC20[] calldata tokens) external onlyOwner {
-        for (uint256 i = 0; i < tokens.length; i++) {
-            decimals[address(tokens[i])] = tokens[i].decimals();
-        }
-    }
-
-    function setGlobalPricingPaused(bool isPaused) external onlyOwner {
-        if (globalPricingPaused != isPaused) {
-            globalPricingPaused = isPaused;
-
-            emit GlobalPricingPaused(msg.sender, isPaused);
-        }
-    }
-
-    /*
-     * Internal functions
-     */
-
-    function _queryRate(address sourceToken, address destToken)
-        internal
-        view
-        returns (uint256 rate, uint256 precision)
-    {
-        require(!globalPricingPaused, "pricing is paused");
-
-        if (sourceToken != destToken) {
-            uint256 sourceRate;
-            if (
-                sourceToken != address(baseToken) &&
-                sourceToken != protocolTokenAddress
-            ) {
-                IPriceFeedsExt _sourceFeed = pricesFeeds[sourceToken];
-                require(
-                    address(_sourceFeed) != address(0),
-                    "unsupported src feed"
-                );
-                sourceRate = _sourceFeed.latestAnswer();
-                require(
-                    sourceRate != 0 && (sourceRate >> 128) == 0,
-                    "price error"
-                );
-            } else {
-                sourceRate = sourceToken == protocolTokenAddress
-                    ? protocolTokenEthPrice
-                    : 10**18;
-            }
-
-            uint256 destRate;
-            if (
-                destToken != address(baseToken) &&
-                destToken != protocolTokenAddress
-            ) {
-                IPriceFeedsExt _destFeed = pricesFeeds[destToken];
-                require(
-                    address(_destFeed) != address(0),
-                    "unsupported dst feed"
-                );
-                destRate = _destFeed.latestAnswer();
-                require(destRate != 0 && (destRate >> 128) == 0, "price error");
-            } else {
-                destRate = destToken == protocolTokenAddress
-                    ? protocolTokenEthPrice
-                    : 10**18;
-            }
-
-            rate = sourceRate.mul(10**18).div(destRate);
-
-            precision = _getDecimalPrecision(sourceToken, destToken);
-        } else {
-            rate = 10**18;
-            precision = 10**18;
-        }
-    }
-
-    function _getDecimalPrecision(address sourceToken, address destToken)
-        internal
-        view
-        returns (uint256)
-    {
-        if (sourceToken == destToken) {
-            return 10**18;
-        } else {
-            uint256 sourceTokenDecimals = decimals[sourceToken];
-            if (sourceTokenDecimals == 0)
-                sourceTokenDecimals = IERC20(sourceToken).decimals();
-
-            uint256 destTokenDecimals = decimals[destToken];
-            if (destTokenDecimals == 0)
-                destTokenDecimals = IERC20(destToken).decimals();
-
-            if (destTokenDecimals >= sourceTokenDecimals)
-                return
-                    10 **
-                        (
-                            SafeMath.sub(
-                                18,
-                                destTokenDecimals - sourceTokenDecimals
-                            )
-                        );
-            else
-                return
-                    10 **
-                        (
-                            SafeMath.add(
-                                18,
-                                sourceTokenDecimals - destTokenDecimals
-                            )
-                        );
-        }
-    }
-=======
 	using SafeMath for uint256;
 
 	event GlobalPricingPaused(address indexed sender, bool indexed isPaused);
@@ -384,6 +56,7 @@
 		if (globalPricingPaused) {
 			return 0;
 		}
+
 		(uint256 rate, uint256 precision) = _queryRate(sourceToken, destToken);
 
 		destAmount = sourceAmount.mul(rate).div(precision);
@@ -401,11 +74,9 @@
 
 		sourceToDestSwapRate = destAmount.mul(precision).div(sourceAmount);
 
-		uint256 spreadValue = sourceToDestSwapRate > rate ? sourceToDestSwapRate - rate : rate - sourceToDestSwapRate;
-
-		if (spreadValue != 0) {
+		if (rate > sourceToDestSwapRate) {
+			uint256 spreadValue = rate - sourceToDestSwapRate;
 			spreadValue = spreadValue.mul(10**20).div(sourceToDestSwapRate);
-
 			require(spreadValue <= maxSlippage, "price disagreement");
 		}
 	}
@@ -516,9 +187,11 @@
 	}
 
 	function setGlobalPricingPaused(bool isPaused) external onlyOwner {
-		globalPricingPaused = isPaused;
-
-		emit GlobalPricingPaused(msg.sender, isPaused);
+		if (globalPricingPaused != isPaused) {
+			globalPricingPaused = isPaused;
+
+			emit GlobalPricingPaused(msg.sender, isPaused);
+		}
 	}
 
 	/*
@@ -572,5 +245,4 @@
 			else return 10**(SafeMath.add(18, sourceTokenDecimals - destTokenDecimals));
 		}
 	}
->>>>>>> 20e718e8
 }