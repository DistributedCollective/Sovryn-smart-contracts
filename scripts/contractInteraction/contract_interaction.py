--- conflicted
+++ resolved
@@ -6,24 +6,16 @@
 from brownie import *
 from brownie.network.contract import InterfaceContainer
 import json
-import time;
 
 def main():
     
     #load the contracts and acct depending on the network
     loadConfig()
     #call the function you want here
-<<<<<<< HEAD
-    #setupMarginLoanParams(contracts['WRBTC'], contracts['iDOCSettings'], contracts['iDOC'])
-    #testTradeOpeningAndClosing(contracts['protocol'], contracts['iDOC'], contracts['DoC'], contracts['WRBTC'], 1e18, 5e18, False, 0)
-    #setupMarginLoanParams(contracts['DoC'], contracts['iRBTCSettings'], contracts['iRBTC'])
-    #testTradeOpeningAndClosing(contracts['protocol'], contracts['iRBTC'], contracts['WRBTC'], contracts['DoC'], 1e14, 5e18, True, 1e14)
-=======
     #setupMarginLoanParams(contracts['WRBTC'], contracts['iDOC'])
     #testTradeOpeningAndClosing(contracts['sovrynProtocol'], contracts['iDOC'], contracts['DoC'], contracts['WRBTC'], 1e18, 5e18, False, 0)
     #setupMarginLoanParams(contracts['DoC'],  contracts['iRBTC'])
     #testTradeOpeningAndClosing(contracts['sovrynProtocol'], contracts['iRBTC'], contracts['WRBTC'], contracts['DoC'], 1e15, 5e18, False, 1e15)
->>>>>>> 2c838d85
     
     #swapTokens(0.02e18,200e18, contracts['swapNetwork'], contracts['WRBTC'], contracts['DoC'])
     #swapTokens(300e18, 0.02e18, contracts['swapNetwork'], contracts['DoC'], contracts['WRBTC'])
@@ -31,48 +23,8 @@
     #readLiquidity()
     #getBalance(contracts['WRBTC'], '0xE5646fEAf7f728C12EcB34D14b4396Ab94174827')
     #getBalance(contracts['WRBTC'], '0x7BE508451Cd748Ba55dcBE75c8067f9420909b49')
-    #readLoan('0x7a1a62ab774c288a231d9bb3ed524d2a5c665c848d8db56b6e97d3dac503b9a3')
-    #replaceLoanClosings()
-    #getExpectedReturn(50e18,  contracts['swapNetwork'], contracts['DoC'], contracts['WRBTC'])
-    
-    #logicContract = acct.deploy(LoanTokenLogicStandard)
-    #print('new LoanTokenLogicStandard contract for iDoC:' + logicContract.address)
-    #replaceLoanTokenLogic(contracts['iDOC'],logicContract.address)
-    #logicContract = acct.deploy(LoanTokenLogicWrbtc)
-    #print('new LoanTokenLogicStandard contract for iWRBTC:' + logicContract.address)
-    #replaceLoanTokenLogic(contracts['iRBTC'], logicContract.address)
-    #setupLoanTokenRates(contracts['iRBTC'], contracts['iRBTCSettings'], contracts['iRBTCLogic'])
-    #setupLoanTokenRates(contracts['iDOC'], contracts['iDOCSettings'], contracts['iDOCLogic'])
-    
-    #getBalance('0xC5452Dbb2E3956C1161cB9C2d6DB53C2b60E7805', acct)
-    #getAllowance('0x7F433CC76298bB5099c15C1C7C8f2e89A8370111',acct ,'0xbFDB5fc90b960bcc2e7be2D8E347F8A7E5146077')
-    #print('iRBTC')
-    #readLoanTokenState(contracts['iRBTC'])
-    #print('iDOC')
-    #readLoanTokenState(contracts['iDOC'])
-    #for i in range(8):
-    #    setProtocolTokenAddressWithMultisig()
-    #extendDuration()
-
-    #stake(acct, 10000e18)
-    
-    #makeGovernanceProposal()
-    #confirmMultisigTransaction(0)
-    #transferTokens(contracts['SOV'], '0x2bD2201bfe156a71EB0d02837172FFc237218505', 500000e18)
-    #changeMultisigOwner('0x55310E0bC1A85bB24Ec7798a673a69Ba254B6Bbf', '0x52e8f03e7c9c1Ef320ff7C31dB78EAead18E5F85')
-    #changeProtocolOwnerWithMS('0x6b5b3AaBcb97135371E55bD3eF8a44713aE1841F')
-    #readProposal(contracts['governor'])
-    #transferTokens(contracts['SOV'], '0x27Fb05Cb49eb1603b24B4B0B3F9e12defCe94adc', 1000000e18)
-    #getCurrentVotes(acct)
-    #readPriorVotesForProposal(acct, 1)
-    #getBalance('0x576aE218aeCfD4CbD2DBe07250b47e26060932B1','0x854058553dF87EF1bE2c1D8f24eEa8AF52A81fF1')
-    #deployGovernor()
-    #readProposal(1)
-    #readCurrentLock(acct)
-    readFromMedianizer()
-    #readFromPriceFeed()
-    #readOwner(contracts['protocol'])
-    updateOracleAddress('0x26a00aF444928d689DDEC7b4D17c0E4a8c9D407d')
+    #readLoan('0xb2bbd9135a7cfbc5adda48e90430923108ad6358418b7ac27c9edcf2d44911e5')
+    replaceLoanClosings()
     
     #logicContract = acct.deploy(LoanTokenLogicStandard)
     #print('new LoanTokenLogicStandard contract for iDoC:' + logicContract.address)
@@ -92,8 +44,6 @@
         configFile =  open('./scripts/contractInteraction/testnet_contracts.json')
     contracts = json.load(configFile)
     acct = accounts.load("rskdeployer")
-    #acct = accounts.load("jamie")
-    #acct = accounts.load("danazix")
     
 
 
@@ -105,8 +55,8 @@
     
 def setupLoanTokenRates(loanTokenAddress):
     baseRate = 1e18
-    rateMultiplier = 10e18
-    targetLevel=0
+    rateMultiplier = 20.25e18
+    targetLevel=80*10**18
     kinkLevel=90*10**18
     maxScaleRate=100*10**18
     localLoanToken = Contract.from_abi("loanToken", address=loanTokenAddress, abi=LoanToken.abi, owner=acct)
@@ -396,134 +346,9 @@
     )
     tx.info()
     
-<<<<<<< HEAD
-def getExpectedReturn(amount, swapNetworkAddress, sourceTokenAddress, destTokenAddress):
-    abiFile =  open('./scripts/contractInteraction/SovrynSwapNetwork.json')
-    abi = json.load(abiFile)
-    swapNetwork = Contract.from_abi("SovrynSwapNetwork", address=swapNetworkAddress, abi=abi, owner=acct)
-    path = swapNetwork.conversionPath(sourceTokenAddress,destTokenAddress)
-    print("path", path)
-    expectedReturn = swapNetwork.getReturnByPath(path, amount)
-    print("expected return on AMM", expectedReturn)
-    
-    #priceFeed = Contract.from_abi("PriceFeeds", address=priceAddress, abi=PriceFeeds.abi, owner=acct)
-    #priceFeed.queryReturn(sourceTokenAddress, destTokenAddress, amount)
-    
-def getAllowance(contractAddress, fromAddress, toAddress):
-    contract = Contract.from_abi("Token", address=contractAddress, abi=TestToken.abi, owner=acct)
-    print(contract.allowance(fromAddress,toAddress))
-    
-def setProtocolTokenAddressWithMultisig():
-    sovryn = Contract.from_abi("sovryn", address=contracts['protocol'], abi=interface.ISovryn.abi, owner=acct)
-    multisig = Contract.from_abi("MultiSig", address=contracts['multisig'], abi=MultiSigWallet.abi, owner=acct)
-
-    dest = sovryn.address
-    val = 0
-    data = sovryn.setProtocolTokenAddress.encode_input(sovryn.address)
-    
-    tx = multisig.submitTransaction(dest,val,data)
-    txId = tx.events["Submission"]["transactionId"]
-    print(txId);
-    
-def confirmMultisigTransaction(txId):
-    multisig = Contract.from_abi("MultiSig", address=contracts['multisig'], abi=MultiSigWallet.abi, owner=acct)
-    tx = multisig.confirmTransaction(txId)
-
-def changeMultisigOwner(oldOwner, newOwner):
-    multisig = Contract.from_abi("MultiSig", address=contracts['multisig'], abi=MultiSigWallet.abi, owner=acct)
-    data = multisig.replaceOwner.encode_input(oldOwner, newOwner)
-    tx = multisig.submitTransaction(multisig.address,0,data)
-    txId = tx.events["Submission"]["transactionId"]
-    print('txId', txId)
-    
-def changeProtocolOwnerWithMS(newOwner):
-    sovryn = Contract.from_abi("sovryn", address=contracts['protocol'], abi=interface.ISovryn.abi, owner=acct)
-    multisig = Contract.from_abi("MultiSig", address=contracts['multisig'], abi=MultiSigWallet.abi, owner=acct)
-    data = sovryn.transferOwnership.encode_input(newOwner)
-    tx = multisig.submitTransaction(sovryn.address,0,data)
-    txId = tx.events["Submission"]["transactionId"]
-    print('txId', txId)
-    
-    
-def stake(stakeFor, amount):
-    governor = Contract.from_abi("Governor", address=contracts['governor'], abi=GovernorAlpha.abi, owner=acct)
-    staking = Contract.from_abi("Staking", address=contracts['staking'], abi=Staking.abi, owner=acct)
-    SOV = Contract.from_abi("SOV", address=contracts['SOV'], abi=TestToken.abi, owner=acct)
-    SOV.approve(staking.address, amount)
-    staking.stake(amount, 52*14*24*60*60, stakeFor, acct)
-
-    
-def increaseStake(amount):
-    staking = Contract.from_abi("Staking", address=contracts['staking'], abi=Staking.abi, owner=acct)
-    SOV = Contract.from_abi("SOV", address=contracts['SOV'], abi=TestToken.abi, owner=acct)
-    SOV.approve(staking.address, amount)
-    staking.increaseStake(amount, acct)
-    
-def extendDuration():
-    staking = Contract.from_abi("Staking", address=contracts['staking'], abi=Staking.abi, owner=acct)
-    staking.extendStakingDuration(1605189273+14*24*60*60*52)
-    
-def makeGovernanceProposal():
-    governor = Contract.from_abi("Governor", address=contracts['governor'], abi=GovernorAlpha.abi, owner=acct)
-    SOV = Contract.from_abi("SOV", address=contracts['SOV'], abi=TestToken.abi, owner=acct)
-    
-    targets = [contracts['SOV']];
-    values = ["0"];
-    signatures = ["getBalanceOf(address)"];
-    dataString = SOV.balanceOf.encode_input(acct)
-    callDatas = [dataString[10:]];
-    print(callDatas)
-    print(len(callDatas[0]))
-    
-    governor.propose(targets, values, signatures, callDatas, "do nothing")
-    
-def readPriorVotes(staker):
-    staking = Contract.from_abi("Staking", address=contracts['staking'], abi=Staking.abi, owner=acct)
-    blocknumber = 1345568
-    time = 1605190732
-    print(staking.getPriorVotes(staker, blocknumber, time))
-    
-def transferTokens(tokenAddress, receiver, amount):
-    token = Contract.from_abi("token", address=tokenAddress, abi=TestToken.abi, owner=acct)
-    token.transfer(receiver, amount)
-
-def readProposal(proposalId):
-    governor = Contract.from_abi("Governor", address=contracts['governor'], abi=GovernorAlpha.abi, owner=acct)
-    proposal = governor.proposals(proposalId).dict();
-    print(proposal)
-    return proposal
-
-def getCurrentVotes(userAddress):
-    staking = Contract.from_abi("Staking", address=contracts['staking'], abi=Staking.abi, owner=acct)
-    votes = staking.getCurrentVotes(userAddress)
-    print(votes)
-    
-def readPriorVotesForProposal(staker, proposalId):
-    staking = Contract.from_abi("Staking", address=contracts['staking'], abi=Staking.abi, owner=acct)
-    proposal = readProposal(proposalId)
-    blocknumber = proposal['startBlock']
-    time = proposal['startTime']
-    print(staking.getPriorVotes(staker, blocknumber, time))
-    
-def deployGovernor():
-    governor = acct.deploy(GovernorAlpha, contracts['timelock'], contracts['staking'], contracts['multisig'])
-    timelock = Contract.from_abi("Timelock", address=contracts['timelock'], abi=Timelock.abi, owner=acct)
-    dataString = timelock.setPendingAdmin.encode_input(governor.address)
-    #2 days and 5 minutes from now
-    eta = round(time.time()) + 2*24*60*60 + 300
-    print("schedule ownership transfer for ", eta)
-    tx = timelock.queueTransaction(timelock.address, 0, "setPendingAdmin(address)", dataString[10:], eta)
-    tx.info()
-    
-def readCurrentLock(account):
-    staking = Contract.from_abi("Staking", address=contracts['staking'], abi=Staking.abi, owner=acct)
-    lockDate = staking.currentLock(account)
-    print(lockDate)
-=======
 def replaceLoanTokenLogic(loanTokenAddress, logicAddress):
     loanToken = Contract.from_abi("loanToken", address=loanTokenAddress, abi=LoanToken.abi, owner=acct)
     loanToken.setTarget(logicAddress)
->>>>>>> 2c838d85
     
 def readFromMedianizer():
     medianizer = Contract.from_abi("Medianizer", address=contracts['medianizer'], abi=PriceFeedsMoCMockup.abi, owner=acct)
@@ -531,20 +356,6 @@
     medianizer = Contract.from_abi("Medianizer", address='0x26a00aF444928d689DDEC7b4D17c0E4a8c9D407d', abi=PriceFeedsMoCMockup.abi, owner=acct)
     print(medianizer.peek())
     
-<<<<<<< HEAD
-    
-def readFromPriceFeed():
-    priceFeed = Contract.from_abi("PriceFeeds", address = contracts['priceFeed'], abi = PriceFeeds.abi, owner = acct)
-    print(priceFeed.queryRate(contracts['WRBTC'], contracts['DoC']))
-    
-def readOwner(contractAddress):
-    contract = Contract.from_abi("Ownable", address = contractAddress, abi = interface.ISovryn.abi, owner = acct)
-    print(contract.owner())
-    
-def updateOracleAddress(newAddress):
-    priceFeedsMoC = Contract.from_abi("PriceFeedsMoC", address = '0x0a6858f2E0f2b42dbDD21D248da589478c507cDD', abi = PriceFeedsMoC.abi, owner = acct)
-    priceFeedsMoC.setMoCOracleAddress(newAddress)
-=======
 def updateOracleAddress(newAddress):
     print("set oracle address to", newAddress)
     priceFeedsMoC = Contract.from_abi("PriceFeedsMoC", address = '0x066ba9453e230a260c2a753d9935d91187178C29', abi = PriceFeedsMoC.abi, owner = acct)
@@ -558,5 +369,4 @@
     print("is active? ", converter.isActive())
     print("price oracle", converter.priceOracle())
     tx = converter.addLiquidity(reserve, amount, 1)
-    print(tx)
->>>>>>> 2c838d85
+    print(tx)