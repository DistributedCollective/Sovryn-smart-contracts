--- conflicted
+++ resolved
@@ -5,11 +5,7 @@
         "prettier/prettier": "error",
         "max-line-length": ["warn", 140],
         "compiler-version": ["warn"],
-<<<<<<< HEAD
-        "no-global-import": "warn",
-=======
         "no-global-import": "off",
->>>>>>> 724397c9
         "no-console": "warn"
     }
 }