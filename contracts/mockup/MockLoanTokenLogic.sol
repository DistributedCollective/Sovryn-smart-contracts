pragma solidity 0.5.17;
pragma experimental ABIEncoderV2;

import "../modules/Affiliates.sol";
import "../connectors/loantoken/modules/beaconLogicLM/LoanTokenLogicLM.sol";
import "../modules/interfaces/ProtocolAffiliatesInterface.sol";
import "../interfaces/ILoanTokenModules.sol";

contract MockLoanTokenLogic is LoanTokenLogicLM {
	/*function getAffiliatesUserReferrer(address user) public view returns (address) {
		return affiliatesUserReferrer[user]; // REFACTOR: will be useful if affiliatesUserReferrer visibillity is not public
	}*/

	function getListFunctionSignatures() external pure returns (bytes4[] memory functionSignatures, bytes32 moduleName) {
		bytes4[] memory res = new bytes4[](39);

		// Loan Token Logic Standard
		res[0] = this.borrow.selector;
		res[1] = this.marginTrade.selector;
		res[2] = this.marginTradeAffiliate.selector;
		res[3] = this.transfer.selector;
		res[4] = this.transferFrom.selector;
		res[5] = this.profitOf.selector;
		res[6] = this.tokenPrice.selector;
		res[7] = this.checkpointPrice.selector;
		res[8] = this.marketLiquidity.selector;
		res[9] = this.avgBorrowInterestRate.selector;
		res[10] = this.borrowInterestRate.selector;
		res[11] = this.nextBorrowInterestRate.selector;
		res[12] = this.supplyInterestRate.selector;
		res[13] = this.nextSupplyInterestRate.selector;
		res[14] = this.totalSupplyInterestRate.selector;
		res[15] = this.totalAssetBorrow.selector;
		res[16] = this.totalAssetSupply.selector;
		res[17] = this.getMaxEscrowAmount.selector;
		res[18] = this.assetBalanceOf.selector;
		res[19] = this.getEstimatedMarginDetails.selector;
		res[20] = this.getDepositAmountForBorrow.selector;
		res[21] = this.getBorrowAmountForDeposit.selector;
		res[22] = this.checkPriceDivergence.selector;
		res[23] = this.checkPause.selector;
		res[24] = this.setLiquidityMiningAddress.selector;
		res[25] = this.calculateSupplyInterestRate.selector;

		// Loan Token LM & OVERLOADING function
		/**
		 * @notice BE CAREFUL,
		 * LoanTokenLogicStandard also has mint & burn function (overloading).
		 * You need to compute the function signature manually --> bytes4(keccak256("mint(address,uint256,bool)"))
		 */

		res[26] = bytes4(keccak256("mint(address,uint256)")); /// LoanTokenLogicStandard
		res[27] = bytes4(keccak256("mint(address,uint256,bool)")); /// LoanTokenLogicLM
		res[28] = bytes4(keccak256("burn(address,uint256)")); /// LoanTokenLogicStandard
		res[29] = bytes4(keccak256("burn(address,uint256,bool)")); /// LoanTokenLogicLM

		// Advanced Token
		res[30] = this.approve.selector;

		// Advanced Token Storage
		res[31] = this.totalSupply.selector;
		res[32] = this.balanceOf.selector;
		res[33] = this.allowance.selector;

		// Mock
		res[34] = this.setAffiliatesReferrer.selector;
		res[35] = this.setUserNotFirstTradeFlag.selector;
		res[36] = this.getMarginBorrowAmountAndRate.selector;

		// Loan Token Logic Storage Additional Variable
<<<<<<< HEAD
		res[37] = bytes4(keccak256("liquidityMiningAddress()"));
		res[38] = this.marginTradeBySig.selector;
=======
		res[37] = this.getLiquidityMiningAddress.selector;
>>>>>>> b11aab15

		return (res, stringToBytes32("MockLoanTokenLogic"));
	}

	function setAffiliatesReferrer(address user, address referrer) public {
		ProtocolAffiliatesInterface(sovrynContractAddress).setAffiliatesReferrer(user, referrer);
	}

	function setUserNotFirstTradeFlag(address user) public {
		ProtocolAffiliatesInterface(sovrynContractAddress).setUserNotFirstTradeFlag(user);
	}

	function getMarginBorrowAmountAndRate(uint256 leverageAmount, uint256 depositAmount) public view returns (uint256, uint256) {
		return _getMarginBorrowAmountAndRate(leverageAmount, depositAmount);
	}

	/*function initialize(address target) external onlyOwner {
		_setTarget(this.setAffiliatesUserReferrer.selector, target);
	}*/
}

contract ILoanTokenModulesMock is ILoanTokenModules {
	function setAffiliatesReferrer(address user, address referrer) external;

	function setUserNotFirstTradeFlag(address user) external;
}<|MERGE_RESOLUTION|>--- conflicted
+++ resolved
@@ -68,12 +68,8 @@
 		res[36] = this.getMarginBorrowAmountAndRate.selector;
 
 		// Loan Token Logic Storage Additional Variable
-<<<<<<< HEAD
-		res[37] = bytes4(keccak256("liquidityMiningAddress()"));
+		res[37] = this.getLiquidityMiningAddress.selector;
 		res[38] = this.marginTradeBySig.selector;
-=======
-		res[37] = this.getLiquidityMiningAddress.selector;
->>>>>>> b11aab15
 
 		return (res, stringToBytes32("MockLoanTokenLogic"));
 	}
