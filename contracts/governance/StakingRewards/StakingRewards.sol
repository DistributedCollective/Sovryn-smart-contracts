--- conflicted
+++ resolved
@@ -57,11 +57,6 @@
      * The weighted stake is calculated using getPriorWeightedStake. Block number sent to the functon
      * must be a finalised block, hence we deduct 1 from the current block. User is only allowed to withdraw
      * after intervals of 14 days.
-<<<<<<< HEAD
-     * */
-    function collectReward() external {
-        (uint256 withdrawalTime, uint256 amount) = getStakerCurrentReward(true);
-=======
      * @param restartTime The time from which the staking rewards calculation shall restart.
      * The issue is that we can only run for a max duration and if someone stakes for the
      * first time after the max duration is over, the reward will always return 0. Thus, we need to restart
@@ -69,7 +64,6 @@
      * */
     function collectReward(uint256 restartTime) external {
         (uint256 withdrawalTime, uint256 amount) = getStakerCurrentReward(true, restartTime);
->>>>>>> 6b09a19f
         require(withdrawalTime > 0 && amount > 0, "no valid reward");
         withdrawals[msg.sender] = withdrawalTime;
         _payReward(msg.sender, amount);
@@ -106,11 +100,7 @@
      * checkpoint which is added to the mapping `checkpointBlockDetails`.
      * @param _time Exact staking checkpoint time
      */
-<<<<<<< HEAD
-    function setHistoricalBlock(uint256 _time) external onlyOwner {
-=======
     function setHistoricalBlock(uint256 _time) external {
->>>>>>> 6b09a19f
         _setBlock(_time);
     }
 
@@ -200,18 +190,11 @@
      * @dev The collectReward() function internally calls this function to calculate reward amount
      * @param considerMaxDuration True: Runs for the maximum duration - used in tx not to run out of gas
      * False - to query total rewards
-<<<<<<< HEAD
-     * @return The timestamp of last withdrawal
-     * @return The accumulated reward
-     */
-    function getStakerCurrentReward(bool considerMaxDuration)
-=======
      * @param restartTime The time from which the staking rewards calculation shall restart.
      * @return The timestamp of last withdrawal
      * @return The accumulated reward
      */
     function getStakerCurrentReward(bool considerMaxDuration, uint256 restartTime)
->>>>>>> 6b09a19f
         public
         view
         returns (uint256 lastWithdrawalInterval, uint256 amount)
@@ -226,8 +209,6 @@
         uint256 lastStakingInterval = staking.timestampToLockDate(currentTS);
         lastWithdrawalInterval = lastWithdrawal > 0 ? lastWithdrawal : startTime;
         if (lastStakingInterval <= lastWithdrawalInterval) return (0, 0);
-<<<<<<< HEAD
-=======
         /* Normally the restart time is 0. If this function returns a valid lastWithdrawalInterval
 		and zero amount - that means there were no valid rewards for that period. So the new period must start
 		from the end of the last interval or till the time no rewards are accumulated i.e. restartTime */
@@ -235,7 +216,6 @@
             uint256 latestRestartTime = staking.timestampToLockDate(restartTime);
             lastWithdrawalInterval = latestRestartTime;
         }
->>>>>>> 6b09a19f
 
         if (considerMaxDuration) {
             uint256 addedMaxDuration = lastWithdrawalInterval.add(maxDuration);
@@ -257,10 +237,6 @@
             weightedStake = weightedStake.add(_computeRewardForDate(staker, referenceBlock, i));
         }
 
-<<<<<<< HEAD
-        if (weightedStake == 0) return (0, 0);
-=======
->>>>>>> 6b09a19f
         lastWithdrawalInterval = duration;
         amount = weightedStake.mul(BASE_RATE).div(DIVISOR);
     }
