--- conflicted
+++ resolved
@@ -17,10 +17,7 @@
     increaseTime,
 } = require("../../Utils/Ethereum");
 const { deployAndGetIStaking } = require("../../Utils/initializer");
-<<<<<<< HEAD
-=======
 const { ethers } = require("hardhat");
->>>>>>> 766123ca
 
 const GovernorAlpha = artifacts.require("GovernorAlphaMockup");
 const Timelock = artifacts.require("TimelockHarness");
@@ -99,13 +96,9 @@
 
         it("reverts on queueing overlapping actions in different proposals, works if waiting", async () => {
             await enfranchise(token, staking, a2, QUORUM_VOTES);
-<<<<<<< HEAD
-            await ethers.provider.send("evm_mine");
-=======
             //await mineBlock();
 
             await mine();
->>>>>>> 766123ca
 
             const targets = [staking.address];
             const values = ["0"];
@@ -130,12 +123,8 @@
 
             await gov.queue(proposalId1);
             await ethers.provider.send("evm_increaseTime", [60]);
-<<<<<<< HEAD
-            await ethers.provider.send("evm_mine");
-=======
             await mine();
 
->>>>>>> 766123ca
             await gov.queue(proposalId2);
         });
     });
