--- conflicted
+++ resolved
@@ -175,9 +175,7 @@
         IERC20[] defaultPath
     );
 
-<<<<<<< HEAD
     event SetAdmin(address indexed sender, address indexed oldAdmin, address indexed newAdmin);
-=======
+
     event SetPauser(address indexed sender, address indexed oldPauser, address indexed newPauser);
->>>>>>> 62688b15
 }