--- conflicted
+++ resolved
@@ -133,13 +133,7 @@
     expectedPositionSize = fixedint(loanTokenSent).sub(interestForPosition).mul(tradeEvent["entryPrice"]).div(1e18).add(collateralTokenSent)
 
     ## ignore differences in least significant digits due to rounding error
-<<<<<<< HEAD
-    expectedPositionSize = fixedint(expectedPositionSize).div(1e4)
-    positionSize = fixedint(tradeEvent["positionSize"]).div(1e4)
-    assert expectedPositionSize == positionSize
-=======
     assert abs(expectedPositionSize.num - int(tradeEvent["positionSize"])) < 100
->>>>>>> 1637a939
 
     '''l = sovryn.getUserLoans(
         accounts[1],
