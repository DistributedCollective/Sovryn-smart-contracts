/** Speed optimized on branch hardhatTestRefactor, 2021-09-17
 * Greatest bottlenecks found at:
 * 	- Affiliates Referrer withdraw fees in two tokens... (943ms)
 *  - Repeated code when calling loanTokenV2.marginTradeAffiliate
 * Total time elapsed: 22s
 * After optimization: 7s
 *
 * Other minor optimizations:
 * - removed unused modules and lines of code
 * - reformatted code comments
 *
 * Notes: Applied fixture to avoid redeployment and redundant setups.
 * loanTokenV2.marginTradeAffiliate could have been added to the fixture
 *   and saved up to 7 redundant setups, but some of the tests are running
 *   a different scenario setting sovryn.setMinReferralsToPayoutAffiliates
 *   to 1 before running the trade. It would have been a complex optimization
 *   to get an improvement of 1s as much. So, it has been disregarded.
 *
 *   Updated to use the initializer.js functions for protocol deployment.
 *   Updated to use SUSD as underlying token, instead of custom tokenSOV.
 *   Updated to use WRBTC as collateral token, instead of custom testWrbtc.
 *   Added tests to increase the test coverage index:
 *     + calling marginTradeAffiliate w/ affiliateReferrer = address(0)
 */

const { BN, constants, expectEvent, expectRevert } = require("@openzeppelin/test-helpers");
const { expect, waffle } = require("hardhat");
const { loadFixture } = waffle;

// const LoanTokenLogicStandard = artifacts.require("LoanTokenLogicStandard"); // replaced by MockLoanTokenLogic
const LoanToken = artifacts.require("LoanToken");
<<<<<<< HEAD
const MockLoanTokenLogic = artifacts.require("MockLoanTokenLogic"); // added functionality for isolated unit testing
=======
const MockLoanTokenLogic = artifacts.require("MockLoanTokenLogic"); //added functionality for isolated unit testing
const ILoanTokenModulesMock = artifacts.require("ILoanTokenModulesMock");
const ILoanTokenLogicProxy = artifacts.require("ILoanTokenLogicProxy");
>>>>>>> 98baf25e
const LockedSOVFailedMockup = artifacts.require("LockedSOVFailedMockup");
const LockedSOV = artifacts.require("LockedSOV");
const StakingLogic = artifacts.require("Staking");
const StakingProxy = artifacts.require("StakingProxy");
const FeeSharingProxy = artifacts.require("FeeSharingProxyMockup");
const VestingLogic = artifacts.require("VestingLogic");
const VestingFactory = artifacts.require("VestingFactory");
const VestingRegistry = artifacts.require("VestingRegistry3");

const TestToken = artifacts.require("TestToken");

const PriceFeedsLocal = artifacts.require("PriceFeedsLocal");
const TestSovrynSwap = artifacts.require("TestSovrynSwap");
const SwapsImplSovrynSwap = artifacts.require("SwapsImplSovrynSwap");
const Affiliates = artifacts.require("Affiliates");

<<<<<<< HEAD
const {
	getSUSD,
	getRBTC,
	getWRBTC,
	getBZRX,
	getLoanTokenLogic,
	getLoanToken,
	getLoanTokenLogicWrbtc,
	getLoanTokenWRBTC,
	loan_pool_setup,
	set_demand_curve,
	getPriceFeeds,
	getSovryn,
	decodeLogs,
	getSOV,
} = require("../Utils/initializer.js");
=======
const { BN, constants, send, expectEvent, expectRevert } = require("@openzeppelin/test-helpers");
const { expect } = require("hardhat");

const TOTAL_SUPPLY = "10000000000000000000000000";

const { decodeLogs, getLoanTokenLogic } = require("../Utils/initializer.js");
>>>>>>> 98baf25e

let cliff = 1; // This is in 4 weeks. i.e. 1 * 4 weeks.
let duration = 11; // This is in 4 weeks. i.e. 11 * 4 weeks.

contract("Affiliates", (accounts) => {
	let loanTokenLogic;
<<<<<<< HEAD
	let WRBTC;
=======
	let loanTokenLogicBeacon;
	let testWrbtc;
>>>>>>> 98baf25e
	let doc;
	let SUSD;
	let lockedSOV;
	let sovryn;
	let loanTokenV2;
	let feeds;
	let wei = web3.utils.toWei;
<<<<<<< HEAD

	let swapsSovryn;

	async function deploymentAndInitFixture(_wallets, _provider) {
		// Deploying sovrynProtocol w/ generic function from initializer.js
		SUSD = await getSUSD();
		RBTC = await getRBTC();
		WRBTC = await getWRBTC();
		BZRX = await getBZRX();
		priceFeeds = await getPriceFeeds(WRBTC, SUSD, RBTC, BZRX);
		sovryn = await getSovryn(WRBTC, SUSD, RBTC, priceFeeds);
		await sovryn.setSovrynProtocolAddress(sovryn.address);

		// loanTokenLogic = await LoanTokenLogicStandard.new();
		loanTokenLogic = await MockLoanTokenLogic.new();
=======
	before(async () => {
		[owner, trader, referrer, account1, account2, ...accounts] = accounts;
	});
	beforeEach(async () => {
		// Deploying sovrynProtocol
		const sovrynproxy = await sovrynProtocol.new();
		sovryn = await ISovryn.at(sovrynproxy.address);

		await sovryn.replaceContract((await LoanClosingsBase.new()).address);
		await sovryn.replaceContract((await LoanClosingsWith.new()).address);
		await sovryn.replaceContract((await ProtocolSettings.new()).address);
		await sovryn.replaceContract((await LoanSettings.new()).address);
		await sovryn.replaceContract((await LoanMaintenance.new()).address);
		await sovryn.replaceContract((await SwapsExternal.new()).address);
		await sovryn.replaceContract((await LoanOpenings.new()).address);
		await sovryn.replaceContract((await Affiliates.new()).address);

		await sovryn.setSovrynProtocolAddress(sovrynproxy.address);

		//loanTokenLogic = await LoanTokenLogicStandard.new();
		// loanTokenLogic = await MockLoanTokenLogic.new();
		// Mock Loan Token Logic
		const initLoanTokenLogic = await getLoanTokenLogic(true); // function will return [LoanTokenLogicProxy, LoanTokenLogicBeacon]
		loanTokenLogic = initLoanTokenLogic[0];
		loanTokenLogicBeacon = initLoanTokenLogic[1];
		testWrbtc = await TestWrbtc.new();
>>>>>>> 98baf25e
		doc = await TestToken.new("dollar on chain", "DOC", 18, wei("20000", "ether"));

		loanToken = await LoanToken.new(owner, loanTokenLogic.address, sovryn.address, WRBTC.address);
		await loanToken.initialize(doc.address, "SUSD", "SUSD");

		/** Initialize the loan token logic proxy */
		loanTokenV2 = await ILoanTokenLogicProxy.at(loanToken.address);
		await loanTokenV2.setBeaconAddress(loanTokenLogicBeacon.address);

		// loanTokenV2 = await LoanTokenLogicStandard.at(loanToken.address);
<<<<<<< HEAD
		loanTokenV2 = await MockLoanTokenLogic.at(loanToken.address); // mocked for ad-hoc logic for isolated testing
=======
		loanTokenV2 = await ILoanTokenModulesMock.at(loanToken.address); //mocked for ad-hoc logic for isolated testing
>>>>>>> 98baf25e
		const loanTokenAddress = await loanToken.loanTokenAddress();
		if (owner == (await sovryn.owner())) {
			await sovryn.setLoanPool([loanTokenV2.address], [loanTokenAddress]);
		}

		// Creating the Staking Instance.
		stakingLogic = await StakingLogic.new(SUSD.address);
		staking = await StakingProxy.new(SUSD.address);
		await staking.setImplementation(stakingLogic.address);
		staking = await StakingLogic.at(staking.address);

		// Creating the FeeSharing Instance.
		feeSharingProxy = await FeeSharingProxy.new(constants.ZERO_ADDRESS, staking.address);

		// Creating the Vesting Instance.
		vestingLogic = await VestingLogic.new();
		vestingFactory = await VestingFactory.new(vestingLogic.address);
		vestingRegistry = await VestingRegistry.new(
			vestingFactory.address,
			SUSD.address,
			staking.address,
			feeSharingProxy.address,
			owner // This should be Governance Timelock Contract.
		);
		vestingFactory.transferOwnership(vestingRegistry.address);

		// Creating the instance of newLockedSOV Contract.
<<<<<<< HEAD
		await sovryn.setLockedSOVAddress((await LockedSOV.new(SUSD.address, vestingRegistry.address, cliff, duration, [owner])).address);
=======
		await sovryn.setLockedSOVAddress(
			(await LockedSOV.new(tokenSOV.address, vestingRegistry.address, cliff, duration, [owner])).address
		);
>>>>>>> 98baf25e
		lockedSOV = await LockedSOV.at(await sovryn.lockedSOVAddress());

		// initialize
		feeds = await PriceFeedsLocal.new(WRBTC.address, sovryn.address);
		await feeds.setRates(doc.address, WRBTC.address, wei("0.01", "ether"));
		swapsSovryn = await SwapsImplSovrynSwap.new();
		const sovrynSwapSimulator = await TestSovrynSwap.new(feeds.address);
		await sovryn.setSovrynSwapContractRegistryAddress(sovrynSwapSimulator.address);
		await sovryn.setSupportedTokens([doc.address, WRBTC.address], [true, true]);
		await sovryn.setPriceFeedContract(
			feeds.address // priceFeeds
		);
		await sovryn.setSwapsImplContract(
			swapsSovryn.address // swapsImpl
		);
		await sovryn.setFeesController(owner);
		await sovryn.setWrbtcToken(WRBTC.address);
		await sovryn.setSOVTokenAddress(SUSD.address);

		{
			/**
			struct LoanParams {
				bytes32 id; // id of loan params object
				bool active; // if false, this object has been disabled by the owner and can't be used for future loans
				address owner; // owner of this object
				address loanToken; // the token being loaned
				address collateralToken; // the required collateral token
				uint256 minInitialMargin; // the minimum allowed initial margin
				uint256 maintenanceMargin; // an unhealthy loan when current margin is at or below this value
				uint256 maxLoanTerm; // the maximum term for new loans (0 means there's no max term)
			}
		*/
		}
		params = [
			"0x0000000000000000000000000000000000000000000000000000000000000000", // bytes32 id; // id of loan params object
			false, // bool active; // if false, this object has been disabled by the owner and can't be used for future loans
			owner, // address owner; // owner of this object
			doc.address, // address loanToken; // the token being loaned
			WRBTC.address, // address collateralToken; // the required collateral token
			wei("20", "ether"), // uint256 minInitialMargin; // the minimum allowed initial margin
			wei("15", "ether"), // uint256 maintenanceMargin; // an unhealthy loan when current margin is at or below this value
			2419200, // uint256 maxLoanTerm; // the maximum term for new loans (0 means there's no max term)
		];

		// await loanTokenV2.setupLoanParams([params], true);
		await loanTokenV2.setupLoanParams([params], false);

		// setting up interest rates
		const baseRate = wei("1", "ether");
		const rateMultiplier = wei("20.25", "ether");
		const targetLevel = wei("80", "ether");
		const kinkLevel = wei("90", "ether");
		const maxScaleRate = wei("100", "ether");
		await loanTokenV2.setDemandCurve(baseRate, rateMultiplier, baseRate, rateMultiplier, targetLevel, kinkLevel, maxScaleRate);

		// GIVING SOME DOC tokens to loanToken so that we can borrow from loanToken
		await doc.transfer(loanTokenV2.address, wei("500", "ether"));
		await doc.transfer(trader, wei("100", "ether"));
		// trader approves to LoanToken loan amount for trading
		await doc.approve(loanToken.address, web3.utils.toWei("100", "ether"), { from: trader });
		// Giving some testRbtc to sovrynAddress (by minting some testRbtc),so that it can open position in wRBTC.
		await WRBTC.mint(sovryn.address, wei("500", "ether"));

		// Giving some SOV Token to sovrynAddress (For affiliates rewards purposes)
		await SUSD.mint(sovryn.address, wei("500", "ether"));
	}

	before(async () => {
		[owner, trader, referrer, account1, account2, ...accounts] = accounts;
	});

	beforeEach(async () => {
		await loadFixture(deploymentAndInitFixture);
	});

	it("Should not be able to set the affiliateFeePercent more than 100%", async () => {
		const valueExperiment = wei("101", "ether");
		await expectRevert(sovryn.setAffiliateFeePercent(0, { from: referrer }), "unauthorized");
		await expectRevert(sovryn.setAffiliateFeePercent(valueExperiment), "value too high");
	});

	it("Test coverage: call marginTradeAffiliate w/ affiliateReferrer = address(0)", async () => {
		// expected in x * 10**18 where x is the actual leverage (2, 3, 4, or 5)
		const leverageAmount = web3.utils.toWei("3", "ether");
		// loan tokens sent to iToken contract to start Margin Trading
		const loanTokenSent = web3.utils.toWei("20", "ether");
		// AUDIT: should the call be allowed from arbitrary address to set an affiliate in
		// LoanTokenLogicStandard.marginTradeAffiliate?
		const tx = await loanTokenV2.marginTradeAffiliate(
			constants.ZERO_BYTES32, // loanId (0 for new loans)
			leverageAmount, // leverageAmount
			loanTokenSent, // loanTokenSent
			0, // no collateral token sent
			WRBTC.address, // collateralTokenAddress
			trader,
			0, // max slippage
			constants.ZERO_ADDRESS, // affiliates referrer
			"0x", // loanDataBytes (only required with ether)
			{ from: trader }
		);
	});

	it("User Margin Trade with Affiliate runs correctly", async () => {
		// expected in x * 10**18 where x is the actual leverage (2, 3, 4, or 5)
		const leverageAmount = web3.utils.toWei("3", "ether");
		// loan tokens sent to iToken contract to start Margin Trading
		const loanTokenSent = web3.utils.toWei("20", "ether");
		// AUDIT: should the call be allowed from arbitrary address to set an affiliate in
		// LoanTokenLogicStandard.marginTradeAffiliate?
		const tx = await loanTokenV2.marginTradeAffiliate(
			constants.ZERO_BYTES32, // loanId (0 for new loans)
			leverageAmount, // leverageAmount
			loanTokenSent, // loanTokenSent
			0, // no collateral token sent
			WRBTC.address, // collateralTokenAddress
			trader,
			0, // max slippage
			referrer, // affiliates referrer
			"0x", // loanDataBytes (only required with ether)
			{ from: trader }
		);

		expect(await sovryn.getUserNotFirstTradeFlag(trader), "userNotFirstTradeFlag has not been set to true").to.be.true;
		expect(await sovryn.getAffiliatesUserReferrer(trader), "Incorrect User Affiliate Referrer set").to.be.equal(referrer);

		let event_name = "PayTradingFeeToAffiliate";
		let decode = decodeLogs(tx.receipt.rawLogs, Affiliates, event_name);
		const referrerFee = await sovryn.affiliatesReferrerBalances(referrer, doc.address);
		if (!decode.length) {
			throw "Event PayTradingFeeToAffiliate is not fired properly";
		}

		tradingFeeAmount = decode[0].args["tradingFeeTokenAmount"];
		submittedToken = decode[0].args["token"];
		submittedReferrer = decode[0].args["referrer"];
		submittedTrader = decode[0].args["trader"];
		isHeld = decode[0].args["isHeld"];
		affiliatesFeePercentage = await sovryn.affiliateFeePercent();
		sovBonusAmountShouldBePaid = await feeds.queryReturn(
			doc.address,
			SUSD.address,
			((affiliatesFeePercentage * tradingFeeAmount) / Math.pow(10, 20)).toString()
		);
		submittedSovBonusAmount = decode[0].args["sovBonusAmount"];
		submittedTokenBonusAmount = decode[0].args["tokenBonusAmount"];
		affiliateRewardsHeld = await sovryn.getAffiliateRewardsHeld(referrer);
		expect(sovBonusAmountShouldBePaid.toString(), "Incorrect sov bonus amount calculation").to.be.equal(submittedSovBonusAmount);
		expect(submittedToken).to.eql(doc.address);
		expect(submittedReferrer).to.eql(referrer);
		expect(submittedTrader).to.eql(trader);
		expect(referrerFee.toString()).to.be.equal(submittedTokenBonusAmount.toString());
		// Since the minimum referrals to payout is set to 3, make sure the affiliateRewardsHeld is correct
		expect(affiliateRewardsHeld.toString(), "SOV Bonus amount that stored in the affiliateRewardsHeld is incorrect").to.be.equal(
			sovBonusAmountShouldBePaid.toString()
		);
		expect(isHeld, "Token should not be sent since the minimum referrals to payout has not been fullfilled").to.eql(true);

		lockedSOVBalance = await lockedSOV.getLockedBalance(referrer);
		expect(lockedSOVBalance.toString(), "Locked sov balance should be 0").to.eql(new BN(0).toString());

		/*----------------------------------- Do a trade once again, and set the min referrals to payout to 1 -----------------------------------*/
		previousAffiliateRewardsHeld = affiliateRewardsHeld;
		await sovryn.setMinReferralsToPayoutAffiliates(1);
		const tx2 = await loanTokenV2.marginTradeAffiliate(
			constants.ZERO_BYTES32, // loanId (0 for new loans)
			leverageAmount, // leverageAmount
			loanTokenSent, // loanTokenSent
			0, // no collateral token sent
			WRBTC.address, // collateralTokenAddress
			trader,
			0, // max slippage
			referrer, // affiliates referrer
			"0x", // loanDataBytes (only required with ether)
			{ from: trader }
		);

		decode = decodeLogs(tx2.receipt.rawLogs, Affiliates, event_name);
		if (!decode.length) {
			throw "Event PayTradingFeeToAffiliate is not fired properly";
		}

		// At this point, the remaining affiliate rewards in protocol + current rewards will be sent to the locked sov
		tradingFeeAmount = decode[0].args["tradingFeeTokenAmount"];
		submittedToken = decode[0].args["token"];
		submittedReferrer = decode[0].args["referrer"];
		submittedTrader = decode[0].args["trader"];
		isHeld = decode[0].args["isHeld"];
		sovBonusAmountShouldBePaid = await feeds.queryReturn(
			doc.address,
			SUSD.address,
			((affiliatesFeePercentage * tradingFeeAmount) / Math.pow(10, 20)).toString()
		);
		submittedSovBonusAmount = decode[0].args["sovBonusAmount"];
		paidSovBonusAmount = decode[0].args["sovBonusAmountPaid"];
		affiliateRewardsHeld = await sovryn.getAffiliateRewardsHeld(referrer);

		expect(sovBonusAmountShouldBePaid.toString(), "Incorrect sov bonus amount calculation").to.be.equal(
			submittedSovBonusAmount.toString()
		);
		expect(submittedToken).to.eql(doc.address);
		expect(submittedReferrer).to.eql(referrer);
		expect(submittedTrader).to.eql(trader);

		expect(
			new BN(parseInt(previousAffiliateRewardsHeld)).add(new BN(parseInt(sovBonusAmountShouldBePaid))).toString(),
			"Incorrect sov bonus amount calculation"
		).to.be.equal(paidSovBonusAmount.toString());
		expect(affiliateRewardsHeld.toString(), "Affiliates rewards should be 0 after rewards is sent").to.eql(new BN(0).toString());
		expect(isHeld, "Token should be sent since the minimum referrals to payout has not been fullfilled").to.eql(false);

		lockedSOVBalance = await lockedSOV.getLockedBalance(referrer);
		expect(lockedSOVBalance.toString(), "Locked sov balance should be 0").to.eql(paidSovBonusAmount.toString());
	});

	it("User Margin Trade with Affiliate runs correctly when minimum referrals set to 1", async () => {
		await sovryn.setMinReferralsToPayoutAffiliates(1);
		// expected in x * 10**18 where x is the actual leverage (2, 3, 4, or 5)
		const leverageAmount = web3.utils.toWei("3", "ether");
		// loan tokens sent to iToken contract to start Margin Trading
		const loanTokenSent = web3.utils.toWei("20", "ether");
		// AUDIT: should the call be allowed from arbitrary address to set an affiliate in
		// LoanTokenLogicStandard.marginTradeAffiliate?
		const tx = await loanTokenV2.marginTradeAffiliate(
			constants.ZERO_BYTES32, // loanId (0 for new loans)
			leverageAmount, // leverageAmount
			loanTokenSent, // loanTokenSent
			0, // no collateral token sent
			WRBTC.address, // collateralTokenAddress
			trader,
			0, // max slippage
			referrer, // affiliates referrer
			"0x", // loanDataBytes (only required with ether)
			{ from: trader }
		);

		expect(await sovryn.getUserNotFirstTradeFlag(trader), "userNotFirstTradeFlag has not been set to true").to.be.true;
		expect(await sovryn.getAffiliatesUserReferrer(trader), "Incorrect User Affiliate Referrer set").to.be.equal(referrer);

		const event_name = "PayTradingFeeToAffiliate";
		const decode = decodeLogs(tx.receipt.rawLogs, Affiliates, event_name);
		const referrerFee = await sovryn.affiliatesReferrerBalances(referrer, doc.address);
		if (!decode.length) {
			throw "Event PayTradingFeeToAffiliate is not fired properly";
		}

		tradingFeeAmount = decode[0].args["tradingFeeTokenAmount"];
		submittedToken = decode[0].args["token"];
		submittedReferrer = decode[0].args["referrer"];
		submittedTrader = decode[0].args["trader"];
		isHeld = decode[0].args["isHeld"];
		affiliatesFeePercentage = await sovryn.affiliateFeePercent();
		sovBonusAmountShouldBePaid = await feeds.queryReturn(
			doc.address,
			SUSD.address,
			((affiliatesFeePercentage * tradingFeeAmount) / Math.pow(10, 20)).toString()
		);
		submittedSovBonusAmount = decode[0].args["sovBonusAmountPaid"];
		submittedTokenBonusAmount = decode[0].args["tokenBonusAmount"];
		affiliateRewardsHeld = await sovryn.getAffiliateRewardsHeld(referrer);
		expect(sovBonusAmountShouldBePaid.toString(), "Incorrect sov bonus amount calculation").to.be.equal(submittedSovBonusAmount);
		expect(submittedToken).to.eql(doc.address);
		expect(submittedReferrer).to.eql(referrer);
		expect(submittedTrader).to.eql(trader);
		expect(referrerFee.toString()).to.be.equal(submittedTokenBonusAmount.toString());
		// Since the minimum referrals to payout is set to 1, make sure the affiliateRewardsHeld is correct
		expect(affiliateRewardsHeld.toString(), "SOV Bonus amount that stored in the affiliateRewardsHeld is incorrect").to.be.equal(
			new BN(0).toString()
		);
		expect(isHeld, "Token should be sent since the minimum referrals to payout has not been fullfilled").to.eql(false);

		lockedSOVBalance = await lockedSOV.getLockedBalance(referrer);
		expect(lockedSOVBalance.toString(), "Locked sov balance is not matched").to.eql(sovBonusAmountShouldBePaid.toString());
	});

	it("PayTradingFeeToAffiliateFail event should be fired in case lock sov reverted", async () => {
		// deploy lockedSOVFailedMockup and set to protocol
		await sovryn.setLockedSOVAddress((await LockedSOVFailedMockup.new(SUSD.address, [owner])).address);

		await sovryn.setMinReferralsToPayoutAffiliates(1);
		// expected in x * 10**18 where x is the actual leverage (2, 3, 4, or 5)
		const leverageAmount = web3.utils.toWei("3", "ether");
		// loan tokens sent to iToken contract to start Margin Trading
		const loanTokenSent = web3.utils.toWei("20", "ether");
		// AUDIT: should the call be allowed from arbitrary address to set an affiliate in
		// LoanTokenLogicStandard.marginTradeAffiliate?
		const tx = await loanTokenV2.marginTradeAffiliate(
			constants.ZERO_BYTES32, // loanId (0 for new loans)
			leverageAmount, // leverageAmount
			loanTokenSent, // loanTokenSent
			0, // no collateral token sent
			WRBTC.address, // collateralTokenAddress
			trader,
			0, // max slippage
			referrer, // affiliates referrer
			"0x", // loanDataBytes (only required with ether)
			{ from: trader }
		);

		const event_failed_name = "PayTradingFeeToAffiliateFail";
		const decodeFailed = decodeLogs(tx.receipt.rawLogs, Affiliates, event_failed_name);
		if (!decodeFailed.length) {
			throw "Event PayTradingFeeToAffiliateFail is not fired properly";
		}

		// We need to make sure that the fail log event is fired
		tradingFeeAmount = decodeFailed[0].args["tradingFeeTokenAmount"];
		submittedToken = decodeFailed[0].args["token"];
		submittedReferrer = decodeFailed[0].args["referrer"];
		submittedTrader = decodeFailed[0].args["trader"];
		sovBonusAmount = decodeFailed[0].args["sovBonusAmount"];
		affiliatesFeePercentage = await sovryn.affiliateFeePercent();
		sovBonusAmountShouldBePaid = await feeds.queryReturn(
			doc.address,
			SUSD.address,
			((affiliatesFeePercentage * tradingFeeAmount) / Math.pow(10, 20)).toString()
		);
		expect(await sovryn.getUserNotFirstTradeFlag(trader), "userNotFirstTradeFlag has not been set to true").to.be.true;
		expect(await sovryn.getAffiliatesUserReferrer(trader), "Incorrect User Affiliate Referrer set").to.be.equal(referrer);
		expect(sovBonusAmountShouldBePaid.toString(), "Incorrect sov bonus amount calculation").to.be.equal(sovBonusAmount);
		expect(submittedToken).to.eql(doc.address);
		expect(submittedReferrer).to.eql(referrer);
		expect(submittedTrader).to.eql(trader);
	});

	it("Only the first trade users can be assigned Affiliates Referrer", async () => {
		let tx = await loanTokenV2.setUserNotFirstTradeFlag(trader); // can be called only from loan tokens pool addresses
		await expectEvent.inTransaction(tx.receipt.rawLogs[0].transactionHash, Affiliates, "SetUserNotFirstTradeFlag", {
			user: trader,
		});
		tx = await loanTokenV2.setAffiliatesReferrer(trader, referrer); // can be called only from loan tokens pool addresses
		expect(await sovryn.getAffiliatesUserReferrer(trader), "Referrer cannot be set for non first trade users").to.be.equal(
			constants.ZERO_ADDRESS
		);

		await expectEvent.inTransaction(tx.receipt.rawLogs[0].transactionHash, Affiliates, "SetAffiliatesReferrerFail", {
			user: trader,
			referrer: referrer,
		});
	});

	it("Affiliates Referrer cannot be changed once set", async () => {
		const tx = await loanTokenV2.setAffiliatesReferrer(trader, referrer); // can be called only from loan tokens pool addresses
		await expectEvent.inTransaction(tx.receipt.rawLogs[0].transactionHash, Affiliates, "SetAffiliatesReferrer", {
			user: trader,
			referrer: referrer,
		});
		await loanTokenV2.setAffiliatesReferrer(trader, account1); // try to replace referrer
		expect(await sovryn.getAffiliatesUserReferrer(trader), "Affiliates Referrer is set once and cannot be changed").to.be.equal(
			referrer
		);
	});

	it("Users cannot be self-referrers", async () => {
		// try to replace referrer
		await loanTokenV2.setAffiliatesReferrer(trader, trader); // can be called only from loan tokens pool addresses
		expect(await sovryn.getAffiliatesUserReferrer(trader), "Affiliates Referrer is set once and cannot be changed").to.be.equal(
			constants.ZERO_ADDRESS
		);
	});

	it("First users Margin trading without affiliate referrer sets userNotFirstTradingFlag = true", async () => {
		const leverageAmount = web3.utils.toWei("3", "ether");
		const loanTokenSent = web3.utils.toWei("20", "ether");
		await loanTokenV2.marginTrade(
			constants.ZERO_BYTES32, // loanId (0 for new loans)
			leverageAmount, // leverageAmount
			loanTokenSent, // loanTokenSent
			0, // no collateral token sent
			WRBTC.address, // collateralTokenAddress
			trader, // trader,
			0, // max slippage
			// referrer, // affiliates referrer
			"0x", // loanDataBytes (only required with ether)
			{ from: trader }
		);
		expect(await sovryn.getUserNotFirstTradeFlag(trader), "sovryn.getUserNotFirstTradeFlag(trader) should be true").to.be.true;
	});

	it("Doesn't allow fallback function calls", async () => {
		const affiliates = await Affiliates.new();
		await expectRevert(
			affiliates.send(wei("0.0000000000000001", "ether")),
			"fallback function is not payable and was called with value 100"
		);
		await expectRevert(affiliates.sendTransaction({}), "Affiliates - fallback not allowed");
	});

	it("payTradingFeeToAffiliatesReferrer() Should revert if not called by protocol", async () => {
		await expectRevert(
			sovryn.payTradingFeeToAffiliatesReferrer(referrer, trader, SUSD.address, wei("1", "gwei")),
			"Affiliates: not authorized"
		);
	});

	it("setAffiliatesReferrer() should revert if not called by loanPool", async () => {
		await expectRevert(sovryn.setAffiliatesReferrer(accounts[0], referrer), "Affiliates: not authorized");
	});

	it("setUserNotFirstTradeFlag() should revert if not called by loanPool", async () => {
		await expectRevert(sovryn.setUserNotFirstTradeFlag(referrer), "Affiliates: not authorized");
	});

	it("Test referralList when set Affiliates referrer", async () => {
		let tx = await loanTokenV2.setAffiliatesReferrer(trader, referrer); // can be called only from loan tokens pool addresses
		await expectEvent.inTransaction(tx.receipt.rawLogs[0].transactionHash, Affiliates, "SetAffiliatesReferrer", {
			user: trader,
			referrer: referrer,
		});
		let refList = await sovryn.getReferralsList(referrer);
		expect(refList[0], "Referrals list is not matched").to.be.equal(trader);

		tx = await loanTokenV2.setAffiliatesReferrer(accounts[9], referrer);
		refList = await sovryn.getReferralsList(referrer);
		expect(refList.length).to.be.equal(2);
	});

	it("Test referralList won't be duplicate when set Affiliates referrer twice", async () => {
		let tx = await loanTokenV2.setAffiliatesReferrer(trader, referrer); // can be called only from loan tokens pool addresses
		await expectEvent.inTransaction(tx.receipt.rawLogs[0].transactionHash, Affiliates, "SetAffiliatesReferrer", {
			user: trader,
			referrer: referrer,
		});
		let refList = await sovryn.getReferralsList(referrer);
		expect(refList[0], "Referrals list is not matched").to.be.equal(trader);

		tx = await loanTokenV2.setAffiliatesReferrer(trader, referrer); // can be called only from loan tokens pool addresses
		refList = await sovryn.getReferralsList(referrer);
		expect(refList.length).to.be.equal(1);
	});

	it("Withdraw all token will revert if receiver is zero address", async () => {
		await expectRevert(
			sovryn.withdrawAllAffiliatesReferrerTokenFees(constants.ZERO_ADDRESS, { from: referrer }),
			"Affiliates: cannot withdraw to zero address"
		);
	});

	it("Withdraw all token will revert if minimum affiliates to payout is not fulfilled", async () => {
		await expectRevert(
			sovryn.withdrawAllAffiliatesReferrerTokenFees(referrer, { from: referrer }),
			"Your referrals has not reached the minimum request"
		);
	});

	it("Affiliates referrer withdraw fees should revert because of the minimum request is not fullfilled", async () => {
		const leverageAmount = web3.utils.toWei("3", "ether");
		// loan tokens sent to iToken contract to start Margin Trading
		const loanTokenSent = web3.utils.toWei("20", "ether");
		// AUDIT: should the call be allowed from arbitrary address to set an affiliate in
		// LoanTokenLogicStandard.marginTradeAffiliate?
		await loanTokenV2.marginTradeAffiliate(
			constants.ZERO_BYTES32, // loanId (0 for new loans)
			leverageAmount, // leverageAmount
			loanTokenSent, // loanTokenSent
			0, // no collateral token sent
			WRBTC.address, // collateralTokenAddress
			trader,
			0, // max slippage
			referrer, // affiliates referrer
			"0x", // loanDataBytes (only required with ether)
			{ from: trader }
		);

		// WITHDRAW AFFILIATE FEES
		// FAIL
		const referrerFee = await sovryn.affiliatesReferrerBalances(referrer, doc.address);
		await expectRevert(
			sovryn.withdrawAffiliatesReferrerTokenFees(doc.address, constants.ZERO_ADDRESS, referrerFee, { from: referrer }),
			"Affiliates: cannot withdraw to zero address"
		);
		await expectRevert(
			sovryn.withdrawAffiliatesReferrerTokenFees(doc.address, referrer, 0, { from: referrer }),
			"Affiliates: cannot withdraw zero amount"
		);

		await expectRevert(
			sovryn.withdrawAffiliatesReferrerTokenFees(doc.address, referrer, referrerFee, { from: referrer }),
			"Your referrals has not reached the minimum request"
		);
	});

	it("Affiliates Referrer withdraw fees in two tokens works correctly with min referrals to payout is 0", async () => {
		await sovryn.setMinReferralsToPayoutAffiliates(1);
		const leverageAmount = web3.utils.toWei("3", "ether");
		// loan tokens sent to iToken contract to start Margin Trading
		const loanTokenSent = web3.utils.toWei("20", "ether");

		const leverageAmount2 = web3.utils.toWei("3", "ether");
		// loan tokens sent to iToken contract to start Margin Trading
		const loanTokenSent2 = web3.utils.toWei("20", "ether");

		// add another pair
		// loanTokenLogic = await MockLoanTokenLogic.new();
		// WRBTC = await WRBTC.new();
		eur = await TestToken.new("euro on chain 2", "EUR", 18, wei("20000", "ether"));
		const loanToken2 = await LoanToken.new(owner, loanTokenLogic.address, sovryn.address, WRBTC.address);
		await loanToken2.initialize(eur.address, "SEUR", "SEUR");

<<<<<<< HEAD
		// loanTokenV2 = await LoanTokenLogicStandard.at(loanToken.address);
		loanToken2V2 = await MockLoanTokenLogic.at(loanToken2.address); // mocked for ad-hoc logic for isolated testing
=======
		/** Initialize the loan token logic proxy */
		loanToken2V2 = await ILoanTokenLogicProxy.at(loanToken2.address);
		await loanToken2V2.setBeaconAddress(loanTokenLogicBeacon.address);

		// loanToken2V2 = await MockLoanTokenLogic.at(loanToken2.address); //mocked for ad-hoc logic for isolated testing
		loanToken2V2 = await ILoanTokenModulesMock.at(loanToken2.address); //mocked for ad-hoc logic for isolated testing
>>>>>>> 98baf25e
		const loanTokenAddress2 = await loanToken2.loanTokenAddress();
		if (owner == (await sovryn.owner())) {
			await sovryn.setLoanPool([loanToken2V2.address], [loanTokenAddress2]);
		}
		await feeds.setRates(eur.address, WRBTC.address, wei("0.01", "ether"));
		await sovryn.setSupportedTokens([eur.address], [true]);

		{
			/**
			struct LoanParams {
				bytes32 id; // id of loan params object
				bool active; // if false, this object has been disabled by the owner and can't be used for future loans
				address owner; // owner of this object
				address loanToken; // the token being loaned
				address collateralToken; // the required collateral token
				uint256 minInitialMargin; // the minimum allowed initial margin
				uint256 maintenanceMargin; // an unhealthy loan when current margin is at or below this value
				uint256 maxLoanTerm; // the maximum term for new loans (0 means there's no max term)
			}
		*/
		}
		params = [
			"0x0000000000000000000000000000000000000000000000000000000000000000", // bytes32 id; // id of loan params object
			false, // bool active; // if false, this object has been disabled by the owner and can't be used for future loans
			owner, // address owner; // owner of this object
			eur.address, // address loanToken; // the token being loaned
			WRBTC.address, // address collateralToken; // the required collateral token
			wei("20", "ether"), // uint256 minInitialMargin; // the minimum allowed initial margin
			wei("15", "ether"), // uint256 maintenanceMargin; // an unhealthy loan when current margin is at or below this value
			2419200, // uint256 maxLoanTerm; // the maximum term for new loans (0 means there's no max term)
		];

		// await loanTokenV2.setupLoanParams([params], true);
		await loanToken2V2.setupLoanParams([params], false);

		// setting up interest rates
		const baseRate = wei("1", "ether");
		const rateMultiplier = wei("20.25", "ether");
		const targetLevel = wei("80", "ether");
		const kinkLevel = wei("90", "ether");
		const maxScaleRate = wei("100", "ether");
		await loanToken2V2.setDemandCurve(baseRate, rateMultiplier, baseRate, rateMultiplier, targetLevel, kinkLevel, maxScaleRate);

		// GIVING SOME DOC tokens to loanToken so that we can borrow from loanToken
		await eur.transfer(loanToken2V2.address, wei("500", "ether"));
		await eur.transfer(trader, wei("20", "ether"));
		// trader approves to LoanToken loan amount for trading
		await eur.approve(loanToken2.address, web3.utils.toWei("20", "ether"), { from: trader });
		// Giving some more testRbtc to sovrynAddress (by minting some testRbtc),so that it can open position in wRBTC.
		await WRBTC.mint(sovryn.address, wei("500", "ether"));

		// margin trade afiliate 2 tokens
		await loanTokenV2.marginTradeAffiliate(
			constants.ZERO_BYTES32, // loanId (0 for new loans)
			leverageAmount, // leverageAmount
			loanTokenSent, // loanTokenSent
			0, // no collateral token sent
			WRBTC.address, // collateralTokenAddress
			trader,
			0, // max slippage
			referrer, // affiliates referrer
			"0x", // loanDataBytes (only required with ether)
			{ from: trader }
		);
		const referrerFee = await sovryn.affiliatesReferrerBalances(referrer, doc.address);

		await loanToken2V2.marginTradeAffiliate(
			constants.ZERO_BYTES32, // loanId (0 for new loans)
			leverageAmount2, // leverageAmount
			loanTokenSent2, // loanTokenSent
			0, // no collateral token sent
			WRBTC.address, // collateralTokenAddress
			trader,
			0, // max slippage
			referrer, // affiliates referrer
			"0x", // loanDataBytes (only required with ether)
			{ from: trader }
		);
		const referrerFee2 = await sovryn.affiliatesReferrerBalances(referrer, eur.address);

		// WITHDRAW AFFILIATE FEES
		// FAIL
		await expectRevert(
			sovryn.withdrawAffiliatesReferrerTokenFees(doc.address, constants.ZERO_ADDRESS, referrerFee, { from: referrer }),
			"Affiliates: cannot withdraw to zero address"
		);
		await expectRevert(
			sovryn.withdrawAffiliatesReferrerTokenFees(eur.address, constants.ZERO_ADDRESS, referrerFee2, { from: referrer }),
			"Affiliates: cannot withdraw to zero address"
		);
		await expectRevert(
			sovryn.withdrawAffiliatesReferrerTokenFees(doc.address, referrer, 0, { from: referrer }),
			"Affiliates: cannot withdraw zero amount"
		);
		await expectRevert(
			sovryn.withdrawAffiliatesReferrerTokenFees(eur.address, referrer, 0, { from: referrer }),
			"Affiliates: cannot withdraw zero amount"
		);

		// SUCCESS
		// partial withdraw
		let tx;
		tx = await sovryn.withdrawAffiliatesReferrerTokenFees(doc.address, referrer, referrerFee.divn(2), { from: referrer });
		const newReferrerFee = await sovryn.affiliatesReferrerBalances(referrer, doc.address);
		expect(newReferrerFee, "Incorrect partial balance after half DoC withdraw").to.be.bignumber.equal(referrerFee.divn(2));

		await expectEvent.inTransaction(tx.receipt.rawLogs[0].transactionHash, Affiliates, "WithdrawAffiliatesReferrerTokenFees", {
			referrer: referrer,
			receiver: referrer,
			tokenAddress: doc.address,
			amount: referrerFee.divn(2).toString(),
		});

		await sovryn.withdrawAffiliatesReferrerTokenFees(eur.address, referrer, referrerFee2.divn(4), { from: referrer });
		const newReferrerFee2 = await sovryn.affiliatesReferrerBalances(referrer, eur.address);

		expect(newReferrerFee2, "Incorrect partial balance after a quarter EUR withdraw").to.be.bignumber.equal(
			referrerFee2.muln(3).divn(4)
		);

		let refBalances = await sovryn.getAffiliatesReferrerBalances(referrer);

		// complete withdraw
		await sovryn.withdrawAffiliatesReferrerTokenFees(doc.address, referrer, newReferrerFee, { from: referrer });
		expect(await doc.balanceOf(referrer), "Incorrect DoC withdraw amount").to.be.bignumber.equal(referrerFee);
		expect(
			await sovryn.affiliatesReferrerBalances(referrer, doc.address),
			"Affiliate Referrer's balance of DoC should be zero after withdrawal"
		).to.be.bignumber.equal(new BN(0));

		// now the DoC token and it's balance for the referrer should be removed from the list
		refBalances = await sovryn.getAffiliatesReferrerBalances(referrer);
		expect(refBalances["referrerTokensList"][0]).to.eql(eur.address);
		expect(refBalances["referrerTokensList"]).to.have.length(1);
		expect(refBalances["referrerTokensBalances"][0]).to.be.bignumber.equal(new BN(Math.pow(10, 15)).muln(18));
		expect(refBalances["referrerTokensBalances"]).to.have.length(1);

		await sovryn.withdrawAffiliatesReferrerTokenFees(eur.address, referrer, newReferrerFee2, { from: referrer });
		expect(await eur.balanceOf(referrer), "Incorrect EUR withdraw amount").to.be.bignumber.equal(referrerFee2);
		expect(
			await sovryn.affiliatesReferrerBalances(referrer, eur.address),
			"Affiliate Referrer's balance of EUR should be zero after withdrawal"
		).to.be.bignumber.equal(new BN(0));

		refBalances = await sovryn.getAffiliatesReferrerBalances(referrer);
		expect(refBalances["referrerTokensList"][0], "After withdrawal the token should be deleted from the referrers list").to.be
			.undefined;
		expect(refBalances["referrerTokensBalances"][0], "After withdrawal the token balances should be deleted from the referrers list").to
			.be.undefined;
	});

	it("Affiliates Referrer withdraw all fees for two tokens works correctly with min referrals to payout is 0", async () => {
		await sovryn.setMinReferralsToPayoutAffiliates(1);
		const leverageAmount = web3.utils.toWei("3", "ether");
		// loan tokens sent to iToken contract to start Margin Trading
		const loanTokenSent = web3.utils.toWei("20", "ether");

		const leverageAmount2 = web3.utils.toWei("3", "ether");
		// loan tokens sent to iToken contract to start Margin Trading
		const loanTokenSent2 = web3.utils.toWei("10", "ether");

		// add another pair
		// loanTokenLogic = await MockLoanTokenLogic.new();
		// WRBTC = await WRBTC.new();
		eur = await TestToken.new("euro on chain 2", "EUR", 18, wei("20000", "ether"));
		const loanToken2 = await LoanToken.new(owner, loanTokenLogic.address, sovryn.address, WRBTC.address);
		await loanToken2.initialize(eur.address, "SEUR", "SEUR");

<<<<<<< HEAD
		// loanTokenV2 = await LoanTokenLogicStandard.at(loanToken.address);
		loanToken2V2 = await MockLoanTokenLogic.at(loanToken2.address); // mocked for ad-hoc logic for isolated testing
=======
		/** Initialize the loan token logic proxy */
		loanToken2V2 = await ILoanTokenLogicProxy.at(loanToken2.address);
		await loanToken2V2.setBeaconAddress(loanTokenLogicBeacon.address);

		// loanToken2V2 = await MockLoanTokenLogic.at(loanToken2.address); //mocked for ad-hoc logic for isolated testing
		loanToken2V2 = await ILoanTokenModulesMock.at(loanToken2.address); //mocked for ad-hoc logic for isolated testing
>>>>>>> 98baf25e
		const loanTokenAddress2 = await loanToken2.loanTokenAddress();
		if (owner == (await sovryn.owner())) {
			await sovryn.setLoanPool([loanToken2V2.address], [loanTokenAddress2]);
		}
		await feeds.setRates(eur.address, WRBTC.address, wei("0.01", "ether"));
		await sovryn.setSupportedTokens([eur.address], [true]);

		params = [
			"0x0000000000000000000000000000000000000000000000000000000000000000", // bytes32 id; // id of loan params object
			false, // bool active; // if false, this object has been disabled by the owner and can't be used for future loans
			owner, // address owner; // owner of this object
			eur.address, // address loanToken; // the token being loaned
			WRBTC.address, // address collateralToken; // the required collateral token
			wei("20", "ether"), // uint256 minInitialMargin; // the minimum allowed initial margin
			wei("15", "ether"), // uint256 maintenanceMargin; // an unhealthy loan when current margin is at or below this value
			2419200, // uint256 maxLoanTerm; // the maximum term for new loans (0 means there's no max term)
		];

		// await loanTokenV2.setupLoanParams([params], true);
		await loanToken2V2.setupLoanParams([params], false);

		// setting up interest rates
		const baseRate = wei("1", "ether");
		const rateMultiplier = wei("20.25", "ether");
		const targetLevel = wei("80", "ether");
		const kinkLevel = wei("90", "ether");
		const maxScaleRate = wei("100", "ether");
		await loanToken2V2.setDemandCurve(baseRate, rateMultiplier, baseRate, rateMultiplier, targetLevel, kinkLevel, maxScaleRate);

		// GIVING SOME DOC tokens to loanToken so that we can borrow from loanToken
		await eur.transfer(loanToken2V2.address, wei("500", "ether"));
		await eur.transfer(trader, wei("20", "ether"));
		// trader approves to LoanToken loan amount for trading
		await eur.approve(loanToken2.address, web3.utils.toWei("20", "ether"), { from: trader });
		// Giving some more testRbtc to sovrynAddress (by minting some testRbtc),so that it can open position in wRBTC.
		await WRBTC.mint(sovryn.address, wei("500", "ether"));

		// margin trade afiliate 2 tokens
		await loanTokenV2.marginTradeAffiliate(
			constants.ZERO_BYTES32, // loanId (0 for new loans)
			leverageAmount, // leverageAmount
			loanTokenSent, // loanTokenSent
			0, // no collateral token sent
			WRBTC.address, // collateralTokenAddress
			trader,
			0, // max slippage
			referrer, // affiliates referrer
			"0x", // loanDataBytes (only required with ether)
			{ from: trader }
		);
		const referrerFee = await sovryn.affiliatesReferrerBalances(referrer, doc.address);

		await loanToken2V2.marginTradeAffiliate(
			constants.ZERO_BYTES32, // loanId (0 for new loans)
			leverageAmount2, // leverageAmount
			loanTokenSent2, // loanTokenSent
			0, // no collateral token sent
			WRBTC.address, // collateralTokenAddress
			trader,
			0, // max slippage
			referrer, // affiliates referrer
			"0x", // loanDataBytes (only required with ether)
			{ from: trader }
		);
		const referrerFee2 = await sovryn.affiliatesReferrerBalances(referrer, eur.address);

		// WITHDRAW AFFILIATE FEES
		// FAIL
		await expectRevert(
			sovryn.withdrawAffiliatesReferrerTokenFees(doc.address, constants.ZERO_ADDRESS, referrerFee, { from: referrer }),
			"Affiliates: cannot withdraw to zero address"
		);
		await expectRevert(
			sovryn.withdrawAffiliatesReferrerTokenFees(eur.address, constants.ZERO_ADDRESS, referrerFee2, { from: referrer }),
			"Affiliates: cannot withdraw to zero address"
		);
		await expectRevert(
			sovryn.withdrawAffiliatesReferrerTokenFees(doc.address, referrer, 0, { from: referrer }),
			"Affiliates: cannot withdraw zero amount"
		);
		await expectRevert(
			sovryn.withdrawAffiliatesReferrerTokenFees(eur.address, referrer, 0, { from: referrer }),
			"Affiliates: cannot withdraw zero amount"
		);

		// SUCCESS
		// withdraw all
		let tx;
		tx = await sovryn.withdrawAllAffiliatesReferrerTokenFees(referrer, { from: referrer });
		const newReferrerFee = await sovryn.affiliatesReferrerBalances(referrer, doc.address);
		expect(newReferrerFee, "Incorrect all balance after all DoC withdraw").to.be.bignumber.equal(new BN(0));

		await expectEvent.inTransaction(tx.receipt.rawLogs[0].transactionHash, Affiliates, "WithdrawAffiliatesReferrerTokenFees", {
			referrer: referrer,
			receiver: referrer,
			tokenAddress: doc.address,
			amount: referrerFee.toString(),
		});

		const newReferrerFee2 = await sovryn.affiliatesReferrerBalances(referrer, eur.address);
		expect(newReferrerFee2, "Incorrect all balance after all EUR withdraw").to.be.bignumber.equal(new BN(0));

		await expectEvent.inTransaction(tx.receipt.rawLogs[1].transactionHash, Affiliates, "WithdrawAffiliatesReferrerTokenFees", {
			referrer: referrer,
			receiver: referrer,
			tokenAddress: eur.address,
			amount: referrerFee2.toString(),
		});

		let refBalances = await sovryn.getAffiliatesReferrerBalances(referrer);
		expect(refBalances["referrerTokensList"][0], "After withdrawal the token should be deleted from the referrers list").to.be
			.undefined;
		expect(refBalances["referrerTokensBalances"][0], "After withdrawal the token balances should be deleted from the referrers list").to
			.be.undefined;
	});
});<|MERGE_RESOLUTION|>--- conflicted
+++ resolved
@@ -23,19 +23,15 @@
  *     + calling marginTradeAffiliate w/ affiliateReferrer = address(0)
  */
 
-const { BN, constants, expectEvent, expectRevert } = require("@openzeppelin/test-helpers");
+const { BN, constants, send, expectEvent, expectRevert } = require("@openzeppelin/test-helpers");
 const { expect, waffle } = require("hardhat");
 const { loadFixture } = waffle;
 
 // const LoanTokenLogicStandard = artifacts.require("LoanTokenLogicStandard"); // replaced by MockLoanTokenLogic
 const LoanToken = artifacts.require("LoanToken");
-<<<<<<< HEAD
 const MockLoanTokenLogic = artifacts.require("MockLoanTokenLogic"); // added functionality for isolated unit testing
-=======
-const MockLoanTokenLogic = artifacts.require("MockLoanTokenLogic"); //added functionality for isolated unit testing
 const ILoanTokenModulesMock = artifacts.require("ILoanTokenModulesMock");
 const ILoanTokenLogicProxy = artifacts.require("ILoanTokenLogicProxy");
->>>>>>> 98baf25e
 const LockedSOVFailedMockup = artifacts.require("LockedSOVFailedMockup");
 const LockedSOV = artifacts.require("LockedSOV");
 const StakingLogic = artifacts.require("Staking");
@@ -52,7 +48,6 @@
 const SwapsImplSovrynSwap = artifacts.require("SwapsImplSovrynSwap");
 const Affiliates = artifacts.require("Affiliates");
 
-<<<<<<< HEAD
 const {
 	getSUSD,
 	getRBTC,
@@ -69,26 +64,14 @@
 	decodeLogs,
 	getSOV,
 } = require("../Utils/initializer.js");
-=======
-const { BN, constants, send, expectEvent, expectRevert } = require("@openzeppelin/test-helpers");
-const { expect } = require("hardhat");
-
-const TOTAL_SUPPLY = "10000000000000000000000000";
-
-const { decodeLogs, getLoanTokenLogic } = require("../Utils/initializer.js");
->>>>>>> 98baf25e
 
 let cliff = 1; // This is in 4 weeks. i.e. 1 * 4 weeks.
 let duration = 11; // This is in 4 weeks. i.e. 11 * 4 weeks.
 
 contract("Affiliates", (accounts) => {
 	let loanTokenLogic;
-<<<<<<< HEAD
 	let WRBTC;
-=======
 	let loanTokenLogicBeacon;
-	let testWrbtc;
->>>>>>> 98baf25e
 	let doc;
 	let SUSD;
 	let lockedSOV;
@@ -96,7 +79,6 @@
 	let loanTokenV2;
 	let feeds;
 	let wei = web3.utils.toWei;
-<<<<<<< HEAD
 
 	let swapsSovryn;
 
@@ -110,36 +92,11 @@
 		sovryn = await getSovryn(WRBTC, SUSD, RBTC, priceFeeds);
 		await sovryn.setSovrynProtocolAddress(sovryn.address);
 
-		// loanTokenLogic = await LoanTokenLogicStandard.new();
-		loanTokenLogic = await MockLoanTokenLogic.new();
-=======
-	before(async () => {
-		[owner, trader, referrer, account1, account2, ...accounts] = accounts;
-	});
-	beforeEach(async () => {
-		// Deploying sovrynProtocol
-		const sovrynproxy = await sovrynProtocol.new();
-		sovryn = await ISovryn.at(sovrynproxy.address);
-
-		await sovryn.replaceContract((await LoanClosingsBase.new()).address);
-		await sovryn.replaceContract((await LoanClosingsWith.new()).address);
-		await sovryn.replaceContract((await ProtocolSettings.new()).address);
-		await sovryn.replaceContract((await LoanSettings.new()).address);
-		await sovryn.replaceContract((await LoanMaintenance.new()).address);
-		await sovryn.replaceContract((await SwapsExternal.new()).address);
-		await sovryn.replaceContract((await LoanOpenings.new()).address);
-		await sovryn.replaceContract((await Affiliates.new()).address);
-
-		await sovryn.setSovrynProtocolAddress(sovrynproxy.address);
-
-		//loanTokenLogic = await LoanTokenLogicStandard.new();
-		// loanTokenLogic = await MockLoanTokenLogic.new();
 		// Mock Loan Token Logic
 		const initLoanTokenLogic = await getLoanTokenLogic(true); // function will return [LoanTokenLogicProxy, LoanTokenLogicBeacon]
 		loanTokenLogic = initLoanTokenLogic[0];
 		loanTokenLogicBeacon = initLoanTokenLogic[1];
-		testWrbtc = await TestWrbtc.new();
->>>>>>> 98baf25e
+
 		doc = await TestToken.new("dollar on chain", "DOC", 18, wei("20000", "ether"));
 
 		loanToken = await LoanToken.new(owner, loanTokenLogic.address, sovryn.address, WRBTC.address);
@@ -150,11 +107,7 @@
 		await loanTokenV2.setBeaconAddress(loanTokenLogicBeacon.address);
 
 		// loanTokenV2 = await LoanTokenLogicStandard.at(loanToken.address);
-<<<<<<< HEAD
-		loanTokenV2 = await MockLoanTokenLogic.at(loanToken.address); // mocked for ad-hoc logic for isolated testing
-=======
-		loanTokenV2 = await ILoanTokenModulesMock.at(loanToken.address); //mocked for ad-hoc logic for isolated testing
->>>>>>> 98baf25e
+		loanTokenV2 = await ILoanTokenModulesMock.at(loanToken.address); // mocked for ad-hoc logic for isolated testing
 		const loanTokenAddress = await loanToken.loanTokenAddress();
 		if (owner == (await sovryn.owner())) {
 			await sovryn.setLoanPool([loanTokenV2.address], [loanTokenAddress]);
@@ -182,13 +135,7 @@
 		vestingFactory.transferOwnership(vestingRegistry.address);
 
 		// Creating the instance of newLockedSOV Contract.
-<<<<<<< HEAD
 		await sovryn.setLockedSOVAddress((await LockedSOV.new(SUSD.address, vestingRegistry.address, cliff, duration, [owner])).address);
-=======
-		await sovryn.setLockedSOVAddress(
-			(await LockedSOV.new(tokenSOV.address, vestingRegistry.address, cliff, duration, [owner])).address
-		);
->>>>>>> 98baf25e
 		lockedSOV = await LockedSOV.at(await sovryn.lockedSOVAddress());
 
 		// initialize
@@ -687,17 +634,12 @@
 		const loanToken2 = await LoanToken.new(owner, loanTokenLogic.address, sovryn.address, WRBTC.address);
 		await loanToken2.initialize(eur.address, "SEUR", "SEUR");
 
-<<<<<<< HEAD
-		// loanTokenV2 = await LoanTokenLogicStandard.at(loanToken.address);
-		loanToken2V2 = await MockLoanTokenLogic.at(loanToken2.address); // mocked for ad-hoc logic for isolated testing
-=======
 		/** Initialize the loan token logic proxy */
 		loanToken2V2 = await ILoanTokenLogicProxy.at(loanToken2.address);
 		await loanToken2V2.setBeaconAddress(loanTokenLogicBeacon.address);
 
 		// loanToken2V2 = await MockLoanTokenLogic.at(loanToken2.address); //mocked for ad-hoc logic for isolated testing
 		loanToken2V2 = await ILoanTokenModulesMock.at(loanToken2.address); //mocked for ad-hoc logic for isolated testing
->>>>>>> 98baf25e
 		const loanTokenAddress2 = await loanToken2.loanTokenAddress();
 		if (owner == (await sovryn.owner())) {
 			await sovryn.setLoanPool([loanToken2V2.address], [loanTokenAddress2]);
@@ -866,17 +808,12 @@
 		const loanToken2 = await LoanToken.new(owner, loanTokenLogic.address, sovryn.address, WRBTC.address);
 		await loanToken2.initialize(eur.address, "SEUR", "SEUR");
 
-<<<<<<< HEAD
-		// loanTokenV2 = await LoanTokenLogicStandard.at(loanToken.address);
-		loanToken2V2 = await MockLoanTokenLogic.at(loanToken2.address); // mocked for ad-hoc logic for isolated testing
-=======
 		/** Initialize the loan token logic proxy */
 		loanToken2V2 = await ILoanTokenLogicProxy.at(loanToken2.address);
 		await loanToken2V2.setBeaconAddress(loanTokenLogicBeacon.address);
 
 		// loanToken2V2 = await MockLoanTokenLogic.at(loanToken2.address); //mocked for ad-hoc logic for isolated testing
 		loanToken2V2 = await ILoanTokenModulesMock.at(loanToken2.address); //mocked for ad-hoc logic for isolated testing
->>>>>>> 98baf25e
 		const loanTokenAddress2 = await loanToken2.loanTokenAddress();
 		if (owner == (await sovryn.owner())) {
 			await sovryn.setLoanPool([loanToken2V2.address], [loanTokenAddress2]);
