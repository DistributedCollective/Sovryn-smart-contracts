
'''
This script serves the purpose of interacting with existing smart contracts on the testnet or mainnet.
'''

from brownie import *
from brownie.network.contract import InterfaceContainer
import json
import time;
import copy
from scripts.utils import * 
import scripts.contractInteraction.config as conf
from scripts.contractInteraction.loan_tokens import *
from scripts.contractInteraction.protocol import *
from scripts.contractInteraction.staking_vesting import *
from scripts.contractInteraction.multisig import *
from scripts.contractInteraction.governance import *
from scripts.contractInteraction.liquidity_mining import *
from scripts.contractInteraction.amm import *
from scripts.contractInteraction.token import *
from scripts.contractInteraction.ownership import *
from scripts.contractInteraction.misc import *
from scripts.contractInteraction.prices import *
from scripts.contractInteraction.fastbtc import *

def main():
    '''
    run from CLI:
    brownie run scripts/contractInteraction/contract_interaction.py --network testnet
    brownie run scripts/contractInteraction/contract_interaction.py --network rsk-mainnet
    '''
    
    # call the function you want here

    #used often:

    #withdrawRBTCFromWatcher(40e18, conf.contracts['FastBTC'])
    #bal = getBalance(conf.contracts['SOV'], conf.contracts['Watcher'])
    #withdrawTokensFromWatcher(conf.contracts['DoC'], 170000e18, conf.contracts['multisig'])

    #sendTokensFromMultisig(conf.contracts['SOV'], '0xEd09C97b91e8fC6d34FDe6503f64A01a6b8684c6', 77065e18)
    #sendFromMultisig('0xD9ECB390a6a32ae651D5C614974c5570c50A5D89', 30e18)

    #sendMYNTFromMultisigToFeeSharingProxy(36632.144056847e18)
    
    '''
    for i in range (922, 928):
        #confirmWithMS(i)
        checkTx(i)
    '''
    #missed = getMissedBalance()
    #transferSOVtoLM(missed)

<<<<<<< HEAD
    #for i in range (885, 887):
    #    checkTx(i)
    #    confirmWithMS(i)
    checkTx(946)
    confirmWithMS(946)
    #missed = getMissedBalance()
    #transferSOVtoLM(missed)

    #vestingAddress = "0x9768eF9F59b030E98f12B2B4C859E5eCbC016633"
    #fourYearVesting = Contract.from_abi("FourYearVestingLogic", address=vestingAddress, abi=FourYearVestingLogic.abi, owner=conf.acct)
=======
    #transferRBTCFromFastBTCOffRampToOnRamp(15e18)

    #missed = getMissedBalance()
    #transferSOVtoLM(missed)

    #redeemFromAggregatorWithMS(conf.contracts['XUSDAggregatorProxy'], conf.contracts['USDT'], 100000e18)
    #sendTokensFromMultisig(conf.contracts['USDT'], conf.contracts['Watcher'], 100000e18)

    vestingAddress = "0x9768eF9F59b030E98f12B2B4C859E5eCbC016633"
    fourYearVesting = Contract.from_abi("FourYearVestingLogic", address=vestingAddress, abi=FourYearVestingLogic.abi, owner=conf.acct)
>>>>>>> 2f066b09

    '''
    stakingAddress = conf.contracts['Staking']
    staking = Contract.from_abi("Staking", address=stakingAddress, abi=Staking.abi, owner=conf.acct)
    stakes = staking.getStakes(vestingAddress)
    print("Staking Details")
    print("=======================================")
    print(stakes)
    
    print(fourYearVesting.lastStakingSchedule())
    print(fourYearVesting.remainingStakeAmount())
    print(fourYearVesting.owner())
    print(fourYearVesting.tokenOwner())
    print(fourYearVesting.startDate())

    fourYearVestingFactory = Contract.from_abi("FourYearVestingFactory", address=conf.contracts['FourYearVestingFactory'], abi=FourYearVestingFactory.abi, owner=conf.acct)
    print(fourYearVestingFactory.owner())
    data = fourYearVestingFactory.transferOwnership.encode_input("0x511893483DCc1A9A98f153ec8298b63BE010A99f")
    #sendWithMultisig(conf.contracts['multisig'], fourYearVestingFactory.address, data, conf.acct)
    
    
    SOVtoken = Contract.from_abi("SOV", address=conf.contracts['SOV'], abi=SOV.abi, owner=conf.acct)
    remainingAmount = 78*10**18
    #SOVtoken.approve(vestingAddress, remainingAmount)
    lastSchedule = 0
    while remainingAmount > 0:
        fourYearVesting.stakeTokens(remainingAmount, lastSchedule)
        lastSchedule = fourYearVesting.lastStakingSchedule()
        remainingAmount = fourYearVesting.remainingStakeAmount()
        time.sleep(10)
 
    stakes = staking.getStakes(vestingAddress)
    print("Staking Details")
    print("=======================================")
    print(stakes)
    
    
    lastSchedule = fourYearVesting.lastStakingSchedule()
    print(lastSchedule)
    remainingAmount = fourYearVesting.remainingStakeAmount()
    print(remainingAmount)
    if remainingAmount > 0:
        fourYearVesting.stakeTokens(remainingAmount, lastSchedule)
    '''

    #upgradeVesting()

    #isVestingAdmin(conf.acct)

    #readAllVestingContractsForAddress(conf.acct)

   <|MERGE_RESOLUTION|>--- conflicted
+++ resolved
@@ -51,18 +51,6 @@
     #missed = getMissedBalance()
     #transferSOVtoLM(missed)
 
-<<<<<<< HEAD
-    #for i in range (885, 887):
-    #    checkTx(i)
-    #    confirmWithMS(i)
-    checkTx(946)
-    confirmWithMS(946)
-    #missed = getMissedBalance()
-    #transferSOVtoLM(missed)
-
-    #vestingAddress = "0x9768eF9F59b030E98f12B2B4C859E5eCbC016633"
-    #fourYearVesting = Contract.from_abi("FourYearVestingLogic", address=vestingAddress, abi=FourYearVestingLogic.abi, owner=conf.acct)
-=======
     #transferRBTCFromFastBTCOffRampToOnRamp(15e18)
 
     #missed = getMissedBalance()
@@ -73,7 +61,6 @@
 
     vestingAddress = "0x9768eF9F59b030E98f12B2B4C859E5eCbC016633"
     fourYearVesting = Contract.from_abi("FourYearVestingLogic", address=vestingAddress, abi=FourYearVestingLogic.abi, owner=conf.acct)
->>>>>>> 2f066b09
 
     '''
     stakingAddress = conf.contracts['Staking']
