const { task } = require("hardhat/config");

require("@nomiclabs/hardhat-ganache");
require("@nomiclabs/hardhat-truffle5");
require("@nomiclabs/hardhat-ethers");
require("hardhat-deploy-ethers");
require("@nomiclabs/hardhat-web3");
require("@nomiclabs/hardhat-waffle");
require("hardhat-contract-sizer"); //yarn run hardhat size-contracts
require("solidity-coverage"); // $ npx hardhat coverage
require("hardhat-log-remover");
require("hardhat-abi-exporter");
require("hardhat-deploy");
require("@nomicfoundation/hardhat-chai-matchers");

require("./hardhat/tasks/tasks");

require("dotenv").config();
require("cryptoenv").parse();

const testnetAccounts = process.env.TESTNET_DEPLOYER_PRIVATE_KEY
    ? [
          process.env.TESTNET_DEPLOYER_PRIVATE_KEY,
          process.env.TESTNET_SIGNER_PRIVATE_KEY,
          process.env.PROPOSAL_CREATOR_PRIVATE_KEY,
      ]
    : [];
const mainnetAccounts = process.env.MAINNET_DEPLOYER_PRIVATE_KEY
<<<<<<< HEAD
    ? [process.env.MAINNET_DEPLOYER_PRIVATE_KEY, process.env.PROPOSAL_CREATOR_PRIVATE_KEY]
=======
    ? [process.env.MAINNET_DEPLOYER_PRIVATE_KEY]
>>>>>>> db773441
    : [];
/*
 * Test hardhat forking with patched hardhat
 *
 * If you get this error:
 * InvalidResponseError: Invalid JSON-RPC response's result.
 * Errors: Invalid value null supplied to : RpcBlockWithTransactions | null/transactions: RpcTransaction Array/2:
 * RpcTransaction/v: QUANTITY, Invalid value null supplied to : RpcBlockWithTransactions | null/transactions:
 * RpcTransaction Array/2: RpcTransaction/r: QUANTITY, Invalid value null supplied to :
 * RpcBlockWithTransactions | null/transactions: RpcTransaction Array/2: RpcTransaction/s: QUANTITY
 *
 * Then the forking doesn't work correctly (ie. hardhat was not properly patched)
 */
task("check-fork-patch", "Check Hardhat Fork Patch by Rainer").setAction(async (taskArgs, hre) => {
    await hre.network.provider.request({
        method: "hardhat_reset",
        params: [
            {
                forking: {
                    jsonRpcUrl: "https://mainnet4.sovryn.app/rpc",
                    blockNumber: 4272658,
                },
            },
        ],
    });
    //const xusd = await IERC20.at("0xb5999795BE0EbB5bAb23144AA5FD6A02D080299F");
    const xusd = await hre.ethers.getContractAt(
        "ERC20",
        "0xb5999795BE0EbB5bAb23144AA5FD6A02D080299F"
    );
    const totalSupply = await xusd.totalSupply();
    if (totalSupply.toString() === "12346114443582774719512874")
        console.log("Hardhat mainnet forking works properly!");
    else console.log("Hardhat mainnet forking does NOT work properly!");
});

/*task("accounts", "Prints accounts", async (_, { web3 }) => {
    console.log();
    console.log(await web3.eth.getAccounts());
});*/

// You need to export an object to set up your config
// Go to https://hardhat.org/config/ to learn more

/**
 * @type import('hardhat/config').HardhatUserConfig
 */
/**/

module.exports = {
    solidity: {
        version: "0.5.17",
        settings: {
            optimizer: {
                enabled: true,
                runs: 200,
            },
            outputSelection: {
                "*": {
                    "*": ["storageLayout"],
                },
            },
        },
    },
    abiExporter: {
        clear: true,
        runOnCompile: true,
        flat: true,
        spacing: 4,
    },
    contractSizer: {
        alphaSort: false,
        runOnCompile: false,
        disambiguatePaths: false,
    },
    namedAccounts: {
        deployer: {
            default: 0,
        },
        signer: {
            default: 1,
<<<<<<< HEAD
            rskSovrynMainnet: 0,
        },
        voter: {
            default: 1,
=======
            rskForkedMainnet: 0,
            rskMainnet: 0,
>>>>>>> db773441
        },
    },
    networks: {
        hardhat: {
            chainId: 31337,
            allowUnlimitedContractSize: true,
            accounts: { mnemonic: "test test test test test test test test test test test junk" },
            initialBaseFeePerGas: 0,
            //blockGasLimit: 6800000,
            //gasPrice: 66000010,
        },
        localhost: {
            timeout: 100000,
        },
        rskForkedTestnet: {
            chainId: 31337,
            url: "http://127.0.0.1:8545/",
            gasPrice: 66000010,
            blockGasLimit: 6800000,
            accounts: testnetAccounts,
            live: true,
            tags: ["testnet", "forked"],
            timeout: 100000,
        },
        rskForkedTestnetFlashback: {
            chainId: 31337,
            accounts: testnetAccounts,
            url: "http://127.0.0.1:8545/",
            gasPrice: 66000010,
            blockGasLimit: 6800000,
            live: true,
            tags: ["testnet", "forked"],
            timeout: 100000,
        },
        rskForkedMainnetFlashback: {
            chainId: 31337,
            accounts: mainnetAccounts,
            url: "http://127.0.0.1:8545",
            blockGasLimit: 6800000,
            live: true,
            tags: ["mainnet", "forked"],
            timeout: 100000,
        },
        rskForkedMainnet: {
            chainId: 31337,
            accounts: mainnetAccounts,
            url: "http://127.0.0.1:8545",
            blockGasLimit: 6800000,
            live: true,
            tags: ["mainnet", "forked"],
            timeout: 100000,
        },
        /*localhost: {
            url: "http://127.0.0.1:8545/",
            allowUnlimitedContractSize: true,
            initialBaseFeePerGas: 0,
        },*/
        rskTestnet: {
            url: "https://public-node.testnet.rsk.co/",
            accounts: testnetAccounts,
            chainId: 31,
            confirmations: 4,
            gasMultiplier: 1.25,
            tags: ["testnet"],
            //timeout: 20000, // increase if needed; 20000 is the default value
            //allowUnlimitedContractSize, //EIP170 contrtact size restriction temporal testnet workaround
        },
        rskMainnet: {
            url: "https://public-node.rsk.co/",
            chainId: 30,
            accounts: mainnetAccounts,
            tags: ["mainnet"],
            //timeout: 20000, // increase if needed; 20000 is the default value
            timeout: 100000,
        },
        rskSovrynTestnet: {
            chainId: 31,
            url: "https://testnet.sovryn.app/rpc",
            accounts: testnetAccounts,
            gasPrice: 66000010,
            blockGasLimit: 6800000,
            confirmations: 4,
            gasMultiplier: 1.25,
            tags: ["testnet"],
            //timeout: 20000, // increase if needed; 20000 is the default value
            //allowUnlimitedContractSize, //EIP170 contrtact size restriction temporal testnet workaround
        },
        rskSovrynMainnet: {
            chainId: 30,
            url: "https://mainnet-dev.sovryn.app/rpc",
            accounts: mainnetAccounts,
            gasPrice: 66000010,
            blockGasLimit: 6800000,
            tags: ["mainnet"],
            timeout: 100000,
            //timeout: 20000, // increase if needed; 20000 is the default value
        },
    },
    paths: {
        sources: "./contracts",
        tests: "./tests",
        deploy: "./deployment/deploy",
        deployments: "./deployment/deployments",
    },
    external: {
        contracts: [
            {
                artifacts: "external/artifacts/*.sol/!(*.dbg.json)",
                // deploy: "node_modules/@cartesi/arbitration/export/deploy",
            },
            //{
            //artifacts: "node_modules/someotherpackage/artifacts",
            //},
        ],
        deployments: {
            rskSovrynTestnet: ["external/deployments/rskSovrynTestnet"],
            rskTestnet: [
                "external/deployments/rskSovrynTestnet",
                "deployment/deployments/rskSovrynTestnet",
            ],
            rskForkedTestnet: [
                "external/deployments/rskSovrynTestnet",
                "external/deployments/rskForkedTestnet",
            ],
            rskForkedTestnetFlashback: ["external/deployments/rskForkedTestnetFlashback"],
            rskForkedMainnetFlashback: ["external/deployments/rskForkedMainnetFlashback"],
            rskSovrynMainnet: ["external/deployments/rskSovrynMainnet"],
            rskMainnet: [
                "external/deployments/rskSovrynMainnet",
                "deployment/deployments/rskSovrynMainnet",
            ],
            rskForkedMainnet: [
                "external/deployments/rskSovrynMainnet",
                "deployment/deployments/rskSovrynMainnet",
                "external/deployments/rskForkedMainnet",
            ],
        },
    },
    typechain: {
        outDir: "types",
        target: "ethers-v5",
        alwaysGenerateOverloads: false, // should overloads with full signatures like deposit(uint256) be generated always, even if there are no overloads?
        externalArtifacts: ["external/artifacts/*.sol/!(*.dbg.json)"], // optional array of glob patterns with external artifacts to process (for example external libs from node_modules)
        // externalArtifacts: ["external/artifacts/*.json"], // optional array of glob patterns with external artifacts to process (for example external libs from node_modules)
    },
    mocha: {
        timeout: 800000,
    },
};<|MERGE_RESOLUTION|>--- conflicted
+++ resolved
@@ -26,11 +26,7 @@
       ]
     : [];
 const mainnetAccounts = process.env.MAINNET_DEPLOYER_PRIVATE_KEY
-<<<<<<< HEAD
     ? [process.env.MAINNET_DEPLOYER_PRIVATE_KEY, process.env.PROPOSAL_CREATOR_PRIVATE_KEY]
-=======
-    ? [process.env.MAINNET_DEPLOYER_PRIVATE_KEY]
->>>>>>> db773441
     : [];
 /*
  * Test hardhat forking with patched hardhat
@@ -112,15 +108,12 @@
         },
         signer: {
             default: 1,
-<<<<<<< HEAD
             rskSovrynMainnet: 0,
         },
         voter: {
             default: 1,
-=======
             rskForkedMainnet: 0,
             rskMainnet: 0,
->>>>>>> db773441
         },
     },
     networks: {
