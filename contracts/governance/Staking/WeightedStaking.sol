pragma solidity ^0.5.17;
pragma experimental ABIEncoderV2;

import "./Checkpoints.sol";
import "../../openzeppelin/Address.sol";

/**
 * @title Weighted Staking contract.
 * @notice Computation of power and votes used by FeeSharingProxy and
 * GovernorAlpha and Staking contracts w/ mainly 3 public functions:
 *   + getPriorTotalVotingPower => Total voting power.
 *   + getPriorVotes  => Delegatee voting power.
 *   + getPriorWeightedStake  => User Weighted Stake.
 * Staking contract inherits WeightedStaking.
 * FeeSharingProxy and GovernorAlpha invoke Staking instance functions.
 * */
contract WeightedStaking is Checkpoints {
	using Address for address payable;

	/**
	 * @dev Throws if called by any account other than the owner or admin.
	 */
	modifier onlyAuthorized() {
		require(isOwner() || admins[msg.sender], "unauthorized");
		_;
	}

	/**
	 * @notice sets vesting registry
	 * @param _vestingRegistryProxy the address of vesting registry proxy contract
	 */
	function setVestingRegistry(address _vestingRegistryProxy) external onlyOwner {
		require(_vestingRegistryProxy != address(0), "vesting registry address invalid");
		vestingRegistryLogic = VestingRegistryLogic(_vestingRegistryProxy);
	}

	/**
	 * @notice Sets the users' vesting stakes for a giving lock dates and writes checkpoints.
	 * @param lockedDates The arrays of lock dates.
	 * @param values The array of values to add to the staked balance.
	 */
	function setVestingStakes(uint256[] calldata lockedDates, uint96[] calldata values) external onlyAuthorized {
		require(lockedDates.length == values.length, "arrays mismatch");

		uint256 length = lockedDates.length;
		for (uint256 i = 0; i < length; i++) {
			_setVestingStake(lockedDates[i], values[i]);
		}
	}

	/**
	 * @notice Sets the users' vesting stake for a giving lock date and writes a checkpoint.
	 * @param lockedTS The lock date.
	 * @param value The value to be set.
	 */
	function _setVestingStake(uint256 lockedTS, uint96 value) internal {
		//delete all checkpoints (shouldn't be any during the first initialization)
		uint32 nCheckpoints = numVestingCheckpoints[lockedTS];
		for (uint32 i = 0; i < nCheckpoints; i++) {
			delete vestingCheckpoints[lockedTS][i];
		}
		delete numVestingCheckpoints[lockedTS];

		//blockNumber should be in the past
		nCheckpoints = 0;
		uint32 blockNumber = 0;
		vestingCheckpoints[lockedTS][nCheckpoints] = Checkpoint(blockNumber, value);
		numVestingCheckpoints[lockedTS] = nCheckpoints + 1;

		emit VestingStakeSet(lockedTS, value);
	}

	/************* TOTAL VOTING POWER COMPUTATION ************************/

	/**
	 * @notice Compute the total voting power at a given time.
	 * @param time The timestamp for which to calculate the total voting power.
	 * @return The total voting power at the given time.
	 * */
	function getPriorTotalVotingPower(uint32 blockNumber, uint256 time) public view returns (uint96 totalVotingPower) {
		/// @dev Start the computation with the exact or previous unlocking date (voting weight remians the same until the next break point).
		uint256 start = timestampToLockDate(time);
		uint256 end = start + MAX_DURATION;

		/// @dev Max 78 iterations.
		for (uint256 i = start; i <= end; i += TWO_WEEKS) {
			totalVotingPower = add96(
				totalVotingPower,
				_totalPowerByDate(i, start, blockNumber),
				"WeightedStaking::getPriorTotalVotingPower: overflow on total voting power computation"
			);
		}
	}

	/**
	 * @notice Compute the voting power for a specific date.
	 * Power = stake * weight
	 * @param date The staking date to compute the power for.
	 * @param startDate The date for which we need to know the power of the stake.
	 * @param blockNumber The block number, needed for checkpointing.
	 * */
	function _totalPowerByDate(
		uint256 date,
		uint256 startDate,
		uint256 blockNumber
	) internal view returns (uint96 power) {
		uint96 weight = computeWeightByDate(date, startDate);
		uint96 staked = getPriorTotalStakesForDate(date, blockNumber);
		/// @dev weight is multiplied by some factor to allow decimals.
		power = mul96(staked, weight, "WeightedStaking::_totalPowerByDate: multiplication overflow") / WEIGHT_FACTOR;
	}

	/**
	 * @notice Determine the prior number of stake for an unlocking date as of a block number.
	 * @dev Block number must be a finalized block or else this function will
	 * revert to prevent misinformation.
	 * TODO: WeightedStaking::getPriorTotalStakesForDate should probably better
	 * be internal instead of a public function.
	 * @param date The date to check the stakes for.
	 * @param blockNumber The block number to get the vote balance at.
	 * @return The number of votes the account had as of the given block.
	 * */
	function getPriorTotalStakesForDate(uint256 date, uint256 blockNumber) public view returns (uint96) {
		require(blockNumber < _getCurrentBlockNumber(), "WeightedStaking::getPriorTotalStakesForDate: not yet determined");

		uint32 nCheckpoints = numTotalStakingCheckpoints[date];
		if (nCheckpoints == 0) {
			return 0;
		}

		// First check most recent balance
		if (totalStakingCheckpoints[date][nCheckpoints - 1].fromBlock <= blockNumber) {
			return totalStakingCheckpoints[date][nCheckpoints - 1].stake;
		}

		// Next check implicit zero balance
		if (totalStakingCheckpoints[date][0].fromBlock > blockNumber) {
			return 0;
		}

		uint32 lower = 0;
		uint32 upper = nCheckpoints - 1;
		while (upper > lower) {
			uint32 center = upper - (upper - lower) / 2; // ceil, avoiding overflow
			Checkpoint memory cp = totalStakingCheckpoints[date][center];
			if (cp.fromBlock == blockNumber) {
				return cp.stake;
			} else if (cp.fromBlock < blockNumber) {
				lower = center;
			} else {
				upper = center - 1;
			}
		}
		return totalStakingCheckpoints[date][lower].stake;
	}

	/****************************** DELEGATED VOTING POWER COMPUTATION ************************/

	/**
	 * @notice Determine the prior number of votes for a delegatee as of a block number.
	 * Iterate through checkpoints adding up voting power.
	 * @dev Block number must be a finalized block or else this function will revert
	 * to prevent misinformation.
	 *      Used for Voting, not for fee sharing.
	 * @param account The address of the account to check.
	 * @param blockNumber The block number to get the vote balance at.
	 * @return The number of votes the delegatee had as of the given block.
	 * */
	function getPriorVotes(
		address account,
		uint256 blockNumber,
		uint256 date
	) public view returns (uint96 votes) {
		/// @dev If date is not an exact break point, start weight computation from the previous break point (alternative would be the next).
		uint256 start = timestampToLockDate(date);
		uint256 end = start + MAX_DURATION;

		/// @dev Max 78 iterations.
		for (uint256 i = start; i <= end; i += TWO_WEEKS) {
			votes = add96(
				votes,
				_totalPowerByDateForDelegatee(account, i, start, blockNumber),
				"WeightedStaking::getPriorVotes: overflow on total voting power computation"
			);
		}
	}

	/**
	 * @notice Compute the voting power for a specific date.
	 * Power = stake * weight
	 * @param date The staking date to compute the power for.
	 * @param startDate The date for which we need to know the power of the stake.
	 * @param blockNumber The block number, needed for checkpointing.
	 * */
	function _totalPowerByDateForDelegatee(
		address account,
		uint256 date,
		uint256 startDate,
		uint256 blockNumber
	) internal view returns (uint96 power) {
		uint96 weight = computeWeightByDate(date, startDate);
		uint96 staked = getPriorStakeByDateForDelegatee(account, date, blockNumber);
		power = mul96(staked, weight, "WeightedStaking::_totalPowerByDateForDelegatee: multiplication overflow") / WEIGHT_FACTOR;
	}

	/**
	 * @notice Determine the prior number of stake for an account as of a block number.
	 * @dev Block number must be a finalized block or else this function will
	 * revert to prevent misinformation.
	 * TODO: WeightedStaking::getPriorStakeByDateForDelegatee should probably better
	 * be internal instead of a public function.
	 * @param account The address of the account to check.
	 * @param blockNumber The block number to get the vote balance at.
	 * @return The number of votes the account had as of the given block.
	 * */
	function getPriorStakeByDateForDelegatee(
		address account,
		uint256 date,
		uint256 blockNumber
	) public view returns (uint96) {
		require(blockNumber < _getCurrentBlockNumber(), "WeightedStaking::getPriorStakeByDateForDelegatee: not yet determined");

		uint32 nCheckpoints = numDelegateStakingCheckpoints[account][date];
		if (nCheckpoints == 0) {
			return 0;
		}

		/// @dev First check most recent balance.
		if (delegateStakingCheckpoints[account][date][nCheckpoints - 1].fromBlock <= blockNumber) {
			return delegateStakingCheckpoints[account][date][nCheckpoints - 1].stake;
		}

		/// @dev Next check implicit zero balance.
		if (delegateStakingCheckpoints[account][date][0].fromBlock > blockNumber) {
			return 0;
		}

		uint32 lower = 0;
		uint32 upper = nCheckpoints - 1;
		while (upper > lower) {
			uint32 center = upper - (upper - lower) / 2; /// @dev ceil, avoiding overflow.
			Checkpoint memory cp = delegateStakingCheckpoints[account][date][center];
			if (cp.fromBlock == blockNumber) {
				return cp.stake;
			} else if (cp.fromBlock < blockNumber) {
				lower = center;
			} else {
				upper = center - 1;
			}
		}
		return delegateStakingCheckpoints[account][date][lower].stake;
	}

	/*************************** User Weighted Stake computation for fee sharing *******************************/

	/**
	 * @notice Determine the prior weighted stake for an account as of a block number.
	 * Iterate through checkpoints adding up voting power.
	 * @dev Block number must be a finalized block or else this function will
	 * revert to prevent misinformation.
	 *      Used for fee sharing, not voting.
	 * TODO: WeightedStaking::getPriorWeightedStake is using the variable name "votes"
	 * to add up token stake, and that could be misleading.
	 *
	 * @param account The address of the account to check.
	 * @param blockNumber The block number to get the vote balance at.
	 * @return The weighted stake the account had as of the given block.
	 * */
	function getPriorWeightedStake(
		address account,
		uint256 blockNumber,
		uint256 date
	) public view returns (uint96 votes) {
		/// @dev If date is not an exact break point, start weight computation from the previous break point (alternative would be the next).
		uint256 start = timestampToLockDate(date);
		uint256 end = start + MAX_DURATION;

		/// @dev Max 78 iterations.
		for (uint256 i = start; i <= end; i += TWO_WEEKS) {
			uint96 weightedStake = weightedStakeByDate(account, i, start, blockNumber);
			if (weightedStake > 0) {
				votes = add96(votes, weightedStake, "WeightedStaking::getPriorWeightedStake: overflow on total weight computation");
			}
		}
	}

	/**
	 * @notice Compute the voting power for a specific date.
	 * Power = stake * weight
	 * TODO: WeightedStaking::weightedStakeByDate should probably better
	 * be internal instead of a public function.
	 * @param date The staking date to compute the power for.
	 * @param startDate The date for which we need to know the power of the stake.
	 * @param blockNumber The block number, needed for checkpointing.
	 * */
	function weightedStakeByDate(
		address account,
		uint256 date,
		uint256 startDate,
		uint256 blockNumber
	) public view returns (uint96 power) {
		uint96 staked = _getPriorUserStakeByDate(account, date, blockNumber);
		if (staked > 0) {
			uint96 weight = computeWeightByDate(date, startDate);
			power = mul96(staked, weight, "WeightedStaking::weightedStakeByDate: multiplication overflow") / WEIGHT_FACTOR;
		} else {
			power = 0;
		}
	}

	/**
	 * @notice Determine the prior number of stake for an account until a
	 * certain lock date as of a block number.
	 * @dev Block number must be a finalized block or else this function
	 * will revert to prevent misinformation.
	 * @param account The address of the account to check.
	 * @param date The lock date.
	 * @param blockNumber The block number to get the vote balance at.
	 * @return The number of votes the account had as of the given block.
	 * */
	function getPriorUserStakeByDate(
		address account,
		uint256 date,
		uint256 blockNumber
	) external view returns (uint96) {
		uint96 priorStake = _getPriorUserStakeByDate(account, date, blockNumber);
		// @dev we need to modify function in order to workaround issue with Vesting.withdrawTokens:
		//		return 1 instead of 0 if message sender is a contract.
		if (priorStake == 0 && isVestingContract(msg.sender)) {
			priorStake = 1;
		}
		return priorStake;
	}

	/**
	 * @notice Determine the prior number of stake for an account until a
	 * 		certain lock date as of a block number.
	 * @dev All functions of Staking contract use this internal version,
	 * 		we need to modify public function in order to workaround issue with Vesting.withdrawTokens:
	 * return 1 instead of 0 if message sender is a contract.
	 * */
	function _getPriorUserStakeByDate(
		address account,
		uint256 date,
		uint256 blockNumber
	) internal view returns (uint96) {
		require(blockNumber < _getCurrentBlockNumber(), "WeightedStaking::getPriorUserStakeAndDate: not yet determined");

		date = _adjustDateForOrigin(date);
		uint32 nCheckpoints = numUserStakingCheckpoints[account][date];
		if (nCheckpoints == 0) {
			return 0;
		}

		/// @dev First check most recent balance.
		if (userStakingCheckpoints[account][date][nCheckpoints - 1].fromBlock <= blockNumber) {
			return userStakingCheckpoints[account][date][nCheckpoints - 1].stake;
		}

		/// @dev Next check implicit zero balance.
		if (userStakingCheckpoints[account][date][0].fromBlock > blockNumber) {
			return 0;
		}

		uint32 lower = 0;
		uint32 upper = nCheckpoints - 1;
		while (upper > lower) {
			uint32 center = upper - (upper - lower) / 2; /// @dev ceil, avoiding overflow.
			Checkpoint memory cp = userStakingCheckpoints[account][date][center];
			if (cp.fromBlock == blockNumber) {
				return cp.stake;
			} else if (cp.fromBlock < blockNumber) {
				lower = center;
			} else {
				upper = center - 1;
			}
		}
		return userStakingCheckpoints[account][date][lower].stake;
	}

<<<<<<< HEAD
	/*************************** Weighted Vesting Stake computation for fee sharing *******************************/

	/**
	 * @notice Determine the prior weighted vested amount for an account as of a block number.
	 * Iterate through checkpoints adding up voting power.
	 * @dev Block number must be a finalized block or else this function will
	 * revert to prevent misinformation.
	 *      Used for fee sharing, not voting.
	 * TODO: WeightedStaking::getPriorVestingWeightedStake is using the variable name "votes"
	 * to add up token stake, and that could be misleading.
	 *
	 * @param blockNumber The block number to get the vote balance at.
	 * @return The weighted stake the account had as of the given block.
	 * */
	function getPriorVestingWeightedStake(uint256 blockNumber, uint256 date) public view returns (uint96 votes) {
		/// @dev If date is not an exact break point, start weight computation from the previous break point (alternative would be the next).
		uint256 start = timestampToLockDate(date);
		uint256 end = start + MAX_DURATION;

		/// @dev Max 78 iterations.
		for (uint256 i = start; i <= end; i += TWO_WEEKS) {
			uint96 weightedStake = weightedVestingStakeByDate(i, start, blockNumber);
			if (weightedStake > 0) {
				votes = add96(votes, weightedStake, "WeightedStaking::getPriorVestingWeightedStake: overflow on total weight computation");
			}
		}
	}

	/**
	 * @notice Compute the voting power for a specific date.
	 * Power = stake * weight
	 * TODO: WeightedStaking::weightedVestingStakeByDate should probably better
	 * be internal instead of a public function.
	 * @param date The staking date to compute the power for.
	 * @param startDate The date for which we need to know the power of the stake.
	 * @param blockNumber The block number, needed for checkpointing.
	 * */
	function weightedVestingStakeByDate(
		uint256 date,
		uint256 startDate,
		uint256 blockNumber
	) public view returns (uint96 power) {
		uint96 staked = _getPriorVestingStakeByDate(date, blockNumber);
		if (staked > 0) {
			uint96 weight = computeWeightByDate(date, startDate);
			power = mul96(staked, weight, "WeightedStaking::weightedVestingStakeByDate: multiplication overflow") / WEIGHT_FACTOR;
		} else {
			power = 0;
		}
	}

	/**
	 * @notice Determine the prior number of vested stake for an account until a
	 * certain lock date as of a block number.
	 * @dev Block number must be a finalized block or else this function
	 * will revert to prevent misinformation.
	 * @param date The lock date.
	 * @param blockNumber The block number to get the vote balance at.
	 * @return The number of votes the account had as of the given block.
	 * */
	function getPriorVestingStakeByDate(uint256 date, uint256 blockNumber) external view returns (uint96) {
		return _getPriorVestingStakeByDate(date, blockNumber);
	}

	/**
	 * @notice Determine the prior number of vested stake for an account until a
	 * 		certain lock date as of a block number.
	 * @dev All functions of Staking contract use this internal version,
	 * 		we need to modify public function in order to workaround issue with Vesting.withdrawTokens:
	 * return 1 instead of 0 if message sender is a contract.
	 * */
	function _getPriorVestingStakeByDate(uint256 date, uint256 blockNumber) internal view returns (uint96) {
		require(blockNumber < block.number, "WeightedStaking::getPriorVestingStakeByDate: not yet determined");

		uint32 nCheckpoints = numVestingCheckpoints[date];
		if (nCheckpoints == 0) {
			return 0;
		}

		/// @dev First check most recent balance.
		if (vestingCheckpoints[date][nCheckpoints - 1].fromBlock <= blockNumber) {
			return vestingCheckpoints[date][nCheckpoints - 1].stake;
		}

		/// @dev Next check implicit zero balance.
		if (vestingCheckpoints[date][0].fromBlock > blockNumber) {
			return 0;
		}

		uint32 lower = 0;
		uint32 upper = nCheckpoints - 1;
		while (upper > lower) {
			uint32 center = upper - (upper - lower) / 2; /// @dev ceil, avoiding overflow.
			Checkpoint memory cp = vestingCheckpoints[date][center];
			if (cp.fromBlock == blockNumber) {
				return cp.stake;
			} else if (cp.fromBlock < blockNumber) {
				lower = center;
			} else {
				upper = center - 1;
			}
		}
		return vestingCheckpoints[date][lower].stake;
=======
	/**
	 * @notice Determine the current Block Number
	 * @dev This is segregated from the _getPriorUserStakeByDate function to better test
	 * advancing blocks functionality using Mock Contracts
	 * */
	function _getCurrentBlockNumber() internal view returns (uint256) {
		return block.number;
>>>>>>> b4b73a51
	}

	/**************** SHARED FUNCTIONS *********************/

	/**
	 * @notice Compute the weight for a specific date.
	 * @param date The unlocking date.
	 * @param startDate We compute the weight for the tokens staked until 'date' on 'startDate'.
	 * */
	function computeWeightByDate(uint256 date, uint256 startDate) public pure returns (uint96 weight) {
		require(date >= startDate, "WeightedStaking::computeWeightByDate: date needs to be bigger than startDate");
		uint256 remainingTime = (date - startDate);
		require(MAX_DURATION >= remainingTime, "Staking::computeWeightByDate:remaining time can't be bigger than max duration");
		/// @dev x = max days - remaining days
		uint96 x = uint96(MAX_DURATION - remainingTime) / (1 days);
		/// @dev w = (m^2 - x^2)/m^2 +1 (multiplied by the weight factor)
		weight = add96(
			WEIGHT_FACTOR,
			mul96(
				MAX_VOTING_WEIGHT * WEIGHT_FACTOR,
				sub96(MAX_DURATION_POW_2, x * x, "underflow on weight calculation"),
				"multiplication overflow on weight computation"
			) / MAX_DURATION_POW_2,
			"overflow on weight computation"
		);
	}

	/**
	 * @notice Unstaking is possible every 2 weeks only. This means, to
	 * calculate the key value for the staking checkpoints, we need to
	 * map the intended timestamp to the closest available date.
	 * @param timestamp The unlocking timestamp.
	 * @return The actual unlocking date (might be up to 2 weeks shorter than intended).
	 * */
	function timestampToLockDate(uint256 timestamp) public view returns (uint256 lockDate) {
		require(timestamp >= kickoffTS, "WeightedStaking::timestampToLockDate: timestamp lies before contract creation");
		/**
		 * @dev If staking timestamp does not match any of the unstaking dates
		 * , set the lockDate to the closest one before the timestamp.
		 * E.g. Passed timestamps lies 7 weeks after kickoff -> only stake for 6 weeks.
		 * */
		uint256 periodFromKickoff = (timestamp - kickoffTS) / TWO_WEEKS;
		lockDate = periodFromKickoff * TWO_WEEKS + kickoffTS;
	}

	function _adjustDateForOrigin(uint256 date) internal view returns (uint256) {
		uint256 adjustedDate = timestampToLockDate(date);
		//origin vesting contracts have different dates
		//we need to add 2 weeks to get end of period (by default, it's start)
		if (adjustedDate != date) {
			date = adjustedDate + TWO_WEEKS;
		}
		return date;
	}

	/**
	 * @notice Add account to ACL.
	 * @param _admin The addresses of the account to grant permissions.
	 * */
	function addAdmin(address _admin) public onlyOwner {
		admins[_admin] = true;
		emit AdminAdded(_admin);
	}

	/**
	 * @notice Remove account from ACL.
	 * @param _admin The addresses of the account to revoke permissions.
	 * */
	function removeAdmin(address _admin) public onlyOwner {
		admins[_admin] = false;
		emit AdminRemoved(_admin);
	}

	/**
	 * @notice Return flag whether the given address is a registered vesting contract.
	 * @param stakerAddress the address to check
	 */
	function isVestingContract(address stakerAddress) public view returns (bool) {
		return vestingRegistryLogic.isVestingAdress(msg.sender);
	}

}<|MERGE_RESOLUTION|>--- conflicted
+++ resolved
@@ -378,7 +378,6 @@
 		return userStakingCheckpoints[account][date][lower].stake;
 	}
 
-<<<<<<< HEAD
 	/*************************** Weighted Vesting Stake computation for fee sharing *******************************/
 
 	/**
@@ -451,7 +450,7 @@
 	 * return 1 instead of 0 if message sender is a contract.
 	 * */
 	function _getPriorVestingStakeByDate(uint256 date, uint256 blockNumber) internal view returns (uint96) {
-		require(blockNumber < block.number, "WeightedStaking::getPriorVestingStakeByDate: not yet determined");
+		require(blockNumber < _getCurrentBlockNumber(), "WeightedStaking::getPriorVestingStakeByDate: not yet determined");
 
 		uint32 nCheckpoints = numVestingCheckpoints[date];
 		if (nCheckpoints == 0) {
@@ -482,7 +481,12 @@
 			}
 		}
 		return vestingCheckpoints[date][lower].stake;
-=======
+
+	}
+
+
+	/**************** SHARED FUNCTIONS *********************/
+
 	/**
 	 * @notice Determine the current Block Number
 	 * @dev This is segregated from the _getPriorUserStakeByDate function to better test
@@ -490,10 +494,7 @@
 	 * */
 	function _getCurrentBlockNumber() internal view returns (uint256) {
 		return block.number;
->>>>>>> b4b73a51
-	}
-
-	/**************** SHARED FUNCTIONS *********************/
+	}
 
 	/**
 	 * @notice Compute the weight for a specific date.
