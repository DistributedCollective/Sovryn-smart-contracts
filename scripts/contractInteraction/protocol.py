--- conflicted
+++ resolved
@@ -588,8 +588,8 @@
 
 
 def minInitialMargin(loanParamsId):
-<<<<<<< HEAD
-    sovryn = Contract.from_abi("sovryn", address=conf.contracts['sovrynProtocol'], abi=interface.ISovrynBrownie.abi, owner=conf.acct)
+    sovryn = Contract.from_abi(
+        "sovryn", address=conf.contracts['sovrynProtocol'], abi=interface.ISovrynBrownie.abi, owner=conf.acct)
     print(sovryn.minInitialMargin(loanParamsId))
 
 def addWhitelistConverterFeeSharingProxy(converterAddress):
@@ -604,9 +604,4 @@
     data = feeSharingProxy.removeWhitelistedConverterAddress.encode_input(converterAddress)
 
     print(data)
-    sendWithMultisig(conf.contracts['multisig'], feeSharingProxy.address, data, conf.acct)
-=======
-    sovryn = Contract.from_abi(
-        "sovryn", address=conf.contracts['sovrynProtocol'], abi=interface.ISovrynBrownie.abi, owner=conf.acct)
-    print(sovryn.minInitialMargin(loanParamsId))
->>>>>>> 91e7a985
+    sendWithMultisig(conf.contracts['multisig'], feeSharingProxy.address, data, conf.acct)