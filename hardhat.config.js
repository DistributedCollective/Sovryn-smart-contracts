const { task } = require("hardhat/config");

require("@nomiclabs/hardhat-ganache");
require("@nomiclabs/hardhat-truffle5");
require("@nomiclabs/hardhat-ethers");
require("@nomiclabs/hardhat-web3");
require("@nomiclabs/hardhat-waffle");
require("hardhat-contract-sizer"); //yarn run hardhat size-contracts
require("solidity-coverage"); // $ npx hardhat coverage
require("hardhat-log-remover");
require("hardhat-docgen");
require("hardhat-abi-exporter");

// This is a sample Hardhat task. To learn how to create your own go to
// https://hardhat.org/guides/create-task.html
/// this is for use with ethers.js
task("accounts", "Prints the list of accounts", async () => {
	const accounts = await ethers.getSigners();

	for (const account of accounts.address) {
		const wallet = ethers.Wallet.fromMnemonic("test test test test test test test test test test test junk", "m/44'/60'/0'/0");

		console.log(account);
	}
});

/*task("accounts", "Prints accounts", async (_, { web3 }) => {
	console.log();
	console.log(await web3.eth.getAccounts());
});*/

// You need to export an object to set up your config
// Go to https://hardhat.org/config/ to learn more

/**
 * @type import('hardhat/config').HardhatUserConfig
 */
/**/

module.exports = {
	solidity: {
		version: "0.5.17",
		settings: {
			optimizer: {
				enabled: true,
				runs: 200,
			},
		},
	},
	abiExporter: {
		path: "./abi",
		clear: true,
		flat: false,
		only: [],
		except: [],
		spacing: 4,
	},
	contractSizer: {
		alphaSort: false,
		runOnCompile: false,
		disambiguatePaths: false,
	},
	networks: {
		hardhat: {
<<<<<<< HEAD
			// hardfork: 'london'
			// hardfork: process.env.COVERAGE ? 'berlin' : 'london',
=======
			allowUnlimitedContractSizes: true,
>>>>>>> 1b5fd540
		},
		rskPublicTestnet: {
			url: "https://public-node.testnet.rsk.co/",
			accounts: { mnemonic: "brownie", count: 10 },
			network_id: 31,
			confirmations: 4,
			gasMultiplier: 1.25,
			//timeout: 20000, // increase if needed; 20000 is the default value
			//allowUnlimitedContractSize, //EIP170 contrtact size restriction temporal testnet workaround
		},
		rskPublicMainnet: {
			url: "https://public-node.rsk.co/",
			network_id: 30,
			//timeout: 20000, // increase if needed; 20000 is the default value
		},
		rskSovrynTestnet: {
			url: "https://testnet.sovryn.app/rpc",
			accounts: { mnemonic: "brownie", count: 10 },
			network_id: 31,
			confirmations: 4,
			gasMultiplier: 1.25,
			//timeout: 20000, // increase if needed; 20000 is the default value
			//allowUnlimitedContractSize, //EIP170 contrtact size restriction temporal testnet workaround
		},
		rskSovrynMainnet: {
			url: "https://mainnet.sovryn.app/rpc",
			network_id: 30,
			//timeout: 20000, // increase if needed; 20000 is the default value
		},
	},
	paths: {
		sources: "./contracts",
		tests: "./tests",
	},
	mocha: {
		timeout: 800000,
		grep: "^(?!.*; using Ganache).*",
	},
	docgen: {
		path: "./docs",
		clear: true,
	},
};<|MERGE_RESOLUTION|>--- conflicted
+++ resolved
@@ -62,12 +62,7 @@
 	},
 	networks: {
 		hardhat: {
-<<<<<<< HEAD
-			// hardfork: 'london'
-			// hardfork: process.env.COVERAGE ? 'berlin' : 'london',
-=======
 			allowUnlimitedContractSizes: true,
->>>>>>> 1b5fd540
 		},
 		rskPublicTestnet: {
 			url: "https://public-node.testnet.rsk.co/",
