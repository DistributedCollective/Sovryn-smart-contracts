pragma solidity ^0.5.17;

import "./Mutex.sol";

/*
 * @title Abstract contract for shared reentrancy guards
 *
 * @notice Exposes a single modifier `globallyNonReentrant` that can be used to ensure
 * that there's no reentrancy between *any* functions marked with the modifier.
 *
 * @dev The Mutex contract address is hardcoded because the address is deployed using a
 * special deployment method (similar to ERC1820Registry). This contract therefore has no
 * state and is thus safe to add to the inheritance chain of upgradeable contracts.
 */
contract SharedReentrancyGuard {
    /*
     * This is the address of the mutex contract that will be used as the
     * reentrancy guard.
     *
     * The address is hardcoded to avoid changing the memory layout of
     * derived contracts (possibly upgradable). Hardcoding the address is possible,
     * because the Mutex contract is always deployed to the same address, with the
     * same method used in the deployment of ERC1820Registry.
     */
    Mutex private constant MUTEX = Mutex(0xc783106a68d2Dc47b443C20067448a9c53121207);

    /*
     * This is the modifier that will be used to protect functions from
     * reentrancy. It will call the mutex contract to increment the mutex
     * state and then revert if the mutex state was changed by another
     * nested call.
     */
    modifier globallyNonReentrant() {
        uint256 previous = MUTEX.incrementAndGetValue();

        _;

        /*
         * If the mutex state was changed by a nested function call, then
         * the value of the state variable will be different from the previous value.
         */
<<<<<<< HEAD
        require(previous == mutex.value(), "reentrancy violation");
=======
        require(previous == MUTEX.value(), "reentrancy violation");
>>>>>>> 3cffabef
    }
}<|MERGE_RESOLUTION|>--- conflicted
+++ resolved
@@ -39,10 +39,6 @@
          * If the mutex state was changed by a nested function call, then
          * the value of the state variable will be different from the previous value.
          */
-<<<<<<< HEAD
-        require(previous == mutex.value(), "reentrancy violation");
-=======
         require(previous == MUTEX.value(), "reentrancy violation");
->>>>>>> 3cffabef
     }
 }