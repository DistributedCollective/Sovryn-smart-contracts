pragma solidity ^0.5.17;

import "./FeeSharingProxyStorage.sol";
import "../../proxy/UpgradableProxy.sol";

/**
 * @title FeeSharingProxy contract.
 * @dev FeeSharingProxy contract should be upgradable, use UpgradableProxy.
 * FeeSharingProxyStorage is deployed with the upgradable functionality
 * by using this contract instead, that inherits from UpgradableProxy
 * the possibility of being enhanced and re-deployed.
 * */
contract FeeSharingProxy is FeeSharingProxyStorage, UpgradableProxy {
<<<<<<< HEAD
	/**
	 * @notice Construct a new feeSharingProxy contract.
	 * @param _protocol The address of the sovryn protocol.
	 * @param _staking The address of the staking
	 */
	constructor(IProtocol _protocol, IStaking _staking) public {
		require(address(_protocol) != address(0) && address(_staking) != address(0), "ERR_ZERO_ADDRESS");
		protocol = _protocol;
		staking = _staking;
	}
=======
    /**
     * @notice Construct a new feeSharingProxy contract.
     * @param _protocol The address of the sovryn protocol.
     * @param _staking The address of the staking
     */
    constructor(IProtocol _protocol, IStaking _staking) public {
        protocol = _protocol;
        staking = _staking;
    }
>>>>>>> 5569ffa6
}<|MERGE_RESOLUTION|>--- conflicted
+++ resolved
@@ -11,26 +11,17 @@
  * the possibility of being enhanced and re-deployed.
  * */
 contract FeeSharingProxy is FeeSharingProxyStorage, UpgradableProxy {
-<<<<<<< HEAD
-	/**
-	 * @notice Construct a new feeSharingProxy contract.
-	 * @param _protocol The address of the sovryn protocol.
-	 * @param _staking The address of the staking
-	 */
-	constructor(IProtocol _protocol, IStaking _staking) public {
-		require(address(_protocol) != address(0) && address(_staking) != address(0), "ERR_ZERO_ADDRESS");
-		protocol = _protocol;
-		staking = _staking;
-	}
-=======
     /**
      * @notice Construct a new feeSharingProxy contract.
      * @param _protocol The address of the sovryn protocol.
      * @param _staking The address of the staking
      */
     constructor(IProtocol _protocol, IStaking _staking) public {
+        require(
+            address(_protocol) != address(0) && address(_staking) != address(0),
+            "ERR_ZERO_ADDRESS"
+        );
         protocol = _protocol;
         staking = _staking;
     }
->>>>>>> 5569ffa6
 }