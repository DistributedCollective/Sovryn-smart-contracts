--- conflicted
+++ resolved
@@ -249,16 +249,10 @@
     assert (loan_swap_event['sourceToken'] == collateral_token_)
     assert (loan_swap_event['destToken'] == loan_token_)
     assert (loan_swap_event['borrower'] == trader)
-<<<<<<< HEAD
-    print("actual source token amount used", loan_swap_event['sourceAmount'] )
-    print("expected source token amount used", source_token_amount_used)
-    assert (loan_swap_event['sourceAmount'] == source_token_amount_used)
-=======
     print('source token amount used', loan_swap_event['sourceAmount'] )
     print('source token amount expected', source_token_amount_used)
     #10000 is the source buffer used by the sovryn swap connector
     assert (loan_swap_event['sourceAmount'] - source_token_amount_used <= 10000)
->>>>>>> a08b44ba
     assert (fixedint(loan_swap_event['destAmount']).sub(dest_token_amount_received).num <= 100)
 
     tx_loan_closing.info()
