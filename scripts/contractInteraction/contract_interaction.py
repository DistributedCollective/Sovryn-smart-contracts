
'''
This script serves the purpose of interacting with existing smart contracts on the testnet or mainnet.
'''

from brownie import *
from brownie.network.contract import InterfaceContainer
import json
import time;
import copy
from scripts.utils import * 
import scripts.contractInteraction.config as conf
from scripts.contractInteraction.loan_tokens import *
from scripts.contractInteraction.protocol import *
from scripts.contractInteraction.staking_vesting import *
from scripts.contractInteraction.multisig import *
from scripts.contractInteraction.governance import *
from scripts.contractInteraction.liquidity_mining import *
from scripts.contractInteraction.amm import *
from scripts.contractInteraction.token import *
from scripts.contractInteraction.ownership import *
from scripts.contractInteraction.misc import *
from scripts.contractInteraction.prices import *
from scripts.contractInteraction.fastbtc import *

def main():
    '''
    run from CLI:
    brownie run scripts/contractInteraction/contract_interaction.py --network testnet
    brownie run scripts/contractInteraction/contract_interaction.py --network rsk-mainnet
    '''
    
    # call the function you want here

    #used often:

    #withdrawRBTCFromWatcher(30e18, conf.contracts['multisig'])
    #withdrawRBTCFromFastBTCBiDi(19e18, conf.contracts['multisig'])
    #bal = getBalance(conf.contracts['SOV'], conf.contracts['Watcher'])
    #withdrawTokensFromWatcher(conf.contracts['DoC'], 170000e18, conf.contracts['multisig'])

    #sendTokensFromMultisig(conf.contracts['XUSD'], conf.contracts['Watcher'], 200000e18)
    #sendFromMultisig('0xD9ECB390a6a32ae651D5C614974c5570c50A5D89', 30e18)

    #sendMYNTFromMultisigToFeeSharingProxy(36632.144056847e18)
    
    '''
    for i in range (961, 963):
        confirmWithMS(i)
        checkTx(i)
    '''
    #confirmWithMS(956)
    #confirmWithMS(958)
    #missed = getMissedBalance()
    #transferSOVtoLM(missed)

    #transferRBTCFromFastBTCOffRampToOnRamp(9.6e18)

<<<<<<< HEAD
    #redeemFromAggregatorWithMS(conf.contracts['XUSDAggregatorProxy'], conf.contracts['DoC'], 30000e18)
    #sendTokensFromMultisig(conf.contracts['DoC'], conf.contracts['Watcher'], 30000e18)

    #readMocOracleAddress()

    #bal = getBalance(conf.contracts['(WR)BTC/USDT2'], conf.contracts['multisig'])
    #removeLiquidityV2toMultisig(conf.contracts['ConverterUSDT'], conf.contracts['(WR)BTC/USDT2'], bal, 1)

    #getReturnForV2PoolToken(conf.contracts['ConverterUSDT'], conf.contracts['(WR)BTC/USDT2'], bal)
=======
    #missed = getMissedBalance()
    #transferSOVtoLM(missed)

    #redeemFromAggregatorWithMS(conf.contracts['XUSDAggregatorProxy'], conf.contracts['USDT'], 100000e18)
    #sendTokensFromMultisig(conf.contracts['USDT'], conf.contracts['Watcher'], 100000e18)


    # # ---------- Transfer ownership to gov ----------
    # # core protocol
    # transferProtocolOwnershipToGovernance()

    # # loan token
    # transferBeaconOwnershipToGovernance()
    # transferLoanTokenAdminRoleToGovernance()
    # transferLoanTokenOwnershipToGovernance()

    # # oracles
    # transferOracleOwnershipToGovernance()

    # # LM
    # transferLiquidityMiningOwnershipToGovernance()

    # # Governance
    # # lockedSOV
    # transferLockedSOVOwnershipToGovernance()

    # # Staking
    # transferStakingOwnershipToGovernance()

    # # StakingRewards
    # transferStakingRewardsOwnershipToGovernance()

    # # VestingRegistry
    # transferVestingRegistryOwnershipToGovernance()

   
>>>>>>> b3e0fda3
<|MERGE_RESOLUTION|>--- conflicted
+++ resolved
@@ -56,7 +56,6 @@
 
     #transferRBTCFromFastBTCOffRampToOnRamp(9.6e18)
 
-<<<<<<< HEAD
     #redeemFromAggregatorWithMS(conf.contracts['XUSDAggregatorProxy'], conf.contracts['DoC'], 30000e18)
     #sendTokensFromMultisig(conf.contracts['DoC'], conf.contracts['Watcher'], 30000e18)
 
@@ -66,13 +65,6 @@
     #removeLiquidityV2toMultisig(conf.contracts['ConverterUSDT'], conf.contracts['(WR)BTC/USDT2'], bal, 1)
 
     #getReturnForV2PoolToken(conf.contracts['ConverterUSDT'], conf.contracts['(WR)BTC/USDT2'], bal)
-=======
-    #missed = getMissedBalance()
-    #transferSOVtoLM(missed)
-
-    #redeemFromAggregatorWithMS(conf.contracts['XUSDAggregatorProxy'], conf.contracts['USDT'], 100000e18)
-    #sendTokensFromMultisig(conf.contracts['USDT'], conf.contracts['Watcher'], 100000e18)
-
 
     # # ---------- Transfer ownership to gov ----------
     # # core protocol
@@ -102,5 +94,4 @@
     # # VestingRegistry
     # transferVestingRegistryOwnershipToGovernance()
 
-   
->>>>>>> b3e0fda3
+   