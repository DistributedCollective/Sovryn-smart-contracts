pragma solidity 0.5.17;
pragma experimental ABIEncoderV2;

interface ILoanTokenModules {
    /** EVENT */
    /// topic: 0xddf252ad1be2c89b69c2b068fc378daa952ba7f163c4a11628f55a4df523b3ef
    event Transfer(address indexed from, address indexed to, uint256 value);

    /// topic: 0x8c5be1e5ebec7d5bd14f71427d1e84f3dd0314c0f7b2291e5b200ac8c7c3b925
    event Approval(address indexed owner, address indexed spender, uint256 value);

    /// topic: 0x628e75c63c1873bcd3885f7aee9f58ee36f60dc789b2a6b3a978c4189bc548ba
    event AllowanceUpdate(
        address indexed owner,
        address indexed spender,
        uint256 valueBefore,
        uint256 valueAfter
    );

    /// topic: 0xb4c03061fb5b7fed76389d5af8f2e0ddb09f8c70d1333abbb62582835e10accb
    event Mint(address indexed minter, uint256 tokenAmount, uint256 assetAmount, uint256 price);

    /// topic: 0x743033787f4738ff4d6a7225ce2bd0977ee5f86b91a902a58f5e4d0b297b4644
    event Burn(address indexed burner, uint256 tokenAmount, uint256 assetAmount, uint256 price);

    /// topic: 0xc688ff9bd4a1c369dd44c5cf64efa9db6652fb6b280aa765cd43f17d256b816e
    event FlashBorrow(address borrower, address target, address loanToken, uint256 loanAmount);

    /// topic: 0x9bbd2de400810774339120e2f8a2b517ed748595e944529bba8ebabf314d0591
    event SetTransactionLimits(address[] addresses, uint256[] limits);

    event WithdrawRBTCTo(address indexed to, uint256 amount);

    event ToggledFunctionPaused(string functionId, bool prevFlag, bool newFlag);

    /** INTERFACE */

    /** START LOAN TOKEN SETTINGS LOWER ADMIN */
    struct LoanParams {
        /// @dev ID of loan params object.
        bytes32 id;
        /// @dev If false, this object has been disabled by the owner and can't
        ///   be used for future loans.
        bool active;
        /// @dev Owner of this object.
        address owner;
        /// @dev The token being loaned.
        address loanToken;
        /// @dev The required collateral token.
        address collateralToken;
        /// @dev The minimum allowed initial margin.
        uint256 minInitialMargin;
        /// @dev An unhealthy loan when current margin is at or below this value.
        uint256 maintenanceMargin;
        /// @dev The maximum term for new loans (0 means there's no max term).
        uint256 maxLoanTerm;
    }

    function setAdmin(address _admin) external;

    function setPauser(address _pauser) external;

    function setupLoanParams(LoanParams[] calldata loanParamsList, bool areTorqueLoans) external;

    function disableLoanParams(address[] calldata collateralTokens, bool[] calldata isTorqueLoans)
        external;

    function setDemandCurve(
        uint256 _baseRate,
        uint256 _rateMultiplier,
        uint256 _lowUtilBaseRate,
        uint256 _lowUtilRateMultiplier,
        uint256 _targetLevel,
        uint256 _kinkLevel,
        uint256 _maxScaleRate
    ) external;

    function toggleFunctionPause(
        string calldata funcId, /// example: "mint(uint256,uint256)"
        bool isPaused
    ) external;

    function setTransactionLimits(address[] calldata addresses, uint256[] calldata limits)
        external;

    function changeLoanTokenNameAndSymbol(string calldata _name, string calldata _symbol) external;

    /** END LOAN TOKEN SETTINGS LOWER ADMIN */

    /** START LOAN TOKEN LOGIC STANDARD */
    function marginTrade(
        bytes32 loanId, /// 0 if new loan
        uint256 leverageAmount, /// Expected in x * 10**18 where x is the actual leverage (2, 3, 4, or 5).
        uint256 loanTokenSent,
        uint256 collateralTokenSent,
        address collateralTokenAddress,
        address trader,
<<<<<<< HEAD
        uint256 minReturn, // minimum position size in the collateral tokens
=======
        uint256 minEntryPrice, // Value of loan token in collateral.
>>>>>>> c50c8753
        bytes calldata loanDataBytes /// Arbitrary order data.
    )
        external
        payable
        returns (
            uint256,
            uint256 /// Returns new principal and new collateral added to trade.
        );

    function marginTradeAffiliate(
        bytes32 loanId, // 0 if new loan
        uint256 leverageAmount, // expected in x * 10**18 where x is the actual leverage (2, 3, 4, or 5)
        uint256 loanTokenSent,
        uint256 collateralTokenSent,
        address collateralTokenAddress,
        address trader,
<<<<<<< HEAD
        uint256 minReturn, /// Minimum position size in the collateral tokens.
        address affiliateReferrer, /// The user was brought by the affiliate (referrer).
        bytes calldata loanDataBytes /// Arbitrary order data.
=======
        uint256 minEntryPrice, // Value of loan token in collateral.
        address affiliateReferrer, // The user was brought by the affiliate (referrer).
        bytes calldata loanDataBytes // Arbitrary order data.
>>>>>>> c50c8753
    )
        external
        payable
        returns (
            uint256,
            uint256 /// Returns new principal and new collateral added to trade.
        );

    function borrowInterestRate() external view returns (uint256);

    function mint(address receiver, uint256 depositAmount) external returns (uint256 mintAmount);

    function burn(address receiver, uint256 burnAmount) external returns (uint256 loanAmountPaid);

    function checkPause(string calldata funcId) external view returns (bool isPaused);

    function nextBorrowInterestRate(uint256 borrowAmount) external view returns (uint256);

    function totalAssetBorrow() external view returns (uint256);

    function totalAssetSupply() external view returns (uint256);

    function borrow(
        bytes32 loanId, /// 0 if new loan.
        uint256 withdrawAmount,
        uint256 initialLoanDuration, /// Duration in seconds.
        uint256 collateralTokenSent, /// If 0, loanId must be provided; any rBTC sent must equal this value.
        address collateralTokenAddress, /// If address(0), this means rBTC and rBTC must be sent with the call or loanId must be provided.
        address borrower,
        address receiver,
        bytes calldata /// loanDataBytes: arbitrary order data (for future use).
    )
        external
        payable
        returns (
            uint256,
            uint256 /// Returns new principal and new collateral added to loan.
        );

    function transfer(address _to, uint256 _value) external returns (bool);

    function transferFrom(
        address _from,
        address _to,
        uint256 _value
    ) external returns (bool);

    function setLiquidityMiningAddress(address LMAddress) external;

    function getLiquidityMiningAddress() external view returns (address);

    function getEstimatedMarginDetails(
        uint256 leverageAmount,
        uint256 loanTokenSent,
        uint256 collateralTokenSent,
        address collateralTokenAddress // address(0) means ETH
    )
        external
        view
        returns (
            uint256 principal,
            uint256 collateral,
            uint256 interestRate
        );

    function getDepositAmountForBorrow(
        uint256 borrowAmount,
        uint256 initialLoanDuration, /// Duration in seconds.
        address collateralTokenAddress /// address(0) means rBTC
    ) external view returns (uint256 depositAmount);

    function getBorrowAmountForDeposit(
        uint256 depositAmount,
        uint256 initialLoanDuration, /// Duration in seconds.
        address collateralTokenAddress /// address(0) means rBTC
    ) external view returns (uint256 borrowAmount);

    function checkPriceDivergence(
<<<<<<< HEAD
        uint256 leverageAmount,
        uint256 loanTokenSent,
        uint256 collateralTokenSent,
        address collateralTokenAddress,
        uint256 minReturn
=======
        uint256 loanTokenSent,
        address collateralTokenAddress,
        uint256 minEntryPrice
>>>>>>> c50c8753
    ) external view;

    function getMaxEscrowAmount(uint256 leverageAmount)
        external
        view
        returns (uint256 maxEscrowAmount);

    function checkpointPrice(address _user) external view returns (uint256 price);
<<<<<<< HEAD

    function assetBalanceOf(address _owner) external view returns (uint256);

    function profitOf(address user) external view returns (int256);

    function tokenPrice() external view returns (uint256 price);

    function avgBorrowInterestRate() external view returns (uint256);

    function supplyInterestRate() external view returns (uint256);

    function nextSupplyInterestRate(uint256 supplyAmount) external view returns (uint256);

    function totalSupplyInterestRate(uint256 assetSupply) external view returns (uint256);

    function loanTokenAddress() external view returns (address);

    function getMarginBorrowAmountAndRate(uint256 leverageAmount, uint256 depositAmount)
        external
        view
        returns (uint256, uint256);

    function withdrawRBTCTo(address payable _receiverAddress, uint256 _amount) external;

    /** START LOAN TOKEN BASE */
    function initialPrice() external view returns (uint256);

    /** START LOAN TOKEN LOGIC LM */
    function mint(
        address receiver,
        uint256 depositAmount,
        bool useLM
    ) external returns (uint256 minted);

    function burn(
        address receiver,
        uint256 burnAmount,
        bool useLM
    ) external returns (uint256 redeemed);

    /** START LOAN TOKEN LOGIC WRBTC */
    function mintWithBTC(address receiver, bool useLM)
        external
        payable
        returns (uint256 mintAmount);

    function burnToBTC(
        address receiver,
        uint256 burnAmount,
        bool useLM
    ) external returns (uint256 loanAmountPaid);

    /** START LOAN TOKEN LOGIC STORAGE */
    function pauser() external view returns (address);

    function liquidityMiningAddress() external view returns (address);

    function name() external view returns (string memory);

    function symbol() external view returns (string memory);

    /** START ADVANCED TOKEN */
    function approve(address _spender, uint256 _value) external returns (bool);

    /** START ADVANCED TOKEN STORAGE */
    function allowance(address _owner, address _spender) external view returns (uint256);

    function balanceOf(address _owner) external view returns (uint256);

=======

    function assetBalanceOf(address _owner) external view returns (uint256);

    function profitOf(address user) external view returns (int256);

    function tokenPrice() external view returns (uint256 price);

    function avgBorrowInterestRate() external view returns (uint256);

    function supplyInterestRate() external view returns (uint256);

    function nextSupplyInterestRate(uint256 supplyAmount) external view returns (uint256);

    function totalSupplyInterestRate(uint256 assetSupply) external view returns (uint256);

    function loanTokenAddress() external view returns (address);

    function getMarginBorrowAmountAndRate(uint256 leverageAmount, uint256 depositAmount)
        external
        view
        returns (uint256, uint256);

    function withdrawRBTCTo(address payable _receiverAddress, uint256 _amount) external;

    /** START LOAN TOKEN BASE */
    function initialPrice() external view returns (uint256);

    /** START LOAN TOKEN LOGIC LM */
    function mint(
        address receiver,
        uint256 depositAmount,
        bool useLM
    ) external returns (uint256 minted);

    function burn(
        address receiver,
        uint256 burnAmount,
        bool useLM
    ) external returns (uint256 redeemed);

    /** START LOAN TOKEN LOGIC WRBTC */
    function mintWithBTC(address receiver, bool useLM)
        external
        payable
        returns (uint256 mintAmount);

    function burnToBTC(
        address receiver,
        uint256 burnAmount,
        bool useLM
    ) external returns (uint256 loanAmountPaid);

    /** START LOAN TOKEN LOGIC STORAGE */
    function pauser() external view returns (address);

    function liquidityMiningAddress() external view returns (address);

    function name() external view returns (string memory);

    function symbol() external view returns (string memory);

    /** START ADVANCED TOKEN */
    function approve(address _spender, uint256 _value) external returns (bool);

    /** START ADVANCED TOKEN STORAGE */
    function allowance(address _owner, address _spender) external view returns (uint256);

    function balanceOf(address _owner) external view returns (uint256);

>>>>>>> c50c8753
    function totalSupply() external view returns (uint256);
}<|MERGE_RESOLUTION|>--- conflicted
+++ resolved
@@ -95,11 +95,7 @@
         uint256 collateralTokenSent,
         address collateralTokenAddress,
         address trader,
-<<<<<<< HEAD
-        uint256 minReturn, // minimum position size in the collateral tokens
-=======
         uint256 minEntryPrice, // Value of loan token in collateral.
->>>>>>> c50c8753
         bytes calldata loanDataBytes /// Arbitrary order data.
     )
         external
@@ -116,15 +112,9 @@
         uint256 collateralTokenSent,
         address collateralTokenAddress,
         address trader,
-<<<<<<< HEAD
-        uint256 minReturn, /// Minimum position size in the collateral tokens.
-        address affiliateReferrer, /// The user was brought by the affiliate (referrer).
-        bytes calldata loanDataBytes /// Arbitrary order data.
-=======
         uint256 minEntryPrice, // Value of loan token in collateral.
         address affiliateReferrer, // The user was brought by the affiliate (referrer).
         bytes calldata loanDataBytes // Arbitrary order data.
->>>>>>> c50c8753
     )
         external
         payable
@@ -203,17 +193,9 @@
     ) external view returns (uint256 borrowAmount);
 
     function checkPriceDivergence(
-<<<<<<< HEAD
-        uint256 leverageAmount,
-        uint256 loanTokenSent,
-        uint256 collateralTokenSent,
-        address collateralTokenAddress,
-        uint256 minReturn
-=======
         uint256 loanTokenSent,
         address collateralTokenAddress,
         uint256 minEntryPrice
->>>>>>> c50c8753
     ) external view;
 
     function getMaxEscrowAmount(uint256 leverageAmount)
@@ -222,7 +204,6 @@
         returns (uint256 maxEscrowAmount);
 
     function checkpointPrice(address _user) external view returns (uint256 price);
-<<<<<<< HEAD
 
     function assetBalanceOf(address _owner) external view returns (uint256);
 
@@ -292,76 +273,5 @@
 
     function balanceOf(address _owner) external view returns (uint256);
 
-=======
-
-    function assetBalanceOf(address _owner) external view returns (uint256);
-
-    function profitOf(address user) external view returns (int256);
-
-    function tokenPrice() external view returns (uint256 price);
-
-    function avgBorrowInterestRate() external view returns (uint256);
-
-    function supplyInterestRate() external view returns (uint256);
-
-    function nextSupplyInterestRate(uint256 supplyAmount) external view returns (uint256);
-
-    function totalSupplyInterestRate(uint256 assetSupply) external view returns (uint256);
-
-    function loanTokenAddress() external view returns (address);
-
-    function getMarginBorrowAmountAndRate(uint256 leverageAmount, uint256 depositAmount)
-        external
-        view
-        returns (uint256, uint256);
-
-    function withdrawRBTCTo(address payable _receiverAddress, uint256 _amount) external;
-
-    /** START LOAN TOKEN BASE */
-    function initialPrice() external view returns (uint256);
-
-    /** START LOAN TOKEN LOGIC LM */
-    function mint(
-        address receiver,
-        uint256 depositAmount,
-        bool useLM
-    ) external returns (uint256 minted);
-
-    function burn(
-        address receiver,
-        uint256 burnAmount,
-        bool useLM
-    ) external returns (uint256 redeemed);
-
-    /** START LOAN TOKEN LOGIC WRBTC */
-    function mintWithBTC(address receiver, bool useLM)
-        external
-        payable
-        returns (uint256 mintAmount);
-
-    function burnToBTC(
-        address receiver,
-        uint256 burnAmount,
-        bool useLM
-    ) external returns (uint256 loanAmountPaid);
-
-    /** START LOAN TOKEN LOGIC STORAGE */
-    function pauser() external view returns (address);
-
-    function liquidityMiningAddress() external view returns (address);
-
-    function name() external view returns (string memory);
-
-    function symbol() external view returns (string memory);
-
-    /** START ADVANCED TOKEN */
-    function approve(address _spender, uint256 _value) external returns (bool);
-
-    /** START ADVANCED TOKEN STORAGE */
-    function allowance(address _owner, address _spender) external view returns (uint256);
-
-    function balanceOf(address _owner) external view returns (uint256);
-
->>>>>>> c50c8753
     function totalSupply() external view returns (uint256);
 }