--- conflicted
+++ resolved
@@ -49,14 +49,7 @@
     (loanTokenSUSD, loanTokenWRBTC, loanTokenSettingsSUSD,
      loanTokenSettingsWRBTC) = deployLoanTokens(acct, sovryn, tokens)
 
-<<<<<<< HEAD
-    deployMultisig(sovryn, acct, owners, requiredConf)
-=======
-    (sovryn, tokens) = deployProtocol(acct)
-    (loanTokenSUSD, loanTokenRBTC, loanTokenSettingsSUSD,
-     loanTokenSettingsRBTC) = deployLoanTokens(acct, sovryn, tokens)
     #deployMultisig(sovryn, acct, owners, requiredConf)
->>>>>>> 393933df
     
     configData["sovrynProtocol"] = sovryn.address
     configData["WRBTC"] = tokens.wrbtc.address
