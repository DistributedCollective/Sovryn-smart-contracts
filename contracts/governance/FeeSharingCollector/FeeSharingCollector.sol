pragma solidity ^0.5.17;
pragma experimental ABIEncoderV2;

import "../Staking/SafeMath96.sol";
import "../../openzeppelin/SafeMath.sol";
import "../../openzeppelin/SafeERC20.sol";
import "../../openzeppelin/Ownable.sol";
import "../IFeeSharingCollector.sol";
import "../../openzeppelin/Address.sol";
import "./FeeSharingCollectorStorage.sol";
import "../../interfaces/IConverterAMM.sol";

/**
 * @title The FeeSharingCollector contract.
 * @notice This contract withdraws fees to be paid to SOV Stakers from the protocol.
 * Stakers call withdraw() to get their share of the fees.
 *
 * @notice Staking is not only granting voting rights, but also access to fee
 * sharing according to the own voting power in relation to the total. Whenever
 * somebody decides to collect the fees from the protocol, they get transferred
 * to a proxy contract which invests the funds in the lending pool and keeps
 * the pool tokens.
 *
 * The fee sharing proxy will be set as feesController of the protocol contract.
 * This allows the fee sharing proxy to withdraw the fees. The fee sharing
 * proxy holds the pool tokens and keeps track of which user owns how many
 * tokens. In order to know how many tokens a user owns, the fee sharing proxy
 * needs to know the user’s weighted stake in relation to the total weighted
 * stake (aka total voting power).
 *
 * Because both values are subject to change, they may be different on each fee
 * withdrawal. To be able to calculate a user’s share of tokens when he wants
 * to withdraw, we need checkpoints.
 *
 * This contract is intended to be set as the protocol fee collector.
 * Anybody can invoke the withdrawFees function which uses
 * protocol.withdrawFees to obtain available fees from operations on a
 * certain token. These fees are deposited in the corresponding loanPool.
 * Also, the staking contract sends slashed tokens to this contract.
 * When a user calls the withdraw function, the contract transfers the fee sharing
 * rewards in proportion to the user’s weighted stake since the last withdrawal.
 *
 * The protocol initially collects fees in all tokens.
 * Then the FeeSharingCollector wihtdraws fees from the protocol.
 * When the fees are withdrawn all the tokens except SOV will be converted to wRBTC
 * and then transferred to wRBTC loan pool.
 * For SOV, it will be directly deposited into the feeSharingCollector from the protocol.
 * */
contract FeeSharingCollector is
    SafeMath96,
    IFeeSharingCollector,
    Ownable,
    FeeSharingCollectorStorage
{
    using SafeMath for uint256;
    using SafeERC20 for IERC20;

    address constant ZERO_ADDRESS = address(0);
    address public constant RBTC_DUMMY_ADDRESS_FOR_CHECKPOINT =
        address(uint160(uint256(keccak256("RBTC_DUMMY_ADDRESS_FOR_CHECKPOINT"))));

    /* Events */

    /// @notice Deprecated event after the unification between wrbtc & rbtc
    // event FeeWithdrawn(address indexed sender, address indexed token, uint256 amount);
    event FeeWithdrawnInRBTC(address indexed sender, uint256 amount);

    /// @notice An event emitted when tokens transferred.
    event TokensTransferred(address indexed sender, address indexed token, uint256 amount);

    /// @notice An event emitted when checkpoint added.
    event CheckpointAdded(address indexed sender, address indexed token, uint256 amount);

    /// @notice An event emitted when user fee get withdrawn.
    event UserFeeWithdrawn(
        address indexed sender,
        address indexed receiver,
        address indexed token,
        uint256 amount
    );

    /// @notice An event emitted when user fee get withdrawn.
    event UserFeeProcessedNoWithdraw(
        address indexed sender,
        address indexed token,
        uint256 prevProcessedCheckpoints,
        uint256 newProcessedCheckpoints
    );

    /**
     * @notice An event emitted when fee from AMM get withdrawn.
     *
     * @param sender sender who initiate the withdrawn amm fees.
     * @param converter the converter address.
     * @param amount total amount of fee (Already converted to WRBTC).
     */
    event FeeAMMWithdrawn(address indexed sender, address indexed converter, uint256 amount);

    /// @notice An event emitted when converter address has been registered to be whitelisted.
    event WhitelistedConverter(address indexed sender, address converter);

    /// @notice An event emitted when converter address has been removed from whitelist.
    event UnwhitelistedConverter(address indexed sender, address converter);

    event RBTCWithdrawn(address indexed sender, address indexed receiver, uint256 amount);

    event SetWrbtcToken(
        address indexed sender,
        address indexed oldWrbtcToken,
        address indexed newWrbtcToken
    );

    event SetLoanTokenWrbtc(
        address indexed sender,
        address indexed oldLoanTokenWrbtc,
        address indexed newLoanTokenWrbtc
    );

    /* Modifier */
    modifier oneTimeExecution(bytes4 _funcSig) {
        require(
            !isFunctionExecuted[_funcSig],
            "FeeSharingCollector: function can only be called once"
        );
        _;
        isFunctionExecuted[_funcSig] = true;
    }

    /* Functions */

    /// @dev fallback function to support rbtc transfer when unwrap the wrbtc.
    function() external payable {}

    /**
     * @dev initialize function for fee sharing collector proxy
     * @param wrbtcToken wrbtc token address
     * @param loanWrbtcToken address of loan token wrbtc (IWrbtc)
     */
    function initialize(address wrbtcToken, address loanWrbtcToken) external onlyOwner {
        setWrbtcToken(wrbtcToken);
        setLoanTokenWrbtc(loanWrbtcToken);
    }

    /**
     * @notice Set the wrbtc token address of fee sharing collector.
     *
     * only owner can perform this action.
     *
     * @param newWrbtcTokenAddress The new address of the wrbtc token.
     * */
    function setWrbtcToken(address newWrbtcTokenAddress) public onlyOwner {
        emit SetWrbtcToken(msg.sender, wrbtcTokenAddress, newWrbtcTokenAddress);
        wrbtcTokenAddress = newWrbtcTokenAddress;
    }

    /**
     * @notice Set the loan wrbtc token address of fee sharing collector.
     *
     * only owner can perform this action.
     *
     * @param newLoanTokenWrbtcAddress The new address of the loan wrbtc token.
     * */
    function setLoanTokenWrbtc(address newLoanTokenWrbtcAddress) public onlyOwner {
        emit SetLoanTokenWrbtc(msg.sender, loanTokenWrbtcAddress, newLoanTokenWrbtcAddress);
        loanTokenWrbtcAddress = newLoanTokenWrbtcAddress;
    }

    /**
     * @notice Withdraw fees for the given token:
     * lendingFee + tradingFee + borrowingFee
     * the fees (except SOV) will be converted in wRBTC form, and then will be transferred to wRBTC loan pool.
     * For SOV, it will be directly deposited into the feeSharingCollector from the protocol.
     *
     * @param _tokens array address of the token
     * */
    function withdrawFees(address[] calldata _tokens) external {
        for (uint256 i = 0; i < _tokens.length; i++) {
            require(
                Address.isContract(_tokens[i]),
                "FeeSharingCollector::withdrawFees: token is not a contract"
            );
        }

        uint256 wrbtcAmountWithdrawn = protocol.withdrawFees(_tokens, address(this));

        IWrbtcERC20 wrbtcToken = IWrbtcERC20(wrbtcTokenAddress);

        if (wrbtcAmountWithdrawn > 0) {
            // unwrap the wrbtc to rbtc, and hold the rbtc.
            wrbtcToken.withdraw(wrbtcAmountWithdrawn);

            /// @notice Update unprocessed amount of tokens
            uint96 amount96 =
                safe96(
                    wrbtcAmountWithdrawn,
                    "FeeSharingCollector::withdrawFees: wrbtc token amount exceeds 96 bits"
                );

            _addCheckpoint(RBTC_DUMMY_ADDRESS_FOR_CHECKPOINT, amount96);
        }

        // note deprecated event since we unify the wrbtc & rbtc
        // emit FeeWithdrawn(msg.sender, RBTC_DUMMY_ADDRESS_FOR_CHECKPOINT, poolTokenAmount);

        // note new emitted event
        emit FeeWithdrawnInRBTC(msg.sender, wrbtcAmountWithdrawn);
    }

    /**
     * @notice Withdraw amm fees for the given converter addresses:
     * protocolFee from the conversion
     * the fees will be converted in wRBTC form, and then will be transferred to wRBTC loan pool
     *
     * @param _converters array addresses of the converters
     * */
    function withdrawFeesAMM(address[] memory _converters) public {
        IWrbtcERC20 wrbtcToken = IWrbtcERC20(wrbtcTokenAddress);

        // Validate
        _validateWhitelistedConverter(_converters);

        uint96 totalPoolTokenAmount;
        for (uint256 i = 0; i < _converters.length; i++) {
            uint256 wrbtcAmountWithdrawn =
                IConverterAMM(_converters[i]).withdrawFees(address(this));

            if (wrbtcAmountWithdrawn > 0) {
                // unwrap wrbtc to rbtc, and hold the rbtc
                wrbtcToken.withdraw(wrbtcAmountWithdrawn);

                /// @notice Update unprocessed amount of tokens
                uint96 amount96 =
                    safe96(
                        wrbtcAmountWithdrawn,
                        "FeeSharingCollector::withdrawFeesAMM: wrbtc token amount exceeds 96 bits"
                    );

                totalPoolTokenAmount = add96(
                    totalPoolTokenAmount,
                    amount96,
                    "FeeSharingCollector::withdrawFeesAMM: total wrbtc token amount exceeds 96 bits"
                );

                emit FeeAMMWithdrawn(msg.sender, _converters[i], wrbtcAmountWithdrawn);
            }
        }

        if (totalPoolTokenAmount > 0) {
            _addCheckpoint(RBTC_DUMMY_ADDRESS_FOR_CHECKPOINT, totalPoolTokenAmount);
        }
    }

    /**
     * @notice Transfer tokens to this contract.
     * @dev We just update amount of tokens here and write checkpoint in a separate methods
     * in order to prevent adding checkpoints too often.
     * @param _token Address of the token.
     * @param _amount Amount to be transferred.
     * */
    function transferTokens(address _token, uint96 _amount) public {
        require(_token != ZERO_ADDRESS, "FeeSharingCollector::transferTokens: invalid address");
        require(_amount > 0, "FeeSharingCollector::transferTokens: invalid amount");

        /// @notice Transfer tokens from msg.sender
        bool success = IERC20(_token).transferFrom(address(msg.sender), address(this), _amount);
        require(success, "Staking::transferTokens: token transfer failed");

        // if _token is wrbtc, need to unwrap it to rbtc
        IWrbtcERC20 wrbtcToken = IWrbtcERC20(wrbtcTokenAddress);
        if (_token == address(wrbtcToken)) {
            wrbtcToken.withdraw(_amount);
            _token = RBTC_DUMMY_ADDRESS_FOR_CHECKPOINT;
        }

        _addCheckpoint(_token, _amount);

        emit TokensTransferred(msg.sender, _token, _amount);
    }

    /**
     * @notice Transfer RBTC / native tokens to this contract.
     * @dev We just write checkpoint here (based on the rbtc value that is sent) in a separate methods
     * in order to prevent adding checkpoints too often.
     * */
    function transferRBTC() external payable {
        uint96 _amount = uint96(msg.value);
        require(_amount > 0, "FeeSharingCollector::transferRBTC: invalid value");

        _addCheckpoint(RBTC_DUMMY_ADDRESS_FOR_CHECKPOINT, _amount);

        emit TokensTransferred(msg.sender, ZERO_ADDRESS, _amount);
    }

    /**
     * @notice Add checkpoint with accumulated amount by function invocation.
     * @param _token Address of the token.
     * */
    function _addCheckpoint(address _token, uint96 _amount) internal {
        if (block.timestamp - lastFeeWithdrawalTime[_token] >= FEE_WITHDRAWAL_INTERVAL) {
            lastFeeWithdrawalTime[_token] = block.timestamp;
            uint96 amount =
                add96(
                    unprocessedAmount[_token],
                    _amount,
                    "FeeSharingCollector::_addCheckpoint: amount exceeds 96 bits"
                );

            /// @notice Reset unprocessed amount of tokens to zero.
            unprocessedAmount[_token] = 0;

            /// @notice Write a regular checkpoint.
            _writeTokenCheckpoint(_token, amount);
        } else {
            unprocessedAmount[_token] = add96(
                unprocessedAmount[_token],
                _amount,
                "FeeSharingCollector::_addCheckpoint: unprocessedAmount exceeds 96 bits"
            );
        }
    }

    function _withdraw(
        address _token,
        uint32 _maxCheckpoints,
        address _receiver
    ) internal returns (uint256 totalAmount, uint256 endTokenCheckpoint) {
        /// @dev Prevents block gas limit hit when processing checkpoints
        require(
            _maxCheckpoints > 0,
            "FeeSharingCollector::withdraw: _maxCheckpoints should be positive"
        );

        address user = msg.sender;
        if (_receiver == ZERO_ADDRESS) {
            _receiver = msg.sender;
        }
        uint256 processedUserCheckpoints = processedCheckpoints[user][_token];
        (uint256 amount, uint256 end) =
            _getAccumulatedFees(user, _token, processedUserCheckpoints, _maxCheckpoints);
        if (amount == 0) {
            if (end > processedUserCheckpoints) {
                emit UserFeeProcessedNoWithdraw(msg.sender, _token, processedUserCheckpoints, end);
                processedCheckpoints[user][_token] = end;
                return (0, end);
            } else {
                // getting here most likely means smth wrong with the state
                revert("FeeSharingCollector::withdrawFees: no tokens for withdrawal");
            }
        }

        processedCheckpoints[user][_token] = end;
        if (loanTokenWrbtcAddress == _token) {
            // We will change, so that feeSharingCollector will directly burn then loanToken (IWRBTC) to rbtc and send to the user --- by call burnToBTC function
            ILoanTokenWRBTC(_token).burnToBTC(_receiver, amount, false);
        } else {
            // Previously it directly send the loanToken to the user
            require(
                IERC20(_token).transfer(_receiver, amount),
                "FeeSharingCollector::withdraw: withdrawal failed"
            );
        }

        emit UserFeeWithdrawn(msg.sender, _receiver, _token, amount);

        return (amount, end);
    }

    /**
     * @notice Withdraw accumulated fee to the message sender.
     *
     * The Sovryn protocol collects fees on every trade/swap and loan.
     * These fees will be distributed to SOV stakers based on their voting
     * power as a percentage of total voting power. Therefore, staking more
     * SOV and/or staking for longer will increase your share of the fees
     * generated, meaning you will earn more from staking.
     *
     * This function will directly burnToBTC and use the msg.sender (user) as the receiver
     *
     * @param _token RBTC dummy to fit into existing data structure or SOV. Former address of the pool token.
     * @param _maxCheckpoints Maximum number of checkpoints to be processed. Must be positive value.
     * @param _receiver The receiver of tokens or msg.sender
     * */
    function withdraw(
        address _token,
        uint32 _maxCheckpoints,
        address _receiver
    ) public nonReentrant {
        _withdraw(_token, _maxCheckpoints, _receiver);
    }

    /// @notice Validates if the checkpoint is payable for the user
    function validFromCheckpointsParam(
        TokenWithSkippedCheckpointsWithdraw[] memory _tokens,
        address _user
    ) private view {
        for (uint256 i = 0; i < _tokens.length; i++) {
            TokenWithSkippedCheckpointsWithdraw memory tokenData = _tokens[i];
            // _fromCheckpoint is checkpoint number, not array index, so should be > 1
            require(tokenData.fromCheckpoint > 1, "_fromCheckpoint param must be > 1");
            uint256 fromCheckpointIndex = tokenData.fromCheckpoint - 1;
            require(
                tokenData.fromCheckpoint > processedCheckpoints[_user][tokenData.tokenAddress],
                "_fromCheckpoint param must be > userProcessedCheckpoints"
            );
            require(
                tokenData.fromCheckpoint <= totalTokenCheckpoints[tokenData.tokenAddress],
                "_fromCheckpoint should be <= totalTokenCheckpoints"
            );

            Checkpoint memory prevCheckpoint =
                tokenCheckpoints[tokenData.tokenAddress][fromCheckpointIndex - 1];

            uint96 weightedStake =
                staking.getPriorWeightedStake(
                    _user,
                    prevCheckpoint.blockNumber - 1,
                    prevCheckpoint.timestamp
                );
            require(
                weightedStake == 0,
                "User weighted stake should be zero at previous checkpoint"
            );

            Checkpoint memory fromCheckpoint =
                tokenCheckpoints[tokenData.tokenAddress][fromCheckpointIndex];
            weightedStake = staking.getPriorWeightedStake(
                _user,
                fromCheckpoint.blockNumber - 1,
                fromCheckpoint.timestamp
            );

            require(weightedStake > 0, "User weighted stake should be > 0 at  _fromCheckpoint");
        }
    }

    function validRBTCBasedTokens(address[] memory _tokens) private view {
        for (uint256 i = 0; i < _tokens.length; i++) {
            address _token = _tokens[i];
            if (
                _token != RBTC_DUMMY_ADDRESS_FOR_CHECKPOINT &&
                _token != wrbtcTokenAddress &&
                _token != loanTokenWrbtcAddress
            ) {
                revert("only rbtc-based tokens are allowed");
            }
        }
    }

    /**
     * @notice Withdraw accumulated fee to the message sender/receiver.
     *
     * The Sovryn protocol collects fees on every trade/swap and loan.
     * These fees will be distributed to SOV stakers based on their voting
     * power as a percentage of total voting power.
     *
     * This function will directly burnToBTC and use the msg.sender (user) as the receiver
     *
     * @dev WARNING! This function skips all the checkpoints before '_fromCheckpoint' irreversibly, use with care
     *
     * @param _tokens Array of TokenWithSkippedCheckpointsWithdraw struct, which contains the token address, and fromCheckpoiint
     * fromCheckpoints Skips all the checkpoints before '_fromCheckpoint'
     * should be calculated offchain with getNextPositiveUserCheckpoint function
     * @param _maxCheckpoints Maximum number of checkpoints to be processed.
     * @param _receiver The receiver of tokens or msg.sender
     *
     * @return total processed checkpoints
     * */
    function _withdrawStartingFromCheckpoints(
        TokenWithSkippedCheckpointsWithdraw[] memory _tokens,
        uint32 _maxCheckpoints,
        address _receiver
    ) internal returns (uint256 totalProcessedCheckpoints) {
        validFromCheckpointsParam(_tokens, msg.sender);

        if (_receiver == ZERO_ADDRESS) {
            _receiver = msg.sender;
        }

        uint256 rbtcAmountToSend;

        for (uint256 i = 0; i < _tokens.length; i++) {
            TokenWithSkippedCheckpointsWithdraw memory tokenData = _tokens[i];
            if (_maxCheckpoints == 0) break;
            uint256 endToken;
            uint256 totalAmount;

            uint256 previousProcessedUserCheckpoints =
                processedCheckpoints[msg.sender][tokenData.tokenAddress];
            uint256 startingCheckpoint =
                tokenData.fromCheckpoint > previousProcessedUserCheckpoints
                    ? tokenData.fromCheckpoint
                    : previousProcessedUserCheckpoints;

            if (
<<<<<<< HEAD
                _token == wrbtcTokenAddress ||
                _token == loanTokenWrbtcAddress ||
                _token == RBTC_DUMMY_ADDRESS_FOR_CHECKPOINT
=======
                tokenData.tokenAddress == address(wrbtcToken) ||
                tokenData.tokenAddress == loanPoolTokenWRBTC ||
                tokenData.tokenAddress == RBTC_DUMMY_ADDRESS_FOR_CHECKPOINT
>>>>>>> b928ca41
            ) {
                (totalAmount, endToken) = _withdrawRbtcTokenStartingFromCheckpoint(
                    tokenData.tokenAddress,
                    tokenData.fromCheckpoint,
                    _maxCheckpoints,
                    _receiver
                );
                rbtcAmountToSend = rbtcAmountToSend.add(totalAmount);
            } else {
                (, endToken) = _withdrawStartingFromCheckpoint(
                    tokenData.tokenAddress,
                    tokenData.fromCheckpoint,
                    _maxCheckpoints,
                    _receiver
                );
            }

            uint256 _previousUsedCheckpoint = endToken.sub(startingCheckpoint).add(1);
            totalProcessedCheckpoints += _previousUsedCheckpoint;
            _maxCheckpoints = safe32(
                _maxCheckpoints - _previousUsedCheckpoint,
                "FeeSharingCollector: maxCheckpoint iteration exceeds 32 bits"
            );
        }

        if (rbtcAmountToSend > 0) {
            // send all rbtc withdrawal
            (bool success, ) = _receiver.call.value(rbtcAmountToSend)("");
            require(success, "FeeSharingCollector::withdrawRBTC: Withdrawal failed");

            emit RBTCWithdrawn(msg.sender, _receiver, rbtcAmountToSend);
        }
    }

    /**
     * @dev Function to wrap:
     * 1. regular withdrawal for both rbtc & non-rbtc token
     * 2. skipped checkpoints withdrawal for both rbtc & non-rbtc token
     *
     * @param _nonRbtcTokensRegularWithdraw array of non-rbtc token address with no skipped checkpoints that will be withdrawn
     * @param _rbtcTokensRegularWithdraw array of rbtc token address with no skipped checkpoints that will be withdrawn
     * @param _tokensWithSkippedCheckpoints array of rbtc & non-rbtc TokenWithSkippedCheckpointsWithdraw struct, which has skipped checkpoints that will be withdrawn
     *
     */
    function claimAllCollectedFees(
        address[] calldata _nonRbtcTokensRegularWithdraw,
        address[] calldata _rbtcTokensRegularWithdraw,
        TokenWithSkippedCheckpointsWithdraw[] calldata _tokensWithSkippedCheckpoints,
        uint32 _maxCheckpoints,
        address _receiver
    ) external nonReentrant {
        uint256 totalProcessedCheckpoints;

        /** Process normal multiple withdrawal for RBTC based tokens */
        if (_rbtcTokensRegularWithdraw.length > 0) {
            totalProcessedCheckpoints = _withdrawRbtcTokens(
                _rbtcTokensRegularWithdraw,
                _maxCheckpoints,
                _receiver
            );
            _maxCheckpoints = safe32(
                _maxCheckpoints - totalProcessedCheckpoints,
                "FeeSharingCollector: maxCheckpoint iteration exceeds 32 bits"
            );
        }

        /** Process normal non-rbtc token withdrawal */
        for (uint256 i = 0; i < _nonRbtcTokensRegularWithdraw.length; i++) {
            if (_maxCheckpoints == 0) break;
            uint256 endTokenCheckpoint;

            address _nonRbtcTokenAddress = _nonRbtcTokensRegularWithdraw[i];

            /** starting checkpoint is the previous processedCheckpoints for token */
            uint256 startingCheckpoint = processedCheckpoints[msg.sender][_nonRbtcTokenAddress];

            (, endTokenCheckpoint) = _withdraw(_nonRbtcTokenAddress, _maxCheckpoints, _receiver);

            uint256 _previousUsedCheckpoint = endTokenCheckpoint.sub(startingCheckpoint);
            if (startingCheckpoint > 0) {
                _previousUsedCheckpoint.add(1);
            }

            _maxCheckpoints = safe32(
                _maxCheckpoints - _previousUsedCheckpoint,
                "FeeSharingCollector: maxCheckpoint iteration exceeds 32 bits"
            );
        }

        /** Process token with skipped checkpoints withdrawal */
        if (_tokensWithSkippedCheckpoints.length > 0) {
            totalProcessedCheckpoints = _withdrawStartingFromCheckpoints(
                _tokensWithSkippedCheckpoints,
                _maxCheckpoints,
                _receiver
            );
            _maxCheckpoints = safe32(
                _maxCheckpoints - totalProcessedCheckpoints,
                "FeeSharingCollector: maxCheckpoint iteration exceeds 32 bits"
            );
        }
    }

    function _withdrawStartingFromCheckpoint(
        address _token,
        uint256 _fromCheckpoint,
        uint32 _maxCheckpoints,
        address _receiver
    ) internal returns (uint256 totalAmount, uint256 endTokenCheckpoint) {
        // @dev e.g. _fromCheckpoint == 10 meaning we should set 9 user's processed checkpoints
        // after _withdraw() the user's processedCheckpoints should be 10
        uint256 prevFromCheckpoint = _fromCheckpoint.sub(1);
        if (prevFromCheckpoint > processedCheckpoints[msg.sender][_token]) {
            processedCheckpoints[msg.sender][_token] = prevFromCheckpoint;
        }
        (totalAmount, endTokenCheckpoint) = _withdraw(_token, _maxCheckpoints, _receiver);
    }

    function _withdrawRbtcToken(address _token, uint32 _maxCheckpoints)
        internal
        returns (uint256 totalAmount, uint256 endTokenCheckpoint)
    {
        address user = msg.sender;

        IWrbtcERC20 wrbtcToken = IWrbtcERC20(wrbtcTokenAddress);

        (totalAmount, endTokenCheckpoint) = _getRBTCBalance(_token, user, _maxCheckpoints);

        if (totalAmount > 0) {
            processedCheckpoints[user][_token] = endTokenCheckpoint;
            if (_token == address(wrbtcToken)) {
                // unwrap the wrbtc
                wrbtcToken.withdraw(totalAmount);
            } else if (_token == loanTokenWrbtcAddress) {
                // pull out the iWRBTC to rbtc to this feeSharingCollector contract
                /** @dev will use the burned result from IWRBTC to RBTC as return total amount */
                totalAmount = ILoanTokenWRBTC(loanTokenWrbtcAddress).burnToBTC(
                    address(this),
                    totalAmount,
                    false
                );
            }
        }
    }

    /**
     * @dev withdraw all of the RBTC balance based on particular checkpoints
     *
     * This function will withdraw RBTC balance which is passed as _token param, so it could be either of these:
     * - rbtc balance or
     * - wrbtc balance which will be unwrapped to rbtc or
     * - iwrbtc balance which will be unwrapped to rbtc or
     *
     *
     * @param _tokens array of either RBTC_DUMMY_ADDRESS_FOR_CHECKPOINT or wrbtc address or iwrbtc address
     * @param _maxCheckpoints  Maximum number of checkpoints to be processed to workaround block gas limit
     * @param _receiver An optional tokens receiver (msg.sender used if 0)
     */
    function _withdrawRbtcTokens(
        address[] memory _tokens,
        uint32 _maxCheckpoints,
        address _receiver
    ) internal returns (uint256 totalProcessedCheckpoints) {
        validRBTCBasedTokens(_tokens);

        if (_receiver == ZERO_ADDRESS) {
            _receiver = msg.sender;
        }

        uint256 rbtcAmountToSend;

        for (uint256 i = 0; i < _tokens.length; i++) {
            if (_maxCheckpoints == 0) break;
            address _token = _tokens[i];
            uint256 startingCheckpoint = processedCheckpoints[msg.sender][_token];

            (uint256 totalAmount, uint256 endToken) =
                _withdrawRbtcToken(_tokens[i], _maxCheckpoints);
            rbtcAmountToSend = rbtcAmountToSend.add(totalAmount);

            uint256 _previousUsedCheckpoint = endToken.sub(startingCheckpoint);
            if (startingCheckpoint > 0) {
                // we only need to add used checkpoint by 1 only if starting checkpoint > 0
                _previousUsedCheckpoint.add(1);
            }
            totalProcessedCheckpoints += _previousUsedCheckpoint;
            _maxCheckpoints = safe32(
                _maxCheckpoints - _previousUsedCheckpoint,
                "FeeSharingCollector: maxCheckpoint iteration exceeds 32 bits"
            );
        }

        // send all rbtc
        if (rbtcAmountToSend > 0) {
            (bool success, ) = _receiver.call.value(rbtcAmountToSend)("");
            require(success, "FeeSharingCollector::withdrawRBTC: Withdrawal failed");

            emit RBTCWithdrawn(msg.sender, _receiver, rbtcAmountToSend);
        }
    }

    /**
     * @dev Withdraw either specific RBTC related token balance or all RBTC related tokens balances.
     * RBTC related here means, it could be either rbtc, wrbtc, or iwrbtc, depends on the _token param.
     */
    function _withdrawRbtcTokenStartingFromCheckpoint(
        address _token,
        uint256 _fromCheckpoint,
        uint32 _maxCheckpoints,
        address _receiver
    ) private returns (uint256 totalAmount, uint256 endTokenCheckpoint) {
        // @dev e.g. _fromCheckpoint == 10
        // after _withdraw() user's processedCheckpoints should be 10 =>
        // set processed checkpoints = 9, next maping index = 9 (10th checkpoint)
        uint256 prevFromCheckpoint = _fromCheckpoint.sub(1);
        if (prevFromCheckpoint > processedCheckpoints[msg.sender][_token]) {
            processedCheckpoints[msg.sender][_token] = prevFromCheckpoint;
        }
        return _withdrawRbtcToken(_token, _maxCheckpoints);
    }

    /**
     * @dev Returns first user's checkpoint with weighted stake > 0
     *
     * @param _user The address of the user or contract.
     * @param _token RBTC dummy to fit into existing data structure or SOV. Former address of the pool token.
     * @param _startFrom Checkpoint number to start from. If _startFrom < processedUserCheckpoints then starts from processedUserCheckpoints.
     * @param _maxCheckpoints Max checkpoints to process in a row to avoid timeout error
     * @return [checkpointNum: checkpoint number where user's weighted stake > 0, hasSkippedCheckpoints, hasFees]
     */
    function getNextPositiveUserCheckpoint(
        address _user,
        address _token,
        uint256 _startFrom,
        uint256 _maxCheckpoints
    )
        external
        view
        returns (
            uint256 checkpointNum,
            bool hasSkippedCheckpoints,
            bool hasFees
        )
    {
        return _getNextPositiveUserCheckpoint(_user, _token, _startFrom, _maxCheckpoints);
    }

    /**
     * @dev Returns first user's checkpoint with weighted stake > 0
     *
     * @param _user The address of the user or contract.
     * @param _token RBTC dummy to fit into existing data structure or SOV. Former address of the pool token.
     * @param _startFrom Checkpoint number to start from. If _startFrom < processedUserCheckpoints then starts from processedUserCheckpoints.
     * @param _maxCheckpoints Max checkpoints to process in a row to avoid timeout error
     * @return [checkpointNum: checkpoint number where user's weighted stake > 0, hasSkippedCheckpoints, hasFees]
     */
    function _getNextPositiveUserCheckpoint(
        address _user,
        address _token,
        uint256 _startFrom,
        uint256 _maxCheckpoints
    )
        internal
        view
        returns (
            uint256 checkpointNum,
            bool hasSkippedCheckpoints,
            bool hasFees
        )
    {
        if (staking.isVestingContract(_user)) {
            return (0, false, false);
        }
        require(_maxCheckpoints > 0, "_maxCheckpoints must be > 0");

        uint256 totalCheckpoints = totalTokenCheckpoints[_token];
        uint256 processedUserCheckpoints = processedCheckpoints[_user][_token];

        if (processedUserCheckpoints >= totalCheckpoints || totalCheckpoints == 0) {
            return (totalCheckpoints, false, false);
        }

        uint256 startFrom =
            _startFrom > processedUserCheckpoints ? _startFrom : processedUserCheckpoints;

        uint256 end = startFrom.add(_maxCheckpoints);
        if (end >= totalCheckpoints) {
            end = totalCheckpoints;
        }

        // @note here processedUserCheckpoints is a number of processed checkpoints and
        // also an index for the next checkpoint because an array index starts wtih 0
        for (uint256 i = startFrom; i < end; i++) {
            Checkpoint storage tokenCheckpoint = tokenCheckpoints[_token][i];
            uint96 weightedStake =
                staking.getPriorWeightedStake(
                    _user,
                    tokenCheckpoint.blockNumber - 1,
                    tokenCheckpoint.timestamp
                );
            if (weightedStake > 0) {
                // i is the index and we need to return checkpoint num which is i + 1
                return (i + 1, i > processedUserCheckpoints, true);
            }
        }
        return (end, end > processedUserCheckpoints, false);
    }

    /**
     * @notice Get the accumulated loan pool fee of the message sender.
     * @param _user The address of the user or contract.
     * @param _token RBTC dummy to fit into existing data structure or SOV. Former address of the pool token.
     * @return The accumulated fee for the message sender.
     * */
    function getAccumulatedFees(address _user, address _token) public view returns (uint256) {
        uint256 amount;
        (amount, ) = _getAccumulatedFees({
            _user: _user,
            _token: _token,
            _startFrom: 0,
            _maxCheckpoints: 0
        });
        return amount;
    }

    /**
     * @notice Get the accumulated fee rewards for the message sender for a checkpoints range
     *
     * @dev This function is required to keep consistent with caching of weighted voting power when claiming fees
     *
     * @param _user The address of a user (staker) or contract.
     * @param _token RBTC dummy to fit into existing data structure or SOV. Former address of the pool token.
     * @param _startFrom Checkpoint to start calculating fees from.
     * @param _maxCheckpoints maxCheckpoints to get accumulated fees for the _user
     * @return The accumulated fees rewards for the _user in the given checkpoints interval: [_startFrom, _startFrom + maxCheckpoints].
     * */
    function getAccumulatedFeesForCheckpointsRange(
        address _user,
        address _token,
        uint256 _startFrom,
        uint32 _maxCheckpoints
    ) external view returns (uint256) {
        uint256 amount;
        (amount, ) = _getAccumulatedFees(_user, _token, _startFrom, _maxCheckpoints);
        return amount;
    }

    /**
     * @dev Get all user fees reward per maxCheckpoint starting from latest processed checkpoint
     *
     * @dev e.g: Total user checkpoint for the particualar token = 300,
     * when we call this function with 50 maxCheckpoint, it will return 6 fee values in array form.
     * if there is no more fees, it will return empty array.
     *
     * @param _user The address of a user (staker) or contract.
     * @param _token RBTC dummy to fit into existing data structure or SOV. Former address of the pool token.
     * @param _startFrom Checkpoint to start calculating fees from.
     * @param _maxCheckpoints maxCheckpoints to get accumulated fees for the _user
     * @return The next checkpoint num which is the starting point to fetch all of the fees, array of calculated fees.
     * */
    function getAllUserFeesPerMaxCheckpoints(
        address _user,
        address _token,
        uint256 _startFrom,
        uint32 _maxCheckpoints
    ) external view returns (uint256[] memory fees) {
        require(_maxCheckpoints > 0, "_maxCheckpoints must be > 0");

        uint256 totalCheckpoints = totalTokenCheckpoints[_token];
        uint256 totalTokensCheckpointsIndex = totalCheckpoints > 0 ? totalCheckpoints - 1 : 0;

        if (totalTokensCheckpointsIndex < _startFrom) return fees;

        uint256 arrSize = totalTokensCheckpointsIndex.sub(_startFrom).div(_maxCheckpoints) + 1;

        fees = new uint256[](arrSize);

        for (uint256 i = 0; i < fees.length; i++) {
            (uint256 fee, ) =
                _getAccumulatedFees(
                    _user,
                    _token,
                    _startFrom + i * _maxCheckpoints,
                    _maxCheckpoints
                );
            fees[i] = fee;
        }

        return fees;
    }

    /**
     * @notice Gets accumulated fees for a user starting from a given checkpoint
     *
     * @param _user Address of the user's account.
     * @param _token RBTC dummy to fit into existing data structure or SOV. Former address of the pool token.
     * @param _maxCheckpoints Max checkpoints to process at once to fit into block gas limit
     * @param _startFrom Checkpoint num to start calculations from
     *
     * @return feesAmount - accumulated fees amount
     * @return endCheckpoint - last checkpoint of fees calculation
     * */
    function _getAccumulatedFees(
        address _user,
        address _token,
        uint256 _startFrom,
        uint32 _maxCheckpoints
    ) internal view returns (uint256 feesAmount, uint256 endCheckpoint) {
        if (staking.isVestingContract(_user)) {
            return (0, 0);
        }
        uint256 processedUserCheckpoints = processedCheckpoints[_user][_token];
        uint256 startOfRange =
            _startFrom > processedUserCheckpoints ? _startFrom : processedUserCheckpoints;
        endCheckpoint = _maxCheckpoints > 0
            ? _getEndOfRange(startOfRange, _token, _maxCheckpoints)
            : totalTokenCheckpoints[_token];

        if (startOfRange >= totalTokenCheckpoints[_token]) {
            return (0, endCheckpoint);
        }

        uint256 cachedLockDate = 0;
        uint96 cachedWeightedStake = 0;
        // @note here processedUserCheckpoints is a number of processed checkpoints and
        // also an index for the next checkpoint because an array index starts wtih 0
        for (uint256 i = startOfRange; i < endCheckpoint; i++) {
            Checkpoint memory checkpoint = tokenCheckpoints[_token][i];
            uint256 lockDate = staking.timestampToLockDate(checkpoint.timestamp);
            uint96 weightedStake;
            if (lockDate == cachedLockDate) {
                weightedStake = cachedWeightedStake;
            } else {
                /// @dev We need to use "checkpoint.blockNumber - 1" here to calculate weighted stake
                /// For the same block like we did for total voting power in _writeTokenCheckpoint
                weightedStake = staking.getPriorWeightedStake(
                    _user,
                    checkpoint.blockNumber - 1,
                    checkpoint.timestamp
                );
                cachedWeightedStake = weightedStake;
                cachedLockDate = lockDate;
            }
            uint256 share =
                uint256(checkpoint.numTokens).mul(weightedStake).div(
                    uint256(checkpoint.totalWeightedStake)
                );
            feesAmount = feesAmount.add(share);
        }
        return (feesAmount, endCheckpoint);
    }

    /**
     * @notice Withdrawal should only be possible for blocks which were already
     * mined. If the fees are withdrawn in the same block as the user withdrawal
     * they are not considered by the withdrawing logic (to avoid inconsistencies).
     *
     * @param _start Start of the range.
     * @param _token RBTC dummy to fit into existing data structure or SOV. Former address of a pool token.
     * @param _maxCheckpoints Checkpoint index incremental.
     * */
    function _getEndOfRange(
        uint256 _start,
        address _token,
        uint32 _maxCheckpoints
    ) internal view returns (uint256) {
        uint256 nextCheckpointIndex = totalTokenCheckpoints[_token];
        if (nextCheckpointIndex == 0) {
            return 0;
        }
        uint256 end;

        if (_maxCheckpoints == 0) {
            /// @dev All checkpoints will be processed (only for getter outside of a transaction).
            end = nextCheckpointIndex;
        } else {
            end = safe32(
                _start + _maxCheckpoints,
                "FeeSharingCollector::withdraw: checkpoint index exceeds 32 bits"
            );
            if (end > nextCheckpointIndex) {
                end = nextCheckpointIndex;
            }
        }

        /// @dev Withdrawal should only be possible for blocks which were already mined.
        uint32 lastBlockNumber = tokenCheckpoints[_token][end - 1].blockNumber;
        if (block.number == lastBlockNumber) {
            end--;
        }
        return end;
    }

    /**
     * @notice Write a regular checkpoint w/ the foolowing data:
     * block number, block timestamp, total weighted stake and num of tokens.
     * @param _token The pool token address.
     * @param _numTokens The amount of pool tokens.
     * */
    function _writeTokenCheckpoint(address _token, uint96 _numTokens) internal {
        uint32 blockNumber =
            safe32(
                block.number,
                "FeeSharingCollector::_writeCheckpoint: block number exceeds 32 bits"
            );
        uint32 blockTimestamp =
            safe32(
                block.timestamp,
                "FeeSharingCollector::_writeCheckpoint: block timestamp exceeds 32 bits"
            );
        uint256 nextCheckpointsIndex = totalTokenCheckpoints[_token];

        uint96 totalWeightedStake = _getVoluntaryWeightedStake(blockNumber - 1, block.timestamp);
        require(totalWeightedStake > 0, "Invalid totalWeightedStake");
        if (
            nextCheckpointsIndex > 0 &&
            tokenCheckpoints[_token][nextCheckpointsIndex - 1].blockNumber == blockNumber
        ) {
            tokenCheckpoints[_token][nextCheckpointsIndex - 1]
                .totalWeightedStake = totalWeightedStake;
            tokenCheckpoints[_token][nextCheckpointsIndex - 1].numTokens = _numTokens;
        } else {
            tokenCheckpoints[_token][nextCheckpointsIndex] = Checkpoint(
                blockNumber,
                blockTimestamp,
                totalWeightedStake,
                _numTokens
            );
            totalTokenCheckpoints[_token] = nextCheckpointsIndex + 1;
        }
        emit CheckpointAdded(msg.sender, _token, _numTokens);
    }

    /**
     * Queries the total weighted stake and the weighted stake of vesting contracts and returns the difference
     * @param blockNumber the blocknumber
     * @param timestamp the timestamp
     */
    function _getVoluntaryWeightedStake(uint32 blockNumber, uint256 timestamp)
        internal
        view
        returns (uint96 totalWeightedStake)
    {
        uint96 vestingWeightedStake = staking.getPriorVestingWeightedStake(blockNumber, timestamp);
        totalWeightedStake = staking.getPriorTotalVotingPower(blockNumber, timestamp);
        totalWeightedStake = sub96(
            totalWeightedStake,
            vestingWeightedStake,
            "FeeSharingCollector::_getTotalVoluntaryWeightedStake: vested stake exceeds total stake"
        );
    }

    /**
     * @dev Whitelisting converter address.
     *
     * @param converterAddress converter address to be whitelisted.
     */
    function addWhitelistedConverterAddress(address converterAddress) external onlyOwner {
        require(Address.isContract(converterAddress), "Non contract address given");
        whitelistedConverterList.add(converterAddress);
        emit WhitelistedConverter(msg.sender, converterAddress);
    }

    /**
     * @dev Removing converter address from whitelist.
     *
     * @param converterAddress converter address to be removed from whitelist.
     */
    function removeWhitelistedConverterAddress(address converterAddress) external onlyOwner {
        whitelistedConverterList.remove(converterAddress);
        emit UnwhitelistedConverter(msg.sender, converterAddress);
    }

    /**
     * @notice Getter to query all of the whitelisted converter.
     * @return All of the whitelisted converter list.
     */
    function getWhitelistedConverterList() external view returns (address[] memory converterList) {
        converterList = whitelistedConverterList.enumerate();
    }

    /**
     * @dev validate array of given address whether is whitelisted or not.
     * @dev if one of them is not whitelisted, then revert.
     *
     * @param converterAddresses array of converter addresses.
     */
    function _validateWhitelistedConverter(address[] memory converterAddresses) private view {
        for (uint256 i = 0; i < converterAddresses.length; i++) {
            require(whitelistedConverterList.contains(converterAddresses[i]), "Invalid Converter");
        }
    }

    function withdrawWRBTC(address receiver, uint256 wrbtcAmount) external onlyOwner {
        IERC20 wrbtcToken = IERC20(wrbtcTokenAddress);

        uint256 balance = wrbtcToken.balanceOf(address(this));
        require(wrbtcAmount <= balance, "Insufficient balance");

        wrbtcToken.safeTransfer(receiver, wrbtcAmount);
    }

    /**
     * @dev This function is dedicated to recover the wrong fee allocation for the 4 year vesting contracts.
     * This function can only be called once
     * The affected tokens to be withdrawn
     * 1. RBTC
     * 2. ZUSD
     * 3. SOV
     * The amount for all of the tokens above is hardcoded
     * The withdrawn tokens will be sent to the owner.
     */
    function recoverIncorrectAllocatedFees()
        external
        oneTimeExecution(this.recoverIncorrectAllocatedFees.selector)
        onlyOwner
    {
        uint256 rbtcAmount = 878778886164898400;
        uint256 zusdAmount = 16658600400155126000000;
        uint256 sovAmount = 6275898259771202000000;

        address zusdToken = 0xdB107FA69E33f05180a4C2cE9c2E7CB481645C2d;
        address sovToken = 0xEFc78fc7d48b64958315949279Ba181c2114ABBd;

        // Withdraw rbtc
        (bool success, ) = owner().call.value(rbtcAmount)("");
        require(
            success,
            "FeeSharingCollector::recoverIncorrectAllocatedFees: Withdrawal rbtc failed"
        );

        // Withdraw ZUSD
        IERC20(zusdToken).safeTransfer(owner(), zusdAmount);

        // Withdraw SOV
        IERC20(sovToken).safeTransfer(owner(), sovAmount);
    }

    /**
     * @dev view function that calculate the total RBTC that includes:
     * - RBTC
     * - WRBTC
     * - iWRBTC * iWRBTC.tokenPrice()
     * @param _user address of the user.
     * @return rbtc balance of the given user's address.
     */
    function getAccumulatedRBTCFeeBalances(address _user) external view returns (uint256) {
        (uint256 _rbtcAmount, uint256 _wrbtcAmount, uint256 _iWrbtcAmount, , , ) =
            _getRBTCBalances(_user, 0);
        uint256 iWRBTCAmountInRBTC =
            _iWrbtcAmount.mul(ILoanTokenWRBTC(loanTokenWrbtcAddress).tokenPrice()).div(1e18);
        return _rbtcAmount.add(_wrbtcAmount).add(iWRBTCAmountInRBTC);
    }

    /**
     * @dev private function that responsible to calculate the user's token that has RBTC as underlying token (rbtc, wrbtc, iWrbtc)
     *
     * @param _user address of the user.
     * @param _maxCheckpoints maximum checkpoints.
     *
     * @return _rbtcAmount rbtc amount
     * @return _wrbtcAmount wrbtc amount
     * @return _iWrbtcAmount iWrbtc (wrbtc lending pool token) amount * token price
     * @return _endRBTC end time of accumulated fee calculation for rbtc
     * @return _endWRBTC end time of accumulated fee calculation for wrbtc
     * @return _endIWRBTC end time of accumulated fee calculation for iwrbtc
     */
    function _getRBTCBalances(address _user, uint32 _maxCheckpoints)
        private
        view
        returns (
            uint256 _rbtcAmount,
            uint256 _wrbtcAmount,
            uint256 _iWrbtcAmount,
            uint256 _endRBTC,
            uint256 _endWRBTC,
            uint256 _endIWRBTC
        )
    {
        (_rbtcAmount, _endRBTC) = _getAccumulatedFees({
            _user: _user,
            _token: RBTC_DUMMY_ADDRESS_FOR_CHECKPOINT,
            _startFrom: 0,
            _maxCheckpoints: _maxCheckpoints
        });

        (_wrbtcAmount, _endWRBTC) = _getAccumulatedFees({
            _user: _user,
            _token: wrbtcTokenAddress,
            _startFrom: 0,
            _maxCheckpoints: _maxCheckpoints
        });
        (_iWrbtcAmount, _endIWRBTC) = _getAccumulatedFees({
            _user: _user,
            _token: loanTokenWrbtcAddress,
            _startFrom: 0,
            _maxCheckpoints: _maxCheckpoints
        });
    }

    /**
     * @dev private function that responsible to calculate the user's token that has RBTC as underlying token (rbtc, wrbtc, iWrbtc)
     *
     * @param _token either RBTC_DUMMY_ADDRESS_FOR_CHECKPOINT or wrbtc address or iwrbtc address
     * @param _user address of the user.
     * @param _maxCheckpoints maximum checkpoints.
     *
     * @return _tokenAmount token (rbtc, or wrbtc, or iwrbtc) amount
     * @return _endToken end time of accumulated fee calculation for token (rbtc, or wrbtc, or iwrbtc )
     */
    function _getRBTCBalance(
        address _token,
        address _user,
        uint32 _maxCheckpoints
    ) internal view returns (uint256 _tokenAmount, uint256 _endToken) {
        if (
            _token == RBTC_DUMMY_ADDRESS_FOR_CHECKPOINT ||
            _token == wrbtcTokenAddress ||
            _token == loanTokenWrbtcAddress
        ) {
            (_tokenAmount, _endToken) = _getAccumulatedFees({
                _user: _user,
                _token: _token,
                _startFrom: 0,
                _maxCheckpoints: _maxCheckpoints
            });
        } else {
            revert("FeeSharingCollector::_getRBTCBalance: only rbtc-based tokens are allowed");
        }
    }

    // @todo update dependency `numTokenCheckpoints` -> `totalTokenCheckpoints` and deprecate numTokenCheckpoints function
    /**
     * @dev This getter function `numTokenCheckpoints` is added for backwards compatibility
     *      broken when renamed `numTokenCheckpoints` storage variable to `totalTokenCheckpoints`.
     *
     * @param _token token address to get checkpoints for
     *
     * @return Total token checkpoints
     */
    function numTokenCheckpoints(address _token) external view returns (uint256) {
        return totalTokenCheckpoints[_token];
    }
}

/* Interfaces */
interface ILoanToken {
    function mint(address receiver, uint256 depositAmount) external returns (uint256 mintAmount);
}

interface ILoanTokenWRBTC {
    function burnToBTC(
        address receiver,
        uint256 burnAmount,
        bool useLM
    ) external returns (uint256 loanAmountPaid);

    function tokenPrice() external view returns (uint256 price);
}<|MERGE_RESOLUTION|>--- conflicted
+++ resolved
@@ -492,15 +492,9 @@
                     : previousProcessedUserCheckpoints;
 
             if (
-<<<<<<< HEAD
-                _token == wrbtcTokenAddress ||
-                _token == loanTokenWrbtcAddress ||
-                _token == RBTC_DUMMY_ADDRESS_FOR_CHECKPOINT
-=======
-                tokenData.tokenAddress == address(wrbtcToken) ||
-                tokenData.tokenAddress == loanPoolTokenWRBTC ||
+                tokenData.tokenAddress == wrbtcTokenAddress ||
+                tokenData.tokenAddress == loanTokenWrbtcAddress ||
                 tokenData.tokenAddress == RBTC_DUMMY_ADDRESS_FOR_CHECKPOINT
->>>>>>> b928ca41
             ) {
                 (totalAmount, endToken) = _withdrawRbtcTokenStartingFromCheckpoint(
                     tokenData.tokenAddress,
