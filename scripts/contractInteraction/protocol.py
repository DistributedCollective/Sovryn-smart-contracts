from brownie import *
from brownie.network.contract import InterfaceContainer
import json
import time;
import copy
from scripts.utils import * 
import scripts.contractInteraction.config as conf


def isProtocolPaused():
    sovryn = Contract.from_abi("sovryn", address=conf.contracts['sovrynProtocol'], abi=interface.ISovrynBrownie.abi, owner=conf.acct)
    print("isProtocolPaused: ", sovryn.isProtocolPaused())

def readLendingFee():
    sovryn = Contract.from_abi("sovryn", address=conf.contracts['sovrynProtocol'], abi=interface.ISovrynBrownie.abi, owner=conf.acct)
    lfp = sovryn.lendingFeePercent()
    print(lfp/1e18)
    return lfp

def readLoan(loanId):
    sovryn = Contract.from_abi("sovryn", address=conf.contracts['sovrynProtocol'], abi=interface.ISovrynBrownie.abi, owner=conf.acct)
    print(sovryn.getLoan(loanId).dict())

def liquidate(protocolAddress, loanId):
    sovryn = Contract.from_abi("sovryn", address=protocolAddress, abi=interface.ISovrynBrownie.abi, owner=conf.acct)
    loan = sovryn.getLoan(loanId).dict()
    print(loan)
    if(loan['maintenanceMargin'] > loan['currentMargin']):
        value = 0
        if(loan['loanToken']==conf.contracts['WRBTC']):
            value = loan['maxLiquidatable']
        else:
            testToken = Contract.from_abi("TestToken", address = loan['loanToken'], abi = TestToken.abi, owner = conf.acct)
            testToken.approve(sovryn, loan['maxLiquidatable'])
        sovryn.liquidate(loanId, conf.acct, loan['maxLiquidatable'],{'value': value})
    else:
        print("can't liquidate because the loan is healthy")
    
   
def rollover(loanId):
    sovryn = Contract.from_abi("sovryn", address=conf.contracts['sovrynProtocol'], abi=interface.ISovrynBrownie.abi, owner=conf.acct)
    tx = sovryn.rollover(loanId, b'')
    print(tx.info())

def replaceLoanClosings():
    sovryn = Contract.from_abi("sovryn", address=conf.contracts['sovrynProtocol'], abi=interface.ISovrynBrownie.abi, owner=conf.acct)

    print('replacing loan closings base')
    loanClosingsBase = conf.acct.deploy(LoanClosingsBase)
    data = sovryn.replaceContract.encode_input(loanClosingsBase.address)
    sendWithMultisig(conf.contracts['multisig'], sovryn.address, data, conf.acct)

    print('replacing loan closings with')
    loanClosingsWith = conf.acct.deploy(LoanClosingsWith)
    data = sovryn.replaceContract.encode_input(loanClosingsWith.address)
    sendWithMultisig(conf.contracts['multisig'], sovryn.address, data, conf.acct)

def replaceSwapsExternal():
    swapsExternal = conf.acct.deploy(SwapsExternal)
    sovryn = Contract.from_abi("sovryn", address=conf.contracts['sovrynProtocol'], abi=interface.ISovrynBrownie.abi, owner=conf.acct)
    data = sovryn.replaceContract.encode_input(swapsExternal.address)
    sendWithMultisig(conf.contracts['multisig'], sovryn.address, data, conf.acct)

def replaceLoanOpenings():
    print("replacing loan openings")
    loanOpenings = conf.acct.deploy(LoanOpenings)
    sovryn = Contract.from_abi("sovryn", address=conf.contracts['sovrynProtocol'], abi=interface.ISovrynBrownie.abi, owner=conf.acct)
    data = sovryn.replaceContract.encode_input(loanOpenings.address)
    sendWithMultisig(conf.contracts['multisig'], sovryn.address, data, conf.acct)

def replaceLoanSettings():
    print("replacing loan settigns")
    loanSettings = conf.acct.deploy(LoanSettings)
    sovryn = Contract.from_abi("sovryn", address=conf.contracts['sovrynProtocol'], abi=interface.ISovrynBrownie.abi, owner=conf.acct)
    data = sovryn.replaceContract.encode_input(loanSettings.address)
    sendWithMultisig(conf.contracts['multisig'], sovryn.address, data, conf.acct)

def replaceSwapsImplSovrynSwap():
    print("replacing swaps")
    swaps = conf.acct.deploy(SwapsImplSovrynSwap)
    sovryn = Contract.from_abi("sovryn", address=conf.contracts['sovrynProtocol'], abi=interface.ISovrynBrownie.abi, owner=conf.acct)
    data = sovryn.setSwapsImplContract.encode_input(swaps.address)
    sendWithMultisig(conf.contracts['multisig'], sovryn.address, data, conf.acct)

def setLendingFee(fee):
    sovryn = Contract.from_abi("sovryn", address=conf.contracts['sovrynProtocol'], abi=interface.ISovrynBrownie.abi, owner=conf.acct)
    data = sovryn.setLendingFeePercent.encode_input(fee)
    sendWithMultisig(conf.contracts['multisig'], sovryn.address, data, conf.acct)

def setTradingFee(fee):
    sovryn = Contract.from_abi("sovryn", address=conf.contracts['sovrynProtocol'], abi=interface.ISovrynBrownie.abi, owner=conf.acct)
    data = sovryn.setTradingFeePercent.encode_input(fee)
    sendWithMultisig(conf.contracts['multisig'], sovryn.address, data, conf.acct)

def setBorrowingFee(fee):
    sovryn = Contract.from_abi("sovryn", address=conf.contracts['sovrynProtocol'], abi=interface.ISovrynBrownie.abi, owner=conf.acct)
    data = sovryn.setBorrowingFeePercent.encode_input(fee)
    sendWithMultisig(conf.contracts['multisig'], sovryn.address, data, conf.acct)

def setSwapExternalFee(fee):
    sovryn = Contract.from_abi("sovryn", address=conf.contracts['sovrynProtocol'], abi=interface.ISovrynBrownie.abi, owner=conf.acct)
    data = sovryn.setSwapExternalFeePercent.encode_input(fee)
    sendWithMultisig(conf.contracts['multisig'], sovryn.address, data, conf.acct)

def setAffiliateFeePercent(fee):
    sovryn = Contract.from_abi("sovryn", address=conf.contracts['sovrynProtocol'], abi=interface.ISovrynBrownie.abi, owner=conf.acct)
    data = sovryn.setAffiliateFeePercent.encode_input(fee)
    print('sovryn.setAffiliateFeePercent for', fee, ' tx:')
    sendWithMultisig(conf.contracts['multisig'], sovryn.address, data, conf.acct)

def setAffiliateTradingTokenFeePercent(percentFee):
    sovryn = Contract.from_abi("sovryn", address=conf.contracts['sovrynProtocol'], abi=interface.ISovrynBrownie.abi, owner=conf.acct)
    data = sovryn.setAffiliateTradingTokenFeePercent.encode_input(percentFee)
    print('sovryn.setAffiliateTradingTokenFeePercent for ', percentFee, ' tx:')
    sendWithMultisig(conf.contracts['multisig'], sovryn.address, data, conf.acct)


def setMinReferralsToPayout(minReferrals):
    sovryn = Contract.from_abi("sovryn", address=conf.contracts['sovrynProtocol'], abi=interface.ISovrynBrownie.abi, owner=conf.acct)
    data = sovryn.setMinReferralsToPayoutAffiliates.encode_input(minReferrals)
    print('setMinReferralsToPayoutAffiliates set to ', minReferrals, ' tx:')
    sendWithMultisig(conf.contracts['multisig'], sovryn.address, data, conf.acct)

def replaceProtocolSettings():
    print("Deploying ProtocolSettings.")
    settings = conf.acct.deploy(ProtocolSettings)

    print("Calling replaceContract.")
    sovryn = Contract.from_abi("sovryn", address=conf.contracts['sovrynProtocol'], abi=interface.ISovrynBrownie.abi, owner=conf.acct)
    data = sovryn.replaceContract.encode_input(settings.address)
    print(data)

    sendWithMultisig(conf.contracts['multisig'], sovryn.address, data, conf.acct)

def replaceLoanSettings():
    print("Deploying LoanSettings.")
    settings = conf.acct.deploy(LoanSettings)

    print("Calling replaceContract.")
    sovryn = Contract.from_abi("sovryn", address=conf.contracts['sovrynProtocol'], abi=interface.ISovrynBrownie.abi, owner=conf.acct)
    data = sovryn.replaceContract.encode_input(settings.address)
    print(data)

    sendWithMultisig(conf.contracts['multisig'], sovryn.address, data, conf.acct)

def deployAffiliate():
    #loadConfig() - called from main()
    # -------------------------------- 1. Replace the protocol settings contract ------------------------------
    #replaceProtocolSettings() - called from main()

    # -------------------------------- 2. Deploy the affiliates -----------------------------------------------
    affiliates = conf.acct.deploy(Affiliates)
    sovryn = Contract.from_abi("sovryn", address=conf.contracts['sovrynProtocol'], abi=interface.ISovrynBrownie.abi, owner=conf.acct)
    data = sovryn.replaceContract.encode_input(affiliates.address)
    print('affiliates deployed. data:')
    print(data)

    sendWithMultisig(conf.contracts['multisig'], sovryn.address, data, conf.acct)

    # Set protocolAddress
    data = sovryn.setSovrynProtocolAddress.encode_input(sovryn.address)
    print("Set Protocol Address in protocol settings")
    print(data)

    sendWithMultisig(conf.contracts['multisig'], sovryn.address, data, conf.acct)
    print("protocol address loaded") #, sovryn.getProtocolAddress()) - not executed yet

    # Set SOVTokenAddress
    # sovToken = Contract.from_abi("SOV", address=conf.contracts["SOV"], abi=SOV.abi, owner=conf.acct)
    # data = sovryn.setSOVTokenAddress.encode_input(sovToken.address)
    data = sovryn.setSOVTokenAddress.encode_input(conf.contracts["SOV"])
    print("Set SOV Token address in protocol settings")
    print(data)

    sendWithMultisig(conf.contracts['multisig'], sovryn.address, data, conf.acct)
    print("sovToken address loaded") #, sovryn.getSovTokenAddress()) - not executed yet

    # Set LockedSOVAddress
    # lockedSOV = Contract.from_abi("LockedSOV", address=conf.contracts["LockedSOV"], abi=LockedSOV.abi, owner=conf.acct)
    # data = sovryn.setLockedSOVAddress.encode_input(lockedSOV.address)
    data = sovryn.setLockedSOVAddress.encode_input(conf.contracts["LockedSOV"])
    print("Set Locked SOV address in protocol settings")
    print(data)

    sendWithMultisig(conf.contracts['multisig'], sovryn.address, data, conf.acct)
    print("lockedSOV address loaded:", lockedSOV.address)

    # Set minReferralsToPayout
    setMinReferralsToPayout(3)

    # Set affiliateTradingTokenFeePercent
    setAffiliateTradingTokenFeePercent(20 * 10**18)

    # Set affiliateFeePercent
    setAffiliateFeePercent(5 * 10**18)

    # ---------------------------- 3. Redeploy modules which implement InterestUser and SwapsUser -----------------------
    # LoanClosingsBase
    # LoanClosingsWith
    replaceLoanClosings()
    # LoanOpenings
    replaceLoanOpenings()
    # LoanMaintenance
    replaceLoanMaintenance()
    # SwapsExternal
    redeploySwapsExternal()
    # LoanSettings()
    replaceLoanSettings()

    # -------------------------------- 4. Replace Token Logic Standard ----------------------------------------
    replaceLoanTokenLogicOnAllContracts()

def deployAffiliateWithZeroFeesPercent():
    #loadConfig() - called from main()
    # -------------------------------- 1. Replace the protocol settings contract ------------------------------
    #replaceProtocolSettings() - called from main()

    # -------------------------------- 2. Deploy the affiliates -----------------------------------------------
    
    affiliates = conf.acct.deploy(Affiliates)
    sovryn = Contract.from_abi("sovryn", address=conf.contracts['sovrynProtocol'], abi=interface.ISovrynBrownie.abi, owner=conf.acct)
    data = sovryn.replaceContract.encode_input(affiliates.address)
    print('affiliates deployed. data:')
    print(data)

    sendWithMultisig(conf.contracts['multisig'], sovryn.address, data, conf.acct)

    # Set protocolAddress
    data = sovryn.setSovrynProtocolAddress.encode_input(sovryn.address)
    print("Set Protocol Address in protocol settings")
    print(data)

    sendWithMultisig(conf.contracts['multisig'], sovryn.address, data, conf.acct)
    print("protocol address loaded") #, sovryn.getProtocolAddress()) - not executed yet

    # Set SOVTokenAddress
    # sovToken = Contract.from_abi("SOV", address=conf.contracts["SOV"], abi=SOV.abi, owner=conf.acct)
    # data = sovryn.setSOVTokenAddress.encode_input(sovToken.address)
    data = sovryn.setSOVTokenAddress.encode_input(conf.contracts["SOV"])
    print("Set SOV Token address in protocol settings")
    print(data)

    sendWithMultisig(conf.contracts['multisig'], sovryn.address, data, conf.acct)
    print("sovToken address loaded") #, sovryn.getSovTokenAddress()) - not executed yet

    # Set LockedSOVAddress
    # lockedSOV = Contract.from_abi("LockedSOV", address=conf.contracts["LockedSOV"], abi=LockedSOV.abi, owner=conf.acct)
    # data = sovryn.setLockedSOVAddress.encode_input(lockedSOV.address)
    data = sovryn.setLockedSOVAddress.encode_input(conf.contracts["LockedSOV"])
    print("Set Locked SOV address in protocol settings")
    print(data)

    sendWithMultisig(conf.contracts['multisig'], sovryn.address, data, conf.acct)
    print("lockedSOV address loaded:", conf.contracts["LockedSOV"])
    
    # Set minReferralsToPayout
    setMinReferralsToPayout(3)

    # Set affiliateTradingTokenFeePercent
    setAffiliateTradingTokenFeePercent(0)

    # Set affiliateFeePercent
    setAffiliateFeePercent(0)

    # ---------------------------- 3. Redeploy modules which implement InterestUser and SwapsUser -----------------------
    # LoanClosingsBase
    # LoanClosingsWith
    replaceLoanClosings()
    # LoanOpenings
    replaceLoanOpenings()
    # LoanMaintenance
    replaceLoanMaintenance()
    # SwapsExternal
    redeploySwapsExternal()
    # LoanSettings()
    replaceLoanSettings()

    # -------------------------------- 4. Replace Token Logic Standard ----------------------------------------
    replaceLoanTokenLogicOnAllContracts()

def replaceAffiliates():
    print("replacing Affiliates")
    affiliates = conf.acct.deploy(Affiliates)
    sovryn = Contract.from_abi("sovryn", address=conf.contracts['sovrynProtocol'], abi=interface.ISovrynBrownie.abi, owner=conf.acct)
    data = sovryn.replaceContract.encode_input(affiliates.address)
    print(data)

    sendWithMultisig(conf.contracts['multisig'], sovryn.address, data, conf.acct)

def replaceLoanMaintenance():
    print("replacing loan maintenance")
    loanMaintenance = conf.acct.deploy(LoanMaintenance)
    sovryn = Contract.from_abi("sovryn", address=conf.contracts['sovrynProtocol'], abi=interface.ISovrynBrownie.abi, owner=conf.acct)
    data = sovryn.replaceContract.encode_input(loanMaintenance.address)
    print(data)

    sendWithMultisig(conf.contracts['multisig'], sovryn.address, data, conf.acct)

def redeploySwapsExternal():
    print('replacing swaps external')
    swapsExternal = conf.acct.deploy(SwapsExternal)
    sovryn = Contract.from_abi("sovryn", address=conf.contracts['sovrynProtocol'], abi=interface.ISovrynBrownie.abi, owner=conf.acct)
    data = sovryn.replaceContract.encode_input(swapsExternal.address)
    print(data)

    sendWithMultisig(conf.contracts['multisig'], sovryn.address, data, conf.acct)

# feesControllerAddress = new feeSharingProxy address
def setFeesController(feesControllerAddress):
    print("Set up new fees controller")
    sovryn = Contract.from_abi("sovryn", address=conf.contracts['sovrynProtocol'], abi=interface.ISovrynBrownie.abi, owner=conf.acct)
    data = sovryn.setFeesController.encode_input(feesControllerAddress)
    print(data)
    sendWithMultisig(conf.contracts['multisig'], sovryn.address, data, conf.acct)

def readMaxAffiliateFee():
    abiFile =  open('./scripts/contractInteraction/ABIs/SovrynSwapNetwork.json')
    abi = json.load(abiFile)
    swapNetwork = Contract.from_abi("SovrynSwapNetwork", address=conf.contracts['swapNetwork'], abi=abi, owner=conf.acct)
    print(swapNetwork.maxAffiliateFee())

def withdrawFees():
    feeSharingProxy = Contract.from_abi("FeeSharingLogic", address=conf.contracts['FeeSharingProxy'], abi=FeeSharingLogic.abi, owner=conf.acct)
    feeSharingProxy.withdrawFees([conf.contracts['USDT'], conf.contracts['DoC'], conf.contracts['WRBTC']], {"allow_revert": True})

def setSupportedToken(tokenAddress):
    sovryn = Contract.from_abi("sovryn", address=conf.contracts['sovrynProtocol'], abi=interface.ISovrynBrownie.abi, owner=conf.acct)
    data = sovryn.setSupportedTokens.encode_input([tokenAddress],[True])
    sendWithMultisig(conf.contracts['multisig'], sovryn.address, data, conf.acct)

def deployConversionFeeSharingToWRBTC():
    # For first time deployment of Upgradable FeeSharingProxy (v2), need to call deployFeeSharingProxy first to deploy the proxy
    # After deployFeeSharingProxyCalled, need to store the address to the testnet_contracts.json with variable name = FeeSharingProxy2


    print("Redeploy fee sharing logic")
    # Redeploy feeSharingLogic
    feeSharing = conf.acct.deploy(FeeSharingLogic)
    print("Fee sharing logic redeployed at: ", feeSharing.address)

    print("Set implementation for FeeSharingProxy")
    feeSharingProxy = Contract.from_abi("FeeSharingProxy", address=conf.contracts['FeeSharingProxy'], abi=FeeSharingProxy.abi, owner=conf.acct)
    data = feeSharingProxy.setImplementation.encode_input(feeSharing.address)
    sendWithMultisig(conf.contracts['multisig'], feeSharingProxy.address, data, conf.acct)

    # Redeploy protocol settings
    replaceProtocolSettings()

    # Redeploy swaps external
    redeploySwapsExternal()

    # Set Fees Controller
    setFeesController(feeSharingProxy.address)

def deployFeeSharingProxy():
    print("Deploy fee sharing proxy")
    feeSharingProxy = conf.acct.deploy(FeeSharingProxy, conf.contracts['sovrynProtocol'], conf.contracts['Staking'])
    print(feeSharingProxy.address)
    print('Proxy owner: ', feeSharingProxy.getProxyOwner())
    print('FeeSharingProxy ownership: ', feeSharingProxy.owner())
    feeSharingProxy.setProxyOwner(conf.contracts['multisig'])
    feeSharingProxy.transferOwnership(conf.contracts['multisig'])
    print('New proxy owner: ', feeSharingProxy.getProxyOwner())
    print('New FeeSharingProxy ownership: ', feeSharingProxy.owner())

<<<<<<< HEAD
=======
def setSupportedTokens(tokenAddresses, supported):
    sovryn = Contract.from_abi("sovryn", address=conf.contracts['sovrynProtocol'], abi=interface.ISovrynBrownie.abi, owner=conf.acct)
    data = sovryn.setSupportedTokens.encode_input(tokenAddresses, supported)
    sendWithMultisig(conf.contracts['multisig'], sovryn.address, data, conf.acct)

def tokenIsSupported(tokenAddress):
    sovryn = Contract.from_abi("sovryn", address=conf.contracts['sovrynProtocol'], abi=interface.ISovrynBrownie.abi, owner=conf.acct)
    data = sovryn.supportedTokens(tokenAddress)
    print(data)
>>>>>>> 20f00872

def deployTradingRebatesUsingLockedSOV():
    # loadConfig()

    sovryn = Contract.from_abi("sovryn", address=contracts['sovrynProtocol'], abi=interface.ISovrynBrownie.abi, owner=acct)

    # ----------------------------- 1. Replace Protocol Settings ------------------------------
    # replaceProtocolSettings()

    # ----------------------------- 2. Set protocol token address using SOV address ------------------------------
    # sovToken = Contract.from_abi("SOV", address=contracts["SOV"], abi=SOV.abi, owner=acct)
    # data = sovryn.setProtocolTokenAddress.encode_input(sovToken.address)
    # print("Set Protocol Token address in protocol settings")
    # print(data)

    # multisig = Contract.from_abi("MultiSig", address=contracts['multisig'], abi=MultiSigWallet.abi, owner=acct)
    # tx = multisig.submitTransaction(sovryn.address,0,data)
    # txId = tx.events["Submission"]["transactionId"]
    # print(txId)
    # print("protocol token address loaded:", sovryn.sovTokenAddress())

    # ----------------------------- 3. Set LockedSOV address -------------------------------------------
    # lockedSOV = Contract.from_abi("LockedSOV", address=contracts["LockedSOV"], abi=LockedSOV.abi, owner=acct)
    # data = sovryn.setLockedSOVAddress.encode_input(lockedSOV.address)
    # print("Set Locked SOV address in protocol settings")
    # print(data)

    # multisig = Contract.from_abi("MultiSig", address=contracts['multisig'], abi=MultiSigWallet.abi, owner=acct)
    # tx = multisig.submitTransaction(sovryn.address,0,data)
    # txId = tx.events["Submission"]["transactionId"]
    # print(txId)
    # print("lockedSOV address loaded:", sovryn.sovTokenAddress())

    # ----------------------------- 4. Set default feeRebatePercent -------------------------------------------
    setDefaultRebatesPercentage(10 * 10**18)

    # TODO
    # setSpecialRebates("sourceTokenAddress", "destTokenAddress", 10 * 10**18)

    # ---------------------------- 5. Redeploy modules which implement InterestUser and SwapsUser -----------------------
    # LoanClosingsBase
    # LoanClosingsWith
    replaceLoanClosings()
    # LoanOpenings
    replaceLoanOpenings()
    # LoanMaintenance
    replaceLoanMaintenance()
    # SwapsExternal
    redeploySwapsExternal()
    # LoanSettings
    replaceLoanSettings()

    # ---------------------------- 5. Set the basis point of SOV Rewards (Ratio between vested & the liquid one for the LockedSOV) -----------------------
    # 90% liquid, 10% vested
    setTradingRebateRewardsBasisPoint(9000)

def setDefaultRebatesPercentage(rebatePercent):
    sovryn = Contract.from_abi("sovryn", address=conf.contracts['sovrynProtocol'], abi=interface.ISovrynBrownie.abi, owner=conf.acct)
    data = sovryn.setRebatePercent.encode_input(rebatePercent)
    multisig = Contract.from_abi("MultiSig", address=conf.contracts['multisig'], abi=MultiSigWallet.abi, owner=conf.acct)
    tx = multisig.submitTransaction(sovryn.address,0,data)
    txId = tx.events["Submission"]["transactionId"]
    print(txId)

def setTradingRebateRewardsBasisPoint(basisPoint):
    # Max basis point is 9999
    sovryn = Contract.from_abi("sovryn", address=conf.contracts['sovrynProtocol'], abi=interface.ISovrynBrownie.abi, owner=conf.acct)
    data = sovryn.setTradingRebateRewardsBasisPoint.encode_input(basisPoint)
    multisig = Contract.from_abi("MultiSig", address=conf.contracts['multisig'], abi=MultiSigWallet.abi, owner=conf.acct)
    tx = multisig.submitTransaction(sovryn.address,0,data)
    txId = tx.events["Submission"]["transactionId"]
    print(txId)

def pauseProtocolModules():
    print("Pause Protocol Modules")
    sovryn = Contract.from_abi("sovryn", address=conf.contracts['sovrynProtocol'], abi=interface.ISovrynBrownie.abi, owner=conf.acct)
    data = sovryn.togglePaused.encode_input(True)
    print(data)

    sendWithMultisig(conf.contracts['multisig'], sovryn.address, data, conf.acct)

def unpauseProtocolModules():
    print("Unpause Protocol Modules")
    sovryn = Contract.from_abi("sovryn", address=conf.contracts['sovrynProtocol'], abi=interface.ISovrynBrownie.abi, owner=conf.acct)
    data = sovryn.togglePaused.encode_input(False)
    print(data)

    sendWithMultisig(conf.contracts['multisig'], sovryn.address, data, conf.acct)

def minInitialMargin(loanParamsId):
    sovryn = Contract.from_abi("sovryn", address=conf.contracts['sovrynProtocol'], abi=interface.ISovrynBrownie.abi, owner=conf.acct)
    print(sovryn.minInitialMargin(loanParamsId))
<|MERGE_RESOLUTION|>--- conflicted
+++ resolved
@@ -363,8 +363,6 @@
     print('New proxy owner: ', feeSharingProxy.getProxyOwner())
     print('New FeeSharingProxy ownership: ', feeSharingProxy.owner())
 
-<<<<<<< HEAD
-=======
 def setSupportedTokens(tokenAddresses, supported):
     sovryn = Contract.from_abi("sovryn", address=conf.contracts['sovrynProtocol'], abi=interface.ISovrynBrownie.abi, owner=conf.acct)
     data = sovryn.setSupportedTokens.encode_input(tokenAddresses, supported)
@@ -374,7 +372,6 @@
     sovryn = Contract.from_abi("sovryn", address=conf.contracts['sovrynProtocol'], abi=interface.ISovrynBrownie.abi, owner=conf.acct)
     data = sovryn.supportedTokens(tokenAddress)
     print(data)
->>>>>>> 20f00872
 
 def deployTradingRebatesUsingLockedSOV():
     # loadConfig()
