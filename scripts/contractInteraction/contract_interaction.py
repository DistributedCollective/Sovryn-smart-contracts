--- conflicted
+++ resolved
@@ -66,9 +66,6 @@
     # triggerEmergencyStop(contracts['iDOC'], False)
     # triggerEmergencyStop(contracts['iRBTC'], False)
 
-<<<<<<< HEAD
-    createProposalSIP0016()
-=======
     # createProposalSIP0014()
 
     # addInvestorToBlacklist()
@@ -122,9 +119,9 @@
     readConversionFee(contracts['WRBTCtoSOVConverter'])
     readConversionFee(contracts['ConverterUSDT'])
 
-    #((impact/100 * 15000e10) + 15000e10) * rbtcBalance - ((impact/100 * 15000e10) + 15000e10) * (sovBalance * rbtcBalance / (sovBalance + amount ))  = amount  
-
->>>>>>> 947954f6
+    #((impact/100 * 15000e10) + 15000e10) * rbtcBalance - ((impact/100 * 15000e10) + 15000e10) * (sovBalance * rbtcBalance / (sovBalance + amount ))  = amount
+
+    createProposalSIP0015()
 
 
 def loadConfig():
@@ -1020,18 +1017,6 @@
     print('total potential borrowed: ', possible/1e18)
     print('could have been stolen: ', (possible - sum)/1e18)
 
-<<<<<<< HEAD
-def createProposalSIP0016():
-
-    staking = Contract.from_abi("StakingProxy", address=contracts['Staking'], abi=StakingProxy.abi, owner=acct)
-
-    # action
-    target = contracts['Staking']
-    signature = "setImplementation(address)"
-    data = staking.setImplementation.encode_input(contracts['StakingLogic2'])
-    data = "0x" + data[10:]
-    description = "SIP-0016: Proposal to upgrade Staking contract - apply fix to unlock Origin Vesting contracts, Details: https://github.com/DistributedCollective/SIPS/blob/128a524ec5a8aa533a3dbadcda115acc71c86182/SIP-0016.md, sha256: 666f8a71dae650ba9a3673bad82ae1524fe486c9e6702a75d9a566b743497d73"
-=======
 def createProposalSIP0014():
     # 1,500,000 SOV
     amount = 1500000 * 10**18
@@ -1043,7 +1028,6 @@
     data = governorVault.transferTokens.encode_input(contracts['multisig'], contracts['SOV'], amount)
     data = "0x" + data[10:]
     description = "SIP-0014: Strategic Investment, Details: https://github.com/DistributedCollective/SIPS/blob/7b90ebcb4e135b931210b3cea22698084de9d641/SIP-0014.md, sha256: 780d4db45ae09e30516ad11b0332f68a101775ed418f68f1aaf1af93e37e519f"
->>>>>>> 947954f6
 
     governor = Contract.from_abi("GovernorAlpha", address=contracts['GovernorOwner'], abi=GovernorAlpha.abi, owner=acct)
 
@@ -1063,21 +1047,6 @@
     #     [data],
     #     description)
 
-<<<<<<< HEAD
-# SIP-0010
-# address[]: targets 0x5684a06CaB22Db16d901fEe2A5C081b4C91eA40e
-# uint256[]: values 0
-# string[]: signatures setImplementation(address)
-# bytes[]: calldatas 0x0000000000000000000000005b87f01f665050d244543ca047317c26862e47f7
-
-# SIP-0016
-# Governor Address:    0x6496DF39D000478a7A7352C01E0E713835051CcD
-# Target:              ['0x5684a06CaB22Db16d901fEe2A5C081b4C91eA40e']
-# Values:              [0]
-# Signature:           ['setImplementation(address)']
-# Data:                ['0x000000000000000000000000962ce6e2fa1a4917dff12ad10135b1a4f16c2db0']
-# Description:         SIP-0016: Proposal to upgrade Staking contract - apply fix to unlock Origin Vesting contracts, Details: https://github.com/DistributedCollective/SIPS/blob/128a524ec5a8aa533a3dbadcda115acc71c86182/SIP-0016.md, sha256: 666f8a71dae650ba9a3673bad82ae1524fe486c9e6702a75d9a566b743497d73
-=======
 def addInvestorToBlacklist():
     # we need to process CSOV->SOV exchnage manually,
     # investor address should be added to blacklist in VestingRegistry
@@ -1312,4 +1281,32 @@
     tx = multisig.submitTransaction(wrapperProxy.address,0,data)
     txId = tx.events["Submission"]["transactionId"]
     print(txId)
->>>>>>> 947954f6
+
+def createProposalSIP0016():
+
+    staking = Contract.from_abi("StakingProxy", address=contracts['Staking'], abi=StakingProxy.abi, owner=acct)
+
+    # action
+    target = contracts['Staking']
+    signature = "setImplementation(address)"
+    data = staking.setImplementation.encode_input(contracts['StakingLogic2'])
+    data = "0x" + data[10:]
+    description = "SIP-0016: Proposal to upgrade Staking contract - apply fix to unlock Origin Vesting contracts, Details: https://github.com/DistributedCollective/SIPS/blob/128a524ec5a8aa533a3dbadcda115acc71c86182/SIP-0016.md, sha256: 666f8a71dae650ba9a3673bad82ae1524fe486c9e6702a75d9a566b743497d73"
+
+    governor = Contract.from_abi("GovernorAlpha", address=contracts['GovernorOwner'], abi=GovernorAlpha.abi, owner=acct)
+
+    print('Governor Address:    '+governor.address)
+    print('Target:              '+str([target]))
+    print('Values:              '+str([0]))
+    print('Signature:           '+str([signature]))
+    print('Data:                '+str([data]))
+    print('Description:         '+str(description))
+    print('======================================')
+
+    # # create proposal
+    # governor.propose(
+    #     [target],
+    #     [0],
+    #     [signature],
+    #     [data],
+    #     description)