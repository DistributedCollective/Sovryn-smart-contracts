--- conflicted
+++ resolved
@@ -102,6 +102,7 @@
 
 		// Creating the contract instance.
 		escrowReward = await EscrowReward.new(lockedSOV.address, sov.address, multisig, zero, depositLimit, { from: creator });
+		newEscrowReward = await EscrowReward.new(lockedSOV.address, sov.address, multisig, zero, depositLimit, { from: creator });
 
 		// Marking the contract as active.
 		txReceiptEscrowRewardDeployment = await escrowReward.init({ from: multisig });
@@ -200,13 +201,8 @@
 	});
 
 	it("Updating the Locked SOV Contract Address should emit LockedSOVUpdated Event.", async () => {
-<<<<<<< HEAD
 		let newLockedSOV = await LockedSOV.new(sov.address, vestingRegistry.address, cliff, duration, [multisig]);
-		let txReceipt = await escrowReward.updateLockedSOV(newLockedSOV.address, { from: multisig });
-=======
-		let newLockedSOV = await LockedSOV.new(sov.address, [multisig]);
-		let txReceipt = await escrowReward.updateLockedSOV(newLockedSOV.address, { from: newMultisig });
->>>>>>> fa258cc9
+		let txReceipt = await newEscrowReward.updateLockedSOV(newLockedSOV.address, { from: multisig });
 		expectEvent(txReceipt, "LockedSOVUpdated", {
 			_initiator: multisig,
 			_lockedSOV: newLockedSOV.address,
