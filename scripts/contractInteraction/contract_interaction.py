--- conflicted
+++ resolved
@@ -20,13 +20,8 @@
 
 
     #transferTokensFromWallet(contracts['SOV'], contracts['LiquidityMiningProxy'], 40000e18)
-<<<<<<< HEAD
     #sendTokensFromMultisig(contracts['XUSD'], '0x09f6534B4ECaFC4f2679B9d2C62e6C9978f74376', 200000e18)
     #sendTokensFromMultisig(contracts['XUSD'], '0xaB6e5c658F1ea88bC4fC8Fe87FDaa10d8Bf53C69', 200000e18)
-=======
-    #print(841.333008017903566e18)
-    #sendTokensFromMultisig(contracts['MOC'], '0x9Cf4CC7185E957C63f0BA6a4D793F594c702AD66', 841.333008017903566e18)
->>>>>>> ec01e734
     #setWrapperOnLM()
     #addAdmin(contracts['LockedSOV'], contracts['VestingRegistry3'])
     #setFeesController()
@@ -65,7 +60,6 @@
 
     #swapTokens(0.0013e18, 1, contracts['swapNetwork'], contracts['WRBTC'], contracts['ETHs'])
 
-<<<<<<< HEAD
     #disableLoanParams(contracts['iRBTC'], contracts['USDT'])
     #disableLoanParams(contracts['iBPro'], contracts['USDT'])
     #disableLoanParams(contracts['iDOC'], contracts['USDT'])
@@ -94,7 +88,6 @@
 
     addOwnerToMultisig('0x13Be55487D37FE3C66EE7305e1e9C1ac85de75Ae')
     
-=======
     #confirmMS(148)
     #confirmMS(149)
 
@@ -114,7 +107,6 @@
     # getLiquidityMiningAddressOnAllContracts()
 
     # checkTx()
->>>>>>> ec01e734
 
 def loadConfig():
     global contracts, acct
@@ -1565,7 +1557,6 @@
     wrapperProxy = Contract.from_abi("RBTCWrapperProxy", address=wrapper, abi=abi, owner=acct)
     print(wrapperProxy.wrbtcTokenAddress())
 
-<<<<<<< HEAD
 
 def disableLoanParams(loanTokenAddress, collateralToken):
     multisig = Contract.from_abi("MultiSig", address = contracts['multisig'], abi=MultiSigWallet.abi, owner=acct)
@@ -1594,7 +1585,6 @@
 def confirmWithMS(txId):
     multisig = Contract.from_abi("MultiSig", address = contracts['multisig'], abi=MultiSigWallet.abi, owner=acct)
     multisig.confirmTransaction(txId)
-=======
 def confirmMS(txid):
     multisig = Contract.from_abi("MultiSig", address=contracts['multisig'], abi=MultiSigWallet.abi, owner=acct)
     multisig.confirmTransaction(txid)
@@ -1639,5 +1629,4 @@
     print(multisig.transactions(216))
 
     print(multisig.getConfirmationCount(216))
-    print(multisig.getConfirmations(216))
->>>>>>> ec01e734
+    print(multisig.getConfirmations(216))