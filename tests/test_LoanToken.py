#!/usr/bin/python3
 
# test script for testing the most basic loan token logic. 
# for now we do not require complete test coverage. just make sure, the regular calls are successful.

import pytest
from brownie import Contract, Wei, reverts
from fixedint import *
import shared

@pytest.fixture(scope="module", autouse=True)
def loanToken(LoanToken, LoanTokenLogicStandard, LoanTokenSettingsLowerAdmin, SUSD, WETH, accounts, sovryn, Constants, priceFeeds, swapsImpl):

    loanTokenLogic = accounts[0].deploy(LoanTokenLogicStandard)
    #Deploying loan token using the loan logic as target for delegate calls
    loanToken = accounts[0].deploy(LoanToken, loanTokenLogic.address, sovryn.address, WETH.address)
    #Initialize loanTokenAddress
    loanToken.initialize(SUSD, "SUSD", "SUSD")
    #setting the logic ABI for the loan token contract
    loanToken = Contract.from_abi("loanToken", address=loanToken.address, abi=LoanTokenLogicStandard.abi, owner=accounts[0])

    # loan token Price should be equals to initial price
    assert loanToken.tokenPrice() == loanToken.initialPrice()
    initial_total_supply = loanToken.totalSupply()
    # loan token total supply should be zero
    assert initial_total_supply == loanToken.totalSupply()

    return loanToken
 
@pytest.fixture(scope="module", autouse=True)   
def loanTokenSettings(accounts, LoanTokenSettingsLowerAdmin):
    loanTokenSettings = accounts[0].deploy(LoanTokenSettingsLowerAdmin)
    return loanTokenSettings
    
@pytest.fixture(scope="module", autouse=True)
def loanOpenings(LoanOpenings, accounts, sovryn, Constants, priceFeeds, swapsImpl):
    sovryn.replaceContract(accounts[0].deploy(LoanOpenings).address)
    sovryn.setPriceFeedContract(priceFeeds.address)
    sovryn.setSwapsImplContract(swapsImpl.address )


def test_loanAddress(loanToken, SUSD):
    loanTokenAddress = loanToken.loanTokenAddress()
    assert loanTokenAddress == SUSD.address

@pytest.fixture(scope="module", autouse=True)
def loan_pool_setup(accounts, RBTC, loanTokenSettings, loanToken, sovryn, SUSD):
    constants = shared.Constants()
    params = [];
    setup1 = [
        b"0x0", ## id
        False, ## active
        str(accounts[0]), ## owner
        constants.ZERO_ADDRESS, ## loanToken -> will be overwritten
        RBTC.address, ## collateralToken. 
        Wei("20 ether"), ## minInitialMargin
        Wei("15 ether"), ## maintenanceMargin
        0 ## fixedLoanTerm -> will be overwritten
    ]
    params.append(setup1)
    calldata = loanTokenSettings.setupMarginLoanParams.encode_input(params)
    tx = loanToken.updateSettings(loanTokenSettings.address, calldata)
    assert('LoanParamsSetup' in tx.events)
    assert('LoanParamsIdSetup' in tx.events)
    calldata = loanTokenSettings.setupTorqueLoanParams.encode_input(params)
    tx = loanToken.updateSettings(loanTokenSettings.address, calldata)
    assert('LoanParamsSetup' in tx.events)
    assert('LoanParamsIdSetup' in tx.events)
    print(tx.info())
    sovryn.setLoanPool(
        [loanToken.address],
        [SUSD.address] 
    )


@pytest.fixture
def set_demand_curve(loanToken, LoanToken, LoanTokenLogicStandard, LoanTokenSettingsLowerAdmin, accounts, loanTokenSettings):
    def internal_set_demand_curve(baseRate=1e18, rateMultiplier=20.25e18):
        local_loan_token = Contract.from_abi("loanToken", address=loanToken.address, abi=LoanToken.abi, owner=accounts[0])
        local_loan_token.setTarget(loanTokenSettings.address)
        local_loan_token_settings = Contract.from_abi("loanToken", address=loanToken.address,
                                                      abi=LoanTokenSettingsLowerAdmin.abi, owner=accounts[0])
        local_loan_token_settings.setDemandCurve(baseRate, rateMultiplier, baseRate, rateMultiplier)
        loan_token_logic = accounts[0].deploy(LoanTokenLogicStandard)
        local_loan_token = Contract.from_abi("loanToken", address=loanToken.address, abi=LoanToken.abi, owner=accounts[0])
        local_loan_token.setTarget(loan_token_logic.address)
        Contract.from_abi("loanToken", address=loanToken.address, abi=LoanTokenLogicStandard.abi,
                          owner=accounts[0])
        borrow_interest_rate = loanToken.borrowInterestRate()
        print("borrowInterestRate: ", borrow_interest_rate)
        assert (borrow_interest_rate > baseRate)

    return internal_set_demand_curve


@pytest.fixture
def lend_to_pool(accounts, SUSD, loanToken):
    def internal_lend(lender=accounts[0], lend_amount=1e30):
        # lend
        SUSD.mint(lender, lend_amount)
        SUSD.approve(loanToken.address, lend_amount)
        loanToken.mint(lender, lend_amount)

        return lender, lend_amount

    return internal_lend


@pytest.fixture
def open_margin_trade_position(accounts, SUSD, RBTC, loanToken):
    def internal_open_margin_trade(trader=accounts[1],
                                   loan_token_sent=100e18,
                                   leverage_amount=2e18):
        """
        Opens a margin trade position
        :param trader: trader address
        :param loan_token_sent: loan token amount sent
        :param leverage_amount: leverage amount in form 1x,2x,3x,4x,5x where 1 is 1e18
        :return: loan_id, trader, loan_token_sent and leverage_amount
        """
        SUSD.mint(trader, loan_token_sent)
        SUSD.approve(loanToken.address, loan_token_sent, {'from': trader})

        tx = loanToken.marginTrade(
            "0",  # loanId  (0 for new loans)
            leverage_amount,  # leverageAmount
            loan_token_sent,  # loanTokenSent
            0,  # no collateral token sent
            RBTC.address,  # collateralTokenAddress
            trader,  # trader,
            b'',  # loanDataBytes (only required with ether)
            {'from': trader}
        )

        return tx.events['Trade']['loanId'], trader, loan_token_sent, leverage_amount

    return internal_open_margin_trade


def test_margin_trading_sending_collateral_tokens(accounts, sovryn, loanToken, SUSD, RBTC):
    
    loanTokenSent = 10000e18
    SUSD.mint(loanToken.address,loanTokenSent*6) 
    #   address loanToken, address collateralToken, uint256 newPrincipal,uint256 marginAmount, bool isTorqueLoan 
    collateralTokenSent = sovryn.getRequiredCollateral(SUSD.address,RBTC.address,loanTokenSent*2,50e18, False)
    RBTC.mint(accounts[0],collateralTokenSent)
    #important! WEth is being held by the loanToken contract itself, all other tokens are transfered directly from 
    #the sender and need approval
    RBTC.approve(loanToken.address, collateralTokenSent)
    
    print("loanTokenSent",loanTokenSent)
    print("collateralTokenSent",collateralTokenSent/1e18)
    
    tx = loanToken.marginTrade(
        "0", #loanId  (0 for new loans)
        5e18, # leverageAmount
        0, #loanTokenSent
        collateralTokenSent, 
        RBTC.address, #collateralTokenAddress
        accounts[0], #trader, 
        b'' #loanDataBytes (only required with ether)
    )

    print(tx.info())
    
    sovrynAfterSUSDBalance = SUSD.balanceOf(sovryn.address)
    print("sovrynAfterSUSDBalance", sovrynAfterSUSDBalance/1e18)
    
    sovrynAfterRBTCBalance = RBTC.balanceOf(sovryn.address)
    print("sovrynAfterRBTCBalance", sovrynAfterRBTCBalance/1e18)
    
    sovrynAfterSUSDBalance = SUSD.balanceOf(loanToken.address)
    print("loanTokenAfterSUSDBalance", sovrynAfterSUSDBalance/1e18)
    
    sovrynAfterRBTCBalance = RBTC.balanceOf(loanToken.address)
    print("loanTokenAftereRBTCBalance", sovrynAfterRBTCBalance/1e18)
    
    #assert(False)#just to make sure, we can read the print statements, will be removed after the test works


def test_margin_trading_sending_loan_tokens(accounts, sovryn, loanToken, SUSD, RBTC, priceFeeds, chain):

    loan_token_sent = 100e18
    SUSD.mint(loanToken.address, loan_token_sent*3)
    SUSD.mint(accounts[0], loan_token_sent)
    SUSD.approve(loanToken.address, loan_token_sent)

    leverage_amount = 2e18
    collateral_sent = 0
    tx = loanToken.marginTrade(
        "0", #loanId  (0 for new loans)
        leverage_amount, # leverageAmount
        loan_token_sent, #loanTokenSent
        collateral_sent, # no collateral token sent
        RBTC.address, #collateralTokenAddress
        accounts[0], #trader,
        b'' #loanDataBytes (only required with ether)
    )

    sovryn_after_rbtc_balance = RBTC.balanceOf(sovryn.address)
    loantoken_after_susd_balance = SUSD.balanceOf(loanToken.address)

    assert(tx.events['Trade']['borrowedAmount'] == 2 * loan_token_sent)
    assert(tx.events['Trade']['positionSize'] == sovryn_after_rbtc_balance)
    assert(300e18 - tx.events['Trade']['borrowedAmount'] == loantoken_after_susd_balance)

    start_margin = 1e38 / leverage_amount
    total_deposit = loan_token_sent + collateral_sent
    (trade_rate, trade_rate_precision) = priceFeeds.queryRate(SUSD.address, RBTC.address)
    (collateral_to_loan_rate, _) = priceFeeds.queryRate(RBTC.address, SUSD.address)
    interest_rate = loanToken.nextBorrowInterestRate(total_deposit * 1e20 / start_margin)
    principal = loan_token_sent * 2
    seconds_per_day = 24 * 60 * 60
    max_loan_duration = 28 * seconds_per_day
    seconds_per_year = 365 * seconds_per_day
    borrow_amount = total_deposit / (interest_rate / seconds_per_year * max_loan_duration / start_margin * 1e20 + 1e20) \
                    / start_margin * 1e40
    owed_per_day = borrow_amount * interest_rate / 365e20
    interest_amount_required = 28 * owed_per_day / seconds_per_day
    trading_fee = (loan_token_sent + borrow_amount) / 1e20 * 15e16  # 0.15% fee
    collateral = (collateral_sent + loan_token_sent + borrow_amount - interest_amount_required - trading_fee) \
                 * trade_rate / trade_rate_precision
    current_margin = (collateral * collateral_to_loan_rate / 1e18 - principal) / principal * 1e20

    loan_id = tx.events['Trade']['loanId']
    loan = sovryn.getLoan(loan_id).dict()
    end_timestamp = loan['endTimestamp']
    block_timestamp = chain.time().real
    interest_deposit_remaining = (end_timestamp - block_timestamp) * owed_per_day / seconds_per_day if (end_timestamp >= block_timestamp) else 0
    assert(loan['loanToken'] == SUSD.address)
    assert(loan['collateralToken'] == RBTC.address)
    assert(loan['principal'] == principal)
    # LoanOpening::_borrowOrTrade::300
    assert(loan['collateral'] == collateral)
    # LoanOpening::_initializeInterest:574
    assert(loan['interestOwedPerDay'] == owed_per_day)
    # LoanOpening::_getLoan:567
    assert(loan['interestDepositRemaining'] == interest_deposit_remaining)
    assert(loan['startRate'] == collateral_to_loan_rate)
    assert(loan['startMargin'] == start_margin)
    assert(loan['maintenanceMargin'] == 15e18)
    # LoanMaintenance::_getLoan::539
    assert(loan['currentMargin'] == current_margin)
    assert(loan['maxLoanTerm'] == max_loan_duration)  # In the SC is hardcoded to 28 days
    assert((block_timestamp + max_loan_duration) - end_timestamp <= 1)
    # LoanMaintenance::_getLoan::549
    assert(loan['maxLiquidatable'] == 0)
    # LoanMaintenance::_getLoan::549
    assert(loan['maxSeizable'] == 0)

#     TODO test with a currentMargin <= liquidationIncentivePercent
#     TODO test with a liquidationIncentivePercent < currentMargin <= maintenanceMargin



def test_lend_to_the_pool(loanToken, accounts, SUSD, RBTC, chain, set_demand_curve, sovryn):
    """
    Test lend to the pool. The lender mint tokens from loanToken using SUSD as deposit.
    Then check if user balance change and the token price varies
    """
    baseRate = 1e18
    rateMultiplier = 20.25e18
    set_demand_curve(baseRate, rateMultiplier)

    lender = accounts[0]
    deposit_amount = 400e18
    loan_token_sent = 100e18
    total_deposit_amount = fixedint(deposit_amount).add(loan_token_sent)
    initial_balance = SUSD.balanceOf(lender)

    SUSD.approve(loanToken.address, total_deposit_amount)

    assert(SUSD.balanceOf(lender) == initial_balance)
    assert(loanToken.totalSupply() == 0)
    assert(loanToken.profitOf(lender) == 0)
    assert(loanToken.checkpointPrice(lender) == 0)

    assert(loanToken.totalSupplyInterestRate(deposit_amount) == 0)
    loanToken.mint(lender, deposit_amount)
    assert(SUSD.balanceOf(lender) == initial_balance - deposit_amount)
    assert(loanToken.balanceOf(lender) == fixedint(deposit_amount).div(loanToken.initialPrice()).mul(1e18))
    earned_interests_1 = 0  # Shouldn't be earned interests
    price1 = get_itoken_price(deposit_amount, earned_interests_1, loanToken.totalSupply())
    assert(loanToken.tokenPrice() == price1)
    assert(loanToken.checkpointPrice(lender) == loanToken.initialPrice())

    # Should borrow money to get an interest rate different of zero
    assert(loanToken.totalSupplyInterestRate(deposit_amount) == 0)
    loanToken.marginTrade(
        "0",  # loanId  (0 for new loans)
        2e18,  # leverageAmount
        loan_token_sent,  # loanTokenSent
        0,  # no collateral token sent
        RBTC.address,  # collateralTokenAddress
        accounts[0],  # trader,
        b''  # loanDataBytes (only required with ether)
    )

    chain.sleep(100)
    chain.mine(1)
    price_2 = loanToken.tokenPrice()
    lender_interest_data = sovryn.getLenderInterestData(loanToken.address, SUSD.address).dict()
    earned_interest_2 = fixedint(lender_interest_data['interestUnPaid'])\
        .mul(fixedint(1e20).sub(lender_interest_data['interestFeePercent'])).div(1e20)
    assert(price_2 == get_itoken_price(deposit_amount, earned_interest_2, loanToken.totalSupply()))


def get_itoken_price(assets_deposited, earned_interests, total_supply):
    return fixedint(assets_deposited).add(earned_interests).mul(1e18).div(total_supply)


def test_cash_out_from_the_pool(loanToken, accounts, SUSD):
    lender = accounts[0]
    initial_balance = SUSD.balanceOf(lender)
    amount_withdrawn = 100e18
    total_deposit_amount = amount_withdrawn * 2
    assert(initial_balance > total_deposit_amount)

    SUSD.approve(loanToken.address, total_deposit_amount)
    assert(loanToken.checkpointPrice(lender) == 0)
    loanToken.mint(lender, total_deposit_amount)
    assert(loanToken.checkpointPrice(lender) == loanToken.initialPrice())
    loan_token_initial_balance = total_deposit_amount / loanToken.initialPrice() * 1e18
    assert(loanToken.balanceOf(lender) == loan_token_initial_balance)
    assert(loanToken.totalSupply() == total_deposit_amount)

    loanToken.burn(lender, amount_withdrawn)
    assert(loanToken.checkpointPrice(lender) == loanToken.initialPrice())
    assert(loanToken.totalSupply() == amount_withdrawn)
    assert(loanToken.tokenPrice() == get_itoken_price(amount_withdrawn, 0, loanToken.totalSupply()))
    assert(loanToken.balanceOf(lender) == amount_withdrawn)
    assert(SUSD.balanceOf(lender) == initial_balance - amount_withdrawn * loanToken.tokenPrice() / 1e18)


def test_cash_out_from_the_pool_more_of_lender_balance_should_not_fail(loanToken, accounts, SUSD):
    lender = accounts[0]
    initial_balance = SUSD.balanceOf(lender)
    amount_withdrawn = 100e18
    total_deposit_amount = amount_withdrawn * 2
    assert(initial_balance > total_deposit_amount)

    SUSD.approve(loanToken.address, total_deposit_amount)
    loanToken.mint(lender, total_deposit_amount)
    loanToken.burn(lender, total_deposit_amount * 2)
    assert(loanToken.balanceOf(lender) == 0)
    assert(loanToken.tokenPrice() == loanToken.initialPrice())
    assert(SUSD.balanceOf(lender) == initial_balance)



def test_Demand_Curve_Setting(loanToken, loanTokenSettings, LoanTokenSettingsLowerAdmin, accounts, LoanToken, LoanTokenLogicStandard):
    baseRate = 1e18
    rateMultiplier = 20.25e18
    localLoanToken = Contract.from_abi("loanToken", address=loanToken.address, abi=LoanToken.abi, owner=accounts[0])
    localLoanToken.setTarget(loanTokenSettings.address)
    localLoanToken = Contract.from_abi("loanToken", address=loanToken.address, abi=LoanTokenSettingsLowerAdmin.abi, owner=accounts[0])
    localLoanToken.setDemandCurve(baseRate, rateMultiplier, baseRate, rateMultiplier)

    assert(loanToken.baseRate() == baseRate)
    assert(loanToken.rateMultiplier() == rateMultiplier)
    assert(loanToken.lowUtilBaseRate() == baseRate)
    assert(loanToken.lowUtilRateMultiplier() == rateMultiplier)

    loanTokenLogic = accounts[0].deploy(LoanTokenLogicStandard)
    localLoanToken = Contract.from_abi("loanToken", address=loanToken.address, abi=LoanToken.abi, owner=accounts[0])
    localLoanToken.setTarget(loanTokenLogic.address)
    localLoanToken = Contract.from_abi("loanToken", address=loanToken.address, abi=LoanTokenLogicStandard.abi, owner=accounts[0])

    borrowInterestRate = loanToken.borrowInterestRate()
    print("borrowInterestRate: ", borrowInterestRate)
    assert(borrowInterestRate > 1e18)


def test_Demand_Curve_Setting_should_fail_if_rateMultiplier_plus_baseRate_is_grater_than_100_percent(
        loanToken, loanTokenSettings, LoanTokenSettingsLowerAdmin, accounts, LoanToken, LoanTokenLogicStandard):
    incorrect_baseRate = 51e18
    incorrect_rateMultiplier = 50e18
    baseRate = 1e18
    rateMultiplier = 20.25e18
    localLoanToken = Contract.from_abi("loanToken", address=loanToken.address, abi=LoanToken.abi, owner=accounts[0])
    localLoanToken.setTarget(loanTokenSettings.address)
    localLoanToken = Contract.from_abi("loanToken", address=loanToken.address, abi=LoanTokenSettingsLowerAdmin.abi, owner=accounts[0])
    with reverts():
        localLoanToken.setDemandCurve(incorrect_baseRate, incorrect_rateMultiplier, baseRate, rateMultiplier)
    with reverts():
        localLoanToken.setDemandCurve(baseRate, rateMultiplier, incorrect_baseRate, incorrect_rateMultiplier)


def test_lending_fee_setting(sovryn):
    tx = sovryn.setLendingFeePercent(1e20)
    lfp = sovryn.lendingFeePercent()
    assert(lfp == 1e20)


def test_supply_interest_fee(accounts, loanToken, SUSD, RBTC, set_demand_curve):
    baseRate = 1e18
    rateMultiplier = 20.25e18
    set_demand_curve(baseRate, rateMultiplier)

    SUSD.approve(loanToken.address,1e40)
    loanToken.mint(accounts[0], 1e30)

    tx = loanToken.marginTrade(
        "0", #loanId  (0 for new loans)
        2e18, # leverageAmount
        100e18, #loanTokenSent
        0, # no collateral token sent
        RBTC.address, #collateralTokenAddress
        accounts[0], #trader,
        b'' #loanDataBytes (only required with ether)
    )

    tas = loanToken.totalAssetSupply()
    print("total supply", tas/1e18);
    tab = loanToken.totalAssetBorrow()
    print("total asset borrowed", tab/1e18)
    abir = loanToken.avgBorrowInterestRate()
    print("average borrow interest rate", abir/1e18)
    ir = loanToken.nextSupplyInterestRate(0)
    print("interest rate", ir)

    loanToken.mint(accounts[0], 1e20)

    #assert(False)


@pytest.fixture(scope="module", autouse=True)
def loanClosings(LoanClosings, accounts, sovryn, Constants, priceFeeds, swapsImpl):
    sovryn.replaceContract(accounts[0].deploy(LoanClosings))


@pytest.mark.parametrize('return_token_is_collateral', [False, True])
def test_close_all_margin_trade(sovryn, loanToken, web3, set_demand_curve, lend_to_pool, open_margin_trade_position, priceFeeds, chain, return_token_is_collateral):
    set_demand_curve()
    (receiver, _) = lend_to_pool()
    (loan_id, trader, loan_token_sent, leverage_amount) = open_margin_trade_position()

    chain.sleep(10*24*60*60)  # time travel 10 days
    chain.mine(1)
    initial_loan = sovryn.getLoan(loan_id)

    with reverts("unauthorized"):
        sovryn.closeWithSwap(loan_id, trader, loan_token_sent, return_token_is_collateral, "")

    swap_amount = loan_token_sent

    internal_test_close_margin_trade(swap_amount, initial_loan, loanToken, loan_id, priceFeeds, sovryn, trader, web3, return_token_is_collateral)


@pytest.mark.parametrize('return_token_is_collateral', [False, True])
def test_close_partial_margin_trade(sovryn, loanToken, web3, set_demand_curve, lend_to_pool, open_margin_trade_position, priceFeeds, chain, return_token_is_collateral):
    set_demand_curve()
    (receiver, _) = lend_to_pool()
    (loan_id, trader, loan_token_sent, leverage_amount) = open_margin_trade_position()

    chain.sleep(10*24*60*60)  # time travel 10 days
    chain.mine(1)
    initial_loan = sovryn.getLoan(loan_id)

    with reverts("unauthorized"):
        sovryn.closeWithSwap(loan_id, trader, loan_token_sent, return_token_is_collateral, "")

    swap_amount = fixedint(initial_loan['collateral']).mul(80*10**18).div(10**20).num

    internal_test_close_margin_trade(swap_amount, initial_loan, loanToken, loan_id, priceFeeds, sovryn, trader, web3, return_token_is_collateral)


def internal_test_close_margin_trade(swap_amount, initial_loan, loanToken, loan_id, priceFeeds, sovryn, trader, web3, return_token_is_collateral):
    principal_ = initial_loan['principal']
    collateral_ = initial_loan['collateral']

    tx_loan_closing = sovryn.closeWithSwap(loan_id, trader, swap_amount, return_token_is_collateral, "", {'from': trader})
    closed_loan = sovryn.getLoan(loan_id).dict()
    loan_token_ = initial_loan['loanToken']
    collateral_token_ = initial_loan['collateralToken']
    (trade_rate, precision) = priceFeeds.queryRate(collateral_token_, loan_token_)

    swap_amount = collateral_ if swap_amount > collateral_ else swap_amount

    loan_close_amount = \
        principal_ if swap_amount == collateral_ \
        else fixedint(principal_).mul(swap_amount).div(collateral_) if return_token_is_collateral \
        else 0

    interest_refund_to_borrower = fixedint(initial_loan['interestDepositRemaining']) \
        .mul(loan_close_amount).div(principal_)

    loan_close_amount_less_interest = fixedint(loan_close_amount).sub(interest_refund_to_borrower) \
        if loan_close_amount != 0 and fixedint(loan_close_amount).num >= interest_refund_to_borrower.num \
        else interest_refund_to_borrower

    trading_fee_percent = sovryn.tradingFeePercent()
    aux_trading_fee = loan_close_amount_less_interest if return_token_is_collateral else swap_amount
    trading_fee = fixedint(aux_trading_fee).mul(trading_fee_percent).div(1e20)

    source_token_amount_used = \
        swap_amount if not return_token_is_collateral \
        else fixedint(loan_close_amount_less_interest).add(trading_fee).mul(precision).div(trade_rate)

    dest_token_amount_received = \
        fixedint(swap_amount).sub(trading_fee).mul(trade_rate).div(precision) if not return_token_is_collateral \
        else loan_close_amount_less_interest

    collateral_to_loan_swap_rate = fixedint(dest_token_amount_received).mul(precision).div(source_token_amount_used)
    # 1e36 produces a wrong number because of floating point
    collateral_to_loan_swap_rate = fixedint(10**36).div(collateral_to_loan_swap_rate)

    source_token_amount_used_2 = collateral_ if dest_token_amount_received >= principal_ else source_token_amount_used.num
    used_collateral = source_token_amount_used_2 if source_token_amount_used_2 > swap_amount else swap_amount

    covered_principal = \
        loan_close_amount_less_interest if swap_amount == collateral_ or return_token_is_collateral\
        else principal_ if dest_token_amount_received >= principal_ \
        else dest_token_amount_received

    loan_close_amount = covered_principal if loan_close_amount == 0 else loan_close_amount

    new_collateral = fixedint(collateral_).sub(used_collateral) if used_collateral != 0 else collateral_
    new_principal = 0 if loan_close_amount == principal_ else fixedint(principal_).sub(loan_close_amount).num

    if return_token_is_collateral and collateral_ > swap_amount:
        print(new_principal)
        print(int(new_principal))

    current_margin = fixedint(new_collateral).mul(trade_rate).mul(1e18).div(precision).div(1e18)
    current_margin = current_margin.sub(new_principal).mul(1e20).div(new_principal) \
        if (new_principal != 0 and current_margin.num >= new_principal) else 0
    current_margin = fixedint(10**38).div(current_margin) if current_margin != 0 else 0

    loan_swap_event = tx_loan_closing.events['LoanSwap']
    assert (loan_swap_event['loanId'] == loan_id)
    assert (loan_swap_event['sourceToken'] == collateral_token_)
    assert (loan_swap_event['destToken'] == loan_token_)
    assert (loan_swap_event['borrower'] == trader)
    assert (loan_swap_event['sourceAmount'] == source_token_amount_used)
    assert (fixedint(loan_swap_event['destAmount']).sub(dest_token_amount_received).num <= 100)

    tx_loan_closing.info()
    close_with_swap_event = tx_loan_closing.events['CloseWithSwap']
    assert (close_with_swap_event['loanId'] == loan_id)
    assert (close_with_swap_event['loanCloseAmount'] == loan_close_amount)
    assert (close_with_swap_event['currentLeverage'] == current_margin)
    assert (close_with_swap_event['closer'] == trader)
    assert (close_with_swap_event['user'] == trader)
    assert (close_with_swap_event['lender'] == loanToken.address)
    assert (close_with_swap_event['collateralToken'] == collateral_token_)
    assert (close_with_swap_event['loanToken'] == loan_token_)
    assert (close_with_swap_event['positionCloseSize'] == used_collateral)
    assert (close_with_swap_event['exitPrice'] == collateral_to_loan_swap_rate)

    assert (closed_loan['principal'] == new_principal)
    if loan_close_amount == principal_:
        last_block_timestamp = web3.eth.getBlock(web3.eth.blockNumber)['timestamp']
        assert (closed_loan['endTimestamp'] <= last_block_timestamp)


def test_transfer(accounts, loanToken, SUSD):
    amount_sent, receiver, sender = initialize_test_transfer(SUSD, accounts, loanToken)

    tx = loanToken.transfer(receiver, amount_sent)
    assert(loanToken.balanceOf(sender) == amount_sent)
    assert(loanToken.balanceOf(receiver) == amount_sent)

    assert(loanToken.checkpointPrice(sender) == loanToken.initialPrice())
    assert(loanToken.checkpointPrice(receiver) == loanToken.initialPrice())

    transfer_event = tx.events['Transfer']
    assert(transfer_event['from'] == sender)
    assert(transfer_event['to'] == receiver)
    assert(transfer_event['value'] == amount_sent)


def test_transfer_to_zero_account_should_fail(accounts, loanToken, SUSD):
    amount_sent, receiver, sender = initialize_test_transfer(SUSD, accounts, loanToken)
    with reverts("14"):
        loanToken.transfer(shared.Constants().ZERO_ADDRESS, amount_sent)


def test_transfer_with_insufficient_balance(accounts, loanToken, SUSD):
    amount_sent, receiver, sender = initialize_test_transfer(SUSD, accounts, loanToken)
    with reverts("14"):
        loanToken.transfer(sender, amount_sent, {'from': receiver})


def initialize_test_transfer(SUSD, accounts, loanToken):
    sender = accounts[0]
    receiver = accounts[1]
    amount_to_buy = 100e18
    SUSD.approve(loanToken.address, amount_to_buy)
    loanToken.mint(sender, amount_to_buy)
    sender_initial_balance = loanToken.balanceOf(sender)
    assert (sender_initial_balance != 0)
    amount_sent = sender_initial_balance / 2
    assert (loanToken.checkpointPrice(sender) == loanToken.initialPrice())
    return amount_sent, receiver, sender


def test_transfer_from(SUSD, accounts, loanToken):
    amount_sent, receiver, sender = initialize_test_transfer(SUSD, accounts, loanToken)
    loanToken.approve(receiver, amount_sent)
    assert(loanToken.allowance(sender, receiver) == amount_sent)

    loanToken.transferFrom(sender, receiver, amount_sent, {'from': receiver})
    assert(loanToken.balanceOf(sender) == amount_sent)
    assert(loanToken.balanceOf(receiver) == amount_sent)


@pytest.mark.parametrize('rate', [1e21, 6.7e21])
def test_liquidate(accounts, loanToken, SUSD, set_demand_curve, RBTC, sovryn, priceFeeds, rate):
    """
    First test if fails when the position is healthy currentMargin > maintenanceRate
    Then, test with different rates so the currentMargin is <= liquidationIncentivePercent
    or > liquidationIncentivePercent
    liquidationIncentivePercent = 5e18 by default
    """

    baseRate = 1e18
    rateMultiplier = 20.25e18
    set_demand_curve(baseRate, rateMultiplier)
    SUSD.approve(loanToken.address, 1e40)
    lender = accounts[0]
    borrower = accounts[1]
    liquidator = accounts[2]
    loanToken.mint(lender, 1e30)
    loan_token_sent = 100e18
    SUSD.mint(borrower, loan_token_sent)
    SUSD.mint(liquidator, loan_token_sent)

    SUSD.approve(loanToken.address, loan_token_sent, {'from': borrower})

    tx = loanToken.marginTrade(
        "0",  # loanId  (0 for new loans)
        2e18,  # leverageAmount
        loan_token_sent,  # loanTokenSent
        0,  # no collateral token sent
        RBTC.address,  # collateralTokenAddress
        borrower,  # trader,
        b'',  # loanDataBytes (only required with ether)
        {'from': borrower}
    )

    loan_id = tx.events['Trade']['loanId']
    loan = sovryn.getLoan(loan_id).dict()
    with reverts("healthy position"):
        sovryn.liquidate(loan_id, lender, loan_token_sent)

    SUSD.approve(sovryn.address, loan_token_sent, {'from': liquidator})
    priceFeeds.setRates(RBTC.address, SUSD.address, rate)
    tx_liquidation = sovryn.liquidate(loan_id, liquidator, loan_token_sent, {'from': liquidator})

    collateral_ = loan['collateral']
    principal_ = loan['principal']

    (current_margin, collateral_to_loan_rate) = priceFeeds.getCurrentMargin(
        SUSD.address,
        RBTC.address,
        principal_,
        collateral_
    )
    liquidation_incentive_percent = sovryn.liquidationIncentivePercent()
    maintenance_margin = loan['maintenanceMargin']

    desired_margin = fixedint(maintenance_margin).add(5e18)
    max_liquidatable = fixedint(desired_margin).add(1e20).mul(principal_).div(1e20)
    max_liquidatable = max_liquidatable.sub(fixedint(collateral_).mul(collateral_to_loan_rate).div(1e18))
    max_liquidatable = max_liquidatable.mul(1e20).div(fixedint(desired_margin).sub(liquidation_incentive_percent))
    max_liquidatable = principal_ if max_liquidatable > principal_ else max_liquidatable

    max_seizable = fixedint(max_liquidatable).mul(fixedint(liquidation_incentive_percent).add(1e20))
    max_seizable = max_seizable.div(collateral_to_loan_rate).div(100)
    max_seizable = collateral_ if (max_seizable > collateral_) else max_seizable

    loan_close_amount = max_liquidatable if (loan_token_sent > max_liquidatable) else loan_token_sent
    collateral_withdraw_amount = fixedint(max_seizable).mul(loan_close_amount).div(max_liquidatable)

    liquidate_event = tx_liquidation.events['Liquidate']
    assert(liquidate_event['user'] == borrower)
    assert(liquidate_event['liquidator'] == liquidator)
    assert(liquidate_event['loanId'] == loan_id)
    assert(liquidate_event['lender'] == loanToken.address)
    assert(liquidate_event['loanToken'] == SUSD.address)
    assert(liquidate_event['collateralToken'] == RBTC.address)
    assert(liquidate_event['repayAmount'] == loan_token_sent)
    assert(liquidate_event['collateralWithdrawAmount'] == collateral_withdraw_amount)
    assert(liquidate_event['collateralToLoanRate'] == collateral_to_loan_rate)
    assert(liquidate_event['currentMargin'] == current_margin)



def test_rollover(accounts, chain, loanToken, set_demand_curve, sovryn, priceFeeds, SUSD, RBTC, BZRX):

    """
    Tests paid interests to lender
    Test that loan attributes are updated
    Test loan swap event
    """

    baseRate = 1e18
    rateMultiplier = 20.25e18
    set_demand_curve(baseRate, rateMultiplier)
    SUSD.approve(loanToken.address, 10**40)
    lender = accounts[0]
    borrower = accounts[1]
    loanToken.mint(lender, 10**30)
    loan_token_sent = 100e18
    SUSD.mint(borrower, loan_token_sent)

    SUSD.approve(loanToken.address, loan_token_sent, {'from': borrower})

    tx = loanToken.marginTrade(
        "0",  # loanId  (0 for new loans)
        2e18,  # leverageAmount
        loan_token_sent,  # loanTokenSent
        0,  # no collateral token sent
        RBTC.address,  # collateralTokenAddress
        borrower,  # trader,
        b'',  # loanDataBytes (only required with ether)
        {'from': borrower}
    )

    loan_id = tx.events['Trade']['loanId']
    loan = sovryn.getLoan(loan_id).dict()
    time_until_loan_end = loan['endTimestamp'] - chain.time()
    chain.sleep(time_until_loan_end)
    chain.mine(1)
    lender_interest_data = sovryn.getLenderInterestData(loanToken.address, SUSD.address).dict()

    lender_pool_initial_balance = SUSD.balanceOf(loanToken.address)
    borrower_initial_balance = SUSD.balanceOf(borrower)
    tx_rollover = sovryn.rollover(loan_id, b'')

    lender_interest_after = sovryn.getLenderInterestData(loanToken.address, SUSD.address).dict()

    lending_fee_percent = sovryn.lendingFeePercent()
    interest_unpaid = lender_interest_data['interestUnPaid']
    lending_fee = fixedint(interest_unpaid).mul(lending_fee_percent).div(1e20)
    interest_owed_now = fixedint(interest_unpaid).sub(lending_fee)
    assert(SUSD.balanceOf(loanToken.address) == fixedint(lender_pool_initial_balance).add(interest_owed_now))
    assert(lender_interest_after['interestPaid'] == interest_unpaid)
    assert(lender_interest_after['interestUnPaid'] == 0)

    # Settles and pays borrowers based on fees generated by their interest payments
    if sovryn.protocolTokenHeld() != 0:  # TODO I'm not sure if it is correct that protocolTokenHeld is zero
        print(sovryn.getLoanInterestData(loan_id).dict())
        interest_deposit_remaining = sovryn.getLoanInterestData(loan_id).dict()['interestDepositRemaining']
        interest_expense_fee = fixedint(interest_deposit_remaining).mul(lending_fee_percent).div(1e20)
        amount = fixedint(borrower_initial_balance).add(interest_expense_fee)
        query_return = priceFeeds.queryReturn(SUSD.address, BZRX.address, fixedint(amount).div(2))
        print('query_return', query_return)
        print('protocolTokenHeld', sovryn.protocolTokenHeld())
        assert(loanToken.balanceOf(BZRX.address) == fixedint(borrower_initial_balance).add(interest_expense_fee))
        earn_reward_event = tx_rollover.events['EarnReward']
        assert(earn_reward_event['receiver'] == borrower)
        assert(earn_reward_event['token'] == BZRX.address)
        assert(earn_reward_event['loanId'] == loan_id)
        assert(earn_reward_event['amount'] == fixedint(borrower_initial_balance).add(interest_expense_fee))

    loan_after = sovryn.getLoan(loan_id).dict()
    assert(loan_after['endTimestamp'] >= loan['endTimestamp'] + 28*24*60*60)

    (trade_rate, precision) = priceFeeds.queryRate(RBTC.address, SUSD.address)
    trading_fee_percent = sovryn.tradingFeePercent()
    trading_fee = fixedint(interest_unpaid).mul(trading_fee_percent).div(1e20)
    loan_swap_event = tx_rollover.events['LoanSwap']
    assert(loan_swap_event['loanId'] == loan_id)
    assert(loan_swap_event['sourceToken'] == RBTC.address)
    assert(loan_swap_event['destToken'] == SUSD.address)
    assert(loan_swap_event['borrower'] == borrower)
    assert(loan_swap_event['sourceAmount'] == fixedint(interest_unpaid).add(trading_fee).mul(precision).div(trade_rate))
    assert(loan_swap_event['destAmount'] == interest_unpaid)


def test_borrow(accounts,loanToken,sovryn,set_demand_curve,lend_to_pool, SUSD, RBTC):
    '''
    borrows some funds, checks the event is correct (including principal and collateral -> interest check)
    and that the receiver received the correct amount of tokens
    '''
    
    # prepare the test
    set_demand_curve()
    lend_to_pool()
    
    # determine borrowing parameter
    withdrawAmount = 10e18 #i want to borrow 10 USD
    # compute the required collateral. params: address loanToken, address collateralToken, uint256 newPrincipal,uint256 marginAmount, bool isTorqueLoan 
    collateralTokenSent = sovryn.getRequiredCollateral(SUSD.address,RBTC.address,withdrawAmount,50e18, True)
    print("collateral needed", collateralTokenSent)
    durationInSeconds = 60*60*24*10 #10 days
    
    # compute expected values for asserts
    interestRate = loanToken.nextBorrowInterestRate(withdrawAmount)
    #principal = withdrawAmount/(1 - interestRate/1e20 * durationInSeconds /  31536000)
    principal = fixedint(withdrawAmount).mul(1e18).div(fixedint(1e18).sub(fixedint(interestRate).mul(durationInSeconds).mul(10e18).div(31536000).div(10e20)))
    borrowingFee = fixedint(sovryn.borrowingFeePercent()).mul(collateralTokenSent).div(1e20)
    expectedBalance = fixedint(SUSD.balanceOf(accounts[1])).add(withdrawAmount)
    
    #approve the transfer of the collateral
    RBTC.approve(loanToken.address, collateralTokenSent)
    
    # borrow some funds
    tx = loanToken.borrow(
        "0",                            # bytes32 loanId
        withdrawAmount,                 # uint256 withdrawAmount
        durationInSeconds,              # uint256 initialLoanDuration
        collateralTokenSent,            # uint256 collateralTokenSent
        RBTC.address,                   # address collateralTokenAddress
        accounts[0],                    # address borrower
        accounts[1],                    # address receiver
        b''                             # bytes memory loanDataBytes
    )
    
    #assert the trade was processed as expected
    print(tx.info())
    borrow_event = tx.events['Borrow']
    assert(borrow_event['user'] == accounts[0])
    assert(borrow_event['lender'] == loanToken.address)
    assert(borrow_event['loanToken'] == SUSD.address)
    assert(borrow_event['collateralToken'] == RBTC.address)
    assert(borrow_event['newPrincipal'] == principal)
    assert(borrow_event['newCollateral'] == fixedint(collateralTokenSent).sub(borrowingFee))
    assert(borrow_event['interestRate'] == interestRate)
    assert(borrow_event['interestDuration'] >= durationInSeconds-1 and borrow_event['interestDuration'] <= durationInSeconds)
    assert(borrow_event['currentMargin'] >= 49e18)
    
    #assert the user received the borrowed amount
    assert(SUSD.balanceOf(accounts[1]) == expectedBalance)

def test_borrow_0_collateral_should_fail(accounts,loanToken,sovryn,set_demand_curve,lend_to_pool, SUSD, RBTC):
    # prepare the test
    lend_to_pool()
    set_demand_curve()
    
    with reverts("8"):
        loanToken.borrow(
            "0",                            # bytes32 loanId
            10 ,                            # uint256 withdrawAmount
            24*60*60,                       # uint256 initialLoanDuration
            0,                              # uint256 collateralTokenSent
            RBTC.address,                   # address collateralTokenAddress
            accounts[0],                    # address borrower
            accounts[1],                    # address receiver
            b''                             # bytes memory loanDataBytes
        )
        
def test_borrow_0_withdraw_should_fail(accounts,loanToken,sovryn,set_demand_curve,lend_to_pool, SUSD, RBTC):
    # prepare the test
    lend_to_pool()
    set_demand_curve()
    
    with reverts("6"):
        loanToken.borrow(
            "0",                            # bytes32 loanId
            0 ,                            # uint256 withdrawAmount
            24*60*60,                       # uint256 initialLoanDuration
            10,                              # uint256 collateralTokenSent
            RBTC.address,                   # address collateralTokenAddress
            accounts[0],                    # address borrower
            accounts[1],                    # address receiver
            b''                             # bytes memory loanDataBytes
        )

def test_borrow_sending_value_with_tokens_should_fail(accounts,loanToken,sovryn,set_demand_curve,lend_to_pool, SUSD, RBTC):
    # prepare the test
    lend_to_pool()
    set_demand_curve()
    
    with reverts("7"):
        loanToken.borrow(
            "0",                            # bytes32 loanId
            10 ,                            # uint256 withdrawAmount
            24*60*60,                       # uint256 initialLoanDuration
            10,                              # uint256 collateralTokenSent
            RBTC.address,                   # address collateralTokenAddress
            accounts[0],                    # address borrower
            accounts[1],                    # address receiver
            b''  ,                           # bytes memory loanDataBytes
            {'value': 100}
        )
        
def test_borrow_invalid_collateral_should_fail(accounts,loanToken,sovryn,set_demand_curve,lend_to_pool, SUSD, RBTC):
    # prepare the test
    lend_to_pool()
    set_demand_curve()
    constants = shared.Constants()
    
    with reverts("9"):
        loanToken.borrow(
            "0",                            # bytes32 loanId
            10 ,                            # uint256 withdrawAmount
            24*60*60,                       # uint256 initialLoanDuration
            10,                              # uint256 collateralTokenSent
            constants.ZERO_ADDRESS,                   # address collateralTokenAddress
            accounts[0],                    # address borrower
            accounts[1],                    # address receiver
            b''                             # bytes memory loanDataBytes
        )
        
    with reverts("10"):
        loanToken.borrow(
            "0",                            # bytes32 loanId
            10 ,                            # uint256 withdrawAmount
            24*60*60,                       # uint256 initialLoanDuration
            10,                              # uint256 collateralTokenSent
            SUSD.address,                   # address collateralTokenAddress
            accounts[0],                    # address borrower
            accounts[1],                    # address receiver
            b''                             # bytes memory loanDataBytes
        )
        
        
def test_borrow_no_interest_should_fail(accounts,loanToken,sovryn,set_demand_curve,lend_to_pool, SUSD, RBTC):
    #no demand curve settings -> no interest set
    # prepare the test
    lend_to_pool()
    
    # determine borrowing parameter
    withdrawAmount = 10e18 #i want to borrow 10 USD
    # compute the required collateral. params: address loanToken, address collateralToken, uint256 newPrincipal,uint256 marginAmount, bool isTorqueLoan 
    collateralTokenSent = sovryn.getRequiredCollateral(SUSD.address,RBTC.address,withdrawAmount,50e18, True)
    
    #approve the transfer of the collateral
    RBTC.approve(loanToken.address, collateralTokenSent)
    
    with reverts("invalid interest"):
        loanToken.borrow(
            "0",                            # bytes32 loanId
            withdrawAmount ,                # uint256 withdrawAmount
            24*60*60,                       # uint256 initialLoanDuration
            collateralTokenSent,            # uint256 collateralTokenSent
            RBTC.address,                   # address collateralTokenAddress
            accounts[0],                    # address borrower
            accounts[1],                    # address receiver
            b''                             # bytes memory loanDataBytes
        )
        
        
def test_borrow_insufficient_collateral_should_fail(accounts,loanToken,sovryn,set_demand_curve,lend_to_pool, SUSD, RBTC):
    # prepare the test
    lend_to_pool()
    set_demand_curve()
    
    # determine borrowing parameter
    withdrawAmount = 10e18 #i want to borrow 10 USD
    # compute the required collateral. params: address loanToken, address collateralToken, uint256 newPrincipal,uint256 marginAmount, bool isTorqueLoan 
    collateralTokenSent = sovryn.getRequiredCollateral(SUSD.address,RBTC.address,withdrawAmount,50e18, True)
    collateralTokenSent /= 2
    print("sending collateral",collateralTokenSent)
    
    #approve the transfer of the collateral
    RBTC.approve(loanToken.address, collateralTokenSent)
    
    with reverts("collateral insufficient"):
        loanToken.borrow(
            "0",                            # bytes32 loanId
            withdrawAmount ,                # uint256 withdrawAmount
            24*60*60,                       # uint256 initialLoanDuration
            collateralTokenSent,            # uint256 collateralTokenSent
            RBTC.address,                   # address collateralTokenAddress
            accounts[0],                    # address borrower
            accounts[1],                    # address receiver
            b''                             # bytes memory loanDataBytes
        )
    


def test_deposit_collateral(sovryn,set_demand_curve,lend_to_pool,open_margin_trade_position, RBTC):
    #prepare the test
    set_demand_curve()
    (receiver, _) = lend_to_pool()
    (loan_id, trader, loan_token_sent, leverage_amount) = open_margin_trade_position()
    startCollateral = sovryn.getLoan(loan_id).dict()["collateral"]
    
    #deposit collateral to add margin to the loan created above
    RBTC.approve(sovryn, startCollateral/2)
    sovryn.depositCollateral(loan_id, startCollateral/2)
    
    #make sure, collateral was increased
    endCollateral = sovryn.getLoan(loan_id).dict()["collateral"]
    assert(endCollateral-startCollateral == startCollateral/2)


def test_deposit_collateral_to_non_existent_loan(sovryn, RBTC):
    #try to deposit collateral to a loan with id 0
    RBTC.approve(sovryn, 1e15)
    with reverts("loan is closed"):
        sovryn.depositCollateral("0", 1e15)
        
def test_deposit_collateral_0_value(sovryn,set_demand_curve,lend_to_pool,open_margin_trade_position, RBTC):
    #prepare the test
    set_demand_curve()
    (receiver, _) = lend_to_pool()
    (loan_id, trader, loan_token_sent, leverage_amount) = open_margin_trade_position()
    
    with reverts("depositAmount is 0"):
        sovryn.depositCollateral(loan_id, 0)
    
#note: deposit collateral tests for WETH still missing. 


def test_toggle_function_pause(accounts, loanToken, LoanToken, LoanTokenSettingsLowerAdmin, LoanTokenLogicStandard, loanTokenSettings, SUSD, open_margin_trade_position, lend_to_pool):
    '''
    1. pause a function
    2. try to call the function - should fail
    3. reactivate it
    4. try to call the function - should succeed
    '''
    lend_to_pool()
    functionSignature = "marginTrade(bytes32,uint256,uint256,uint256,address,address,bytes)"
    
    # pause the given function
    localLoanToken = Contract.from_abi("loanToken", address=loanToken.address, abi=LoanToken.abi, owner=accounts[0])
    localLoanToken.setTarget(loanTokenSettings.address)
    localLoanToken = Contract.from_abi("loanToken", address=loanToken.address, abi=LoanTokenSettingsLowerAdmin.abi, owner=accounts[0])
    localLoanToken.toggleFunctionPause(functionSignature, True)
    
    # make sure the function can't be called anymore
    localLoanToken = Contract.from_abi("loanToken", address=loanToken.address, abi=LoanToken.abi, owner=accounts[0])
    loanTokenLogic = accounts[0].deploy(LoanTokenLogicStandard)
    localLoanToken.setTarget(loanTokenLogic.address)
    localLoanToken = Contract.from_abi("loanToken", address=loanToken.address, abi=LoanTokenLogicStandard.abi, owner=accounts[0])
    
    with reverts("unauthorized"):
        open_margin_trade_position()
    
    # reactivate the given function
    localLoanToken = Contract.from_abi("loanToken", address=loanToken.address, abi=LoanToken.abi, owner=accounts[0])
    localLoanToken.setTarget(loanTokenSettings.address)
    localLoanToken = Contract.from_abi("loanToken", address=loanToken.address, abi=LoanTokenSettingsLowerAdmin.abi, owner=accounts[0])
    localLoanToken.toggleFunctionPause(functionSignature, False)
    
    #make sure the function can be called again
    localLoanToken = Contract.from_abi("loanToken", address=loanToken.address, abi=LoanToken.abi, owner=accounts[0])
    localLoanToken.setTarget(loanTokenLogic.address)
    localLoanToken = Contract.from_abi("loanToken", address=loanToken.address, abi=LoanTokenLogicStandard.abi, owner=accounts[0])
    open_margin_trade_position()
    
def test_toggle_function_pause_with_non_admin_should_fail(loanToken, LoanTokenSettingsLowerAdmin, loanTokenSettings, LoanToken, accounts):
    '''
    call toggleFunction with a non-admin address and make sure it fails
    '''
    localLoanToken = Contract.from_abi("loanToken", address=loanToken.address, abi=LoanToken.abi, owner=accounts[0])
    localLoanToken.setTarget(loanTokenSettings.address)
    localLoanToken = Contract.from_abi("loanToken", address=loanToken.address, abi=LoanTokenSettingsLowerAdmin.abi, owner=accounts[0])
    with reverts("unauthorized"):
        localLoanToken.toggleFunctionPause("mint(address,uint256)", True, {'from':accounts[1]})



def test_withdraw_accrued_interest(sovryn, set_demand_curve, lend_to_pool, open_margin_trade_position, SUSD, loanToken, chain):
    # prepare the test
    set_demand_curve()
    lend_to_pool()
    (loan_id, _, _, _) = open_margin_trade_position()
    initial_block_timestamp = chain[-1].timestamp

    loan = sovryn.getLoan(loan_id).dict()
    lender = loanToken.address

    # Time travel
    time_until_loan_end = loan['endTimestamp'] - initial_block_timestamp
    chain.sleep(time_until_loan_end)
    chain.mine(1)
    second_block_timestamp = chain[-1].timestamp
    end_interest_data_1 = sovryn.getLenderInterestData(lender, SUSD.address)
    assert(end_interest_data_1['interestPaid'] == 0)

    # lend to pool to call settle interest which calls withdrawAccruedInterest
    lend_to_pool()
    end_interest_data_2 = sovryn.getLenderInterestData(lender, SUSD.address)

    interest_owed_now = fixedint(second_block_timestamp - initial_block_timestamp)\
        .mul(end_interest_data_1['interestOwedPerDay']).div(24*60*60)

    assert(end_interest_data_2['interestOwedPerDay'] != 0)
    assert(end_interest_data_2['interestPaid'] == interest_owed_now)
    assert(end_interest_data_2['interestPaidDate'] - second_block_timestamp <= 2)
    assert(end_interest_data_2['interestUnPaid'] == end_interest_data_1['interestUnPaid'] - interest_owed_now)

<<<<<<< HEAD
=======



   
   
    
    
'''
    Should successfully withdraw lending fees
    1. Set demand curve (fixture) 
    2. Lend to the pool (fixture)
    3. Make a margin trade (fixture)
    4. Set fees controller (address)
    5. Read lending fees
    6. Call withdraw lending fees
    7. Verify the right amount was paid out and the lending fees reduced on the smart contract 
''' 
def test_withdraw_lending_fees(accounts, sovryn, set_demand_curve, lend_to_pool, open_margin_trade_position, SUSD, chain):
    # prepare tests - need some loan to generate fees, then time must pass
    set_demand_curve() 
    lend_to_pool()
    open_margin_trade_position()
    sovryn.setFeesController(accounts[0])
    chain.sleep(100)
    chain.mine(1)
    lend_to_pool() #lend again to update fees
    
    #withdraw fees and verify
    fees = sovryn.lendingFeeTokensHeld(SUSD.address)
    sovryn.withdrawLendingFees(SUSD.address, accounts[1], fees)
    paid = sovryn.lendingFeeTokensPaid(SUSD.address)
    
    assert(paid==fees)
    assert(sovryn.lendingFeeTokensHeld(SUSD.address)==0)
    assert(SUSD.balanceOf(accounts[1])==fees)

'''
    Should successfully withdraw trading fees
    1. Set demand curve (fixture) 
    2. Lend to the pool (fixture)
    3. Make a margin trade (fixture)
    4. Set fees controller (address)
    5. Read trading fees
    6. Call withdraw trading fees
    7. Verify the right amount was paid out and the trading fees reduced on the smart contract 
'''
def test_withdraw_trading_fees(accounts, sovryn, set_demand_curve, lend_to_pool, open_margin_trade_position, SUSD, chain):
    # prepare tests - need some loan to generate fees, then time must pass
    set_demand_curve() 
    lend_to_pool()
    open_margin_trade_position()
    sovryn.setFeesController(accounts[0])
    chain.sleep(100)
    chain.mine(1)
    lend_to_pool() #lend again to update fees
    
    #withdraw fees and verify
    fees = sovryn.tradingFeeTokensHeld(SUSD.address)
    sovryn.withdrawTradingFees(SUSD.address, accounts[1], fees)
    paid = sovryn.tradingFeeTokensPaid(SUSD.address)
    
    assert(paid==fees)
    assert(sovryn.tradingFeeTokensHeld(SUSD.address)==0)
    assert(SUSD.balanceOf(accounts[1])==fees)



'''
    Should successfully withdraw borrowing fees
    1. Set demand curve (fixture) 
    2. Lend to the pool (fixture)
    3. Make a margin trade (fixture)
    4. Set fees controller (address)
    5. Read borrowing fees
    6. Call withdraw borrowing fees
    7. Verify the right amount was paid out and the borrowing fees reduced on the smart contract 
'''
def test_withdraw_borrowing_fees(accounts, sovryn, set_demand_curve, lend_to_pool, open_margin_trade_position, SUSD, chain):
    # prepare tests - need some loan to generate fees, then time must pass
    set_demand_curve() 
    lend_to_pool()
    open_margin_trade_position()
    sovryn.setFeesController(accounts[0])
    chain.sleep(100)
    chain.mine(1)
    lend_to_pool()
    
    #withdraw fees and verify
    fees = sovryn.borrowingFeeTokensHeld(SUSD.address)
    sovryn.withdrawBorrowingFees(SUSD.address, accounts[1], fees)
    paid = sovryn.borrowingFeeTokensPaid(SUSD.address)
    
    assert(paid==fees)
    assert(sovryn.borrowingFeeTokensHeld(SUSD.address)==0)
    assert(SUSD.balanceOf(accounts[1])==fees)
>>>>>>> 68271f11
<|MERGE_RESOLUTION|>--- conflicted
+++ resolved
@@ -1076,13 +1076,7 @@
     assert(end_interest_data_2['interestPaidDate'] - second_block_timestamp <= 2)
     assert(end_interest_data_2['interestUnPaid'] == end_interest_data_1['interestUnPaid'] - interest_owed_now)
 
-<<<<<<< HEAD
-=======
-
-
-
-   
-   
+
     
     
 '''
@@ -1173,4 +1167,3 @@
     assert(paid==fees)
     assert(sovryn.borrowingFeeTokensHeld(SUSD.address)==0)
     assert(SUSD.balanceOf(accounts[1])==fees)
->>>>>>> 68271f11
