const { expect } = require("chai");
const { expectRevert, BN, constants } = require("@openzeppelin/test-helpers");

const { increaseTime, advanceBlocks } = require("../Utils/Ethereum");

const SOV_ABI = artifacts.require("SOV");
const StakingLogic = artifacts.require("Staking");
const StakingProxy = artifacts.require("StakingProxy");
const StakingRewards = artifacts.require("StakingRewards");
const StakingRewardsProxy = artifacts.require("StakingRewardsProxy");
const FeeSharingLogic = artifacts.require("FeeSharingLogic");
const FeeSharingProxy = artifacts.require("FeeSharingProxy");
const Protocol = artifacts.require("sovrynProtocol");

const TOTAL_SUPPLY = "10000000000000000000000000";
const MAX_DURATION = new BN(24 * 60 * 60).mul(new BN(1092));

const DAY = 86400;
const TWO_WEEKS = 1209600;
const DELAY = TWO_WEEKS;

contract("StakingRewards", (accounts) => {
	let root, a1, a2, a3;
	let SOV, staking;
	let kickoffTS, inOneWeek, inOneYear, inTwoYears, inThreeYears;
	let feeSharingProxy;
	let protocol;
	let beforeBalance, afterBalance;
	let rewards, totalRewards;

	before(async () => {
		[root, a1, a2, a3, ...accounts] = accounts;
		SOV = await SOV_ABI.new(TOTAL_SUPPLY);

		//Protocol
		protocol = await Protocol.new();

		//Deployed Staking Functionality
		let stakingLogic = await StakingLogic.new(SOV.address);
		staking = await StakingProxy.new(SOV.address);
		await staking.setImplementation(stakingLogic.address);
		staking = await StakingLogic.at(staking.address); //Test - 01/07/2021

		kickoffTS = await staking.kickoffTS.call();
		inOneWeek = kickoffTS.add(new BN(DELAY));
		inOneYear = kickoffTS.add(new BN(DELAY * 26));
		inTwoYears = kickoffTS.add(new BN(DELAY * 26 * 2));
		inThreeYears = kickoffTS.add(new BN(DELAY * 26 * 3));

		//Transferred SOVs to a1
		await SOV.transfer(a1, "10000000");
		await SOV.approve(staking.address, "10000000", { from: a1 });

		//Transferred SOVs to a2
		await SOV.transfer(a2, "10000000");
		await SOV.approve(staking.address, "10000000", { from: a2 });

		//Transferred SOVs to a3
		await SOV.transfer(a3, "1000");
		await SOV.approve(staking.address, "1000", { from: a3 });

		//a2 stakes at intervals
		await increaseTime(1209600); //2 Weeks
		await staking.stake("10000", inOneYear, a1, a1, { from: a1 }); //Test - 15/07/2021
		await staking.stake("10000", inOneYear, a2, a2, { from: a2 }); //Test - 15/07/2021
		await staking.stake("100", inThreeYears, a3, a3, { from: a3 }); //Test - 15/07/2021
		await increaseTime(1209600); //2 Weeks
		await staking.stake("20000", inTwoYears, a1, a1, { from: a1 }); //Test - 29/07/2021
		await staking.stake("20000", inTwoYears, a2, a2, { from: a2 }); //Test - 29/07/2021
		await increaseTime(1209600); //2 Weeks

		//Staking Reward Program is deployed
		let stakingRewardsLogic = await StakingRewards.new();
		stakingRewards = await StakingRewardsProxy.new();
		await stakingRewards.setImplementation(stakingRewardsLogic.address);
		stakingRewards = await StakingRewards.at(stakingRewards.address); //Test - 12/08/2021
	});

	describe("Flow - StakingRewards", () => {
		it("should revert if SOV Address is not a contract address", async () => {
			await expectRevert(stakingRewards.initialize(a3, staking.address), "_SOV not a contract");
		});

		it("should revert if SOV Address is invalid", async () => {
			await expectRevert(stakingRewards.initialize(constants.ZERO_ADDRESS, staking.address), "Invalid SOV Address.");
			//Staking Rewards Contract is loaded
			await SOV.transfer(stakingRewards.address, "10000000");
			//Initialize
			await stakingRewards.initialize(SOV.address, staking.address);
		});

		it("should revert if rewards are claimed before completion of two weeks from start date", async () => {
			await expectRevert(stakingRewards.collectReward({ from: a2 }), "allowed after 14 days of start");
		});

		it("should compute and send rewards to the staker as applicable", async () => {
			await increaseTime(1209600); //2 Weeks - First Payment
			const fields = await stakingRewards.getStakerCurrentReward(true, { from: a2 });
			beforeBalance = await SOV.balanceOf(a2);
			await stakingRewards.collectReward({ from: a2 }); //Test - 26/08/2021
			afterBalance = await SOV.balanceOf(a2);
			rewards = afterBalance.sub(beforeBalance);
			expect(rewards).to.be.bignumber.equal(fields.amount);
			totalRewards = new BN(totalRewards).add(new BN(rewards));
			expect(afterBalance).to.be.bignumber.greaterThan(beforeBalance);
		});

		//a2 finds the program lucrative and stakes for long term
		it("should compute send rewards to the staker including added staking", async () => {
			await increaseTime(86400); //1 Day //Test - 27/08/2021
			await staking.stake("30000", inThreeYears, a2, a2, { from: a2 });

			await increaseTime(1209600 - 86400); //Second Payment - 13 days approx
			const fields = await stakingRewards.getStakerCurrentReward(true, { from: a2 });
			beforeBalance = await SOV.balanceOf(a2);
			await stakingRewards.collectReward({ from: a2 }); //Test - 10/09/2021
			afterBalance = await SOV.balanceOf(a2);
			rewards = afterBalance.sub(beforeBalance);
			expect(rewards).to.be.bignumber.equal(fields.amount);
			totalRewards = new BN(totalRewards).add(new BN(rewards));
			expect(afterBalance).to.be.bignumber.greaterThan(beforeBalance);
		});

		it("should revert if the user tries to claim rewards early", async () => {
			await increaseTime(86400); //One day
			await expectRevert(stakingRewards.collectReward({ from: a2 }), "allowed after 14 days");
		});

		it("should compute and send rewards to the staker after recalculating withdrawn stake", async () => {
			await increaseTime(32659200); //More than a year - first stake expires
			feeSharingProxy = await FeeSharingProxy.new(protocol.address, staking.address);
			await staking.setFeeSharing(feeSharingProxy.address);
			await staking.withdraw("10000", inOneYear, a2, { from: a2 }); //Withdraw first stake
			await increaseTime(3600);
			const fields = await stakingRewards.getStakerCurrentReward(true, { from: a2 }); //For entire duration
			beforeBalance = await SOV.balanceOf(a2);
			await stakingRewards.collectReward({ from: a2 }); //For maxDuration only
			afterBalance = await SOV.balanceOf(a2);
			rewards = afterBalance.sub(beforeBalance);
			expect(rewards).to.be.bignumber.equal(fields.amount);
			totalRewards = new BN(totalRewards).add(new BN(rewards));
			expect(afterBalance).to.be.bignumber.greaterThan(beforeBalance);
		});

		it("should continue getting rewards for the staking period even after the program stops", async () => {
			await increaseTime(1209600 - 86400); //Second Payment - 13 days approx
			await stakingRewards.stop();
			await increaseTime(3600); //Increase a few blocks
			const fields = await stakingRewards.getStakerCurrentReward(true, { from: a2 });
			beforeBalance = await SOV.balanceOf(a2);
			await stakingRewards.collectReward({ from: a2 });
			afterBalance = await SOV.balanceOf(a2);
			rewards = afterBalance.sub(beforeBalance);
			expect(rewards).to.be.bignumber.equal(fields.amount);
			totalRewards = new BN(totalRewards).add(new BN(rewards));
			expect(afterBalance).to.be.bignumber.greaterThan(beforeBalance);
		});

		it("should compute and send rewards to the staker a3 as applicable", async () => {
			const fields = await stakingRewards.getStakerCurrentReward(true, { from: a3 }); //For entire duration
			beforeBalance = await SOV.balanceOf(a3);
			let tx = await stakingRewards.collectReward({ from: a3 });
			console.log("gasUsed: " + tx.receipt.gasUsed);
			afterBalance = await SOV.balanceOf(a3);
			rewards = afterBalance.sub(beforeBalance); //For maxDuration only
			expect(rewards).to.be.bignumber.equal(fields.amount);
			totalRewards = new BN(totalRewards).add(new BN(rewards));
			expect(afterBalance).to.be.bignumber.greaterThan(beforeBalance);
		});

		it("should NOT pay rewards for staking after the program stops", async () => {
			await increaseTime(1209600); //2 Weeks
			await staking.stake("10000", inTwoYears, a2, a2, { from: a2 });
			const fields = await stakingRewards.getStakerCurrentReward(true, { from: a2 });
			beforeBalance = await SOV.balanceOf(a2);
			await stakingRewards.collectReward({ from: a2 });
			afterBalance = await SOV.balanceOf(a2);
			rewards = afterBalance.sub(beforeBalance);
			expect(rewards).to.be.bignumber.equal(fields.amount);
			totalRewards = new BN(totalRewards).add(new BN(rewards));
			expect(afterBalance).to.be.bignumber.greaterThan(beforeBalance);
		});

		it("should stop getting rewards when the staking ends after the program stops", async () => {
			await increaseTime(1209600); //2 Weeks
<<<<<<< HEAD
			//FeeSharingProxy
			feeSharingLogic = await FeeSharingLogic.new();
			feeSharingProxyObj = await FeeSharingProxy.new(protocol.address, staking.address);
			await feeSharingProxyObj.setImplementation(feeSharingLogic.address);
			feeSharingProxy = await FeeSharingLogic.at(feeSharingProxyObj.address);

			await staking.setFeeSharing(feeSharingProxy.address);
=======
>>>>>>> 3c201239
			await staking.withdraw("20000", inTwoYears, a2, { from: a2 }); //Withdraw second stake
			await staking.withdraw("30000", inThreeYears, a2, { from: a2 }); //Withdraw third stake
			await staking.withdraw("10000", inTwoYears, a2, { from: a2 }); //Withdraw the last stake as well
			await increaseTime(3600); //Increase a few blocks
			const fields = await stakingRewards.getStakerCurrentReward(true, { from: a2 });
			beforeBalance = await SOV.balanceOf(a2);
			await expectRevert(stakingRewards.collectReward({ from: a2 }), "no valid reward");
			afterBalance = await SOV.balanceOf(a2);
			rewards = afterBalance.sub(beforeBalance);
			totalRewards = new BN(totalRewards).add(new BN(rewards));
			let feeSharingBalance = await SOV.balanceOf.call(feeSharingProxy.address);
			expect(afterBalance).to.be.bignumber.equal(beforeBalance);
		});

		it("should process for max duration at a time", async () => {
			await increaseTime(7890000); //3 Months
			await expectRevert(stakingRewards.stop(), "Already stopped");
			const fields = await stakingRewards.getStakerCurrentReward(false, { from: a1 }); //For entire duration
			beforeBalance = await SOV.balanceOf(a1);
			await stakingRewards.collectReward({ from: a1 }); //For maxDuration only
			afterBalance = await SOV.balanceOf(a1);
			rewards = afterBalance.sub(beforeBalance);
			expect(rewards).to.be.bignumber.lessThan(fields.amount);
			totalRewards = new BN(totalRewards).add(new BN(rewards));
			expect(afterBalance).to.be.bignumber.greaterThan(beforeBalance);
		});

		it("should be able to process agaim immediately when processing after the max duration", async () => {
			const fields = await stakingRewards.getStakerCurrentReward(true, { from: a1 });
			beforeBalance = await SOV.balanceOf(a1);
			await stakingRewards.collectReward({ from: a1 });
			afterBalance = await SOV.balanceOf(a1);
			rewards = afterBalance.sub(beforeBalance);
			expect(rewards).to.be.bignumber.equal(fields.amount);
			totalRewards = new BN(totalRewards).add(new BN(rewards));
			expect(afterBalance).to.be.bignumber.greaterThan(beforeBalance);
		});

		it("should revert withdraw all tokens if address is invalid", async () => {
			await expectRevert(stakingRewards.withdrawTokensByOwner(constants.ZERO_ADDRESS), "receiver address invalid");
		});

		it("should revert withdraw all tokens if sender isn't the owner", async () => {
			await expectRevert(stakingRewards.withdrawTokensByOwner(a3, { from: a3 }), "unauthorized");
		});

		it("should withdraw all tokens", async () => {
			beforeBalance = await SOV.balanceOf(a3);
			await stakingRewards.withdrawTokensByOwner(a3);
			afterBalance = await SOV.balanceOf(a3);
			let amount = new BN(10000000).sub(totalRewards);
			expect(afterBalance.sub(beforeBalance)).to.be.bignumber.equal(amount);
		});

		it("should revert while withdrawing 0 amount", async () => {
			await expectRevert(stakingRewards.withdrawTokensByOwner(a3), "amount invalid");
		});

		it("should revert if contract doesn't have enough funds to reward user", async () => {
			await increaseTime(1209600); //2 Weeks
			await expectRevert(stakingRewards.collectReward({ from: a1 }), "not enough funds to reward user");
		});

		it("should revert if sender is a ZERO Address", async () => {
			await expectRevert(
				stakingRewards.collectReward({ from: constants.ZERO_ADDRESS }),
				"unknown account 0x0000000000000000000000000000000000000000"
			);
		});
	});
});<|MERGE_RESOLUTION|>--- conflicted
+++ resolved
@@ -183,7 +183,6 @@
 
 		it("should stop getting rewards when the staking ends after the program stops", async () => {
 			await increaseTime(1209600); //2 Weeks
-<<<<<<< HEAD
 			//FeeSharingProxy
 			feeSharingLogic = await FeeSharingLogic.new();
 			feeSharingProxyObj = await FeeSharingProxy.new(protocol.address, staking.address);
@@ -191,8 +190,6 @@
 			feeSharingProxy = await FeeSharingLogic.at(feeSharingProxyObj.address);
 
 			await staking.setFeeSharing(feeSharingProxy.address);
-=======
->>>>>>> 3c201239
 			await staking.withdraw("20000", inTwoYears, a2, { from: a2 }); //Withdraw second stake
 			await staking.withdraw("30000", inThreeYears, a2, { from: a2 }); //Withdraw third stake
 			await staking.withdraw("10000", inTwoYears, a2, { from: a2 }); //Withdraw the last stake as well
