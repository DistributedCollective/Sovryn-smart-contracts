--- conflicted
+++ resolved
@@ -6,11 +6,8 @@
 from brownie import *
 from brownie.network.contract import InterfaceContainer
 import json
-<<<<<<< HEAD
 import time;
-=======
 import copy
->>>>>>> c8b94a78
 
 def main():
     
@@ -19,7 +16,7 @@
     #call the function you want here
     #setupMarginLoanParams(contracts['WRBTC'], contracts['iDOC'])
     #readPrice(contracts['WRBTC'], contracts['USDT'])
-    testTradeOpeningAndClosingWithCollateral(contracts['sovrynProtocol'], contracts['iUSDT'], contracts['USDT'], contracts['WRBTC'], 1e14, 2e18, True, 1e14)
+    # testTradeOpeningAndClosingWithCollateral(contracts['sovrynProtocol'], contracts['iUSDT'], contracts['USDT'], contracts['WRBTC'], 1e14, 2e18, True, 1e14)
     #setupMarginLoanParams(contracts['DoC'],  contracts['iRBTC'])
     #testTradeOpeningAndClosing(contracts['sovrynProtocol'], contracts['iRBTC'], contracts['WRBTC'], contracts['DoC'], 1e14, 5e18, True, 1e15)
     #buyWRBTC()
@@ -30,24 +27,8 @@
     #getBalance(contracts['WRBTC'], '0xE5646fEAf7f728C12EcB34D14b4396Ab94174827')
     #getBalance(contracts['WRBTC'], '0x7BE508451Cd748Ba55dcBE75c8067f9420909b49')
     #readLoan('0xb2bbd9135a7cfbc5adda48e90430923108ad6358418b7ac27c9edcf2d44911e5')
-<<<<<<< HEAD
-    # replaceLoanClosings()
-    
-    #logicContract = acct.deploy(LoanTokenLogicStandard)
-    #print('new LoanTokenLogicStandard contract for iDoC:' + logicContract.address)
-    #replaceLoanTokenLogic(contracts['iDOC'],logicContract.address)
-    #replaceLoanTokenLogic(contracts['iUSDT'],'0x2d4F27e9F82d315c389E5290D94dbA062993e40a')
-    #replaceLoanTokenLogic(contracts['iBPro'],'0x2d4F27e9F82d315c389E5290D94dbA062993e40a')
-    #logicContract = acct.deploy(LoanTokenLogicWrbtc)
-    #print('new LoanTokenLogicStandard contract for iWRBTC:' + logicContract.address)
-    #replaceLoanTokenLogic(contracts['iRBTC'], logicContract.address)
-
-    governorAcceptAdmin("governorOwner")
-    governorAcceptAdmin("governorAdmin")
-
-=======
     #replaceLoanClosings()
-    
+
     #updateAllLogicContracts()
     #readOwner(contracts['iDOC'])
     #readTransactionLimits(contracts['iDOC'],  contracts['DoC'],  contracts['WRBTC'])
@@ -58,7 +39,7 @@
     #setTransactionLimits(contracts['iDOC'], [contracts['DoC']], [21e18])
     #setTransactionLimitsOld(contracts['iDOC'], contracts['iDOCSettings'], contracts['iDOCLogic'], [contracts['DoC']], [21e18])
     #readTransactionLimits(contracts['iDOC'],  contracts['DoC'], contracts['WRBTC'])
-    
+
 
     #setupLoanParamsForCollaterals(contracts['iBPro'], [contracts['DoC'], contracts['USDT']])
     #setupLoanParamsForCollaterals(contracts['iDOC'], [contracts['BPro'], contracts['USDT']])
@@ -69,9 +50,9 @@
     #deployMultisig(['0x2bD2201bfe156a71EB0d02837172FFc237218505', acct, '0xdB3DB4c5695f2aab0F406C86d1f35D326685d055', '0x5092019A3E0334586273A21a701F1BD859ECAbD6', '0xD6da34D91fC59134A132b17e7b5a472CA1BeA794'], 2)
     #updatePriceFeedToRSKOracle()
     #checkRates()
-    
+
     #checkOwnerIsAddress(contracts['sovrynProtocol'], contracts['multisig'])
-    
+
     '''
     print("price feeds SOV")
     transferOwner(contracts['PriceFeedRSKOracle'], contracts['multisig'])
@@ -112,17 +93,19 @@
     checkOwnerIsAddress('0xe4d2e26ce947df7a8d04e5a9dcdef0c540c497cf', contracts['multisig'])
     checkOwnerIsAddress('0x4106e4Bb0C339cf7e8adc64Cf889F261Fef1e789', contracts['multisig'])
     '''
-    
+
     #addOwnerToMultisig('0x27d55f5668ef4438635bdce0adca083507e77752')
-    
+
     #readLiquidity()
     #swapTokens(1e18, 1, contracts['swapNetwork'], contracts['USDT'], contracts['BPro'])
     #readFromMedianizer()
     #replaceSwapsUser()
     #checkRates()
     #replaceSwapsExternal()
-    
->>>>>>> c8b94a78
+
+    # governorAcceptAdmin("governorOwner")
+    # governorAcceptAdmin("governorAdmin")
+
 def loadConfig():
     global contracts, acct
     this_network = network.show_active()
@@ -132,9 +115,7 @@
         configFile =  open('./scripts/contractInteraction/testnet_contracts.json')
     contracts = json.load(configFile)
     acct = accounts.load("rskdeployer")
-    #acct = accounts.load("jamie")
-    #acct = accounts.load("danazix")
-
+    
 
 
     
@@ -158,7 +139,7 @@
     token = Contract.from_abi("TestToken", address = tokenAddress, abi = TestToken.abi, owner = acct)
     loanToken = Contract.from_abi("loanToken", address=loanTokenAddress, abi=LoanTokenLogicStandard.abi, owner=acct)
     if(token.allowance(acct, loanToken.address) < amount):
-        token.approve(loanToken.address, amount) 
+        token.approve(loanToken.address, amount)
     loanToken.mint(acct, amount)
     
 def removeFromPool(loanTokenAddress, amount):
@@ -250,7 +231,7 @@
     print(loan)
     if(testClose):
         tx = sovryn.closeWithSwap(loanId, acct, collateral, True, b'')
-        
+
 def testTradeOpeningAndClosingWithCollateral(protocolAddress, loanTokenAddress, underlyingTokenAddress, collateralTokenAddress, collateralTokenSent, leverage, testClose, sendValue):
     loanToken = Contract.from_abi("loanToken", address=loanTokenAddress, abi=LoanTokenLogicStandard.abi, owner=acct)
     testToken = Contract.from_abi("TestToken", address = underlyingTokenAddress, abi = TestToken.abi, owner = acct)
@@ -359,7 +340,7 @@
     tx= contract.transferOwnership(newOwner)
     tx.info()
     checkOwnerIsAddress(contractAddress, newOwner)
-    
+
 def acceptOwnershipWithMultisig(contractAddress):
     abiFile =  open('./scripts/contractInteraction/Owned.json')
     abi = json.load(abiFile)
@@ -388,7 +369,7 @@
 def setTransactionLimits(loanTokenAddress, addresses, limits):
     localLoanToken = Contract.from_abi("loanToken", address=loanTokenAddress, abi=LoanTokenLogicStandard.abi, owner=acct)
     tx = localLoanToken.setTransactionLimits(addresses,limits)
-    
+
 def setTransactionLimitsOld(loanTokenAddress, settingsAddress, logicAddress, addresses, limits):
     localLoanToken = Contract.from_abi("loanToken", address=loanTokenAddress, abi=LoanToken.abi, owner=acct)
     localLoanToken.setTarget(settingsAddress)
@@ -397,7 +378,7 @@
     localLoanToken = Contract.from_abi("loanToken", address=loanTokenAddress, abi=LoanToken.abi, owner=acct)
     localLoanToken.setTarget(logicAddress)
     
-    
+
 def readTransactionLimits(loanTokenAddress, SUSD, RBTC):
     localLoanToken = Contract.from_abi("loanToken", address=loanTokenAddress, abi=LoanToken.abi, owner=acct)
     limit = localLoanToken.transactionLimit(RBTC)
@@ -420,7 +401,7 @@
     tasIUSD = loanToken.totalAssetSupply()
     tabIUSD = loanToken.totalAssetBorrow()
     print("liquidity on iUSDT", (tasIUSD-tabIUSD)/1e18)
-    
+
     tokenContract = Contract.from_abi("Token", address=contracts['USDT'], abi=TestToken.abi, owner=acct)
     bal = tokenContract.balanceOf(contracts['ConverterUSDT'])
     print("supply of USDT on swap", bal/1e18)
@@ -447,7 +428,9 @@
     bal = loanToken.assetBalanceOf(userAddress)
     print('underlying token balance', bal)
     
-
+def replaceLoanTokenLogic(loanTokenAddress, logicAddress):
+    loanToken = Contract.from_abi("loanToken", address=loanTokenAddress, abi=LoanToken.abi, owner=acct)
+    loanToken.setTarget(logicAddress)
     
 def readOwner(contractAddress):
     contract = Contract.from_abi("loanToken", address=contractAddress, abi=LoanToken.abi, owner=acct)
@@ -457,10 +440,10 @@
     contract = Contract.from_abi("loanToken", address=contractAddress, abi=LoanToken.abi, owner=acct)
     owner = contract.owner()
     print("owner == expectedOwner?", owner == expectedOwner)
-    
+
 def setupMarginLoanParams(collateralTokenAddress, loanTokenAddress):
     loanToken = Contract.from_abi("loanToken", address=loanTokenAddress, abi=LoanTokenLogicStandard.abi, owner=acct)
-
+    
     params = [];
     setup = [
         b"0x0", ## id
@@ -497,32 +480,22 @@
         0
     )
     tx.info()
-<<<<<<< HEAD
-
-=======
     '''
-    
->>>>>>> c8b94a78
+
 def replaceLoanTokenLogic(loanTokenAddress, logicAddress):
     loanToken = Contract.from_abi("loanToken", address=loanTokenAddress, abi=LoanToken.abi, owner=acct)
     loanToken.setTarget(logicAddress)
-
+    
 def readFromMedianizer():
     medianizer = Contract.from_abi("Medianizer", address=contracts['medianizer'], abi=PriceFeedsMoCMockup.abi, owner=acct)
     print(medianizer.peek())
-<<<<<<< HEAD
-    medianizer = Contract.from_abi("Medianizer", address='0x26a00aF444928d689DDEC7b4D17c0E4a8c9D407d', abi=PriceFeedsMoCMockup.abi, owner=acct)
-    print(medianizer.peek())
-
-=======
-    
->>>>>>> c8b94a78
+
 def updateOracleAddress(newAddress):
     print("set oracle address to", newAddress)
     priceFeedsMoC = Contract.from_abi("PriceFeedsMoC", address = '0x066ba9453e230a260c2a753d9935d91187178C29', abi = PriceFeedsMoC.abi, owner = acct)
     priceFeedsMoC.setMoCOracleAddress(newAddress)
 
-
+    
 def addLiquidity(converter, reserve, amount):
     abiFile =  open('./scripts/contractInteraction/LiquidityPoolV2Converter.json')
     abi = json.load(abiFile)
@@ -532,20 +505,10 @@
     tx = converter.addLiquidity(reserve, amount, 1)
     print(tx)
 
-<<<<<<< HEAD
-def governorAcceptAdmin(type):
-    governor = Contract.from_abi("GovernorAlpha", address=contracts[type], abi=GovernorAlpha.abi, owner=acct)
-    data = governor.__acceptAdmin.encode_input()
-
-    multisig = Contract.from_abi("MultiSig", address=contracts['multisig'], abi=MultiSigWallet.abi, owner=acct)
-    tx = multisig.submitTransaction(governor.address,0,data)
-    txId = tx.events["Submission"]["transactionId"]
-    print(txId)
-=======
 def deployMultisig(owners, requiredConf):
      multisig = acct.deploy(MultiSigWallet, owners, requiredConf)
      print("multisig:", multisig)
-     
+
 def setupLoanParamsForCollaterals(loanTokenAddress, collateralAddresses):
     loanToken = Contract.from_abi("loanToken", address=loanTokenAddress, abi=LoanTokenLogicStandard.abi, owner=acct)
     marginParams = []
@@ -564,21 +527,21 @@
         torqueData = copy.deepcopy(marginData)
         torqueData[5] = Wei("50 ether")
         print(torqueData)
-        
+
         marginParams.append(marginData)
         torqueParams.append(torqueData)
 
     #configure the token settings, and set the setting contract address at the loan token logic contract
     tx = loanToken.setupLoanParams(marginParams, False)
     tx = loanToken.setupLoanParams(torqueParams, True)
-    
+
 
 def updatePriceFeedToRSKOracle():
     newPriceFeed = acct.deploy(PriceFeedRSKOracle, contracts['RSKOracle'])
     print("new price feed: ", newPriceFeed)
     feeds = Contract.from_abi("PriceFeeds", address= contracts['PriceFeeds'], abi = PriceFeeds.abi, owner = acct)
     feeds.setPriceFeed([contracts['WRBTC']], [newPriceFeed.address])
-    
+
 def updatePriceFeedToMOCOracle():
     newPriceFeed = acct.deploy(PriceFeedsMoC, contracts['medianizer'], contracts['RSKOracle'])
     print("new price feed: ", newPriceFeed)
@@ -589,7 +552,7 @@
     txId = tx.events["Submission"]["transactionId"]
     print("txid",txId);
 
-    
+
 def readPrice(source, destination):
     feeds = Contract.from_abi("PriceFeeds", address= contracts['PriceFeeds'], abi = PriceFeeds.abi, owner = acct)
     rate = feeds.queryRate(source, destination)
@@ -603,12 +566,12 @@
     #print("path:", path)
     expectedReturn = swapNetwork.getReturnByPath(path, 0.01e18)
     print('rate is ', expectedReturn)
-    
+
 def readPriceFromOracle(oracleAddress):
     oracle = Contract.from_abi("Oracle", address=oracleAddress, abi=PriceFeedsMoC.abi, owner=acct)
     price = oracle.latestAnswer()
     print('rate is ', price)
-    
+
 def readTargetWeights(converter, reserve):
     abiFile =  open('./scripts/contractInteraction/LiquidityPoolV2Converter.json')
     abi = json.load(abiFile)
@@ -616,13 +579,13 @@
     res = converter.reserves(reserve).dict()
     print(res)
     print('target weight is ',res['weight'])
-    
+
 def updateContracts():
     replaceSwapsImplSovrynSwap()
     replaceSwapsUser()
     replaceLoanOpenings()
     replaceLoanTokenLogicOnAllContracts()
-    
+
 def replaceSwapsExternal():
     #swapsExternal = acct.deploy(SwapsExternal)
     sovryn = Contract.from_abi("sovryn", address=contracts['sovrynProtocol'], abi=interface.ISovryn.abi, owner=acct)
@@ -631,7 +594,7 @@
     tx = multisig.submitTransaction(sovryn.address,0,data)
     txId = tx.events["Submission"]["transactionId"]
     print(txId);
-    
+
 def replaceLoanOpenings():
     print("replacing loan openings")
     loanOpenings = acct.deploy(LoanOpenings)
@@ -641,7 +604,7 @@
     tx = multisig.submitTransaction(sovryn.address,0,data)
     txId = tx.events["Submission"]["transactionId"]
     print(txId);
-    
+
 def replaceSwapsUser():
     print("replacing swaps user")
     swapsUser = acct.deploy(SwapsUser)
@@ -651,7 +614,7 @@
     tx = multisig.submitTransaction(sovryn.address,0,data)
     txId = tx.events["Submission"]["transactionId"]
     print(txId);
-    
+
 def replaceSwapsImplSovrynSwap():
     print("replacing swaps")
     swaps = acct.deploy(SwapsImplSovrynSwap)
@@ -672,7 +635,7 @@
     logicContract = acct.deploy(LoanTokenLogicWrbtc)
     print('new LoanTokenLogicStandard contract for iWRBTC:' + logicContract.address)
     replaceLoanTokenLogic(contracts['iRBTC'], logicContract.address)
-    
+
 def replaceLoanTokenLogic(loanTokenAddress, logicAddress):
     loanToken = Contract.from_abi("loanToken", address=loanTokenAddress, abi=LoanToken.abi, owner=acct)
     data = loanToken.setTarget.encode_input(logicAddress)
@@ -680,7 +643,7 @@
     tx = multisig.submitTransaction(loanToken.address,0,data)
     txId = tx.events["Submission"]["transactionId"]
     print(txId);
-    
+
 def checkRates():
     print('reading price from WRBTC to DOC')
     readPrice(contracts['WRBTC'], contracts['DoC'])
@@ -690,7 +653,7 @@
     readPrice(contracts['WRBTC'], contracts['BPro'])
     print('read price from USDT to DOC')
     readPrice(contracts['USDT'], contracts['DoC'])
-    
+
     print('read swap rate from WRBTC to DOC')
     readSwapRate(contracts['WRBTC'], contracts['DoC'])
     print('read swap rate from WRBTC to USDT')
@@ -707,17 +670,26 @@
     readSwapRate(contracts['USDT'], contracts['WRBTC'])
     print('read swap rate from DOC to WRBTC')
     readSwapRate(contracts['DoC'], contracts['WRBTC'])
-    
+
     print("price from the USDT oracle on AMM:")
     readPriceFromOracle('0x78F0b35Edd78eD564830c45F4A22e4b553d7f042')
-    
+
     readTargetWeights('0x133eBE9c8bA524C9B1B601E794dF527f390729bF', contracts['USDT'])
     readTargetWeights('0x133eBE9c8bA524C9B1B601E794dF527f390729bF', contracts['WRBTC'])
-    
+
 def addOwnerToMultisig(newOwner):
     multisig = Contract.from_abi("MultiSig", address=contracts['multisig'], abi=MultiSigWallet.abi, owner=acct)
     data = multisig.addOwner.encode_input(newOwner)
     tx = multisig.submitTransaction(multisig.address,0,data)
     txId = tx.events["Submission"]["transactionId"]
     print("txid",txId);
->>>>>>> c8b94a78
+
+
+def governorAcceptAdmin(type):
+    governor = Contract.from_abi("GovernorAlpha", address=contracts[type], abi=GovernorAlpha.abi, owner=acct)
+    data = governor.__acceptAdmin.encode_input()
+
+    multisig = Contract.from_abi("MultiSig", address=contracts['multisig'], abi=MultiSigWallet.abi, owner=acct)
+    tx = multisig.submitTransaction(governor.address,0,data)
+    txId = tx.events["Submission"]["transactionId"]
+    print(txId)