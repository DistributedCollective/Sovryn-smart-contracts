/**
 * Copyright 2017-2020, bZeroX, LLC. All Rights Reserved.
 * Licensed under the Apache License, Version 2.0.
 */

pragma solidity 0.5.17;
pragma experimental ABIEncoderV2;

import "../core/State.sol";
import "../events/LoanOpeningsEvents.sol";
import "../events/LoanMaintenanceEvents.sol";
import "../mixins/VaultController.sol";
import "../mixins/InterestUser.sol";
import "../mixins/LiquidationHelper.sol";
import "../swaps/SwapsUser.sol";
import "../mixins/ModuleCommonFunctionalities.sol";

/**
 * @title Loan Maintenance contract.
 *
 * @notice This contract code comes from bZx. bZx is a protocol for tokenized
 * margin trading and lending https://bzx.network similar to the dYdX protocol.
 *
 * This contract contains functions to query loan data and to modify its status
 * by withdrawing or depositing collateral.
 * */
contract LoanMaintenance is
    LoanOpeningsEvents,
    LoanMaintenanceEvents,
    VaultController,
    InterestUser,
    SwapsUser,
    LiquidationHelper,
    ModuleCommonFunctionalities
{
    // Keep the old LoanReturnData for backward compatibility (especially for the watcher)
    struct LoanReturnData {
        bytes32 loanId;
        address loanToken;
        address collateralToken;
        uint256 principal;
        uint256 collateral;
        uint256 interestOwedPerDay;
        uint256 interestDepositRemaining;
        uint256 startRate; /// collateralToLoanRate
        uint256 startMargin;
        uint256 maintenanceMargin;
        uint256 currentMargin;
        uint256 maxLoanTerm;
        uint256 endTimestamp;
        uint256 maxLiquidatable;
        uint256 maxSeizable;
    }

    // The new struct which contained borrower & creation time of a loan
    struct LoanReturnDataV2 {
        bytes32 loanId;
        address loanToken;
        address collateralToken;
        address borrower;
        uint256 principal;
        uint256 collateral;
        uint256 interestOwedPerDay;
        uint256 interestDepositRemaining;
        uint256 startRate; /// collateralToLoanRate
        uint256 startMargin;
        uint256 maintenanceMargin;
        uint256 currentMargin;
        uint256 maxLoanTerm;
        uint256 endTimestamp;
        uint256 maxLiquidatable;
        uint256 maxSeizable;
        uint256 creationTimestamp;
    }

    /**
     * @notice Empty public constructor.
     * */
    constructor() public {}

    /**
     * @notice Fallback function is to react to receiving value (rBTC).
     * */
    function() external {
        revert("fallback not allowed");
    }

    /**
     * @notice Set initial values of proxy targets.
     *
     * @param target The address of the logic contract instance.
     * */
    function initialize(address target) external onlyOwner {
        address prevModuleContractAddress = logicTargets[this.depositCollateral.selector];
        _setTarget(this.depositCollateral.selector, target);
        _setTarget(this.withdrawCollateral.selector, target);
        _setTarget(this.withdrawAccruedInterest.selector, target);
        _setTarget(this.extendLoanDuration.selector, target);
        _setTarget(this.reduceLoanDuration.selector, target);
        _setTarget(this.getLenderInterestData.selector, target);
        _setTarget(this.getLoanInterestData.selector, target);
        _setTarget(this.getUserLoans.selector, target);
        _setTarget(this.getUserLoansV2.selector, target);
        _setTarget(this.getLoan.selector, target);
        _setTarget(this.getLoanV2.selector, target);
        _setTarget(this.getActiveLoans.selector, target);
        _setTarget(this.getActiveLoansV2.selector, target);
        emit ProtocolModuleContractReplaced(prevModuleContractAddress, target, "LoanMaintenance");
    }

    /**
     * @notice Increase the margin of a position by depositing additional collateral.
     *
     * @param loanId A unique ID representing the loan.
     * @param depositAmount The amount to be deposited in collateral tokens.
     *
     * @return actualWithdrawAmount The amount withdrawn taking into account drawdowns.
     * */
    function depositCollateral(
        bytes32 loanId,
        uint256 depositAmount /// must match msg.value if ether is sent
    ) external payable nonReentrant whenNotPaused {
        require(depositAmount != 0, "depositAmount is 0");
        Loan storage loanLocal = loans[loanId];
        LoanParams storage loanParamsLocal = loanParams[loanLocal.loanParamsId];

        require(loanLocal.active, "loan is closed");
        require(
            msg.value == 0 || loanParamsLocal.collateralToken == address(wrbtcToken),
            "wrong asset sent"
        );

        loanLocal.collateral = loanLocal.collateral.add(depositAmount);

        if (msg.value == 0) {
            vaultDeposit(loanParamsLocal.collateralToken, msg.sender, depositAmount);
        } else {
            require(msg.value == depositAmount, "ether deposit mismatch");
            vaultEtherDeposit(msg.sender, msg.value);
        }

        (uint256 collateralToLoanRate, ) =
            IPriceFeeds(priceFeeds).queryRate(
                loanParamsLocal.collateralToken,
                loanParamsLocal.loanToken
            );

        emit DepositCollateral(loanId, depositAmount, collateralToLoanRate);
    }

    /**
     * @notice Withdraw from the collateral. This reduces the margin of a position.
     *
     * @param loanId A unique ID representing the loan.
     * @param receiver The account getting the withdrawal.
     * @param withdrawAmount The amount to be withdrawn in collateral tokens.
     *
     * @return actualWithdrawAmount The amount withdrawn taking into account drawdowns.
     * */
    function withdrawCollateral(
        bytes32 loanId,
        address receiver,
        uint256 withdrawAmount
    ) external nonReentrant whenNotPaused returns (uint256 actualWithdrawAmount) {
        require(withdrawAmount != 0, "withdrawAmount is 0");
        Loan storage loanLocal = loans[loanId];
        LoanParams storage loanParamsLocal = loanParams[loanLocal.loanParamsId];

        require(loanLocal.active, "loan is closed");
        require(
            msg.sender == loanLocal.borrower || delegatedManagers[loanLocal.id][msg.sender],
            "unauthorized"
        );

        uint256 maxDrawdown =
            IPriceFeeds(priceFeeds).getMaxDrawdown(
                loanParamsLocal.loanToken,
                loanParamsLocal.collateralToken,
                loanLocal.principal,
                loanLocal.collateral,
                loanParamsLocal.maintenanceMargin
            );

        if (withdrawAmount > maxDrawdown) {
            actualWithdrawAmount = maxDrawdown;
        } else {
            actualWithdrawAmount = withdrawAmount;
        }

        loanLocal.collateral = loanLocal.collateral.sub(actualWithdrawAmount);

        if (loanParamsLocal.collateralToken == address(wrbtcToken)) {
            vaultEtherWithdraw(receiver, actualWithdrawAmount);
        } else {
            vaultWithdraw(loanParamsLocal.collateralToken, receiver, actualWithdrawAmount);
        }
    }

    /**
     * @notice Withdraw accrued loan interest.
     *
     * @dev Wrapper for _payInterest internal function.
     *
     * @param loanToken The loan token address.
     * */
    function withdrawAccruedInterest(address loanToken) external whenNotPaused {
        /// Pay outstanding interest to lender.
        _payInterest(
            msg.sender, /// Lender.
            loanToken
        );
    }

    /**
     * @notice Extend the loan duration by as much time as depositAmount can buy.
     *
     * @param loanId A unique ID representing the loan.
     * @param depositAmount The amount to be deposited in loan tokens. Used to pay the interest for the new duration.
     * @param useCollateral Whether pay interests w/ the collateral. If true, depositAmount of loan tokens
     *						will be purchased with the collateral.
     * // param calldata The payload for the call. These loan DataBytes are additional loan data (not in use for token swaps).
     *
     * @return secondsExtended The amount of time in seconds the loan is extended.
     * */
    function extendLoanDuration(
        bytes32 loanId,
        uint256 depositAmount,
        bool useCollateral,
        bytes calldata /// loanDataBytes, for future use.
    ) external payable nonReentrant whenNotPaused returns (uint256 secondsExtended) {
        require(depositAmount != 0, "depositAmount is 0");
        Loan storage loanLocal = loans[loanId];
        LoanParams storage loanParamsLocal = loanParams[loanLocal.loanParamsId];

        require(loanLocal.active, "loan is closed");
        require(
            !useCollateral ||
                msg.sender == loanLocal.borrower ||
                delegatedManagers[loanLocal.id][msg.sender],
            "unauthorized"
        );
        require(loanParamsLocal.maxLoanTerm == 0, "indefinite-term only");
        require(
            msg.value == 0 || (!useCollateral && loanParamsLocal.loanToken == address(wrbtcToken)),
            "wrong asset sent"
        );

        /// Pay outstanding interest to lender.
        _payInterest(loanLocal.lender, loanParamsLocal.loanToken);

        LoanInterest storage loanInterestLocal = loanInterest[loanLocal.id];

        _settleFeeRewardForInterestExpense(
            loanInterestLocal,
            loanLocal.id,
            loanParamsLocal.loanToken, /// fee token
            loanParamsLocal.collateralToken, /// pairToken (used to check if there is any special rebates or not) -- to pay fee reward
            loanLocal.borrower,
            block.timestamp
        );

        /// Handle back interest: calculates interest owned since the loan
        /// endtime passed but the loan remained open.
        uint256 backInterestOwed;
        if (block.timestamp > loanLocal.endTimestamp) {
            backInterestOwed = block.timestamp.sub(loanLocal.endTimestamp);
            backInterestOwed = backInterestOwed.mul(loanInterestLocal.owedPerDay);
            backInterestOwed = backInterestOwed.div(86400);

            require(depositAmount > backInterestOwed, "deposit cannot cover back interest");
        }

        /// Deposit interest.
        if (useCollateral) {
<<<<<<< HEAD
            _doCollateralSwap(loanLocal, loanParamsLocal, depositAmount);
=======
            /// Used the whole converted loanToken to extend the loan duration
            depositAmount = _doCollateralSwap(loanLocal, loanParamsLocal, depositAmount);
>>>>>>> b3734f79
        } else {
            if (msg.value == 0) {
                vaultDeposit(loanParamsLocal.loanToken, msg.sender, depositAmount);
            } else {
                require(msg.value == depositAmount, "ether deposit mismatch");
                vaultEtherDeposit(msg.sender, msg.value);
            }
        }

        if (backInterestOwed != 0) {
            depositAmount = depositAmount.sub(backInterestOwed);

            /// Pay out backInterestOwed
            _payInterestTransfer(loanLocal.lender, loanParamsLocal.loanToken, backInterestOwed);
        }

        secondsExtended = depositAmount.mul(86400).div(loanInterestLocal.owedPerDay);

        loanLocal.endTimestamp = loanLocal.endTimestamp.add(secondsExtended);

        require(loanLocal.endTimestamp > block.timestamp, "loan too short");

        uint256 maxDuration = loanLocal.endTimestamp.sub(block.timestamp);

        /// Loan term has to at least be greater than one hour.
        require(maxDuration > 3600, "loan too short");

        loanInterestLocal.depositTotal = loanInterestLocal.depositTotal.add(depositAmount);

        lenderInterest[loanLocal.lender][loanParamsLocal.loanToken].owedTotal = lenderInterest[
            loanLocal.lender
        ][loanParamsLocal.loanToken]
            .owedTotal
            .add(depositAmount);
    }

    /**
     * @notice Reduce the loan duration by withdrawing from the deposited interest.
     *
     * @param loanId A unique ID representing the loan.
     * @param receiver The account getting the withdrawal.
     * @param withdrawAmount The amount to be withdrawn in loan tokens.
     *
     * @return secondsReduced The amount of time in seconds the loan is reduced.
     * */
    function reduceLoanDuration(
        bytes32 loanId,
        address receiver,
        uint256 withdrawAmount
    ) external nonReentrant whenNotPaused returns (uint256 secondsReduced) {
        require(withdrawAmount != 0, "withdrawAmount is 0");
        Loan storage loanLocal = loans[loanId];
        LoanParams storage loanParamsLocal = loanParams[loanLocal.loanParamsId];

        require(loanLocal.active, "loan is closed");
        require(
            msg.sender == loanLocal.borrower || delegatedManagers[loanLocal.id][msg.sender],
            "unauthorized"
        );
        require(loanParamsLocal.maxLoanTerm == 0, "indefinite-term only");
        require(loanLocal.endTimestamp > block.timestamp, "loan term has ended");

        /// Pay outstanding interest to lender.
        _payInterest(loanLocal.lender, loanParamsLocal.loanToken);

        LoanInterest storage loanInterestLocal = loanInterest[loanLocal.id];

        _settleFeeRewardForInterestExpense(
            loanInterestLocal,
            loanLocal.id,
            loanParamsLocal.loanToken, /// fee token
            loanParamsLocal.collateralToken, /// pairToken (used to check if there is any special rebates or not) -- to pay fee reward
            loanLocal.borrower,
            block.timestamp
        );

        uint256 interestDepositRemaining =
            loanLocal.endTimestamp.sub(block.timestamp).mul(loanInterestLocal.owedPerDay).div(
                86400
            );
        require(withdrawAmount < interestDepositRemaining, "withdraw amount too high");

        /// Withdraw interest.
        if (loanParamsLocal.loanToken == address(wrbtcToken)) {
            vaultEtherWithdraw(receiver, withdrawAmount);
        } else {
            vaultWithdraw(loanParamsLocal.loanToken, receiver, withdrawAmount);
        }

        secondsReduced = withdrawAmount.mul(86400).div(loanInterestLocal.owedPerDay);

        require(loanLocal.endTimestamp > secondsReduced, "loan too short");

        loanLocal.endTimestamp = loanLocal.endTimestamp.sub(secondsReduced);

        require(loanLocal.endTimestamp > block.timestamp, "loan too short");

        uint256 maxDuration = loanLocal.endTimestamp.sub(block.timestamp);

        /// Loan term has to at least be greater than one hour.
        require(maxDuration > 3600, "loan too short");

        loanInterestLocal.depositTotal = loanInterestLocal.depositTotal.sub(withdrawAmount);

        lenderInterest[loanLocal.lender][loanParamsLocal.loanToken].owedTotal = lenderInterest[
            loanLocal.lender
        ][loanParamsLocal.loanToken]
            .owedTotal
            .sub(withdrawAmount);
    }

    /**
     * @notice Get current lender interest data totals for all loans
     *   with a specific oracle and interest token.
     *
     * @param lender The lender address.
     * @param loanToken The loan token address.
     *
     * @return interestPaid The total amount of interest that has been paid to a lender so far.
     * @return interestPaidDate The date of the last interest pay out, or 0 if no interest has been withdrawn yet.
     * @return interestOwedPerDay The amount of interest the lender is earning per day.
     * @return interestUnPaid The total amount of interest the lender is owned and not yet withdrawn.
     * @return interestFeePercent The fee retained by the protocol before interest is paid to the lender.
     * @return principalTotal The total amount of outstanding principal the lender has loaned.
     * */
    function getLenderInterestData(address lender, address loanToken)
        external
        view
        returns (
            uint256 interestPaid,
            uint256 interestPaidDate,
            uint256 interestOwedPerDay,
            uint256 interestUnPaid,
            uint256 interestFeePercent,
            uint256 principalTotal
        )
    {
        LenderInterest memory lenderInterestLocal = lenderInterest[lender][loanToken];

        interestUnPaid = block
            .timestamp
            .sub(lenderInterestLocal.updatedTimestamp)
            .mul(lenderInterestLocal.owedPerDay)
            .div(86400);
        if (interestUnPaid > lenderInterestLocal.owedTotal)
            interestUnPaid = lenderInterestLocal.owedTotal;

        return (
            lenderInterestLocal.paidTotal,
            lenderInterestLocal.paidTotal != 0 ? lenderInterestLocal.updatedTimestamp : 0,
            lenderInterestLocal.owedPerDay,
            lenderInterestLocal.updatedTimestamp != 0 ? interestUnPaid : 0,
            lendingFeePercent,
            lenderInterestLocal.principalTotal
        );
    }

    /**
     * @notice Get current interest data for a loan.
     *
     * @param loanId A unique ID representing the loan.
     *
     * @return loanToken The loan token that interest is paid in.
     * @return interestOwedPerDay The amount of interest the borrower is paying per day.
     * @return interestDepositTotal The total amount of interest the borrower has deposited.
     * @return interestDepositRemaining The amount of deposited interest that is not yet owed to a lender.
     * */
    function getLoanInterestData(bytes32 loanId)
        external
        view
        returns (
            address loanToken,
            uint256 interestOwedPerDay,
            uint256 interestDepositTotal,
            uint256 interestDepositRemaining
        )
    {
        loanToken = loanParams[loans[loanId].loanParamsId].loanToken;
        interestOwedPerDay = loanInterest[loanId].owedPerDay;
        interestDepositTotal = loanInterest[loanId].depositTotal;

        uint256 endTimestamp = loans[loanId].endTimestamp;
        uint256 interestTime = block.timestamp > endTimestamp ? endTimestamp : block.timestamp;
        interestDepositRemaining = endTimestamp > interestTime
            ? endTimestamp.sub(interestTime).mul(interestOwedPerDay).div(86400)
            : 0;
    }

    /**
     * @notice Get all user loans.
     *
     * Only returns data for loans that are active.
     *
     * @param user The user address.
     * @param start The lower loan ID to start with.
     * @param count The maximum number of results.
     * @param loanType The type of loan.
     *   loanType 0: all loans.
     *   loanType 1: margin trade loans.
     *   loanType 2: non-margin trade loans.
     * @param isLender Whether the user is lender or borrower.
     * @param unsafeOnly The safe filter (True/False).
     *
     * @return loansData The array of loans as query result.
     * */
    function getUserLoans(
        address user,
        uint256 start,
        uint256 count,
        uint256 loanType,
        bool isLender,
        bool unsafeOnly
    ) external view returns (LoanReturnData[] memory loansData) {
        EnumerableBytes32Set.Bytes32Set storage set =
            isLender ? lenderLoanSets[user] : borrowerLoanSets[user];

        uint256 end = start.add(count).min256(set.length());
        if (start >= end) {
            return loansData;
        }

        loansData = new LoanReturnData[](count);
        uint256 itemCount;
        for (uint256 i = end - start; i > 0; i--) {
            if (itemCount == count) {
                break;
            }
            LoanReturnData memory loanData =
                _getLoan(
                    set.get(i + start - 1), /// loanId
                    loanType,
                    unsafeOnly
                );
            if (loanData.loanId == 0) continue;

            loansData[itemCount] = loanData;
            itemCount++;
        }

        if (itemCount < count) {
            assembly {
                mstore(loansData, itemCount)
            }
        }
    }

    /**
     * @notice Get all user loans.
     *
     * Only returns data for loans that are active.
     *
     * @param user The user address.
     * @param start The lower loan ID to start with.
     * @param count The maximum number of results.
     * @param loanType The type of loan.
     *   loanType 0: all loans.
     *   loanType 1: margin trade loans.
     *   loanType 2: non-margin trade loans.
     * @param isLender Whether the user is lender or borrower.
     * @param unsafeOnly The safe filter (True/False).
     *
     * @return loansData The array of loans as query result.
     * */
    function getUserLoansV2(
        address user,
        uint256 start,
        uint256 count,
        uint256 loanType,
        bool isLender,
        bool unsafeOnly
    ) external view returns (LoanReturnDataV2[] memory loansDataV2) {
        EnumerableBytes32Set.Bytes32Set storage set =
            isLender ? lenderLoanSets[user] : borrowerLoanSets[user];

        uint256 end = start.add(count).min256(set.length());
        if (start >= end) {
            return loansDataV2;
        }

        loansDataV2 = new LoanReturnDataV2[](count);
        uint256 itemCount;
        for (uint256 i = end - start; i > 0; i--) {
            if (itemCount == count) {
                break;
            }
            LoanReturnDataV2 memory loanDataV2 =
                _getLoanV2(
                    set.get(i + start - 1), /// loanId
                    loanType,
                    unsafeOnly
                );
            if (loanDataV2.loanId == 0) continue;

            loansDataV2[itemCount] = loanDataV2;
            itemCount++;
        }

        if (itemCount < count) {
            assembly {
                mstore(loansDataV2, itemCount)
            }
        }
    }

    /**
     * @notice Get one loan data structure by matching ID.
     *
     * Wrapper to internal _getLoan call.
     *
     * @param loanId A unique ID representing the loan.
     *
     * @return loansData The data structure w/ loan information.
     * */
    function getLoan(bytes32 loanId) external view returns (LoanReturnData memory loanData) {
        return
            _getLoan(
                loanId,
                0, /// loanType
                false /// unsafeOnly
            );
    }

    /**
     * @notice Get one loan data structure by matching ID.
     *
     * Wrapper to internal _getLoan call.
     *
     * @param loanId A unique ID representing the loan.
     *
     * @return loansData The data structure w/ loan information.
     * */
    function getLoanV2(bytes32 loanId) external view returns (LoanReturnDataV2 memory loanDataV2) {
        return
            _getLoanV2(
                loanId,
                0, /// loanType
                false /// unsafeOnly
            );
    }

    /**
     * @notice Get all active loans.
     *
     * @param start The lower loan ID to start with.
     * @param count The maximum number of results.
     * @param unsafeOnly The safe filter (True/False).
     *
     * @return loansData The data structure w/ loan information.
     * */
    function getActiveLoans(
        uint256 start,
        uint256 count,
        bool unsafeOnly
    ) external view returns (LoanReturnData[] memory loansData) {
        uint256 end = start.add(count).min256(activeLoansSet.length());
        if (start >= end) {
            return loansData;
        }

        loansData = new LoanReturnData[](count);
        uint256 itemCount;
        for (uint256 i = end - start; i > 0; i--) {
            if (itemCount == count) {
                break;
            }
            LoanReturnData memory loanData =
                _getLoan(
                    activeLoansSet.get(i + start - 1), /// loanId
                    0, /// loanType
                    unsafeOnly
                );
            if (loanData.loanId == 0) continue;

            loansData[itemCount] = loanData;
            itemCount++;
        }

        if (itemCount < count) {
            assembly {
                mstore(loansData, itemCount)
            }
        }
    }

    /**
     * @dev New view function which will return the loan data.
     * @dev This function was created to support backward compatibility
     * @dev As in we the old getActiveLoans function is not expected to be changed by the wathcers.
     *
     * @param start The lower loan ID to start with.
     * @param count The maximum number of results.
     * @param unsafeOnly The safe filter (True/False).
     *
     * @return loanData The data structure
     * @return extendedLoanData The data structure which contained (borrower & creation time)
     */
    function getActiveLoansV2(
        uint256 start,
        uint256 count,
        bool unsafeOnly
    ) external view returns (LoanReturnDataV2[] memory loansDataV2) {
        uint256 end = start.add(count).min256(activeLoansSet.length());
        if (start >= end) {
            return loansDataV2;
        }

        loansDataV2 = new LoanReturnDataV2[](count);
        uint256 itemCount;
        for (uint256 i = end - start; i > 0; i--) {
            if (itemCount == count) {
                break;
            }
            LoanReturnDataV2 memory loanDataV2 =
                _getLoanV2(
                    activeLoansSet.get(i + start - 1), /// loanId
                    0, /// loanType
                    unsafeOnly
                );
            if (loanDataV2.loanId == 0) continue;

            loansDataV2[itemCount] = loanDataV2;
            itemCount++;
        }

        if (itemCount < count) {
            assembly {
                mstore(loansDataV2, itemCount)
            }
        }
    }

    /**
     * @notice Internal function to get one loan data structure.
     *
     * @param loanId A unique ID representing the loan.
     * @param loanType The type of loan.
     *   loanType 0: all loans.
     *   loanType 1: margin trade loans.
     *   loanType 2: non-margin trade loans.
     * @param unsafeOnly The safe filter (True/False).
     *
     * @return loansData The data structure w/ the loan information.
     * */
    function _getLoan(
        bytes32 loanId,
        uint256 loanType,
        bool unsafeOnly
    ) internal view returns (LoanReturnData memory loanData) {
        Loan memory loanLocal = loans[loanId];
        LoanParams memory loanParamsLocal = loanParams[loanLocal.loanParamsId];

        if (loanType != 0) {
            if (
                !((loanType == 1 && loanParamsLocal.maxLoanTerm != 0) ||
                    (loanType == 2 && loanParamsLocal.maxLoanTerm == 0))
            ) {
                return loanData;
            }
        }

        LoanInterest memory loanInterestLocal = loanInterest[loanId];

        (uint256 currentMargin, uint256 collateralToLoanRate) =
            IPriceFeeds(priceFeeds).getCurrentMargin(
                loanParamsLocal.loanToken,
                loanParamsLocal.collateralToken,
                loanLocal.principal,
                loanLocal.collateral
            );

        uint256 maxLiquidatable;
        uint256 maxSeizable;
        if (currentMargin <= loanParamsLocal.maintenanceMargin) {
            (maxLiquidatable, maxSeizable, ) = _getLiquidationAmounts(
                loanLocal.principal,
                loanLocal.collateral,
                currentMargin,
                loanParamsLocal.maintenanceMargin,
                collateralToLoanRate
            );
        } else if (unsafeOnly) {
            return loanData;
        }

        return
            LoanReturnData({
                loanId: loanId,
                loanToken: loanParamsLocal.loanToken,
                collateralToken: loanParamsLocal.collateralToken,
                principal: loanLocal.principal,
                collateral: loanLocal.collateral,
                interestOwedPerDay: loanInterestLocal.owedPerDay,
                interestDepositRemaining: loanLocal.endTimestamp >= block.timestamp
                    ? loanLocal
                        .endTimestamp
                        .sub(block.timestamp)
                        .mul(loanInterestLocal.owedPerDay)
                        .div(86400)
                    : 0,
                startRate: loanLocal.startRate,
                startMargin: loanLocal.startMargin,
                maintenanceMargin: loanParamsLocal.maintenanceMargin,
                currentMargin: currentMargin,
                maxLoanTerm: loanParamsLocal.maxLoanTerm,
                endTimestamp: loanLocal.endTimestamp,
                maxLiquidatable: maxLiquidatable,
                maxSeizable: maxSeizable
            });
    }

    /**
     * @notice Internal function to get one loan data structure v2.
     *
     * @param loanId A unique ID representing the loan.
     * @param loanType The type of loan.
     *   loanType 0: all loans.
     *   loanType 1: margin trade loans.
     *   loanType 2: non-margin trade loans.
     * @param unsafeOnly The safe filter (True/False).
     *
     * @return loansData The data v2 structure w/ the loan information.
     * */
    function _getLoanV2(
        bytes32 loanId,
        uint256 loanType,
        bool unsafeOnly
    ) internal view returns (LoanReturnDataV2 memory loanDataV2) {
        Loan memory loanLocal = loans[loanId];
        LoanParams memory loanParamsLocal = loanParams[loanLocal.loanParamsId];

        if (loanType != 0) {
            if (
                !((loanType == 1 && loanParamsLocal.maxLoanTerm != 0) ||
                    (loanType == 2 && loanParamsLocal.maxLoanTerm == 0))
            ) {
                return loanDataV2;
            }
        }

        LoanInterest memory loanInterestLocal = loanInterest[loanId];

        (uint256 currentMargin, uint256 collateralToLoanRate) =
            IPriceFeeds(priceFeeds).getCurrentMargin(
                loanParamsLocal.loanToken,
                loanParamsLocal.collateralToken,
                loanLocal.principal,
                loanLocal.collateral
            );

        uint256 maxLiquidatable;
        uint256 maxSeizable;
        if (currentMargin <= loanParamsLocal.maintenanceMargin) {
            (maxLiquidatable, maxSeizable, ) = _getLiquidationAmounts(
                loanLocal.principal,
                loanLocal.collateral,
                currentMargin,
                loanParamsLocal.maintenanceMargin,
                collateralToLoanRate
            );
        } else if (unsafeOnly) {
            return loanDataV2;
        }

        return
            LoanReturnDataV2({
                loanId: loanId,
                loanToken: loanParamsLocal.loanToken,
                collateralToken: loanParamsLocal.collateralToken,
                borrower: loanLocal.borrower,
                principal: loanLocal.principal,
                collateral: loanLocal.collateral,
                interestOwedPerDay: loanInterestLocal.owedPerDay,
                interestDepositRemaining: loanLocal.endTimestamp >= block.timestamp
                    ? loanLocal
                        .endTimestamp
                        .sub(block.timestamp)
                        .mul(loanInterestLocal.owedPerDay)
                        .div(86400)
                    : 0,
                startRate: loanLocal.startRate,
                startMargin: loanLocal.startMargin,
                maintenanceMargin: loanParamsLocal.maintenanceMargin,
                currentMargin: currentMargin,
                maxLoanTerm: loanParamsLocal.maxLoanTerm,
                endTimestamp: loanLocal.endTimestamp,
                maxLiquidatable: maxLiquidatable,
                maxSeizable: maxSeizable,
                creationTimestamp: loanLocal.startTimestamp
            });
    }

    /**
     * @notice Internal function to collect interest from the collateral.
     *
     * @param loanLocal The loan object.
     * @param loanParamsLocal The loan parameters.
     * @param depositAmount The amount of underlying tokens provided on the loan.
     * */
    function _doCollateralSwap(
        Loan storage loanLocal,
        LoanParams memory loanParamsLocal,
        uint256 depositAmount
<<<<<<< HEAD
    ) internal {
        /// Reverts in _loanSwap if amountNeeded can't be bought.
        (, uint256 sourceTokenAmountUsed, ) =
=======
    ) internal returns (uint256 purchasedLoanToken) {
        /// Reverts in _loanSwap if amountNeeded can't be bought.
        (uint256 destTokenAmountReceived, uint256 sourceTokenAmountUsed, ) =
>>>>>>> b3734f79
            _loanSwap(
                loanLocal.id,
                loanParamsLocal.collateralToken,
                loanParamsLocal.loanToken,
                loanLocal.borrower,
                loanLocal.collateral, /// minSourceTokenAmount
                0, /// maxSourceTokenAmount (0 means minSourceTokenAmount)
                depositAmount, /// requiredDestTokenAmount (partial spend of loanLocal.collateral to fill this amount)
                true, /// bypassFee
                "" /// loanDataBytes
            );
        loanLocal.collateral = loanLocal.collateral.sub(sourceTokenAmountUsed);

        /// Ensure the loan is still healthy.
        (uint256 currentMargin, ) =
            IPriceFeeds(priceFeeds).getCurrentMargin(
                loanParamsLocal.loanToken,
                loanParamsLocal.collateralToken,
                loanLocal.principal,
                loanLocal.collateral
            );
        require(currentMargin > loanParamsLocal.maintenanceMargin, "unhealthy position");
<<<<<<< HEAD
=======

        return destTokenAmountReceived;
>>>>>>> b3734f79
    }
}<|MERGE_RESOLUTION|>--- conflicted
+++ resolved
@@ -139,11 +139,10 @@
             vaultEtherDeposit(msg.sender, msg.value);
         }
 
-        (uint256 collateralToLoanRate, ) =
-            IPriceFeeds(priceFeeds).queryRate(
-                loanParamsLocal.collateralToken,
-                loanParamsLocal.loanToken
-            );
+        (uint256 collateralToLoanRate, ) = IPriceFeeds(priceFeeds).queryRate(
+            loanParamsLocal.collateralToken,
+            loanParamsLocal.loanToken
+        );
 
         emit DepositCollateral(loanId, depositAmount, collateralToLoanRate);
     }
@@ -172,14 +171,13 @@
             "unauthorized"
         );
 
-        uint256 maxDrawdown =
-            IPriceFeeds(priceFeeds).getMaxDrawdown(
-                loanParamsLocal.loanToken,
-                loanParamsLocal.collateralToken,
-                loanLocal.principal,
-                loanLocal.collateral,
-                loanParamsLocal.maintenanceMargin
-            );
+        uint256 maxDrawdown = IPriceFeeds(priceFeeds).getMaxDrawdown(
+            loanParamsLocal.loanToken,
+            loanParamsLocal.collateralToken,
+            loanLocal.principal,
+            loanLocal.collateral,
+            loanParamsLocal.maintenanceMargin
+        );
 
         if (withdrawAmount > maxDrawdown) {
             actualWithdrawAmount = maxDrawdown;
@@ -272,12 +270,8 @@
 
         /// Deposit interest.
         if (useCollateral) {
-<<<<<<< HEAD
-            _doCollateralSwap(loanLocal, loanParamsLocal, depositAmount);
-=======
             /// Used the whole converted loanToken to extend the loan duration
             depositAmount = _doCollateralSwap(loanLocal, loanParamsLocal, depositAmount);
->>>>>>> b3734f79
         } else {
             if (msg.value == 0) {
                 vaultDeposit(loanParamsLocal.loanToken, msg.sender, depositAmount);
@@ -309,9 +303,7 @@
 
         lenderInterest[loanLocal.lender][loanParamsLocal.loanToken].owedTotal = lenderInterest[
             loanLocal.lender
-        ][loanParamsLocal.loanToken]
-            .owedTotal
-            .add(depositAmount);
+        ][loanParamsLocal.loanToken].owedTotal.add(depositAmount);
     }
 
     /**
@@ -354,10 +346,11 @@
             block.timestamp
         );
 
-        uint256 interestDepositRemaining =
-            loanLocal.endTimestamp.sub(block.timestamp).mul(loanInterestLocal.owedPerDay).div(
-                86400
-            );
+        uint256 interestDepositRemaining = loanLocal
+            .endTimestamp
+            .sub(block.timestamp)
+            .mul(loanInterestLocal.owedPerDay)
+            .div(86400);
         require(withdrawAmount < interestDepositRemaining, "withdraw amount too high");
 
         /// Withdraw interest.
@@ -384,9 +377,7 @@
 
         lenderInterest[loanLocal.lender][loanParamsLocal.loanToken].owedTotal = lenderInterest[
             loanLocal.lender
-        ][loanParamsLocal.loanToken]
-            .owedTotal
-            .sub(withdrawAmount);
+        ][loanParamsLocal.loanToken].owedTotal.sub(withdrawAmount);
     }
 
     /**
@@ -491,8 +482,9 @@
         bool isLender,
         bool unsafeOnly
     ) external view returns (LoanReturnData[] memory loansData) {
-        EnumerableBytes32Set.Bytes32Set storage set =
-            isLender ? lenderLoanSets[user] : borrowerLoanSets[user];
+        EnumerableBytes32Set.Bytes32Set storage set = isLender
+            ? lenderLoanSets[user]
+            : borrowerLoanSets[user];
 
         uint256 end = start.add(count).min256(set.length());
         if (start >= end) {
@@ -505,12 +497,11 @@
             if (itemCount == count) {
                 break;
             }
-            LoanReturnData memory loanData =
-                _getLoan(
-                    set.get(i + start - 1), /// loanId
-                    loanType,
-                    unsafeOnly
-                );
+            LoanReturnData memory loanData = _getLoan(
+                set.get(i + start - 1), /// loanId
+                loanType,
+                unsafeOnly
+            );
             if (loanData.loanId == 0) continue;
 
             loansData[itemCount] = loanData;
@@ -549,8 +540,9 @@
         bool isLender,
         bool unsafeOnly
     ) external view returns (LoanReturnDataV2[] memory loansDataV2) {
-        EnumerableBytes32Set.Bytes32Set storage set =
-            isLender ? lenderLoanSets[user] : borrowerLoanSets[user];
+        EnumerableBytes32Set.Bytes32Set storage set = isLender
+            ? lenderLoanSets[user]
+            : borrowerLoanSets[user];
 
         uint256 end = start.add(count).min256(set.length());
         if (start >= end) {
@@ -563,12 +555,11 @@
             if (itemCount == count) {
                 break;
             }
-            LoanReturnDataV2 memory loanDataV2 =
-                _getLoanV2(
-                    set.get(i + start - 1), /// loanId
-                    loanType,
-                    unsafeOnly
-                );
+            LoanReturnDataV2 memory loanDataV2 = _getLoanV2(
+                set.get(i + start - 1), /// loanId
+                loanType,
+                unsafeOnly
+            );
             if (loanDataV2.loanId == 0) continue;
 
             loansDataV2[itemCount] = loanDataV2;
@@ -643,12 +634,11 @@
             if (itemCount == count) {
                 break;
             }
-            LoanReturnData memory loanData =
-                _getLoan(
-                    activeLoansSet.get(i + start - 1), /// loanId
-                    0, /// loanType
-                    unsafeOnly
-                );
+            LoanReturnData memory loanData = _getLoan(
+                activeLoansSet.get(i + start - 1), /// loanId
+                0, /// loanType
+                unsafeOnly
+            );
             if (loanData.loanId == 0) continue;
 
             loansData[itemCount] = loanData;
@@ -690,12 +680,11 @@
             if (itemCount == count) {
                 break;
             }
-            LoanReturnDataV2 memory loanDataV2 =
-                _getLoanV2(
-                    activeLoansSet.get(i + start - 1), /// loanId
-                    0, /// loanType
-                    unsafeOnly
-                );
+            LoanReturnDataV2 memory loanDataV2 = _getLoanV2(
+                activeLoansSet.get(i + start - 1), /// loanId
+                0, /// loanType
+                unsafeOnly
+            );
             if (loanDataV2.loanId == 0) continue;
 
             loansDataV2[itemCount] = loanDataV2;
@@ -740,8 +729,8 @@
 
         LoanInterest memory loanInterestLocal = loanInterest[loanId];
 
-        (uint256 currentMargin, uint256 collateralToLoanRate) =
-            IPriceFeeds(priceFeeds).getCurrentMargin(
+        (uint256 currentMargin, uint256 collateralToLoanRate) = IPriceFeeds(priceFeeds)
+            .getCurrentMargin(
                 loanParamsLocal.loanToken,
                 loanParamsLocal.collateralToken,
                 loanLocal.principal,
@@ -819,8 +808,8 @@
 
         LoanInterest memory loanInterestLocal = loanInterest[loanId];
 
-        (uint256 currentMargin, uint256 collateralToLoanRate) =
-            IPriceFeeds(priceFeeds).getCurrentMargin(
+        (uint256 currentMargin, uint256 collateralToLoanRate) = IPriceFeeds(priceFeeds)
+            .getCurrentMargin(
                 loanParamsLocal.loanToken,
                 loanParamsLocal.collateralToken,
                 loanLocal.principal,
@@ -880,41 +869,30 @@
         Loan storage loanLocal,
         LoanParams memory loanParamsLocal,
         uint256 depositAmount
-<<<<<<< HEAD
-    ) internal {
-        /// Reverts in _loanSwap if amountNeeded can't be bought.
-        (, uint256 sourceTokenAmountUsed, ) =
-=======
     ) internal returns (uint256 purchasedLoanToken) {
         /// Reverts in _loanSwap if amountNeeded can't be bought.
-        (uint256 destTokenAmountReceived, uint256 sourceTokenAmountUsed, ) =
->>>>>>> b3734f79
-            _loanSwap(
-                loanLocal.id,
-                loanParamsLocal.collateralToken,
-                loanParamsLocal.loanToken,
-                loanLocal.borrower,
-                loanLocal.collateral, /// minSourceTokenAmount
-                0, /// maxSourceTokenAmount (0 means minSourceTokenAmount)
-                depositAmount, /// requiredDestTokenAmount (partial spend of loanLocal.collateral to fill this amount)
-                true, /// bypassFee
-                "" /// loanDataBytes
-            );
+        (uint256 destTokenAmountReceived, uint256 sourceTokenAmountUsed, ) = _loanSwap(
+            loanLocal.id,
+            loanParamsLocal.collateralToken,
+            loanParamsLocal.loanToken,
+            loanLocal.borrower,
+            loanLocal.collateral, /// minSourceTokenAmount
+            0, /// maxSourceTokenAmount (0 means minSourceTokenAmount)
+            depositAmount, /// requiredDestTokenAmount (partial spend of loanLocal.collateral to fill this amount)
+            true, /// bypassFee
+            "" /// loanDataBytes
+        );
         loanLocal.collateral = loanLocal.collateral.sub(sourceTokenAmountUsed);
 
         /// Ensure the loan is still healthy.
-        (uint256 currentMargin, ) =
-            IPriceFeeds(priceFeeds).getCurrentMargin(
-                loanParamsLocal.loanToken,
-                loanParamsLocal.collateralToken,
-                loanLocal.principal,
-                loanLocal.collateral
-            );
+        (uint256 currentMargin, ) = IPriceFeeds(priceFeeds).getCurrentMargin(
+            loanParamsLocal.loanToken,
+            loanParamsLocal.collateralToken,
+            loanLocal.principal,
+            loanLocal.collateral
+        );
         require(currentMargin > loanParamsLocal.maintenanceMargin, "unhealthy position");
-<<<<<<< HEAD
-=======
 
         return destTokenAmountReceived;
->>>>>>> b3734f79
     }
 }