
'''
This script serves the purpose of interacting with existing smart contracts on the testnet or mainnet.
'''

from brownie import *
from brownie.network.contract import InterfaceContainer
import json
import time;
import copy
from scripts.utils import * 
import scripts.contractInteraction.config as conf
from scripts.contractInteraction.loan_tokens import *
from scripts.contractInteraction.protocol import *
from scripts.contractInteraction.staking_vesting import *
from scripts.contractInteraction.multisig import *
from scripts.contractInteraction.governance import *
from scripts.contractInteraction.liquidity_mining import *
from scripts.contractInteraction.amm import *
from scripts.contractInteraction.token import *
from scripts.contractInteraction.ownership import *
from scripts.contractInteraction.misc import *
from scripts.contractInteraction.prices import *
from scripts.contractInteraction.run_test_after_deployments import *

def main():
    
    #load the contracts and acct depending on the network
    conf.loadConfig()

<<<<<<< HEAD
    #call the function you want here
    
    
    # Can use  & uncomment this function after deployment related to the core function (swap, trading, lending, borrowing, etc)
    # This function will print will revert if any transaction failed OR
    # Will print any invalid balance / state after each test transaction
    # wrappedIntegrationTest(
    #   conf.contracts['iUSDT'], # loan token address
    #   conf.contracts["USDT"], # underlying token address
    #   conf.contracts['DoC'], # collateral token address
    #   1e18, # total underlying token that will be used for each test
    #   1e18 # total collateral token that will be used for each test
    # )
=======
    #setupMarginLoanParams(conf.contracts['SOV'], conf.contracts['iXUSD'])
    #setupMarginLoanParams(conf.contracts['SOV'], conf.contracts['iRBTC'])
    #setupMarginLoanParams(conf.contracts['SOV'], conf.contracts['iBPro'])
    #setupMarginLoanParams(conf.contracts['SOV'], conf.contracts['iDOC'])
    # setSupportedToken(conf.contracts['BNBs'])

    #updateLockedSOV()

    #withdrawRBTCFromWatcher(20e18, conf.contracts['FastBTC'])

    #this needs to be tested first. for direct trasnfer to fastbtc use the fastbtc contract address as receiver
    #borrowRBTCWithMultisigUsingSOV(withdrawAmount, receiver)

    #withdrawTokensFromWatcher(conf.contracts['XUSD'], 100e18, '0x051B89f575fCd540F0a6a5B49c75f9a83BB2Cf07')
    #balance = getBalance(conf.contracts['XUSD'], conf.contracts['Watcher'])
    #print(balance)
    #withdrawTokensFromWatcher(conf.contracts['XUSD'], 100e18, conf.contracts['multisig'])

    balance = getBalance(conf.contracts['XUSD'], conf.contracts['multisig'])
    print(balance)
    if(balance > 0):
        sendTokensFromMultisig(conf.contracts['XUSD'], '0x051B89f575fCd540F0a6a5B49c75f9a83BB2Cf07', balance)
>>>>>>> a25bd9d5
<|MERGE_RESOLUTION|>--- conflicted
+++ resolved
@@ -28,41 +28,5 @@
     #load the contracts and acct depending on the network
     conf.loadConfig()
 
-<<<<<<< HEAD
     #call the function you want here
-    
-    
-    # Can use  & uncomment this function after deployment related to the core function (swap, trading, lending, borrowing, etc)
-    # This function will print will revert if any transaction failed OR
-    # Will print any invalid balance / state after each test transaction
-    # wrappedIntegrationTest(
-    #   conf.contracts['iUSDT'], # loan token address
-    #   conf.contracts["USDT"], # underlying token address
-    #   conf.contracts['DoC'], # collateral token address
-    #   1e18, # total underlying token that will be used for each test
-    #   1e18 # total collateral token that will be used for each test
-    # )
-=======
-    #setupMarginLoanParams(conf.contracts['SOV'], conf.contracts['iXUSD'])
-    #setupMarginLoanParams(conf.contracts['SOV'], conf.contracts['iRBTC'])
-    #setupMarginLoanParams(conf.contracts['SOV'], conf.contracts['iBPro'])
-    #setupMarginLoanParams(conf.contracts['SOV'], conf.contracts['iDOC'])
-    # setSupportedToken(conf.contracts['BNBs'])
-
-    #updateLockedSOV()
-
-    #withdrawRBTCFromWatcher(20e18, conf.contracts['FastBTC'])
-
-    #this needs to be tested first. for direct trasnfer to fastbtc use the fastbtc contract address as receiver
-    #borrowRBTCWithMultisigUsingSOV(withdrawAmount, receiver)
-
-    #withdrawTokensFromWatcher(conf.contracts['XUSD'], 100e18, '0x051B89f575fCd540F0a6a5B49c75f9a83BB2Cf07')
-    #balance = getBalance(conf.contracts['XUSD'], conf.contracts['Watcher'])
-    #print(balance)
-    #withdrawTokensFromWatcher(conf.contracts['XUSD'], 100e18, conf.contracts['multisig'])
-
-    balance = getBalance(conf.contracts['XUSD'], conf.contracts['multisig'])
-    print(balance)
-    if(balance > 0):
-        sendTokensFromMultisig(conf.contracts['XUSD'], '0x051B89f575fCd540F0a6a5B49c75f9a83BB2Cf07', balance)
->>>>>>> a25bd9d5
+    