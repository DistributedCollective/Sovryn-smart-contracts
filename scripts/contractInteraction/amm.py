--- conflicted
+++ resolved
@@ -5,11 +5,8 @@
 import copy
 from scripts.utils import * 
 import scripts.contractInteraction.config as conf
-<<<<<<< HEAD
 from web3 import Web3
-=======
 from scripts.contractInteraction.token import *
->>>>>>> 6d1b2df1
 
 def swapTokens(amount, minReturn, swapNetworkAddress, sourceTokenAddress, destTokenAddress):
     abiFile =  open('./scripts/contractInteraction/ABIs/SovrynSwapNetwork.json')
@@ -349,7 +346,6 @@
     wrapperProxy = Contract.from_abi("RBTCWrapperProxy", address=conf.contracts['RBTCWrapperProxy'], abi=abi, owner=conf.acct)
     wrapperProxy.withdraw(tokenAddress, to, amount)
 
-<<<<<<< HEAD
 def transferOwnershipAMMContractsToGovernance(contractAddress, destinationAddress, contractName=''):
     abiFile =  open('./scripts/contractInteraction/ABIs/Owned.json')
     abi = json.load(abiFile)
@@ -371,7 +367,7 @@
     data = ammContract.transferOwnership.encode_input(destinationAddress)
     print(data)
     sendWithMultisig(conf.contracts['multisig'], ammContract.address, data, conf.acct)
-=======
+
 def getExchequerBalances():
     usdtPool = getBalance(conf.contracts['(WR)BTC/USDT2'], conf.contracts['multisig'])
     balanceAndFee = getReturnForV2PoolToken(conf.contracts['ConverterUSDT'], conf.contracts['(WR)BTC/USDT2'], usdtPool)
@@ -426,5 +422,4 @@
     converter = getV1Converter(conf.contracts['ConverterSOV'])
     poolTokens = converter.geometricMean(reserveAmounts)
     print(poolTokens/1e18)
-    return poolTokens
->>>>>>> 6d1b2df1
+    return poolTokens