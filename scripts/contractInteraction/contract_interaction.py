
'''
This script serves the purpose of interacting with existing smart contracts on the testnet or mainnet.
'''
from scripts.contractInteraction.contract_interaction_imports import *

def main():
    '''
    run from CLI:
    brownie run scripts/contractInteraction/contract_interaction.py --network testnet
    brownie run scripts/contractInteraction/contract_interaction.py --network rsk-mainnet
    
    #####################################################################################
    
    run on forked nets:
    1) run a forked net at a block 
    * if forking at the last block don't use --fork-block-number option
    * use --no-deploy param to skip running hh deployment scripts by default 
    
    mainnet: 
    npx hardhat node --fork https://mainnet4.sovryn.app/rpc --no-deploy --fork-block-number 4929553
    
    testnet:   
    npx hardhat node --fork https://testnet.sovryn.app/rpc --no-deploy --fork-block-number 3495000

    2) run the script respectively:
    export DEV_NET_NAME="testnet" && brownie run scripts/contractInteraction/contract_interaction.py --network development
    export DEV_NET_NAME="mainnet" && brownie run scripts/contractInteraction/contract_interaction.py --network development
    '''

    # call the function you want here

    #used often:

    #withdrawRBTCFromWatcher(30e18, conf.contracts['multisig'])
    
    #print("fastBTC.balance()", loadBiDiFastBTC().balance()/1e18)
    #withdrawRBTCFromFastBTCBiDi(33e18, conf.contracts['multisig'])
    
    #bal = getBalance(conf.contracts['SOV'], conf.contracts['Watcher'])
    #bal = getBalance(conf.contracts['FastBTCBiDi'], conf.contracts['Watcher'])
    #print(getContractBTCBalance(conf.contracts['multisig'])/1e18)
    #print(getBalanceNoPrintOf(conf.contracts['WRBTC'], conf.contracts["Watcher"])/1e18)
    #withdrawTokensFromWatcher(conf.contracts['XUSD'], 750000e18, conf.contracts['multisig'])
    #withdrawTokensFromWatcher(conf.contracts['USDT'], 150000e18, conf.contracts['multisig'])

    #sendTokensFromMultisig(conf.contracts['XUSD'], conf.contracts['Watcher'], 300000e18)
    #sendTokensFromMultisig(conf.contracts['SOV'], '0x4f3948816785e30c3378eD3b9F2de034e3AE2E97', 250000e18)
    #sendFromMultisig('0x986c65fc1783a445ceccade74234dc8627d429d8', 0.03e18)
    #sendFromMultisig(conf.contracts['FastBTC'], 15e18)
    #sendFromMultisig('0xc0AAcbDB9Ce627A348B91CfDB67eC6b2FBC3dCbd', 0.1e18)

    #withdrawRBTCFromIWRBTC('0x9BD6759F6D9eA15D33076e55d4CBba7cf85877A7', 1.6e18)
<<<<<<< HEAD
    #sendMYNTFromMultisigToFeeSharingProxy(36632.144056847e18)

=======
    #sendMYNTFromMultisigToFeeSharingCollector(36632.144056847e18)
    #confirmWithBFMS(8)
    #checkTxOnBF(8)
    
    #sendMYNTFromMultisigToFeeSharingCollector(36632.144056847e18)
    
    ### BF ###
    #confirmWithAnyMS(8, conf.contracts["BFMultisigOrigins"])
    #checkTxOnAny(8, conf.contracts["BFMultisigOrigins"])
    
    #confirmWithAnyMS(8, conf.contracts["BFMultisigToken"])
    #checkTxOnAny(8, conf.contracts["BFMultisigToken"])
    
    #confirmWithAnyMS(8, conf.contracts["BFMultisigDeposit"])
    #checkTxOnAny(8, conf.contracts["BFMultisigDeposit"])
    
    #confirmWithAnyMS(8, conf.contracts["BFmultisig"])
    #checkTxOnAny(8, conf.contracts["BFmultisig"])

    #confirmWithBFMS(8) # "BFmultisig"
    #checkTxOnBF(29)   # "BFmultisig"
    
    #executeOnMultisig(1071)
   
    #confirmWithMS(1299)
    #checkTx(1299)
    
>>>>>>> a93517e4
    #MULTIPLE TXS CONFIRM & CHECK - the range is exact tx ids boundaries numbers
    #confirmMultipleTxsWithMS(960, 963)

    #mintAggregatedToken(conf.contracts['XUSDAggregatorProxy'], conf.contracts['USDT'], 1e18)

    #setupMarginLoanParams(conf.contracts['SOV'], conf.contracts['iXUSD'])
    #readOwner(conf.contracts['iXUSD'])
    
    #missed = getMissedBalance()
    #transferSOVtoLM(missed)
    #sendTokensFromMultisig(conf.contracts['SOV'], conf.contracts['StakingRewardsProxy'], 550000e18)
    #revokeConfirmation(1075)

    #withdrawFees()
    #readFeesController()
    #setFeesController(conf.contracts['FeeSharingCollectorProxy1DayStaking'])

    #bal = getContractBTCBalance(conf.contracts['FastBTCBiDi'])
    #print('FastBTC offramp balance:', bal/10**18)
    #transferRBTCFromFastBTCOffRampToOnRamp(bal)
    #withdrawRBTCFromWatcher(6e18, conf.contracts['FastBTC'])

    #redeemFromAggregatorWithMS(conf.contracts['XUSDAggregatorProxy'], conf.contracts['USDT'], 100000e18)
    #sendTokensFromMultisig(conf.contracts['USDT'], '0x4f3948816785e30c3378eD3b9F2de034e3AE2E97', 1000000e18)
    #bal = getBalance(conf.contracts['(WR)BTC/ETH'], conf.contracts['multisig'])
    #removeLiquidityV1toMultisigUsingWrapper(conf.contracts['RBTCWrapperProxyWithoutLM'], conf.contracts['ConverterBNBs'], 1e18, [conf.contracts['WRBTC'], conf.contracts['BNBs']], [1,1])

    #readMocOracleAddress()

    #bal = getBalance(conf.contracts['(WR)BTC/USDT2'], conf.contracts['multisig'])
    #removeLiquidityV2toMultisig(conf.contracts['ConverterUSDT'], conf.contracts['(WR)BTC/USDT2'], bal, 1)

    #getReturnForV2PoolToken(conf.contracts['ConverterUSDT'], conf.contracts['(WR)BTC/USDT2'], bal)

    #readAllVestingContractsForAddress('0xA6575f1D5Bd6545fBd34BE05259D9d6ae60641f2')
    #getStakes('0x750C49DD9928061Df2224AA81E08Bc4a3c334874')
    #governanceDirectWithdrawVesting('0x750C49DD9928061Df2224AA81E08Bc4a3c334874', conf.contracts['multisig'], 0) // last params is for startFrom arguments

    #addOwnerToMultisig('0x832E1bd30d037d0327F2A0447eD44FB952A9a043')
    #removeOwnerFromMultisig('0x27d55f5668ef4438635bdce0adca083507e77752')

    # # ---------- Transfer ownership to gov ----------
    # # core protocol
    # transferProtocolOwnershipToGovernance()

    # # loan token
    # transferBeaconOwnershipToGovernance()
    # transferLoanTokenAdminRoleToGovernance()
    # transferLoanTokenOwnershipToGovernance()

    # # oracles
    # transferOracleOwnershipToGovernance()

    # # LM
    # transferLiquidityMiningOwnershipToGovernance()

    # # Governance
    # # lockedSOV
    # transferLockedSOVOwnershipToGovernance()

    # # Staking
    # transferStakingOwnershipToGovernance()

    # # StakingRewards
    # transferStakingRewardsOwnershipToGovernance()

    # # VestingRegistry
    # transferVestingRegistryOwnershipToGovernance()


<<<<<<< HEAD
=======
    # printLendingPoolsData()
    #upgradeVestingRegistry()
    #printMultisigOwners()
>>>>>>> a93517e4
<|MERGE_RESOLUTION|>--- conflicted
+++ resolved
@@ -51,10 +51,6 @@
     #sendFromMultisig('0xc0AAcbDB9Ce627A348B91CfDB67eC6b2FBC3dCbd', 0.1e18)
 
     #withdrawRBTCFromIWRBTC('0x9BD6759F6D9eA15D33076e55d4CBba7cf85877A7', 1.6e18)
-<<<<<<< HEAD
-    #sendMYNTFromMultisigToFeeSharingProxy(36632.144056847e18)
-
-=======
     #sendMYNTFromMultisigToFeeSharingCollector(36632.144056847e18)
     #confirmWithBFMS(8)
     #checkTxOnBF(8)
@@ -82,7 +78,6 @@
     #confirmWithMS(1299)
     #checkTx(1299)
     
->>>>>>> a93517e4
     #MULTIPLE TXS CONFIRM & CHECK - the range is exact tx ids boundaries numbers
     #confirmMultipleTxsWithMS(960, 963)
 
@@ -153,9 +148,6 @@
     # transferVestingRegistryOwnershipToGovernance()
 
 
-<<<<<<< HEAD
-=======
     # printLendingPoolsData()
     #upgradeVestingRegistry()
-    #printMultisigOwners()
->>>>>>> a93517e4
+    #printMultisigOwners()