--- conflicted
+++ resolved
@@ -51,11 +51,9 @@
     #sendFromMultisig(conf.contracts['Watcher'], 5e18)
 
     #withdrawRBTCFromIWRBTC('0x9BD6759F6D9eA15D33076e55d4CBba7cf85877A7', 1.6e18)
-<<<<<<< HEAD
     #sendMYNTFromMultisigToFeeSharingCollectorProxy(36632.144056847e18)
     #confirmWithBFMS(8)
     #checkTxOnBF(8)
-=======
     
     #sendMYNTFromMultisigToFeeSharingProxy(36632.144056847e18)
     
@@ -74,7 +72,6 @@
 
     #confirmWithBFMS(8) # "BFmultisig"
     #checkTxOnBF(29)   # "BFmultisig"
->>>>>>> 72f05a31
     
     #executeOnMultisig(1071)
    
