
'''
This script serves the purpose of interacting with existing smart contracts on the testnet or mainnet.
'''

from brownie import *
from brownie.network.contract import InterfaceContainer
import json
import time;
import copy

def main():
    
    #load the contracts and acct depending on the network
    loadConfig()
    #call the function you want here
    #setupMarginLoanParams(contracts['WRBTC'], contracts['iDOC'])
    #readPrice(contracts['WRBTC'], contracts['USDT'])
    # testTradeOpeningAndClosingWithCollateral(contracts['sovrynProtocol'], contracts['iUSDT'], contracts['USDT'], contracts['WRBTC'], 1e14, 2e18, True, 1e14)
    #setupMarginLoanParams(contracts['DoC'],  contracts['iRBTC'])
    #testTradeOpeningAndClosing(contracts['sovrynProtocol'], contracts['iRBTC'], contracts['WRBTC'], contracts['DoC'], 1e14, 5e18, True, 1e15)
    #buyWRBTC()
    #swapTokens(0.027e18,400e18, contracts['swapNetwork'], contracts['WRBTC'], contracts['USDT'])
    #swapTokens(300e18, 0.02e18, contracts['swapNetwork'], contracts['DoC'], contracts['WRBTC'])
    #liquidate(contracts['sovrynProtocol'], '0xc9b8227bcf953e45f16d5d9a8a74cad92f403b90d0daf00900bb02e4a35c542c')
    #readLiquidity()
    #getBalance(contracts['WRBTC'], '0xE5646fEAf7f728C12EcB34D14b4396Ab94174827')
    #getBalance(contracts['WRBTC'], '0x7BE508451Cd748Ba55dcBE75c8067f9420909b49')
    #readLoan('0xb2bbd9135a7cfbc5adda48e90430923108ad6358418b7ac27c9edcf2d44911e5')
    #replaceLoanClosings()

    #updateAllLogicContracts()
    #readOwner(contracts['iDOC'])
    #readTransactionLimits(contracts['iDOC'],  contracts['DoC'],  contracts['WRBTC'])
    #setTransactionLimits(contracts['iDOC'], [contracts['DoC'],  contracts['WRBTC']], [0, 0])
    #setTransactionLimits(contracts['iRBTC'], [contracts['DoC'],  contracts['WRBTC']], [0, 0])
    #setTransactionLimitsOld(contracts['iDOC'], contracts['iDOCSettings'], contracts['iDOCLogic'], [contracts['DoC']], [0])
    #lendToPool(contracts['iDOC'],contracts['DoC'], 1000e18)
    #setTransactionLimits(contracts['iDOC'], [contracts['DoC']], [21e18])
    #setTransactionLimitsOld(contracts['iDOC'], contracts['iDOCSettings'], contracts['iDOCLogic'], [contracts['DoC']], [21e18])
    #readTransactionLimits(contracts['iDOC'],  contracts['DoC'], contracts['WRBTC'])


    #setupLoanParamsForCollaterals(contracts['iBPro'], [contracts['DoC'], contracts['USDT']])
    #setupLoanParamsForCollaterals(contracts['iDOC'], [contracts['BPro'], contracts['USDT']])
    #setupLoanParamsForCollaterals(contracts['iUSDT'], [contracts['DoC'], contracts['BPro']])
    #setupLoanParamsForCollaterals(contracts['iRBTC'], [contracts['BPro'], contracts['USDT']])

    #deployMultisig(['0xdB3DB4c5695f2aab0F406C86d1f35D326685d055', '0x5092019A3E0334586273A21a701F1BD859ECAbD6', '0xD6da34D91fC59134A132b17e7b5a472CA1BeA794'], 2)
    #deployMultisig(['0x2bD2201bfe156a71EB0d02837172FFc237218505', acct, '0xdB3DB4c5695f2aab0F406C86d1f35D326685d055', '0x5092019A3E0334586273A21a701F1BD859ECAbD6', '0xD6da34D91fC59134A132b17e7b5a472CA1BeA794'], 2)
    #updatePriceFeedToRSKOracle()
    #checkRates()

    #checkOwnerIsAddress(contracts['sovrynProtocol'], contracts['multisig'])

    '''
    print("price feeds SOV")
    transferOwner(contracts['PriceFeedRSKOracle'], contracts['multisig'])
    transferOwner(contracts['USDTPriceFeed'], contracts['multisig'])
    
    
    print("price feeds AMM")
    transferOwner('0xe4d2e26ce947df7a8d04e5a9dcdef0c540c497cf', contracts['multisig'])#BPRO
    transferOwner('0x4106e4Bb0C339cf7e8adc64Cf889F261Fef1e789', contracts['multisig'])#WRBTC
    transferOwner('0xf5df3b2ae0c4e2c8912e177f6bd8ca6d479397a2', contracts['multisig'])#USD
    
    
    print("loan tokens")
    #transferOwner(contracts['iUSDT'], contracts['multisig'])
    #transferOwner(contracts['iBPro'], contracts['multisig'])
    #transferOwner(contracts['iDOC'], contracts['multisig'])
    transferOwner(contracts['iRBTC'], contracts['multisig'])
    
    print("AMM Network + Converters")
    transferOwner(contracts['swapNetwork'], contracts['multisig'])
    transferOwner(contracts['ConverterDOC'], contracts['multisig'])
    transferOwner(contracts['ConverterBPRO'], contracts['multisig'])
    transferOwner(contracts['ConverterUSDT'], contracts['multisig'])
    #note:the ownership transfers for the AMM need to be accepted by the new owner
    
    
    acceptOwnershipWithMultisig(contracts['swapNetwork'])
    acceptOwnershipWithMultisig(contracts['ConverterDOC'])
    acceptOwnershipWithMultisig(contracts['ConverterBPRO'])
    acceptOwnershipWithMultisig(contracts['ConverterUSDT'])
    acceptOwnershipWithMultisig('0xe4d2e26ce947df7a8d04e5a9dcdef0c540c497cf')
    acceptOwnershipWithMultisig('0x4106e4Bb0C339cf7e8adc64Cf889F261Fef1e789')
    
    checkOwnerIsAddress(contracts['swapNetwork'], contracts['multisig'])
    checkOwnerIsAddress(contracts['ConverterDOC'], contracts['multisig'])
    checkOwnerIsAddress(contracts['ConverterBPRO'], contracts['multisig'])
    checkOwnerIsAddress(contracts['ConverterUSDT'], contracts['multisig'])
    checkOwnerIsAddress('0xe4d2e26ce947df7a8d04e5a9dcdef0c540c497cf', contracts['multisig'])
    checkOwnerIsAddress('0x4106e4Bb0C339cf7e8adc64Cf889F261Fef1e789', contracts['multisig'])
    '''

    #addOwnerToMultisig('0x27d55f5668ef4438635bdce0adca083507e77752')

    #readLiquidity()
    #swapTokens(1e18, 1, contracts['swapNetwork'], contracts['USDT'], contracts['BPro'])
    #readFromMedianizer()
    #replaceSwapsUser()
    #checkRates()
    #replaceSwapsExternal()

    # governorAcceptAdmin("governorOwner")
    # governorAcceptAdmin("governorAdmin")

    #replaceLoanTokenLogicOnAllContracts()

    # setEarlyAccessToken(contracts['iDOC'], contracts['og'])
    # setEarlyAccessToken(contracts['iUSDT'], contracts['og'])
    # setEarlyAccessToken(contracts['iRBTC'], contracts['og'])
    # setEarlyAccessToken(contracts['iBPro'], contracts['og'])

<<<<<<< HEAD
    # createProposalSIP005()
    checkVotingPower()
    createProposalSIP006()
    createProposalSIP008()
=======
    #createProposalSIP005()
    #queueProposal(1)
    #readOwner('0x80ec7ADd6CC1003BBEa89527ce93722e1DaD5c2a')
    executeProposal(1)
>>>>>>> d6b3bd92

def loadConfig():
    global contracts, acct
    this_network = network.show_active()
    if this_network == "rsk-mainnet":
        configFile =  open('./scripts/contractInteraction/mainnet_contracts.json')
    elif this_network == "rsk-testnet":
        configFile =  open('./scripts/contractInteraction/testnet_contracts.json')
    contracts = json.load(configFile)
    acct = accounts.load("rskdeployer")
    
def readLendingFee():
    sovryn = Contract.from_abi("sovryn", address='0xBAC609F5C8bb796Fa5A31002f12aaF24B7c35818', abi=interface.ISovrynBrownie.abi, owner=acct)
    lfp = sovryn.lendingFeePercent()
    print(lfp/1e18)
    
def setupLoanTokenRates(loanTokenAddress):
    baseRate = 1e18
    rateMultiplier = 20.25e18
    targetLevel=80*10**18
    kinkLevel=90*10**18
    maxScaleRate=100*10**18
    localLoanToken = Contract.from_abi("loanToken", address=loanTokenAddress, abi=LoanToken.abi, owner=acct)
    localLoanToken.setDemandCurve(baseRate,rateMultiplier,baseRate,rateMultiplier, targetLevel, kinkLevel, maxScaleRate)
    borrowInterestRate = localLoanToken.borrowInterestRate()
    print("borrowInterestRate: ",borrowInterestRate)
    
def lendToPool(loanTokenAddress, tokenAddress, amount):
    token = Contract.from_abi("TestToken", address = tokenAddress, abi = TestToken.abi, owner = acct)
    loanToken = Contract.from_abi("loanToken", address=loanTokenAddress, abi=LoanTokenLogicStandard.abi, owner=acct)
    if(token.allowance(acct, loanToken.address) < amount):
        token.approve(loanToken.address, amount)
    loanToken.mint(acct, amount)
    
def removeFromPool(loanTokenAddress, amount):
    loanToken = Contract.from_abi("loanToken", address = loanTokenAddress, abi=LoanTokenLogicStandard.abi, owner=acct)
    loanToken.burn(acct, amount)

def readLoanTokenState(loanTokenAddress):
    loanToken = Contract.from_abi("loanToken", address=loanTokenAddress, abi=LoanTokenLogicStandard.abi, owner=acct)
    tas = loanToken.totalAssetSupply()
    print("total supply", tas/1e18);
    #print((balance - tas)/1e18)
    tab = loanToken.totalAssetBorrow()
    print("total asset borrowed", tab/1e18)
    abir = loanToken.avgBorrowInterestRate()
    print("average borrow interest rate", abir/1e18)
    ir = loanToken.nextSupplyInterestRate(0)
    print("next supply interest rate", ir)
    bir = loanToken.nextBorrowInterestRate(0)
    print("next borrow interest rate", bir)
    
def readLoan(loanId):
    sovryn = Contract.from_abi("sovryn", address=contracts['sovrynProtocol'], abi=interface.ISovrynBrownie.abi, owner=acct)
    print(sovryn.getLoan(loanId).dict())

def getTokenPrice(loanTokenAddress):
    loanToken = Contract.from_abi("loanToken", address=loanTokenAddress, abi=LoanTokenLogicStandard.abi, owner=acct)
    price = loanToken.tokenPrice()
    print("token price",price)
    return price
    
def testTokenBurning(loanTokenAddress, testTokenAddress):
    loanToken = Contract.from_abi("loanToken", address=loanTokenAddress, abi=LoanTokenLogicStandard.abi, owner=acct)
    testToken = Contract.from_abi("TestToken", address = testTokenAddress, abi = TestToken.abi, owner = acct)

    testToken.approve(loanToken,1e17) 
    loanToken.mint(acct, 1e17)
    balance = loanToken.balanceOf(acct)
    print("balance", balance)
    tokenPrice = loanToken.tokenPrice()
    print("token price",tokenPrice/1e18)
    burnAmount = int(balance / 2)
    print("burn amount", burnAmount)
    
    tx = loanToken.burn(acct, burnAmount)
    print(tx.info())
    balance = loanToken.balanceOf(acct)
    print("remaining balance", balance/1e18)
    assert(tx.events["Burn"]["tokenAmount"] == burnAmount)
    
def liquidate(protocolAddress, loanId):
    sovryn = Contract.from_abi("sovryn", address=protocolAddress, abi=interface.ISovrynBrownie.abi, owner=acct)
    loan = sovryn.getLoan(loanId).dict()
    print(loan)
    if(loan['maintenanceMargin'] > loan['currentMargin']):
        value = 0
        if(loan['loanToken']==contracts['WRBTC']):
            value = loan['maxLiquidatable']
        else:
            testToken = Contract.from_abi("TestToken", address = loan['loanToken'], abi = TestToken.abi, owner = acct)
            testToken.approve(sovryn, loan['maxLiquidatable'])
        sovryn.liquidate(loanId, acct, loan['maxLiquidatable'],{'value': value})
    else:
        print("can't liquidate because the loan is healthy")
    
def testTradeOpeningAndClosing(protocolAddress, loanTokenAddress, underlyingTokenAddress, collateralTokenAddress, loanTokenSent, leverage, testClose, sendValue):
    loanToken = Contract.from_abi("loanToken", address=loanTokenAddress, abi=LoanTokenLogicStandard.abi, owner=acct)
    testToken = Contract.from_abi("TestToken", address = underlyingTokenAddress, abi = TestToken.abi, owner = acct)
    sovryn = Contract.from_abi("sovryn", address=protocolAddress, abi=interface.ISovrynBrownie.abi, owner=acct)
    if(sendValue == 0 and testToken.allowance(acct, loanTokenAddress) < loanTokenSent):
        testToken.approve(loanToken, loanTokenSent)
    print('going to trade')
    tx = loanToken.marginTrade(
        "0",  # loanId  (0 for new loans)
        leverage,  # leverageAmount, 18 decimals
        loanTokenSent,  # loanTokenSent
        0,  # no collateral token sent
        collateralTokenAddress,  # collateralTokenAddress
        acct,  # trader,
        b'',  # loanDataBytes (only required with ether)
        {'value': sendValue}
    )
    tx.info()
    loanId = tx.events['Trade']['loanId']
    collateral = tx.events['Trade']['positionSize']
    print("closing loan with id", loanId)
    print("position size is ", collateral)
    loan = sovryn.getLoan(loanId)
    print("found the loan in storage with position size", loan['collateral'])
    print(loan)
    if(testClose):
        tx = sovryn.closeWithSwap(loanId, acct, collateral, True, b'')

def testTradeOpeningAndClosingWithCollateral(protocolAddress, loanTokenAddress, underlyingTokenAddress, collateralTokenAddress, collateralTokenSent, leverage, testClose, sendValue):
    loanToken = Contract.from_abi("loanToken", address=loanTokenAddress, abi=LoanTokenLogicStandard.abi, owner=acct)
    testToken = Contract.from_abi("TestToken", address = underlyingTokenAddress, abi = TestToken.abi, owner = acct)
    sovryn = Contract.from_abi("sovryn", address=protocolAddress, abi=interface.ISovrynBrownie.abi, owner=acct)
    #if(sendValue == 0 and testToken.allowance(acct, loanTokenAddress) < loanTokenSent):
    #    testToken.approve(loanToken, loanTokenSent)
    print('going to trade')
    tx = loanToken.marginTrade(
        "0",  # loanId  (0 for new loans)
        leverage,  # leverageAmount, 18 decimals
        0,  # loanTokenSent
        collateralTokenSent,  # no collateral token sent
        collateralTokenAddress,  # collateralTokenAddress
        acct,  # trader,
        b'',  # loanDataBytes (only required with ether)
        {'value': sendValue}
    )
    tx.info()
    loanId = tx.events['Trade']['loanId']
    collateral = tx.events['Trade']['positionSize']
    print("closing loan with id", loanId)
    print("position size is ", collateral)
    loan = sovryn.getLoan(loanId)
    print("found the loan in storage with position size", loan['collateral'])
    print(loan)
    if(testClose):
        tx = sovryn.closeWithSwap(loanId, acct, collateral, True, b'')



def testBorrow(protocolAddress, loanTokenAddress, underlyingTokenAddress, collateralTokenAddress):
    #read contract abis
    sovryn = Contract.from_abi("sovryn", address=protocolAddress, abi=interface.ISovrynBrownie.abi, owner=acct)
    loanToken = Contract.from_abi("loanToken", address=loanTokenAddress, abi=LoanTokenLogicStandard.abi, owner=acct)
    testToken = Contract.from_abi("TestToken", address = collateralTokenAddress, abi = TestToken.abi, owner = acct)
    
    # determine borrowing parameter
    withdrawAmount = 10e18 #i want to borrow 10 USD
    # compute the required collateral. params: address loanToken, address collateralToken, uint256 newPrincipal,uint256 marginAmount, bool isTorqueLoan 
    collateralTokenSent = sovryn.getRequiredCollateral(underlyingTokenAddress,collateralTokenAddress,withdrawAmount,50e18, True)
    print("collateral needed", collateralTokenSent)
    durationInSeconds = 60*60*24*10 #10 days
    
    #check requirements
    totalSupply = loanToken.totalSupply()
    totalBorrowed = loanToken.totalAssetBorrow()
    print('available supply:', totalSupply - totalBorrowed)
    assert(totalSupply - totalBorrowed >= withdrawAmount)
    interestRate = loanToken.nextBorrowInterestRate(withdrawAmount)
    print('interest rate (needs to be > 0):', interestRate)
    assert(interestRate > 0)
    
    
    #approve the transfer of the collateral if needed
    if(testToken.allowance(acct, loanToken.address) < collateralTokenSent):
        testToken.approve(loanToken.address, collateralTokenSent)
    
    # borrow some funds
    tx = loanToken.borrow(
        "0",                            # bytes32 loanId
        withdrawAmount,                 # uint256 withdrawAmount
        durationInSeconds,              # uint256 initialLoanDuration
        collateralTokenSent,            # uint256 collateralTokenSent
        testToken.address,                   # address collateralTokenAddress
        acct,                    # address borrower
        acct,                    # address receiver
        b''                             # bytes memory loanDataBytes
    )
    
    #assert the trade was processed as expected
    print(tx.info())
    
def setupTorqueLoanParams(loanTokenAddress, underlyingTokenAddress, collateralTokenAddress):
    loanToken = Contract.from_abi("loanToken", address=loanTokenAddress, abi=LoanTokenLogicStandard.abi, owner=acct)
    setup = [
        b"0x0", ## id
        False, ## active
        str(acct), ## owner
        underlyingTokenAddress, ## loanToken
        collateralTokenAddress, ## collateralToken. 
        Wei("50 ether"), ## minInitialMargin
        Wei("15 ether"), ## maintenanceMargin
        0 ## fixedLoanTerm 
    ]
    params.append(setup)
    tx = loanToken.setupLoanParams(params, True)
    assert('LoanParamsSetup' in tx.events)
    assert('LoanParamsIdSetup' in tx.events)
    print(tx.info())
    
def rollover(loanId):
    sovryn = Contract.from_abi("sovryn", address=contracts['sovrynProtocol'], abi=interface.ISovrynBrownie.abi, owner=acct)
    tx = sovryn.rollover(loanId, b'')
    print(tx.info())
    
def replaceLoanClosings():
    sovryn = Contract.from_abi("sovryn", address=contracts['sovrynProtocol'], abi=interface.ISovrynBrownie.abi, owner=acct)
    data = sovryn.replaceContract.encode_input(loanClosings.address)
    multisig = Contract.from_abi("MultiSig", address=contracts['multisig'], abi=MultiSigWallet.abi, owner=acct)
    tx = multisig.submitTransaction(sovryn.address,0,data)
    txId = tx.events["Submission"]["transactionId"]
    print(txId);
    
def transferOwner(contractAddress, newOwner):
    contract = Contract.from_abi("loanToken", address=contractAddress, abi=LoanToken.abi, owner=acct)
    tx= contract.transferOwnership(newOwner)
    tx.info()
    checkOwnerIsAddress(contractAddress, newOwner)

def acceptOwnershipWithMultisig(contractAddress):
    abiFile =  open('./scripts/contractInteraction/Owned.json')
    abi = json.load(abiFile)
    ownedContract = Contract.from_abi("Owned", address=contractAddress, abi=abi, owner=acct)
    multisig = Contract.from_abi("MultiSig", address=contracts['multisig'], abi=MultiSigWallet.abi, owner=acct)
    data=ownedContract.acceptOwnership.encode_input()
    tx= multisig.submitTransaction(contractAddress,0,data)
    txId = tx.events["Submission"]["transactionId"]
    print("txid",txId);
    
def getBalance(contractAddress, acct):
    contract = Contract.from_abi("Token", address=contractAddress, abi=LoanToken.abi, owner=acct)
    print(contract.balanceOf(acct))
    
def buyWRBTC():
    contract = Contract.from_abi("WRBTC", address=contracts["WRBTC"], abi=WRBTC.abi, owner=acct)
    tx = contract.deposit({'value':1e18})
    tx.info()
    print("new balance", getBalance(contracts["WRBTC"], acct))
    
def mintEarlyAccessTokens(contractAddress, userAddress):
    contract = Contract.from_abi("EarlyAccessToken", address=contractAddress, abi=EarlyAccessToken.abi, owner=acct)
    tx = contract.mint(userAddress)
    tx.info()
    
def setTransactionLimits(loanTokenAddress, addresses, limits):
    localLoanToken = Contract.from_abi("loanToken", address=loanTokenAddress, abi=LoanTokenLogicStandard.abi, owner=acct)
    tx = localLoanToken.setTransactionLimits(addresses,limits)

def setTransactionLimitsOld(loanTokenAddress, settingsAddress, logicAddress, addresses, limits):
    localLoanToken = Contract.from_abi("loanToken", address=loanTokenAddress, abi=LoanToken.abi, owner=acct)
    localLoanToken.setTarget(settingsAddress)
    localLoanToken = Contract.from_abi("loanToken", address=loanTokenAddress, abi=LoanTokenSettingsLowerAdmin.abi, owner=acct)
    tx = localLoanToken.setTransactionLimits(addresses,limits)
    localLoanToken = Contract.from_abi("loanToken", address=loanTokenAddress, abi=LoanToken.abi, owner=acct)
    localLoanToken.setTarget(logicAddress)
    

def readTransactionLimits(loanTokenAddress, SUSD, RBTC):
    localLoanToken = Contract.from_abi("loanToken", address=loanTokenAddress, abi=LoanToken.abi, owner=acct)
    limit = localLoanToken.transactionLimit(RBTC)
    print("RBTC limit, ",limit)
    limit = localLoanToken.transactionLimit(SUSD)
    print("USD limit, ",limit)
    
def readLiquidity():
    loanToken = Contract.from_abi("loanToken", address=contracts['iRBTC'], abi=LoanTokenLogicStandard.abi, owner=acct)
    tasRBTC = loanToken.totalAssetSupply()
    tabRBTC = loanToken.totalAssetBorrow()
    print("liquidity on iRBTC", (tasRBTC-tabRBTC)/1e18)
    
    loanToken = Contract.from_abi("loanToken", address=contracts['iDOC'], abi=LoanTokenLogicStandard.abi, owner=acct)
    tasIUSD = loanToken.totalAssetSupply()
    tabIUSD = loanToken.totalAssetBorrow()
    print("liquidity on iDOC", (tasIUSD-tabIUSD)/1e18)
    
    loanToken = Contract.from_abi("loanToken", address=contracts['iUSDT'], abi=LoanTokenLogicStandard.abi, owner=acct)
    tasIUSD = loanToken.totalAssetSupply()
    tabIUSD = loanToken.totalAssetBorrow()
    print("liquidity on iUSDT", (tasIUSD-tabIUSD)/1e18)

    tokenContract = Contract.from_abi("Token", address=contracts['USDT'], abi=TestToken.abi, owner=acct)
    bal = tokenContract.balanceOf(contracts['ConverterUSDT'])
    print("supply of USDT on swap", bal/1e18)
    
    tokenContract = Contract.from_abi("Token", address=contracts['WRBTC'], abi=TestToken.abi, owner=acct)
    bal = tokenContract.balanceOf(contracts['ConverterUSDT'])
    print("supply of rBTC on swap", bal/1e18)
    

def hasApproval(tokenContractAddr, sender, receiver):
    tokenContract = Contract.from_abi("Token", address=tokenContractAddr, abi=TestToken.abi, owner=sender)
    allowance = tokenContract.allowance(sender, receiver)
    print("allowance: ", allowance/1e18)
    
def checkIfUserHasToken(EAT, user):
    tokenContract = Contract.from_abi("Token", address=EAT, abi=TestToken.abi, owner=user)
    balance = tokenContract.balanceOf(user)
    print("balance: ", balance)
    
def readLendingBalanceForUser(loanTokenAddress, userAddress):
    loanToken = Contract.from_abi("loanToken", address=loanTokenAddress, abi=LoanTokenLogicStandard.abi, owner=userAddress)
    bal = loanToken.balanceOf(userAddress)
    print('iToken balance', bal)
    bal = loanToken.assetBalanceOf(userAddress)
    print('underlying token balance', bal)
    
def replaceLoanTokenLogic(loanTokenAddress, logicAddress):
    loanToken = Contract.from_abi("loanToken", address=loanTokenAddress, abi=LoanToken.abi, owner=acct)
    loanToken.setTarget(logicAddress)
    
def readOwner(contractAddress):
    contract = Contract.from_abi("loanToken", address=contractAddress, abi=LoanToken.abi, owner=acct)
    print('owner:',contract.owner())

def checkOwnerIsAddress(contractAddress, expectedOwner):
    contract = Contract.from_abi("loanToken", address=contractAddress, abi=LoanToken.abi, owner=acct)
    owner = contract.owner()
    print("owner == expectedOwner?", owner == expectedOwner)

def setupMarginLoanParams(collateralTokenAddress, loanTokenAddress):
    loanToken = Contract.from_abi("loanToken", address=loanTokenAddress, abi=LoanTokenLogicStandard.abi, owner=acct)
    
    params = [];
    setup = [
        b"0x0", ## id
        False, ## active
        acct, ## owner
        "0x0000000000000000000000000000000000000000", ## loanToken -> will be overwritten
        collateralTokenAddress, ## collateralToken.
        Wei("20 ether"), ## minInitialMargin
        Wei("15 ether"), ## maintenanceMargin
        0 ## fixedLoanTerm -> will be overwritten
    ]
    params.append(setup)
    tx = loanToken.setupLoanParams(params, False)
    print(tx.info())

def swapTokens(amount, minReturn, swapNetworkAddress, sourceTokenAddress, destTokenAddress):
    abiFile =  open('./scripts/contractInteraction/SovrynSwapNetwork.json')
    abi = json.load(abiFile)
    swapNetwork = Contract.from_abi("SovrynSwapNetwork", address=swapNetworkAddress, abi=abi, owner=acct)
    sourceToken = Contract.from_abi("Token", address=sourceTokenAddress, abi=TestToken.abi, owner=acct)
    if(sourceToken.allowance(acct, swapNetworkAddress) < amount):
        sourceToken.approve(swapNetworkAddress,amount)
    path = swapNetwork.conversionPath(sourceTokenAddress,destTokenAddress)
    print("path", path)
    expectedReturn = swapNetwork.getReturnByPath(path, amount)
    print("expected return ", expectedReturn)
    '''
    tx = swapNetwork.convertByPath(
        path,
        amount,
        minReturn,
        "0x0000000000000000000000000000000000000000",
        "0x0000000000000000000000000000000000000000",
        0
    )
    tx.info()
    '''

def replaceLoanTokenLogic(loanTokenAddress, logicAddress):
    loanToken = Contract.from_abi("loanToken", address=loanTokenAddress, abi=LoanToken.abi, owner=acct)
    loanToken.setTarget(logicAddress)
    
def readFromMedianizer():
    medianizer = Contract.from_abi("Medianizer", address=contracts['medianizer'], abi=PriceFeedsMoCMockup.abi, owner=acct)
    print(medianizer.peek())

def updateOracleAddress(newAddress):
    print("set oracle address to", newAddress)
    priceFeedsMoC = Contract.from_abi("PriceFeedsMoC", address = '0x066ba9453e230a260c2a753d9935d91187178C29', abi = PriceFeedsMoC.abi, owner = acct)
    priceFeedsMoC.setMoCOracleAddress(newAddress)

    
def addLiquidity(converter, reserve, amount):
    abiFile =  open('./scripts/contractInteraction/LiquidityPoolV2Converter.json')
    abi = json.load(abiFile)
    converter = Contract.from_abi("LiquidityPoolV2Converter", address=converter, abi=abi, owner=acct)
    print("is active? ", converter.isActive())
    print("price oracle", converter.priceOracle())
    tx = converter.addLiquidity(reserve, amount, 1)
    print(tx)

def deployMultisig(owners, requiredConf):
     multisig = acct.deploy(MultiSigWallet, owners, requiredConf)
     print("multisig:", multisig)

def setupLoanParamsForCollaterals(loanTokenAddress, collateralAddresses):
    loanToken = Contract.from_abi("loanToken", address=loanTokenAddress, abi=LoanTokenLogicStandard.abi, owner=acct)
    marginParams = []
    torqueParams = []
    for collateralAddress in collateralAddresses:
        marginData = [
            b"0x0", ## id
            False, ## active
            str(acct), ## owner
            "0x0000000000000000000000000000000000000000", ## loanToken -> will be overwritten
            collateralAddress, ## collateralToken.
            Wei("20 ether"), ## minInitialMargin -> 20% (allows up to 5x leverage)
            Wei("15 ether"), ## maintenanceMargin -> 15%, below liquidation
            0 ## fixedLoanTerm -> will be overwritten with 28 days
        ]
        torqueData = copy.deepcopy(marginData)
        torqueData[5] = Wei("50 ether")
        print(torqueData)

        marginParams.append(marginData)
        torqueParams.append(torqueData)

    #configure the token settings, and set the setting contract address at the loan token logic contract
    tx = loanToken.setupLoanParams(marginParams, False)
    tx = loanToken.setupLoanParams(torqueParams, True)


def updatePriceFeedToRSKOracle():
    newPriceFeed = acct.deploy(PriceFeedRSKOracle, contracts['RSKOracle'])
    print("new price feed: ", newPriceFeed)
    feeds = Contract.from_abi("PriceFeeds", address= contracts['PriceFeeds'], abi = PriceFeeds.abi, owner = acct)
    feeds.setPriceFeed([contracts['WRBTC']], [newPriceFeed.address])

def updatePriceFeedToMOCOracle():
    newPriceFeed = acct.deploy(PriceFeedsMoC, contracts['medianizer'], contracts['RSKOracle'])
    print("new price feed: ", newPriceFeed)
    feeds = Contract.from_abi("PriceFeeds", address= contracts['PriceFeeds'], abi = PriceFeeds.abi, owner = acct)
    data = feeds.setPriceFeed.encode_input([contracts['WRBTC']], [newPriceFeed.address])
    multisig = Contract.from_abi("MultiSig", address=contracts['multisig'], abi=MultiSigWallet.abi, owner=acct)
    tx = multisig.submitTransaction(feeds.address,0,data)
    txId = tx.events["Submission"]["transactionId"]
    print("txid",txId);


def readPrice(source, destination):
    feeds = Contract.from_abi("PriceFeeds", address= contracts['PriceFeeds'], abi = PriceFeeds.abi, owner = acct)
    rate = feeds.queryRate(source, destination)
    print('rate is ', rate)

def readSwapRate(source, destination):
    abiFile =  open('./scripts/contractInteraction/SovrynSwapNetwork.json')
    abi = json.load(abiFile)
    swapNetwork = Contract.from_abi("SovrynSwapNetwork", address=contracts['swapNetwork'], abi=abi, owner=acct)
    path = swapNetwork.conversionPath(source,destination)
    #print("path:", path)
    expectedReturn = swapNetwork.getReturnByPath(path, 0.01e18)
    print('rate is ', expectedReturn)

def readPriceFromOracle(oracleAddress):
    oracle = Contract.from_abi("Oracle", address=oracleAddress, abi=PriceFeedsMoC.abi, owner=acct)
    price = oracle.latestAnswer()
    print('rate is ', price)

def readTargetWeights(converter, reserve):
    abiFile =  open('./scripts/contractInteraction/LiquidityPoolV2Converter.json')
    abi = json.load(abiFile)
    converter = Contract.from_abi("LiquidityPoolV2Converter", address=converter, abi=abi, owner=acct)
    res = converter.reserves(reserve).dict()
    print(res)
    print('target weight is ',res['weight'])

def updateContracts():
    replaceSwapsImplSovrynSwap()
    replaceSwapsUser()
    replaceLoanOpenings()
    replaceLoanTokenLogicOnAllContracts()

def replaceSwapsExternal():
    #swapsExternal = acct.deploy(SwapsExternal)
    sovryn = Contract.from_abi("sovryn", address=contracts['sovrynProtocol'], abi=interface.ISovrynBrownie.abi, owner=acct)
    data = sovryn.replaceContract.encode_input('0xAa1dEDE8C097349Dd25C98A0bF79c8D9B6e55caf')
    multisig = Contract.from_abi("MultiSig", address=contracts['multisig'], abi=MultiSigWallet.abi, owner=acct)
    tx = multisig.submitTransaction(sovryn.address,0,data)
    txId = tx.events["Submission"]["transactionId"]
    print(txId);

def replaceLoanOpenings():
    print("replacing loan openings")
    loanOpenings = acct.deploy(LoanOpenings)
    sovryn = Contract.from_abi("sovryn", address=contracts['sovrynProtocol'], abi=interface.ISovrynBrownie.abi, owner=acct)
    data = sovryn.replaceContract.encode_input(loanOpenings.address)
    multisig = Contract.from_abi("MultiSig", address=contracts['multisig'], abi=MultiSigWallet.abi, owner=acct)
    tx = multisig.submitTransaction(sovryn.address,0,data)
    txId = tx.events["Submission"]["transactionId"]
    print(txId);

def replaceSwapsUser():
    print("replacing swaps user")
    swapsUser = acct.deploy(SwapsUser)
    sovryn = Contract.from_abi("sovryn", address=contracts['sovrynProtocol'], abi=interface.ISovrynBrownie.abi, owner=acct)
    data = sovryn.replaceContract.encode_input(swapsUser.address)
    multisig = Contract.from_abi("MultiSig", address=contracts['multisig'], abi=MultiSigWallet.abi, owner=acct)
    tx = multisig.submitTransaction(sovryn.address,0,data)
    txId = tx.events["Submission"]["transactionId"]
    print(txId);

def replaceSwapsImplSovrynSwap():
    print("replacing swaps")
    swaps = acct.deploy(SwapsImplSovrynSwap)
    sovryn = Contract.from_abi("sovryn", address=contracts['sovrynProtocol'], abi=interface.ISovrynBrownie.abi, owner=acct)
    data = sovryn.setSwapsImplContract.encode_input(swaps.address)
    multisig = Contract.from_abi("MultiSig", address=contracts['multisig'], abi=MultiSigWallet.abi, owner=acct)
    tx = multisig.submitTransaction(sovryn.address,0,data)
    txId = tx.events["Submission"]["transactionId"]
    print(txId);

def replaceLoanTokenLogicOnAllContracts():
    print("replacing loan token logic")
    #logicContract = acct.deploy(LoanTokenLogicStandard)
    #print('new LoanTokenLogicStandard contract for iDoC:' + logicContract.address)
    #replaceLoanTokenLogic(contracts['iDOC'],logicContract.address)
    replaceLoanTokenLogic(contracts['iUSDT'],'0xFeEe82AF436cf937990f9A1087bb6c1106F35751')
    replaceLoanTokenLogic(contracts['iBPro'],'0xFeEe82AF436cf937990f9A1087bb6c1106F35751')
    logicContract = acct.deploy(LoanTokenLogicWrbtc)
    print('new LoanTokenLogicStandard contract for iWRBTC:' + logicContract.address)
    replaceLoanTokenLogic(contracts['iRBTC'], logicContract.address)

def replaceLoanTokenLogic(loanTokenAddress, logicAddress):
    loanToken = Contract.from_abi("loanToken", address=loanTokenAddress, abi=LoanToken.abi, owner=acct)
    data = loanToken.setTarget.encode_input(logicAddress)
    multisig = Contract.from_abi("MultiSig", address=contracts['multisig'], abi=MultiSigWallet.abi, owner=acct)
    tx = multisig.submitTransaction(loanToken.address,0,data)
    txId = tx.events["Submission"]["transactionId"]
    print(txId)

def checkRates():
    print('reading price from WRBTC to DOC')
    readPrice(contracts['WRBTC'], contracts['DoC'])
    print('reading price from WRBTC to USDT')
    readPrice(contracts['WRBTC'], contracts['USDT'])
    print('reading price from WRBTC to BPRO')
    readPrice(contracts['WRBTC'], contracts['BPro'])
    print('read price from USDT to DOC')
    readPrice(contracts['USDT'], contracts['DoC'])

    print('read swap rate from WRBTC to DOC')
    readSwapRate(contracts['WRBTC'], contracts['DoC'])
    print('read swap rate from WRBTC to USDT')
    readSwapRate(contracts['WRBTC'], contracts['USDT'])
    print('read swap rate from WRBTC to BPRO')
    readSwapRate(contracts['WRBTC'], contracts['BPro'])
    print('read swap rate from USDT to DOC')
    readSwapRate(contracts['USDT'], contracts['DoC'])
    print('read swap rate from BPro to DOC')
    readSwapRate(contracts['BPro'], contracts['DoC'])
    print('read swap rate from BPro to USDT')
    readSwapRate(contracts['BPro'], contracts['USDT'])
    print('read swap rate from USDT to WRBTC')
    readSwapRate(contracts['USDT'], contracts['WRBTC'])
    print('read swap rate from DOC to WRBTC')
    readSwapRate(contracts['DoC'], contracts['WRBTC'])

    print("price from the USDT oracle on AMM:")
    readPriceFromOracle('0x78F0b35Edd78eD564830c45F4A22e4b553d7f042')

    readTargetWeights('0x133eBE9c8bA524C9B1B601E794dF527f390729bF', contracts['USDT'])
    readTargetWeights('0x133eBE9c8bA524C9B1B601E794dF527f390729bF', contracts['WRBTC'])

def addOwnerToMultisig(newOwner):
    multisig = Contract.from_abi("MultiSig", address=contracts['multisig'], abi=MultiSigWallet.abi, owner=acct)
    data = multisig.addOwner.encode_input(newOwner)
    tx = multisig.submitTransaction(multisig.address,0,data)
    txId = tx.events["Submission"]["transactionId"]
    print("txid",txId);


def governorAcceptAdmin(type):
    governor = Contract.from_abi("GovernorAlpha", address=contracts[type], abi=GovernorAlpha.abi, owner=acct)
    data = governor.__acceptAdmin.encode_input()

    multisig = Contract.from_abi("MultiSig", address=contracts['multisig'], abi=MultiSigWallet.abi, owner=acct)
    tx = multisig.submitTransaction(governor.address,0,data)
    txId = tx.events["Submission"]["transactionId"]
    print(txId)

def setEarlyAccessToken(loanTokenAddress, EATokenAddress):
    loanToken = Contract.from_abi("loanToken", address=loanTokenAddress, abi=LoanToken.abi, owner=acct)
    data = loanToken.setEarlyAccessToken.encode_input(EATokenAddress)
    multisig = Contract.from_abi("MultiSig", address=contracts['multisig'], abi=MultiSigWallet.abi, owner=acct)
    tx = multisig.submitTransaction(loanToken.address,0,data)
    txId = tx.events["Submission"]["transactionId"]
    print(txId);

def createProposalSIP005():
    dummyAddress = contracts['GovernorOwner']
    dummyContract = Contract.from_abi("DummyContract", address=dummyAddress, abi=DummyContract.abi, owner=acct)

    # action
    target = contracts['VestingRegistry']
    signature = "approveTokens(address,address,address)"
    data = dummyContract.approveTokens.encode_input(contracts['CSOV1'], contracts['CSOV2'], contracts['SOV'])
    data = "0x" + data[10:]
    description = "SIP-0005: Redeeming cSOV for SOV. Details:  , sha256: "

    governor = Contract.from_abi("GovernorAlpha", address=contracts['GovernorOwner'], abi=GovernorAlpha.abi, owner=acct)
    print(governor.address)

    print([target])
    print([0])
    print([signature])
    print([data])
    print(description)

    # # create proposal
    # governor.propose(
    #     [target],
    #     [0],
    #     [signature],
    #     [data],
    #     description)

<<<<<<< HEAD
def checkVotingPower():

    staking = Contract.from_abi("Staking", address=contracts['Staking'], abi=Staking.abi, owner=acct)

    votingPower = staking.getCurrentVotes(acct)

    print('======================================')
    print('Your Address: '+str(acct))
    print('Your Voting Power: '+str(votingPower))
    print('======================================')

def createProposalSIP006():
    # action
    target = contracts['SOV']
    signature = "name()"
    data = "0x"
    description = "SIP-0006 (A1): Origin Pre-Sale: Amendment 1, Details:  https://github.com/DistributedCollective/SIPS/blob/92036332c739d39e2df2fb15a21e8cbc05182ee7/SIP-0006(A1).md, sha256: 5f832f8e78b461d6d637410b55a66774925756489222f8aa13b37f1828a1aa4b"

    governor = Contract.from_abi("GovernorAlpha", address=contracts['GovernorOwner'], abi=GovernorAlpha.abi, owner=acct)

    print('Governor Address:    '+governor.address)
    print('Target:              '+str([target]))
    print('Values:              '+str([0]))
    print('Signature:           '+str([signature]))
    print('Data:                '+str([data]))
    print('Description:         '+str(description))
    print('======================================')

    # # create proposal
    # governor.propose(
    #     [target],
    #     [0],
    #     [signature],
    #     [data],
    #     description)

def createProposalSIP008():
    # action
    target = contracts['SOV']
    signature = "symbol()"
    data = "0x"
    description = "SIP-0008: Sovryn Bug Bounty Program, Details:  https://github.com/DistributedCollective/SIPS/blob/a8cf098d21e5d4b0357906687374a4320c4f00bd/SIP-0008.md, sha256: a201aa8d031e5c95d4a63cc86758adb1e4a65f6a0a915eb7499d0cac332e75ba"

    governor = Contract.from_abi("GovernorAlpha", address=contracts['GovernorOwner'], abi=GovernorAlpha.abi, owner=acct)

    print('Governor Address:    '+governor.address)
    print('Target:              '+str([target]))
    print('Values:              '+str([0]))
    print('Signature:           '+str([signature]))
    print('Data:                '+str([data]))
    print('Description:         '+str(description))
    print('======================================')

    # # create proposal
    # governor.propose(
    #     [target],
    #     [0],
    #     [signature],
    #     [data],
    #     description)
=======
def queueProposal(id):
    governor = Contract.from_abi("GovernorAlpha", address=contracts['GovernorOwner'], abi=GovernorAlpha.abi, owner=acct)
    tx = governor.queue(id)
    tx.info()

def executeProposal(id):
    governor = Contract.from_abi("GovernorAlpha", address=contracts['GovernorOwner'], abi=GovernorAlpha.abi, owner=acct)
    tx = governor.execute(id)
    tx.info()
>>>>>>> d6b3bd92
<|MERGE_RESOLUTION|>--- conflicted
+++ resolved
@@ -113,17 +113,8 @@
     # setEarlyAccessToken(contracts['iRBTC'], contracts['og'])
     # setEarlyAccessToken(contracts['iBPro'], contracts['og'])
 
-<<<<<<< HEAD
-    # createProposalSIP005()
-    checkVotingPower()
-    createProposalSIP006()
     createProposalSIP008()
-=======
-    #createProposalSIP005()
-    #queueProposal(1)
-    #readOwner('0x80ec7ADd6CC1003BBEa89527ce93722e1DaD5c2a')
-    executeProposal(1)
->>>>>>> d6b3bd92
+
 
 def loadConfig():
     global contracts, acct
@@ -746,7 +737,7 @@
     #     [data],
     #     description)
 
-<<<<<<< HEAD
+
 def checkVotingPower():
 
     staking = Contract.from_abi("Staking", address=contracts['Staking'], abi=Staking.abi, owner=acct)
@@ -807,7 +798,7 @@
     #     [signature],
     #     [data],
     #     description)
-=======
+
 def queueProposal(id):
     governor = Contract.from_abi("GovernorAlpha", address=contracts['GovernorOwner'], abi=GovernorAlpha.abi, owner=acct)
     tx = governor.queue(id)
@@ -817,4 +808,3 @@
     governor = Contract.from_abi("GovernorAlpha", address=contracts['GovernorOwner'], abi=GovernorAlpha.abi, owner=acct)
     tx = governor.execute(id)
     tx.info()
->>>>>>> d6b3bd92
