--- conflicted
+++ resolved
@@ -2,11 +2,8 @@
 const { expectRevert, expectEvent, constants, BN } = require("@openzeppelin/test-helpers");
 const { increaseTime, lastBlock } = require("../Utils/Ethereum");
 const { deployAndGetIStaking, initializeStakingModulesAt } = require("../Utils/initializer");
-<<<<<<< HEAD
-=======
 const hre = require("hardhat");
 const { ethers } = hre;
->>>>>>> 766123ca
 
 const StakingLogic = artifacts.require("IStaking");
 const StakingProxy = artifacts.require("StakingProxy");
@@ -27,14 +24,11 @@
 const ONE_MILLON = "1000000000000000000000000";
 const ONE_ETHER = "1000000000000000000";
 
-<<<<<<< HEAD
 const maxWithdrawIterations = 50;
-=======
 const increaseTimeEthers = async (time) => {
     await ethers.provider.send("evm_increaseTime", [time]);
     await ethers.provider.send("evm_mine");
 };
->>>>>>> 766123ca
 
 contract("FourYearVesting", (accounts) => {
     let root, a1, a2, a3;
@@ -392,11 +386,7 @@
 
             // negative cases
 
-<<<<<<< HEAD
-            // start-10 to avoid coming to active checkpoint
-=======
             // start-100 to avoid coming to active checkpoint
->>>>>>> 766123ca
             let periodFromKickoff = Math.floor((start - 100 - kickoffTS.toNumber()) / (2 * WEEK));
             let startBuf = periodFromKickoff * 2 * WEEK + kickoffTS.toNumber();
             let userStakingCheckpoints = await staking.userStakingCheckpoints(
@@ -823,13 +813,8 @@
             }
 
             await expectRevert(
-<<<<<<< HEAD
                 staking.cancelTeamVesting(vesting.address, root, 0, { from: a1 }),
                 "SS01"
-=======
-                staking.governanceWithdrawVesting(vesting.address, root, { from: a1 }),
-                "unauthorized"
->>>>>>> 766123ca
             );
         });
 
@@ -945,11 +930,7 @@
         it("should fail if the caller is neither owner nor token owner", async () => {
             let newStaking = await StakingProxy.new(token.address);
             await newStaking.setImplementation(await stakingProxy.getImplementation()); //setting StakingModulesProxy address
-<<<<<<< HEAD
-            await initializeStakingModulesAt(newStaking.address); // deployes and initializes modules in the newStaking storage using previous StakingModulesProxy contact
-=======
             await initializeStakingModulesAt(newStaking.address); // deploys and initializes modules in the newStaking storage using previous StakingModulesProxy contact
->>>>>>> 766123ca
             newStaking = await StakingLogic.at(newStaking.address);
 
             vesting = await Vesting.new(
