/**
 * Copyright 2017-2021, bZeroX, LLC. All Rights Reserved.
 * Licensed under the Apache License, Version 2.0.
 */

pragma solidity 0.5.17;
pragma experimental ABIEncoderV2;

import "./AdvancedToken.sol";
import "./interfaces/ProtocolSettingsLike.sol";

contract LoanTokenSettingsLowerAdmin is AdvancedToken {
	using SafeMath for uint256;

	/* Storage */

	/// @dev It is important to maintain the variables order so the delegate
	/// calls can access sovrynContractAddress

	/// ------------- MUST BE THE SAME AS IN LoanToken CONTRACT -------------------
	address public sovrynContractAddress;
	address public wrbtcTokenAddress;
	address public target_;
	address public admin;
	/// ------------- END MUST BE THE SAME AS IN LoanToken CONTRACT -------------------

	/// @dev Add new variables here on the bottom.
	address public earlyAccessToken; //not used anymore, but staying for upgradability
	address public pauser;
<<<<<<< HEAD
	address public arbitraryCallerAddress; //a universal delegate caller, used for flash borrowing
	mapping(address => bool) public flashLoanWhiteList; //#123 whitelist flashloans
=======
	/** The address of the liquidity mining contract */
	address public liquidityMiningAddress;
>>>>>>> b5bd57f9

	/// @dev TODO: Check for restrictions in this contract.
	modifier onlyAdmin() {
		require(isOwner() || msg.sender == admin, "unauthorized");
		_;
	}

<<<<<<< HEAD
	modifier onlyFlashLoanWhiteListed(address account) {
		require(flashLoanWhiteList[account], "account is not whitelisted for flash loans");
		_;
	}

	event SetTransactionLimits(address[] addresses, uint256[] limits);

	function setArbitraryCallerAddress(address caller) public onlyAdmin {
		arbitraryCallerAddress = caller;
	}

	function addToFlashLoanWhiteList(address addressToAdd) public onlyAdmin {
		flashLoanWhiteList[addressToAdd] = true;
	}

	function removeFromFlashLoanWhiteList(address addressToAdd) public onlyAdmin {
		delete flashLoanWhiteList[addressToAdd];
	}

=======
	/* Events */

	event SetTransactionLimits(address[] addresses, uint256[] limits);

	/* Functions */

	/**
	 * @notice Set admin account.
	 * @param _admin The address of the account to grant admin permissions.
	 * */
>>>>>>> b5bd57f9
	function setAdmin(address _admin) public onlyOwner {
		admin = _admin;
	}

	/**
	 * @notice Set pauser account.
	 * @param _pauser The address of the account to grant pause permissions.
	 * */
	function setPauser(address _pauser) public onlyOwner {
		pauser = _pauser;
	}

	/**
	 * @notice Fallback function not allowed
	 * */
	function() external {
		revert("LoanTokenSettingsLowerAdmin - fallback not allowed");
	}

	/**
	 * @notice Set loan token parameters.
	 *
	 * @param loanParamsList The array of loan parameters.
	 * @param areTorqueLoans Whether the loan is a torque loan.
	 * */
	function setupLoanParams(LoanParamsStruct.LoanParams[] memory loanParamsList, bool areTorqueLoans) public onlyAdmin {
		bytes32[] memory loanParamsIdList;
		address _loanTokenAddress = loanTokenAddress;

		for (uint256 i = 0; i < loanParamsList.length; i++) {
			loanParamsList[i].loanToken = _loanTokenAddress;
			loanParamsList[i].maxLoanTerm = areTorqueLoans ? 0 : 28 days;
		}

		loanParamsIdList = ProtocolSettingsLike(sovrynContractAddress).setupLoanParams(loanParamsList);
		for (uint256 i = 0; i < loanParamsIdList.length; i++) {
			loanParamsIds[
				uint256(
					keccak256(
						abi.encodePacked(
							loanParamsList[i].collateralToken,
							areTorqueLoans /// isTorqueLoan
						)
					)
				)
			] = loanParamsIdList[i];
		}
	}

	/**
	 * @notice Disable loan token parameters.
	 *
	 * @param collateralTokens The array of collateral tokens.
	 * @param isTorqueLoans Whether the loan is a torque loan.
	 * */
	function disableLoanParams(address[] calldata collateralTokens, bool[] calldata isTorqueLoans) external onlyAdmin {
		require(collateralTokens.length == isTorqueLoans.length, "count mismatch");

		bytes32[] memory loanParamsIdList = new bytes32[](collateralTokens.length);
		for (uint256 i = 0; i < collateralTokens.length; i++) {
			uint256 id = uint256(keccak256(abi.encodePacked(collateralTokens[i], isTorqueLoans[i])));
			loanParamsIdList[i] = loanParamsIds[id];
			delete loanParamsIds[id];
		}

		ProtocolSettingsLike(sovrynContractAddress).disableLoanParams(loanParamsIdList);
	}

	/**
	 * @notice Set loan token parameters about the demand curve.
	 *
	 * @dev These params should be percentages represented
	 *   like so: 5% = 5000000000000000000 /// 18 digits precision.
	 * rateMultiplier + baseRate can't exceed 100%
	 *
	 * To maintain a healthy credit score, it's important to keep your
	 * credit utilization rate (CUR) low (_lowUtilBaseRate). In general
	 * you don't want your CUR to exceed 30%, but increasingly financial
	 * experts are recommending that you don't want to go above 10% if you
	 * really want an excellent credit score.
	 *
	 * Interest rates tend to cluster around the kink level of a kinked
	 * interest rate model. More info at https://arxiv.org/pdf/2006.13922.pdf
	 * and https://compound.finance/governance/proposals/12
	 *
	 * @param _baseRate The interest rate.
	 * @param _rateMultiplier The precision multiplier for base rate.
	 * @param _lowUtilBaseRate The credit utilization rate (CUR) low value.
	 * @param _lowUtilRateMultiplier The precision multiplier for low util base rate.
	 * @param _targetLevel The target level.
	 * @param _kinkLevel The level that interest rates cluster on kinked model.
	 * @param _maxScaleRate The maximum rate of the scale.
	 * */
	function setDemandCurve(
		uint256 _baseRate,
		uint256 _rateMultiplier,
		uint256 _lowUtilBaseRate,
		uint256 _lowUtilRateMultiplier,
		uint256 _targetLevel,
		uint256 _kinkLevel,
		uint256 _maxScaleRate
	) public onlyAdmin {
		require(_rateMultiplier.add(_baseRate) <= WEI_PERCENT_PRECISION, "curve params too high");
		require(_lowUtilRateMultiplier.add(_lowUtilBaseRate) <= WEI_PERCENT_PRECISION, "curve params too high");

		require(_targetLevel <= WEI_PERCENT_PRECISION && _kinkLevel <= WEI_PERCENT_PRECISION, "levels too high");

		baseRate = _baseRate;
		rateMultiplier = _rateMultiplier;
		lowUtilBaseRate = _lowUtilBaseRate;
		lowUtilRateMultiplier = _lowUtilRateMultiplier;

		targetLevel = _targetLevel; /// 80 ether
		kinkLevel = _kinkLevel; /// 90 ether
		maxScaleRate = _maxScaleRate; /// 100 ether
	}

	/**
	 * @notice Set the pause flag for a function to true or false.
	 *
	 * @dev Combining the hash of "iToken_FunctionPause" string and a function
	 *   selector gets a slot to write a flag for pause state.
	 *
	 * @param funcId The ID of a function, the selector.
	 * @param isPaused true/false value of the flag.
	 * */
	function toggleFunctionPause(
		string memory funcId, /// example: "mint(uint256,uint256)"
		bool isPaused
	) public {
		require(msg.sender == pauser, "onlyPauser");
		/// keccak256("iToken_FunctionPause")
		bytes32 slot =
			keccak256(
				abi.encodePacked(
					bytes4(keccak256(abi.encodePacked(funcId))),
					uint256(0xd46a704bc285dbd6ff5ad3863506260b1df02812f4f857c8cc852317a6ac64f2)
				)
			);
		assembly {
			sstore(slot, isPaused)
		}
	}

	/**
	 * Set the transaction limit per token address.
	 * @param addresses The token addresses.
	 * @param limits The limit denominated in the currency of the token address.
	 * */
	function setTransactionLimits(address[] memory addresses, uint256[] memory limits) public onlyAdmin {
		require(addresses.length == limits.length, "mismatched array lengths");
		for (uint256 i = 0; i < addresses.length; i++) {
			transactionLimit[addresses[i]] = limits[i];
		}
		emit SetTransactionLimits(addresses, limits);
	}

	/**
	 *	@notice Update the loan token parameters.
	 *	@param _name The new name of the loan token.
	 *	@param _symbol The new symbol of the loan token.
	 * */
	function changeLoanTokenNameAndSymbol(string memory _name, string memory _symbol) public onlyAdmin {
		name = _name;
		symbol = _symbol;
	}
}<|MERGE_RESOLUTION|>--- conflicted
+++ resolved
@@ -27,13 +27,20 @@
 	/// @dev Add new variables here on the bottom.
 	address public earlyAccessToken; //not used anymore, but staying for upgradability
 	address public pauser;
-<<<<<<< HEAD
 	address public arbitraryCallerAddress; //a universal delegate caller, used for flash borrowing
 	mapping(address => bool) public flashLoanWhiteList; //#123 whitelist flashloans
-=======
+
+	/* Events */
+	event SetEarlyAccessToken(address oldValue, address newValue);
+
+	event SetTransactionLimits(address[] addresses, uint256[] limits);
+
+	modifier hasEarlyAccessToken() {
+		if (earlyAccessToken != address(0)) require(IERC20(earlyAccessToken).balanceOf(msg.sender) > 0, "No early access tokens");
+		_;
+	}
 	/** The address of the liquidity mining contract */
 	address public liquidityMiningAddress;
->>>>>>> b5bd57f9
 
 	/// @dev TODO: Check for restrictions in this contract.
 	modifier onlyAdmin() {
@@ -41,13 +48,12 @@
 		_;
 	}
 
-<<<<<<< HEAD
 	modifier onlyFlashLoanWhiteListed(address account) {
 		require(flashLoanWhiteList[account], "account is not whitelisted for flash loans");
 		_;
 	}
 
-	event SetTransactionLimits(address[] addresses, uint256[] limits);
+	/* Functions */
 
 	function setArbitraryCallerAddress(address caller) public onlyAdmin {
 		arbitraryCallerAddress = caller;
@@ -61,18 +67,10 @@
 		delete flashLoanWhiteList[addressToAdd];
 	}
 
-=======
-	/* Events */
-
-	event SetTransactionLimits(address[] addresses, uint256[] limits);
-
-	/* Functions */
-
 	/**
 	 * @notice Set admin account.
 	 * @param _admin The address of the account to grant admin permissions.
 	 * */
->>>>>>> b5bd57f9
 	function setAdmin(address _admin) public onlyOwner {
 		admin = _admin;
 	}
