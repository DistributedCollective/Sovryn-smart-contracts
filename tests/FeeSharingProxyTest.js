--- conflicted
+++ resolved
@@ -139,13 +139,6 @@
         SOVToken = await TestToken.new(name, symbol, 18, TOTAL_SUPPLY);
 
         // Staking
-<<<<<<< HEAD
-        /*let stakingLogic = await StakingLogic.new(SOVToken.address);
-        staking = await StakingProxy.new(SOVToken.address);
-        await staking.setImplementation(stakingLogic.address);
-        staking = await StakingLogic.at(staking.address);*/
-=======
->>>>>>> 766123ca
 
         // Creating the Staking Instance (Staking Modules Interface).
         const stakingProxy = await StakingProxy.new(SOVToken.address);
@@ -163,14 +156,6 @@
         );
 
         iWeightedStakingModuleMockup = await IWeightedStakingModuleMockup.at(staking.address);
-<<<<<<< HEAD
-        //weightedStakingModuleMockup = await WeightedStakingModuleMockup.at(staking.address);
-        /*for (let moduleName in modulesObject) {
-            console.log(`module ${moduleName}:`);
-            console.log(await modulesObject[moduleName].getFunctionsList());
-        }*/
-=======
->>>>>>> 766123ca
 
         SUSD = await getSUSD();
         RBTC = await getRBTC();
