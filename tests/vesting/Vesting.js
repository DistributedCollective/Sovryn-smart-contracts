--- conflicted
+++ resolved
@@ -14,7 +14,6 @@
 
 const { expect } = require("chai");
 const { expectRevert, expectEvent, constants, BN } = require("@openzeppelin/test-helpers");
-
 const {
     deployAndGetIStaking,
     initializeStakingModulesAt,
@@ -47,14 +46,6 @@
     await ethers.provider.send("evm_mine");
 };
 
-const hre = require("hardhat");
-const { ethers } = hre;
-
-const increaseTimeEthers = async (time) => {
-    await ethers.provider.send("evm_increaseTime", [time]);
-    await ethers.provider.send("evm_mine");
-};
-
 contract("Vesting", (accounts) => {
     const name = "Test token";
     const symbol = "TST";
@@ -239,10 +230,6 @@
             await vesting.stakeTokens(toStake);
 
             await increaseTimeEthers(20 * WEEK);
-<<<<<<< HEAD
-=======
-
->>>>>>> 766123ca
             await token.approve(vesting.address, toStake);
             await vesting.stakeTokens(toStake);
 
@@ -385,11 +372,7 @@
 
             // negative cases
 
-<<<<<<< HEAD
-            // start-10 to avoid coming to active checkpoint
-=======
             // start-100 to avoid coming to active checkpoint
->>>>>>> 766123ca
             let periodFromKickoff = Math.floor((start - 100 - kickoffTS.toNumber()) / (2 * WEEK));
             let startBuf = periodFromKickoff * 2 * WEEK + kickoffTS.toNumber();
             let userStakingCheckpoints = await staking.userStakingCheckpoints(
@@ -444,11 +427,7 @@
             await vesting.stakeTokens(amount);
 
             let block1 = await ethers.provider.getBlock("latest");
-<<<<<<< HEAD
-            let timestamp1 = parseInt(block1.timestamp);
-=======
             let timestamp1 = block1.timestamp;
->>>>>>> 766123ca
 
             let start = timestamp1 + cliff;
             let end = timestamp1 + duration;
@@ -457,10 +436,6 @@
             let stakedPerInterval = amount / numIntervals;
 
             await increaseTimeEthers(52 * WEEK);
-<<<<<<< HEAD
-=======
-
->>>>>>> 766123ca
             await token.approve(vesting.address, amount);
             await vesting.stakeTokens(amount);
 
@@ -613,11 +588,7 @@
             await token.approveAndCall(vesting.address, amount, data, { from: sender });
 
             let block = await ethers.provider.getBlock("latest");
-<<<<<<< HEAD
-            let timestamp = block.timestamp;
-=======
             let timestamp = parseInt(block.timestamp);
->>>>>>> 766123ca
 
             let start = timestamp + cliff;
             let end = timestamp + duration;
@@ -770,22 +741,14 @@
             await token.approve(vesting.address, toStake);
             await vesting.stakeTokens(toStake);
 
-<<<<<<< HEAD
-            await increaseTimeEthers(17 * WEEK);
-=======
             await increaseTimeEthers(20 * WEEK);
->>>>>>> 766123ca
             await token.approve(vesting.address, toStake);
             await vesting.stakeTokens(toStake);
 
             let amountAfterStake = await token.balanceOf(root);
 
             // time travel
-<<<<<<< HEAD
-            await increaseTimeEthers(31 * WEEK);
-=======
             await increaseTimeEthers(34 * WEEK);
->>>>>>> 766123ca
 
             // withdraw
             let tx = await vesting.withdrawTokens(root);
@@ -1187,13 +1150,8 @@
 
             // governance withdraw until duration must withdraw all staked tokens without fees
             await expectRevert(
-<<<<<<< HEAD
                 staking.cancelTeamVesting(vesting.address, root, 0),
                 "Only team vesting allowed"
-=======
-                staking.governanceWithdrawVesting(vesting.address, root, { from: a1 }),
-                "unauthorized"
->>>>>>> 766123ca
             );
         });
 
@@ -1216,37 +1174,32 @@
             await vesting.stakeTokens(toStake);
 
             await expectRevert(
-<<<<<<< HEAD
                 staking.cancelTeamVesting(vesting.address, root, 0, { from: a1 }),
-                "SS01"
-=======
+                "unauthorized"
+            );
+        });
+
+        it("Shouldn't be possible to use governanceWithdraw by user", async () => {
+            let toStake = ONE_MILLON;
+
+            // Stake
+            vesting = await Vesting.new(
+                vestingLogic.address,
+                token.address,
+                staking.address,
+                root,
+                26 * WEEK,
+                104 * WEEK,
+                feeSharingProxy.address
+            );
+            vesting = await VestingLogic.at(vesting.address);
+
+            await token.approve(vesting.address, toStake);
+            await vesting.stakeTokens(toStake);
+
+            await expectRevert(
                 staking.governanceWithdraw(100, kickoffTS.toNumber() + 52 * WEEK, root),
                 "unauthorized"
->>>>>>> 766123ca
-            );
-        });
-
-        it("Shouldn't be possible to use governanceWithdraw by user", async () => {
-            let toStake = ONE_MILLON;
-
-            // Stake
-            vesting = await Vesting.new(
-                vestingLogic.address,
-                token.address,
-                staking.address,
-                root,
-                26 * WEEK,
-                104 * WEEK,
-                feeSharingProxy.address
-            );
-            vesting = await VestingLogic.at(vesting.address);
-
-            await token.approve(vesting.address, toStake);
-            await vesting.stakeTokens(toStake);
-
-            await expectRevert(
-                staking.governanceWithdraw(100, kickoffTS.toNumber() + 52 * WEEK, root),
-                "S07"
             );
         });
 
@@ -1270,11 +1223,7 @@
             await token.approve(vesting.address, toStake);
             await vesting.stakeTokens(toStake);
 
-<<<<<<< HEAD
-            await increaseTimeEthers(10 * WEEK);
-=======
             await increaseTimeEthers(20 * WEEK);
->>>>>>> 766123ca
             await token.approve(vesting.address, toStake);
             await vesting.stakeTokens(toStake);
 
@@ -1282,29 +1231,9 @@
 
             await staking.addAdmin(a1);
             // governance withdraw until duration must withdraw all staked tokens without fees
-<<<<<<< HEAD
             let tx = await staking.cancelTeamVesting(vesting.address, root, 0, {
                 from: a1,
             });
-=======
-            const { receipt } = await staking.governanceWithdrawVesting(vesting.address, root, {
-                from: a1,
-            });
-
-            /*expectEvent(receipt, "VestingTokensWithdrawn", {
-                vesting: vesting.address,
-                receiver: root,
-            });*/
-
-            const decodeArgs = decodeLogs(
-                receipt.rawLogs,
-                StakingWithdrawModule,
-                "VestingTokensWithdrawn"
-            )[0].args;
-
-            expect(decodeArgs["vesting"]).to.equal(vesting.address);
-            expect(decodeArgs["receiver"]).to.equal(root);
->>>>>>> 766123ca
 
             const getStartDate = vesting.startDate();
             const getCliff = vesting.cliff();
