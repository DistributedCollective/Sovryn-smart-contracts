--- conflicted
+++ resolved
@@ -916,11 +916,7 @@
 
             await expectRevert(
                 staking.governanceWithdrawVesting(vesting.address, root, { from: a1 }),
-<<<<<<< HEAD
-                "unauthorized"
-=======
                 "WS01"
->>>>>>> b3734f79
             );
         });
 
@@ -944,11 +940,7 @@
 
             await expectRevert(
                 staking.governanceWithdraw(100, kickoffTS.toNumber() + 52 * WEEK, root),
-<<<<<<< HEAD
-                "unauthorized"
-=======
                 "S07"
->>>>>>> b3734f79
             );
         });
 
@@ -1118,14 +1110,7 @@
                 feeSharingProxy.address
             );
             vesting = await VestingLogic.at(vesting.address);
-<<<<<<< HEAD
-            await expectRevert(
-                vesting.migrateToNewStakingContract(),
-                "there is no new staking contract set"
-            );
-=======
             await expectRevert(vesting.migrateToNewStakingContract(), "S19");
->>>>>>> b3734f79
         });
 
         it("should fail if the caller is neither owner nor token owner", async () => {
