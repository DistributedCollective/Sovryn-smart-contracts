
'''
This script serves the purpose of interacting with existing smart contracts on the testnet or mainnet.
'''

from brownie import *
from brownie.network.contract import InterfaceContainer
import json
<<<<<<< HEAD
import copy
=======
import time;
>>>>>>> 4cbd6371

def main():
    
    #load the contracts and acct depending on the network
    loadConfig()
    #call the function you want here
    #setupMarginLoanParams(contracts['WRBTC'], contracts['iDOC'])
    #readPrice(contracts['WRBTC'], contracts['USDT'])
    testTradeOpeningAndClosingWithCollateral(contracts['sovrynProtocol'], contracts['iUSDT'], contracts['USDT'], contracts['WRBTC'], 1e14, 2e18, True, 1e14)
    #setupMarginLoanParams(contracts['DoC'],  contracts['iRBTC'])
    #testTradeOpeningAndClosing(contracts['sovrynProtocol'], contracts['iRBTC'], contracts['WRBTC'], contracts['DoC'], 1e14, 5e18, True, 1e15)
    #buyWRBTC()
    #swapTokens(0.027e18,400e18, contracts['swapNetwork'], contracts['WRBTC'], contracts['USDT'])
    #swapTokens(300e18, 0.02e18, contracts['swapNetwork'], contracts['DoC'], contracts['WRBTC'])
    #liquidate(contracts['sovrynProtocol'], '0xc9b8227bcf953e45f16d5d9a8a74cad92f403b90d0daf00900bb02e4a35c542c')
    #readLiquidity()
    #getBalance(contracts['WRBTC'], '0xE5646fEAf7f728C12EcB34D14b4396Ab94174827')
    #getBalance(contracts['WRBTC'], '0x7BE508451Cd748Ba55dcBE75c8067f9420909b49')
    #readLoan('0xb2bbd9135a7cfbc5adda48e90430923108ad6358418b7ac27c9edcf2d44911e5')
<<<<<<< HEAD
    #replaceLoanClosings()
    
    #updateAllLogicContracts()
    #readOwner(contracts['iDOC'])
    #readTransactionLimits(contracts['iDOC'],  contracts['DoC'],  contracts['WRBTC'])
    #setTransactionLimits(contracts['iDOC'], [contracts['DoC'],  contracts['WRBTC']], [0, 0])
    #setTransactionLimits(contracts['iRBTC'], [contracts['DoC'],  contracts['WRBTC']], [0, 0])
    #setTransactionLimitsOld(contracts['iDOC'], contracts['iDOCSettings'], contracts['iDOCLogic'], [contracts['DoC']], [0])
    #lendToPool(contracts['iDOC'],contracts['DoC'], 1000e18)
    #setTransactionLimits(contracts['iDOC'], [contracts['DoC']], [21e18])
    #setTransactionLimitsOld(contracts['iDOC'], contracts['iDOCSettings'], contracts['iDOCLogic'], [contracts['DoC']], [21e18])
    #readTransactionLimits(contracts['iDOC'],  contracts['DoC'], contracts['WRBTC'])
    

    #setupLoanParamsForCollaterals(contracts['iBPro'], [contracts['DoC'], contracts['USDT']])
    #setupLoanParamsForCollaterals(contracts['iDOC'], [contracts['BPro'], contracts['USDT']])
    #setupLoanParamsForCollaterals(contracts['iUSDT'], [contracts['DoC'], contracts['BPro']])
    #setupLoanParamsForCollaterals(contracts['iRBTC'], [contracts['BPro'], contracts['USDT']])

    #deployMultisig(['0xdB3DB4c5695f2aab0F406C86d1f35D326685d055', '0x5092019A3E0334586273A21a701F1BD859ECAbD6', '0xD6da34D91fC59134A132b17e7b5a472CA1BeA794'], 2)
    #deployMultisig(['0x2bD2201bfe156a71EB0d02837172FFc237218505', acct, '0xdB3DB4c5695f2aab0F406C86d1f35D326685d055', '0x5092019A3E0334586273A21a701F1BD859ECAbD6', '0xD6da34D91fC59134A132b17e7b5a472CA1BeA794'], 2)
    #updatePriceFeedToRSKOracle()
    #checkRates()
    
    #checkOwnerIsAddress(contracts['sovrynProtocol'], contracts['multisig'])
    
    '''
    print("price feeds SOV")
    transferOwner(contracts['PriceFeedRSKOracle'], contracts['multisig'])
    transferOwner(contracts['USDTPriceFeed'], contracts['multisig'])
    
    
    print("price feeds AMM")
    transferOwner('0xe4d2e26ce947df7a8d04e5a9dcdef0c540c497cf', contracts['multisig'])#BPRO
    transferOwner('0x4106e4Bb0C339cf7e8adc64Cf889F261Fef1e789', contracts['multisig'])#WRBTC
    transferOwner('0xf5df3b2ae0c4e2c8912e177f6bd8ca6d479397a2', contracts['multisig'])#USD
    
    
    print("loan tokens")
    #transferOwner(contracts['iUSDT'], contracts['multisig'])
    #transferOwner(contracts['iBPro'], contracts['multisig'])
    #transferOwner(contracts['iDOC'], contracts['multisig'])
    transferOwner(contracts['iRBTC'], contracts['multisig'])
    
    print("AMM Network + Converters")
    transferOwner(contracts['swapNetwork'], contracts['multisig'])
    transferOwner(contracts['ConverterDOC'], contracts['multisig'])
    transferOwner(contracts['ConverterBPRO'], contracts['multisig'])
    transferOwner(contracts['ConverterUSDT'], contracts['multisig'])
    #note:the ownership transfers for the AMM need to be accepted by the new owner
    
    
    acceptOwnershipWithMultisig(contracts['swapNetwork'])
    acceptOwnershipWithMultisig(contracts['ConverterDOC'])
    acceptOwnershipWithMultisig(contracts['ConverterBPRO'])
    acceptOwnershipWithMultisig(contracts['ConverterUSDT'])
    acceptOwnershipWithMultisig('0xe4d2e26ce947df7a8d04e5a9dcdef0c540c497cf')
    acceptOwnershipWithMultisig('0x4106e4Bb0C339cf7e8adc64Cf889F261Fef1e789')
    
    checkOwnerIsAddress(contracts['swapNetwork'], contracts['multisig'])
    checkOwnerIsAddress(contracts['ConverterDOC'], contracts['multisig'])
    checkOwnerIsAddress(contracts['ConverterBPRO'], contracts['multisig'])
    checkOwnerIsAddress(contracts['ConverterUSDT'], contracts['multisig'])
    checkOwnerIsAddress('0xe4d2e26ce947df7a8d04e5a9dcdef0c540c497cf', contracts['multisig'])
    checkOwnerIsAddress('0x4106e4Bb0C339cf7e8adc64Cf889F261Fef1e789', contracts['multisig'])
    '''
    
    #addOwnerToMultisig('0x27d55f5668ef4438635bdce0adca083507e77752')
    
    #readLiquidity()
    #swapTokens(1e18, 1, contracts['swapNetwork'], contracts['USDT'], contracts['BPro'])
    #readFromMedianizer()
    #replaceSwapsUser()
    #checkRates()
    #replaceSwapsExternal()
    
=======
    # replaceLoanClosings()
    
    #logicContract = acct.deploy(LoanTokenLogicStandard)
    #print('new LoanTokenLogicStandard contract for iDoC:' + logicContract.address)
    #replaceLoanTokenLogic(contracts['iDOC'],logicContract.address)
    #replaceLoanTokenLogic(contracts['iUSDT'],'0x2d4F27e9F82d315c389E5290D94dbA062993e40a')
    #replaceLoanTokenLogic(contracts['iBPro'],'0x2d4F27e9F82d315c389E5290D94dbA062993e40a')
    #logicContract = acct.deploy(LoanTokenLogicWrbtc)
    #print('new LoanTokenLogicStandard contract for iWRBTC:' + logicContract.address)
    #replaceLoanTokenLogic(contracts['iRBTC'], logicContract.address)

    governorAcceptAdmin("governorOwner")
    governorAcceptAdmin("governorAdmin")

>>>>>>> 4cbd6371
def loadConfig():
    global contracts, acct
    this_network = network.show_active()
    if this_network == "rsk-mainnet":
        configFile =  open('./scripts/contractInteraction/mainnet_contracts.json')
    elif this_network == "testnet":
        configFile =  open('./scripts/contractInteraction/testnet_contracts.json')
    contracts = json.load(configFile)
    acct = accounts.load("rskdeployer")
    #acct = accounts.load("jamie")
    #acct = accounts.load("danazix")



    
def readLendingFee():
    sovryn = Contract.from_abi("sovryn", address='0xBAC609F5C8bb796Fa5A31002f12aaF24B7c35818', abi=interface.ISovryn.abi, owner=acct)
    lfp = sovryn.lendingFeePercent()
    print(lfp/1e18)
    
def setupLoanTokenRates(loanTokenAddress):
    baseRate = 1e18
    rateMultiplier = 20.25e18
    targetLevel=80*10**18
    kinkLevel=90*10**18
    maxScaleRate=100*10**18
    localLoanToken = Contract.from_abi("loanToken", address=loanTokenAddress, abi=LoanToken.abi, owner=acct)
    localLoanToken.setDemandCurve(baseRate,rateMultiplier,baseRate,rateMultiplier, targetLevel, kinkLevel, maxScaleRate)
    borrowInterestRate = localLoanToken.borrowInterestRate()
    print("borrowInterestRate: ",borrowInterestRate)
    
def lendToPool(loanTokenAddress, tokenAddress, amount):
    token = Contract.from_abi("TestToken", address = tokenAddress, abi = TestToken.abi, owner = acct)
    loanToken = Contract.from_abi("loanToken", address=loanTokenAddress, abi=LoanTokenLogicStandard.abi, owner=acct)
    if(token.allowance(acct, loanToken.address) < amount):
        token.approve(loanToken.address, amount) 
    loanToken.mint(acct, amount)
    
def removeFromPool(loanTokenAddress, amount):
    loanToken = Contract.from_abi("loanToken", address = loanTokenAddress, abi=LoanTokenLogicStandard.abi, owner=acct)
    loanToken.burn(acct, amount)

def readLoanTokenState(loanTokenAddress):
    loanToken = Contract.from_abi("loanToken", address=loanTokenAddress, abi=LoanTokenLogicStandard.abi, owner=acct)
    tas = loanToken.totalAssetSupply()
    print("total supply", tas/1e18);
    #print((balance - tas)/1e18)
    tab = loanToken.totalAssetBorrow()
    print("total asset borrowed", tab/1e18)
    abir = loanToken.avgBorrowInterestRate()
    print("average borrow interest rate", abir/1e18)
    ir = loanToken.nextSupplyInterestRate(0)
    print("next supply interest rate", ir)
    bir = loanToken.nextBorrowInterestRate(0)
    print("next borrow interest rate", bir)
    
def readLoan(loanId):
    sovryn = Contract.from_abi("sovryn", address=contracts['sovrynProtocol'], abi=interface.ISovryn.abi, owner=acct)
    print(sovryn.getLoan(loanId).dict())

def getTokenPrice(loanTokenAddress):
    loanToken = Contract.from_abi("loanToken", address=loanTokenAddress, abi=LoanTokenLogicStandard.abi, owner=acct)
    price = loanToken.tokenPrice()
    print("token price",price)
    return price
    
def testTokenBurning(loanTokenAddress, testTokenAddress):
    loanToken = Contract.from_abi("loanToken", address=loanTokenAddress, abi=LoanTokenLogicStandard.abi, owner=acct)
    testToken = Contract.from_abi("TestToken", address = testTokenAddress, abi = TestToken.abi, owner = acct)

    testToken.approve(loanToken,1e17) 
    loanToken.mint(acct, 1e17)
    balance = loanToken.balanceOf(acct)
    print("balance", balance)
    tokenPrice = loanToken.tokenPrice()
    print("token price",tokenPrice/1e18)
    burnAmount = int(balance / 2)
    print("burn amount", burnAmount)
    
    tx = loanToken.burn(acct, burnAmount)
    print(tx.info())
    balance = loanToken.balanceOf(acct)
    print("remaining balance", balance/1e18)
    assert(tx.events["Burn"]["tokenAmount"] == burnAmount)
    
def liquidate(protocolAddress, loanId):
    sovryn = Contract.from_abi("sovryn", address=protocolAddress, abi=interface.ISovryn.abi, owner=acct)
    loan = sovryn.getLoan(loanId).dict()
    print(loan)
    if(loan['maintenanceMargin'] > loan['currentMargin']):
        value = 0
        if(loan['loanToken']==contracts['WRBTC']):
            value = loan['maxLiquidatable']
        else:
            testToken = Contract.from_abi("TestToken", address = loan['loanToken'], abi = TestToken.abi, owner = acct)
            testToken.approve(sovryn, loan['maxLiquidatable'])
        sovryn.liquidate(loanId, acct, loan['maxLiquidatable'],{'value': value})
    else:
        print("can't liquidate because the loan is healthy")
    
def testTradeOpeningAndClosing(protocolAddress, loanTokenAddress, underlyingTokenAddress, collateralTokenAddress, loanTokenSent, leverage, testClose, sendValue):
    loanToken = Contract.from_abi("loanToken", address=loanTokenAddress, abi=LoanTokenLogicStandard.abi, owner=acct)
    testToken = Contract.from_abi("TestToken", address = underlyingTokenAddress, abi = TestToken.abi, owner = acct)
    sovryn = Contract.from_abi("sovryn", address=protocolAddress, abi=interface.ISovryn.abi, owner=acct)
    if(sendValue == 0 and testToken.allowance(acct, loanTokenAddress) < loanTokenSent):
        testToken.approve(loanToken, loanTokenSent)
    print('going to trade')
    tx = loanToken.marginTrade(
        "0",  # loanId  (0 for new loans)
        leverage,  # leverageAmount, 18 decimals
        loanTokenSent,  # loanTokenSent
        0,  # no collateral token sent
        collateralTokenAddress,  # collateralTokenAddress
        acct,  # trader,
        b'',  # loanDataBytes (only required with ether)
        {'value': sendValue}
    )
    tx.info()
    loanId = tx.events['Trade']['loanId']
    collateral = tx.events['Trade']['positionSize']
    print("closing loan with id", loanId)
    print("position size is ", collateral)
    loan = sovryn.getLoan(loanId)
    print("found the loan in storage with position size", loan['collateral'])
    print(loan)
    if(testClose):
        tx = sovryn.closeWithSwap(loanId, acct, collateral, True, b'')
        
def testTradeOpeningAndClosingWithCollateral(protocolAddress, loanTokenAddress, underlyingTokenAddress, collateralTokenAddress, collateralTokenSent, leverage, testClose, sendValue):
    loanToken = Contract.from_abi("loanToken", address=loanTokenAddress, abi=LoanTokenLogicStandard.abi, owner=acct)
    testToken = Contract.from_abi("TestToken", address = underlyingTokenAddress, abi = TestToken.abi, owner = acct)
    sovryn = Contract.from_abi("sovryn", address=protocolAddress, abi=interface.ISovryn.abi, owner=acct)
    #if(sendValue == 0 and testToken.allowance(acct, loanTokenAddress) < loanTokenSent):
    #    testToken.approve(loanToken, loanTokenSent)
    print('going to trade')
    tx = loanToken.marginTrade(
        "0",  # loanId  (0 for new loans)
        leverage,  # leverageAmount, 18 decimals
        0,  # loanTokenSent
        collateralTokenSent,  # no collateral token sent
        collateralTokenAddress,  # collateralTokenAddress
        acct,  # trader,
        b'',  # loanDataBytes (only required with ether)
        {'value': sendValue}
    )
    tx.info()
    loanId = tx.events['Trade']['loanId']
    collateral = tx.events['Trade']['positionSize']
    print("closing loan with id", loanId)
    print("position size is ", collateral)
    loan = sovryn.getLoan(loanId)
    print("found the loan in storage with position size", loan['collateral'])
    print(loan)
    if(testClose):
        tx = sovryn.closeWithSwap(loanId, acct, collateral, True, b'')



def testBorrow(protocolAddress, loanTokenAddress, underlyingTokenAddress, collateralTokenAddress):
    #read contract abis
    sovryn = Contract.from_abi("sovryn", address=protocolAddress, abi=interface.ISovryn.abi, owner=acct)
    loanToken = Contract.from_abi("loanToken", address=loanTokenAddress, abi=LoanTokenLogicStandard.abi, owner=acct)
    testToken = Contract.from_abi("TestToken", address = collateralTokenAddress, abi = TestToken.abi, owner = acct)
    
    # determine borrowing parameter
    withdrawAmount = 10e18 #i want to borrow 10 USD
    # compute the required collateral. params: address loanToken, address collateralToken, uint256 newPrincipal,uint256 marginAmount, bool isTorqueLoan 
    collateralTokenSent = sovryn.getRequiredCollateral(underlyingTokenAddress,collateralTokenAddress,withdrawAmount,50e18, True)
    print("collateral needed", collateralTokenSent)
    durationInSeconds = 60*60*24*10 #10 days
    
    #check requirements
    totalSupply = loanToken.totalSupply()
    totalBorrowed = loanToken.totalAssetBorrow()
    print('available supply:', totalSupply - totalBorrowed)
    assert(totalSupply - totalBorrowed >= withdrawAmount)
    interestRate = loanToken.nextBorrowInterestRate(withdrawAmount)
    print('interest rate (needs to be > 0):', interestRate)
    assert(interestRate > 0)
    
    
    #approve the transfer of the collateral if needed
    if(testToken.allowance(acct, loanToken.address) < collateralTokenSent):
        testToken.approve(loanToken.address, collateralTokenSent)
    
    # borrow some funds
    tx = loanToken.borrow(
        "0",                            # bytes32 loanId
        withdrawAmount,                 # uint256 withdrawAmount
        durationInSeconds,              # uint256 initialLoanDuration
        collateralTokenSent,            # uint256 collateralTokenSent
        testToken.address,                   # address collateralTokenAddress
        acct,                    # address borrower
        acct,                    # address receiver
        b''                             # bytes memory loanDataBytes
    )
    
    #assert the trade was processed as expected
    print(tx.info())
    
def setupTorqueLoanParams(loanTokenAddress, underlyingTokenAddress, collateralTokenAddress):
    loanToken = Contract.from_abi("loanToken", address=loanTokenAddress, abi=LoanTokenLogicStandard.abi, owner=acct)
    setup = [
        b"0x0", ## id
        False, ## active
        str(acct), ## owner
        underlyingTokenAddress, ## loanToken
        collateralTokenAddress, ## collateralToken. 
        Wei("50 ether"), ## minInitialMargin
        Wei("15 ether"), ## maintenanceMargin
        0 ## fixedLoanTerm 
    ]
    params.append(setup)
    tx = loanToken.setupLoanParams(params, True)
    assert('LoanParamsSetup' in tx.events)
    assert('LoanParamsIdSetup' in tx.events)
    print(tx.info())
    
def rollover(loanId):
    sovryn = Contract.from_abi("sovryn", address=contracts['sovrynProtocol'], abi=interface.ISovryn.abi, owner=acct)
    tx = sovryn.rollover(loanId, b'')
    print(tx.info())
    
def replaceLoanClosings():
    sovryn = Contract.from_abi("sovryn", address=contracts['sovrynProtocol'], abi=interface.ISovryn.abi, owner=acct)
    data = sovryn.replaceContract.encode_input(loanClosings.address)
    multisig = Contract.from_abi("MultiSig", address=contracts['multisig'], abi=MultiSigWallet.abi, owner=acct)
    tx = multisig.submitTransaction(sovryn.address,0,data)
    txId = tx.events["Submission"]["transactionId"]
    print(txId);
    
def transferOwner(contractAddress, newOwner):
    contract = Contract.from_abi("loanToken", address=contractAddress, abi=LoanToken.abi, owner=acct)
    tx= contract.transferOwnership(newOwner)
    tx.info()
    checkOwnerIsAddress(contractAddress, newOwner)
    
def acceptOwnershipWithMultisig(contractAddress):
    abiFile =  open('./scripts/contractInteraction/Owned.json')
    abi = json.load(abiFile)
    ownedContract = Contract.from_abi("Owned", address=contractAddress, abi=abi, owner=acct)
    multisig = Contract.from_abi("MultiSig", address=contracts['multisig'], abi=MultiSigWallet.abi, owner=acct)
    data=ownedContract.acceptOwnership.encode_input()
    tx= multisig.submitTransaction(contractAddress,0,data)
    txId = tx.events["Submission"]["transactionId"]
    print("txid",txId);
    
def getBalance(contractAddress, acct):
    contract = Contract.from_abi("Token", address=contractAddress, abi=LoanToken.abi, owner=acct)
    print(contract.balanceOf(acct))
    
def buyWRBTC():
    contract = Contract.from_abi("WRBTC", address=contracts["WRBTC"], abi=WRBTC.abi, owner=acct)
    tx = contract.deposit({'value':1e18})
    tx.info()
    print("new balance", getBalance(contracts["WRBTC"], acct))
    
def mintEarlyAccessTokens(contractAddress, userAddress):
    contract = Contract.from_abi("EarlyAccessToken", address=contractAddress, abi=EarlyAccessToken.abi, owner=acct)
    tx = contract.mint(userAddress)
    tx.info()
    
def setTransactionLimits(loanTokenAddress, addresses, limits):
    localLoanToken = Contract.from_abi("loanToken", address=loanTokenAddress, abi=LoanTokenLogicStandard.abi, owner=acct)
    tx = localLoanToken.setTransactionLimits(addresses,limits)
    
def setTransactionLimitsOld(loanTokenAddress, settingsAddress, logicAddress, addresses, limits):
    localLoanToken = Contract.from_abi("loanToken", address=loanTokenAddress, abi=LoanToken.abi, owner=acct)
    localLoanToken.setTarget(settingsAddress)
    localLoanToken = Contract.from_abi("loanToken", address=loanTokenAddress, abi=LoanTokenSettingsLowerAdmin.abi, owner=acct)
    tx = localLoanToken.setTransactionLimits(addresses,limits)
    localLoanToken = Contract.from_abi("loanToken", address=loanTokenAddress, abi=LoanToken.abi, owner=acct)
    localLoanToken.setTarget(logicAddress)
    
    
def readTransactionLimits(loanTokenAddress, SUSD, RBTC):
    localLoanToken = Contract.from_abi("loanToken", address=loanTokenAddress, abi=LoanToken.abi, owner=acct)
    limit = localLoanToken.transactionLimit(RBTC)
    print("RBTC limit, ",limit)
    limit = localLoanToken.transactionLimit(SUSD)
    print("USD limit, ",limit)
    
def readLiquidity():
    loanToken = Contract.from_abi("loanToken", address=contracts['iRBTC'], abi=LoanTokenLogicStandard.abi, owner=acct)
    tasRBTC = loanToken.totalAssetSupply()
    tabRBTC = loanToken.totalAssetBorrow()
    print("liquidity on iRBTC", (tasRBTC-tabRBTC)/1e18)
    
    loanToken = Contract.from_abi("loanToken", address=contracts['iDOC'], abi=LoanTokenLogicStandard.abi, owner=acct)
    tasIUSD = loanToken.totalAssetSupply()
    tabIUSD = loanToken.totalAssetBorrow()
    print("liquidity on iDOC", (tasIUSD-tabIUSD)/1e18)
    
    loanToken = Contract.from_abi("loanToken", address=contracts['iUSDT'], abi=LoanTokenLogicStandard.abi, owner=acct)
    tasIUSD = loanToken.totalAssetSupply()
    tabIUSD = loanToken.totalAssetBorrow()
    print("liquidity on iUSDT", (tasIUSD-tabIUSD)/1e18)
    
    tokenContract = Contract.from_abi("Token", address=contracts['USDT'], abi=TestToken.abi, owner=acct)
    bal = tokenContract.balanceOf(contracts['ConverterUSDT'])
    print("supply of USDT on swap", bal/1e18)
    
    tokenContract = Contract.from_abi("Token", address=contracts['WRBTC'], abi=TestToken.abi, owner=acct)
    bal = tokenContract.balanceOf(contracts['ConverterUSDT'])
    print("supply of rBTC on swap", bal/1e18)
    

def hasApproval(tokenContractAddr, sender, receiver):
    tokenContract = Contract.from_abi("Token", address=tokenContractAddr, abi=TestToken.abi, owner=sender)
    allowance = tokenContract.allowance(sender, receiver)
    print("allowance: ", allowance/1e18)
    
def checkIfUserHasToken(EAT, user):
    tokenContract = Contract.from_abi("Token", address=EAT, abi=TestToken.abi, owner=user)
    balance = tokenContract.balanceOf(user)
    print("balance: ", balance)
    
def readLendingBalanceForUser(loanTokenAddress, userAddress):
    loanToken = Contract.from_abi("loanToken", address=loanTokenAddress, abi=LoanTokenLogicStandard.abi, owner=userAddress)
    bal = loanToken.balanceOf(userAddress)
    print('iToken balance', bal)
    bal = loanToken.assetBalanceOf(userAddress)
    print('underlying token balance', bal)
    

    
def readOwner(contractAddress):
    contract = Contract.from_abi("loanToken", address=contractAddress, abi=LoanToken.abi, owner=acct)
    print('owner:',contract.owner())

def checkOwnerIsAddress(contractAddress, expectedOwner):
    contract = Contract.from_abi("loanToken", address=contractAddress, abi=LoanToken.abi, owner=acct)
    owner = contract.owner()
    print("owner == expectedOwner?", owner == expectedOwner)
    
def setupMarginLoanParams(collateralTokenAddress, loanTokenAddress):
    loanToken = Contract.from_abi("loanToken", address=loanTokenAddress, abi=LoanTokenLogicStandard.abi, owner=acct)

    params = [];
    setup = [
        b"0x0", ## id
        False, ## active
        acct, ## owner
        "0x0000000000000000000000000000000000000000", ## loanToken -> will be overwritten
        collateralTokenAddress, ## collateralToken.
        Wei("20 ether"), ## minInitialMargin
        Wei("15 ether"), ## maintenanceMargin
        0 ## fixedLoanTerm -> will be overwritten
    ]
    params.append(setup)
    tx = loanToken.setupLoanParams(params, False)
    print(tx.info())

def swapTokens(amount, minReturn, swapNetworkAddress, sourceTokenAddress, destTokenAddress):
    abiFile =  open('./scripts/contractInteraction/SovrynSwapNetwork.json')
    abi = json.load(abiFile)
    swapNetwork = Contract.from_abi("SovrynSwapNetwork", address=swapNetworkAddress, abi=abi, owner=acct)
    sourceToken = Contract.from_abi("Token", address=sourceTokenAddress, abi=TestToken.abi, owner=acct)
    if(sourceToken.allowance(acct, swapNetworkAddress) < amount):
        sourceToken.approve(swapNetworkAddress,amount)
    path = swapNetwork.conversionPath(sourceTokenAddress,destTokenAddress)
    print("path", path)
    expectedReturn = swapNetwork.getReturnByPath(path, amount)
    print("expected return ", expectedReturn)
    '''
    tx = swapNetwork.convertByPath(
        path,
        amount,
        minReturn,
        "0x0000000000000000000000000000000000000000",
        "0x0000000000000000000000000000000000000000",
        0
    )
    tx.info()
<<<<<<< HEAD
    '''
    
=======

>>>>>>> 4cbd6371
def replaceLoanTokenLogic(loanTokenAddress, logicAddress):
    loanToken = Contract.from_abi("loanToken", address=loanTokenAddress, abi=LoanToken.abi, owner=acct)
    loanToken.setTarget(logicAddress)

def readFromMedianizer():
    medianizer = Contract.from_abi("Medianizer", address=contracts['medianizer'], abi=PriceFeedsMoCMockup.abi, owner=acct)
    print(medianizer.peek())
<<<<<<< HEAD
    
=======
    medianizer = Contract.from_abi("Medianizer", address='0x26a00aF444928d689DDEC7b4D17c0E4a8c9D407d', abi=PriceFeedsMoCMockup.abi, owner=acct)
    print(medianizer.peek())

>>>>>>> 4cbd6371
def updateOracleAddress(newAddress):
    print("set oracle address to", newAddress)
    priceFeedsMoC = Contract.from_abi("PriceFeedsMoC", address = '0x066ba9453e230a260c2a753d9935d91187178C29', abi = PriceFeedsMoC.abi, owner = acct)
    priceFeedsMoC.setMoCOracleAddress(newAddress)


def addLiquidity(converter, reserve, amount):
    abiFile =  open('./scripts/contractInteraction/LiquidityPoolV2Converter.json')
    abi = json.load(abiFile)
    converter = Contract.from_abi("LiquidityPoolV2Converter", address=converter, abi=abi, owner=acct)
    print("is active? ", converter.isActive())
    print("price oracle", converter.priceOracle())
    tx = converter.addLiquidity(reserve, amount, 1)
    print(tx)

<<<<<<< HEAD
def deployMultisig(owners, requiredConf):
     multisig = acct.deploy(MultiSigWallet, owners, requiredConf)
     print("multisig:", multisig)
     
def setupLoanParamsForCollaterals(loanTokenAddress, collateralAddresses):
    loanToken = Contract.from_abi("loanToken", address=loanTokenAddress, abi=LoanTokenLogicStandard.abi, owner=acct)
    marginParams = []
    torqueParams = []
    for collateralAddress in collateralAddresses:
        marginData = [
            b"0x0", ## id
            False, ## active
            str(acct), ## owner
            "0x0000000000000000000000000000000000000000", ## loanToken -> will be overwritten
            collateralAddress, ## collateralToken.
            Wei("20 ether"), ## minInitialMargin -> 20% (allows up to 5x leverage)
            Wei("15 ether"), ## maintenanceMargin -> 15%, below liquidation
            0 ## fixedLoanTerm -> will be overwritten with 28 days
        ]
        torqueData = copy.deepcopy(marginData)
        torqueData[5] = Wei("50 ether")
        print(torqueData)
        
        marginParams.append(marginData)
        torqueParams.append(torqueData)

    #configure the token settings, and set the setting contract address at the loan token logic contract
    tx = loanToken.setupLoanParams(marginParams, False)
    tx = loanToken.setupLoanParams(torqueParams, True)
    

def updatePriceFeedToRSKOracle():
    newPriceFeed = acct.deploy(PriceFeedRSKOracle, contracts['RSKOracle'])
    print("new price feed: ", newPriceFeed)
    feeds = Contract.from_abi("PriceFeeds", address= contracts['PriceFeeds'], abi = PriceFeeds.abi, owner = acct)
    feeds.setPriceFeed([contracts['WRBTC']], [newPriceFeed.address])
    
def updatePriceFeedToMOCOracle():
    newPriceFeed = acct.deploy(PriceFeedsMoC, contracts['medianizer'], contracts['RSKOracle'])
    print("new price feed: ", newPriceFeed)
    feeds = Contract.from_abi("PriceFeeds", address= contracts['PriceFeeds'], abi = PriceFeeds.abi, owner = acct)
    data = feeds.setPriceFeed.encode_input([contracts['WRBTC']], [newPriceFeed.address])
    multisig = Contract.from_abi("MultiSig", address=contracts['multisig'], abi=MultiSigWallet.abi, owner=acct)
    tx = multisig.submitTransaction(feeds.address,0,data)
    txId = tx.events["Submission"]["transactionId"]
    print("txid",txId);

    
def readPrice(source, destination):
    feeds = Contract.from_abi("PriceFeeds", address= contracts['PriceFeeds'], abi = PriceFeeds.abi, owner = acct)
    rate = feeds.queryRate(source, destination)
    print('rate is ', rate)

def readSwapRate(source, destination):
    abiFile =  open('./scripts/contractInteraction/SovrynSwapNetwork.json')
    abi = json.load(abiFile)
    swapNetwork = Contract.from_abi("SovrynSwapNetwork", address=contracts['swapNetwork'], abi=abi, owner=acct)
    path = swapNetwork.conversionPath(source,destination)
    #print("path:", path)
    expectedReturn = swapNetwork.getReturnByPath(path, 0.01e18)
    print('rate is ', expectedReturn)
    
def readPriceFromOracle(oracleAddress):
    oracle = Contract.from_abi("Oracle", address=oracleAddress, abi=PriceFeedsMoC.abi, owner=acct)
    price = oracle.latestAnswer()
    print('rate is ', price)
    
def readTargetWeights(converter, reserve):
    abiFile =  open('./scripts/contractInteraction/LiquidityPoolV2Converter.json')
    abi = json.load(abiFile)
    converter = Contract.from_abi("LiquidityPoolV2Converter", address=converter, abi=abi, owner=acct)
    res = converter.reserves(reserve).dict()
    print(res)
    print('target weight is ',res['weight'])
    
def updateContracts():
    replaceSwapsImplSovrynSwap()
    replaceSwapsUser()
    replaceLoanOpenings()
    replaceLoanTokenLogicOnAllContracts()
    
def replaceSwapsExternal():
    #swapsExternal = acct.deploy(SwapsExternal)
    sovryn = Contract.from_abi("sovryn", address=contracts['sovrynProtocol'], abi=interface.ISovryn.abi, owner=acct)
    data = sovryn.replaceContract.encode_input('0xAa1dEDE8C097349Dd25C98A0bF79c8D9B6e55caf')
    multisig = Contract.from_abi("MultiSig", address=contracts['multisig'], abi=MultiSigWallet.abi, owner=acct)
    tx = multisig.submitTransaction(sovryn.address,0,data)
    txId = tx.events["Submission"]["transactionId"]
    print(txId);
    
def replaceLoanOpenings():
    print("replacing loan openings")
    loanOpenings = acct.deploy(LoanOpenings)
    sovryn = Contract.from_abi("sovryn", address=contracts['sovrynProtocol'], abi=interface.ISovryn.abi, owner=acct)
    data = sovryn.replaceContract.encode_input(loanOpenings.address)
    multisig = Contract.from_abi("MultiSig", address=contracts['multisig'], abi=MultiSigWallet.abi, owner=acct)
    tx = multisig.submitTransaction(sovryn.address,0,data)
    txId = tx.events["Submission"]["transactionId"]
    print(txId);
    
def replaceSwapsUser():
    print("replacing swaps user")
    swapsUser = acct.deploy(SwapsUser)
    sovryn = Contract.from_abi("sovryn", address=contracts['sovrynProtocol'], abi=interface.ISovryn.abi, owner=acct)
    data = sovryn.replaceContract.encode_input(swapsUser.address)
    multisig = Contract.from_abi("MultiSig", address=contracts['multisig'], abi=MultiSigWallet.abi, owner=acct)
    tx = multisig.submitTransaction(sovryn.address,0,data)
    txId = tx.events["Submission"]["transactionId"]
    print(txId);
    
def replaceSwapsImplSovrynSwap():
    print("replacing swaps")
    swaps = acct.deploy(SwapsImplSovrynSwap)
    sovryn = Contract.from_abi("sovryn", address=contracts['sovrynProtocol'], abi=interface.ISovryn.abi, owner=acct)
    data = sovryn.setSwapsImplContract.encode_input(swaps.address)
    multisig = Contract.from_abi("MultiSig", address=contracts['multisig'], abi=MultiSigWallet.abi, owner=acct)
    tx = multisig.submitTransaction(sovryn.address,0,data)
    txId = tx.events["Submission"]["transactionId"]
    print(txId);

def replaceLoanTokenLogicOnAllContracts():
    print("replacing loan token logic")
    logicContract = acct.deploy(LoanTokenLogicStandard)
    print('new LoanTokenLogicStandard contract for iDoC:' + logicContract.address)
    replaceLoanTokenLogic(contracts['iDOC'],logicContract.address)
    replaceLoanTokenLogic(contracts['iUSDT'],logicContract.address)
    replaceLoanTokenLogic(contracts['iBPro'],logicContract.address)
    logicContract = acct.deploy(LoanTokenLogicWrbtc)
    print('new LoanTokenLogicStandard contract for iWRBTC:' + logicContract.address)
    replaceLoanTokenLogic(contracts['iRBTC'], logicContract.address)
    
def replaceLoanTokenLogic(loanTokenAddress, logicAddress):
    loanToken = Contract.from_abi("loanToken", address=loanTokenAddress, abi=LoanToken.abi, owner=acct)
    data = loanToken.setTarget.encode_input(logicAddress)
    multisig = Contract.from_abi("MultiSig", address=contracts['multisig'], abi=MultiSigWallet.abi, owner=acct)
    tx = multisig.submitTransaction(loanToken.address,0,data)
    txId = tx.events["Submission"]["transactionId"]
    print(txId);
    
def checkRates():
    print('reading price from WRBTC to DOC')
    readPrice(contracts['WRBTC'], contracts['DoC'])
    print('reading price from WRBTC to USDT')
    readPrice(contracts['WRBTC'], contracts['USDT'])
    print('reading price from WRBTC to BPRO')
    readPrice(contracts['WRBTC'], contracts['BPro'])
    print('read price from USDT to DOC')
    readPrice(contracts['USDT'], contracts['DoC'])
    
    print('read swap rate from WRBTC to DOC')
    readSwapRate(contracts['WRBTC'], contracts['DoC'])
    print('read swap rate from WRBTC to USDT')
    readSwapRate(contracts['WRBTC'], contracts['USDT'])
    print('read swap rate from WRBTC to BPRO')
    readSwapRate(contracts['WRBTC'], contracts['BPro'])
    print('read swap rate from USDT to DOC')
    readSwapRate(contracts['USDT'], contracts['DoC'])
    print('read swap rate from BPro to DOC')
    readSwapRate(contracts['BPro'], contracts['DoC'])
    print('read swap rate from BPro to USDT')
    readSwapRate(contracts['BPro'], contracts['USDT'])
    print('read swap rate from USDT to WRBTC')
    readSwapRate(contracts['USDT'], contracts['WRBTC'])
    print('read swap rate from DOC to WRBTC')
    readSwapRate(contracts['DoC'], contracts['WRBTC'])
    
    print("price from the USDT oracle on AMM:")
    readPriceFromOracle('0x78F0b35Edd78eD564830c45F4A22e4b553d7f042')
    
    readTargetWeights('0x133eBE9c8bA524C9B1B601E794dF527f390729bF', contracts['USDT'])
    readTargetWeights('0x133eBE9c8bA524C9B1B601E794dF527f390729bF', contracts['WRBTC'])
    
def addOwnerToMultisig(newOwner):
    multisig = Contract.from_abi("MultiSig", address=contracts['multisig'], abi=MultiSigWallet.abi, owner=acct)
    data = multisig.addOwner.encode_input(newOwner)
    tx = multisig.submitTransaction(multisig.address,0,data)
    txId = tx.events["Submission"]["transactionId"]
    print("txid",txId);
=======
def governorAcceptAdmin(type):
    governor = Contract.from_abi("GovernorAlpha", address=contracts[type], abi=GovernorAlpha.abi, owner=acct)
    data = governor.__acceptAdmin.encode_input()

    multisig = Contract.from_abi("MultiSig", address=contracts['multisig'], abi=MultiSigWallet.abi, owner=acct)
    tx = multisig.submitTransaction(governor.address,0,data)
    txId = tx.events["Submission"]["transactionId"]
    print(txId)
>>>>>>> 4cbd6371
<|MERGE_RESOLUTION|>--- conflicted
+++ resolved
@@ -6,11 +6,8 @@
 from brownie import *
 from brownie.network.contract import InterfaceContainer
 import json
-<<<<<<< HEAD
 import copy
-=======
 import time;
->>>>>>> 4cbd6371
 
 def main():
     
@@ -30,84 +27,7 @@
     #getBalance(contracts['WRBTC'], '0xE5646fEAf7f728C12EcB34D14b4396Ab94174827')
     #getBalance(contracts['WRBTC'], '0x7BE508451Cd748Ba55dcBE75c8067f9420909b49')
     #readLoan('0xb2bbd9135a7cfbc5adda48e90430923108ad6358418b7ac27c9edcf2d44911e5')
-<<<<<<< HEAD
-    #replaceLoanClosings()
-    
-    #updateAllLogicContracts()
-    #readOwner(contracts['iDOC'])
-    #readTransactionLimits(contracts['iDOC'],  contracts['DoC'],  contracts['WRBTC'])
-    #setTransactionLimits(contracts['iDOC'], [contracts['DoC'],  contracts['WRBTC']], [0, 0])
-    #setTransactionLimits(contracts['iRBTC'], [contracts['DoC'],  contracts['WRBTC']], [0, 0])
-    #setTransactionLimitsOld(contracts['iDOC'], contracts['iDOCSettings'], contracts['iDOCLogic'], [contracts['DoC']], [0])
-    #lendToPool(contracts['iDOC'],contracts['DoC'], 1000e18)
-    #setTransactionLimits(contracts['iDOC'], [contracts['DoC']], [21e18])
-    #setTransactionLimitsOld(contracts['iDOC'], contracts['iDOCSettings'], contracts['iDOCLogic'], [contracts['DoC']], [21e18])
-    #readTransactionLimits(contracts['iDOC'],  contracts['DoC'], contracts['WRBTC'])
-    
-
-    #setupLoanParamsForCollaterals(contracts['iBPro'], [contracts['DoC'], contracts['USDT']])
-    #setupLoanParamsForCollaterals(contracts['iDOC'], [contracts['BPro'], contracts['USDT']])
-    #setupLoanParamsForCollaterals(contracts['iUSDT'], [contracts['DoC'], contracts['BPro']])
-    #setupLoanParamsForCollaterals(contracts['iRBTC'], [contracts['BPro'], contracts['USDT']])
-
-    #deployMultisig(['0xdB3DB4c5695f2aab0F406C86d1f35D326685d055', '0x5092019A3E0334586273A21a701F1BD859ECAbD6', '0xD6da34D91fC59134A132b17e7b5a472CA1BeA794'], 2)
-    #deployMultisig(['0x2bD2201bfe156a71EB0d02837172FFc237218505', acct, '0xdB3DB4c5695f2aab0F406C86d1f35D326685d055', '0x5092019A3E0334586273A21a701F1BD859ECAbD6', '0xD6da34D91fC59134A132b17e7b5a472CA1BeA794'], 2)
-    #updatePriceFeedToRSKOracle()
-    #checkRates()
-    
-    #checkOwnerIsAddress(contracts['sovrynProtocol'], contracts['multisig'])
-    
-    '''
-    print("price feeds SOV")
-    transferOwner(contracts['PriceFeedRSKOracle'], contracts['multisig'])
-    transferOwner(contracts['USDTPriceFeed'], contracts['multisig'])
-    
-    
-    print("price feeds AMM")
-    transferOwner('0xe4d2e26ce947df7a8d04e5a9dcdef0c540c497cf', contracts['multisig'])#BPRO
-    transferOwner('0x4106e4Bb0C339cf7e8adc64Cf889F261Fef1e789', contracts['multisig'])#WRBTC
-    transferOwner('0xf5df3b2ae0c4e2c8912e177f6bd8ca6d479397a2', contracts['multisig'])#USD
-    
-    
-    print("loan tokens")
-    #transferOwner(contracts['iUSDT'], contracts['multisig'])
-    #transferOwner(contracts['iBPro'], contracts['multisig'])
-    #transferOwner(contracts['iDOC'], contracts['multisig'])
-    transferOwner(contracts['iRBTC'], contracts['multisig'])
-    
-    print("AMM Network + Converters")
-    transferOwner(contracts['swapNetwork'], contracts['multisig'])
-    transferOwner(contracts['ConverterDOC'], contracts['multisig'])
-    transferOwner(contracts['ConverterBPRO'], contracts['multisig'])
-    transferOwner(contracts['ConverterUSDT'], contracts['multisig'])
-    #note:the ownership transfers for the AMM need to be accepted by the new owner
-    
-    
-    acceptOwnershipWithMultisig(contracts['swapNetwork'])
-    acceptOwnershipWithMultisig(contracts['ConverterDOC'])
-    acceptOwnershipWithMultisig(contracts['ConverterBPRO'])
-    acceptOwnershipWithMultisig(contracts['ConverterUSDT'])
-    acceptOwnershipWithMultisig('0xe4d2e26ce947df7a8d04e5a9dcdef0c540c497cf')
-    acceptOwnershipWithMultisig('0x4106e4Bb0C339cf7e8adc64Cf889F261Fef1e789')
-    
-    checkOwnerIsAddress(contracts['swapNetwork'], contracts['multisig'])
-    checkOwnerIsAddress(contracts['ConverterDOC'], contracts['multisig'])
-    checkOwnerIsAddress(contracts['ConverterBPRO'], contracts['multisig'])
-    checkOwnerIsAddress(contracts['ConverterUSDT'], contracts['multisig'])
-    checkOwnerIsAddress('0xe4d2e26ce947df7a8d04e5a9dcdef0c540c497cf', contracts['multisig'])
-    checkOwnerIsAddress('0x4106e4Bb0C339cf7e8adc64Cf889F261Fef1e789', contracts['multisig'])
-    '''
-    
-    #addOwnerToMultisig('0x27d55f5668ef4438635bdce0adca083507e77752')
-    
-    #readLiquidity()
-    #swapTokens(1e18, 1, contracts['swapNetwork'], contracts['USDT'], contracts['BPro'])
-    #readFromMedianizer()
-    #replaceSwapsUser()
-    #checkRates()
-    #replaceSwapsExternal()
-    
-=======
+
     # replaceLoanClosings()
     
     #logicContract = acct.deploy(LoanTokenLogicStandard)
@@ -122,7 +42,6 @@
     governorAcceptAdmin("governorOwner")
     governorAcceptAdmin("governorAdmin")
 
->>>>>>> 4cbd6371
 def loadConfig():
     global contracts, acct
     this_network = network.show_active()
@@ -497,12 +416,8 @@
         0
     )
     tx.info()
-<<<<<<< HEAD
     '''
-    
-=======
-
->>>>>>> 4cbd6371
+
 def replaceLoanTokenLogic(loanTokenAddress, logicAddress):
     loanToken = Contract.from_abi("loanToken", address=loanTokenAddress, abi=LoanToken.abi, owner=acct)
     loanToken.setTarget(logicAddress)
@@ -510,13 +425,9 @@
 def readFromMedianizer():
     medianizer = Contract.from_abi("Medianizer", address=contracts['medianizer'], abi=PriceFeedsMoCMockup.abi, owner=acct)
     print(medianizer.peek())
-<<<<<<< HEAD
-    
-=======
     medianizer = Contract.from_abi("Medianizer", address='0x26a00aF444928d689DDEC7b4D17c0E4a8c9D407d', abi=PriceFeedsMoCMockup.abi, owner=acct)
     print(medianizer.peek())
 
->>>>>>> 4cbd6371
 def updateOracleAddress(newAddress):
     print("set oracle address to", newAddress)
     priceFeedsMoC = Contract.from_abi("PriceFeedsMoC", address = '0x066ba9453e230a260c2a753d9935d91187178C29', abi = PriceFeedsMoC.abi, owner = acct)
@@ -532,7 +443,6 @@
     tx = converter.addLiquidity(reserve, amount, 1)
     print(tx)
 
-<<<<<<< HEAD
 def deployMultisig(owners, requiredConf):
      multisig = acct.deploy(MultiSigWallet, owners, requiredConf)
      print("multisig:", multisig)
@@ -711,7 +621,7 @@
     tx = multisig.submitTransaction(multisig.address,0,data)
     txId = tx.events["Submission"]["transactionId"]
     print("txid",txId);
-=======
+
 def governorAcceptAdmin(type):
     governor = Contract.from_abi("GovernorAlpha", address=contracts[type], abi=GovernorAlpha.abi, owner=acct)
     data = governor.__acceptAdmin.encode_input()
@@ -719,5 +629,4 @@
     multisig = Contract.from_abi("MultiSig", address=contracts['multisig'], abi=MultiSigWallet.abi, owner=acct)
     tx = multisig.submitTransaction(governor.address,0,data)
     txId = tx.events["Submission"]["transactionId"]
-    print(txId)
->>>>>>> 4cbd6371
+    print(txId)