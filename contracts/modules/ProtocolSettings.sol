--- conflicted
+++ resolved
@@ -48,12 +48,8 @@
         _setTarget(this.depositProtocolToken.selector, target);
         _setTarget(this.getLoanPoolsList.selector, target);
         _setTarget(this.isLoanPool.selector, target);
-<<<<<<< HEAD
         _setTarget(this.setSovrynSwapContractRegistryAddress.selector, target);
-        _setTarget(this.setWethToken.selector, target);
-=======
         _setTarget(this.setWrbtcToken.selector, target);
->>>>>>> dfde5451
         _setTarget(this.setProtocolTokenAddress.selector, target);
     }
 
@@ -426,7 +422,6 @@
         return loanPoolToUnderlying[loanPool] != address(0);
     }
 
-<<<<<<< HEAD
     /**
      * sets the contract registry address of the SovrynSwap network
      * @param registryAddress the address of the registry contract
@@ -435,12 +430,8 @@
         sovrynSwapContractRegistryAddress = registryAddress;
     }
 
-    function setWethToken(
-        address wethTokenAddress)
-=======
     function setWrbtcToken(
         address wrbtcTokenAddress)
->>>>>>> dfde5451
         external
         onlyOwner
     {
