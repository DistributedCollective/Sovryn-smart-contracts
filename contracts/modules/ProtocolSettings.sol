/**
 * Copyright 2017-2020, bZeroX, LLC. All Rights Reserved.
 * Licensed under the Apache License, Version 2.0.
 */

pragma solidity 0.5.17;
pragma experimental ABIEncoderV2;

import "../core/State.sol";
import "../events/ProtocolSettingsEvents.sol";
import "../openzeppelin/SafeERC20.sol";
import "../mixins/ProtocolTokenUser.sol";
import "../mixins/ModuleCommonFunctionalities.sol";

/**
 * @title Protocol Settings contract.
 *
 * @notice This contract code comes from bZx. bZx is a protocol for tokenized
 * margin trading and lending https://bzx.network similar to the dYdX protocol.
 *
 * This contract contains functions to customize protocol settings.
 * */
contract ProtocolSettings is State, ProtocolTokenUser, ProtocolSettingsEvents, ModuleCommonFunctionalities {
	using SafeERC20 for IERC20;
	using SafeMath for uint256;

	/**
	 * @notice Empty public constructor.
	 * */
	constructor() public {}

	/**
	 * @notice Fallback function is to react to receiving value (rBTC).
	 * */
	function() external {
		revert("fallback not allowed");
	}

	/**
	 * @notice Set function selectors on target contract.
	 *
	 * @param target The address of the target contract.
	 * */
	function initialize(address target) external onlyOwner {
		address prevModuleContractAddress = logicTargets[this.setPriceFeedContract.selector];
		_setTarget(this.setPriceFeedContract.selector, target);
		_setTarget(this.setSwapsImplContract.selector, target);
		_setTarget(this.setLoanPool.selector, target);
		_setTarget(this.setSupportedTokens.selector, target);
		_setTarget(this.setLendingFeePercent.selector, target);
		_setTarget(this.setTradingFeePercent.selector, target);
		_setTarget(this.setBorrowingFeePercent.selector, target);
		_setTarget(this.setSwapExternalFeePercent.selector, target);
		_setTarget(this.setAffiliateFeePercent.selector, target);
		_setTarget(this.setAffiliateTradingTokenFeePercent.selector, target);
		_setTarget(this.setLiquidationIncentivePercent.selector, target);
		_setTarget(this.setMaxDisagreement.selector, target);
		_setTarget(this.setSourceBuffer.selector, target);
		_setTarget(this.setMaxSwapSize.selector, target);
		_setTarget(this.setFeesController.selector, target);
		_setTarget(this.withdrawFees.selector, target);
		_setTarget(this.withdrawLendingFees.selector, target);
		_setTarget(this.withdrawTradingFees.selector, target);
		_setTarget(this.withdrawBorrowingFees.selector, target);
		_setTarget(this.withdrawProtocolToken.selector, target);
		_setTarget(this.depositProtocolToken.selector, target);
		_setTarget(this.getLoanPoolsList.selector, target);
		_setTarget(this.isLoanPool.selector, target);
		_setTarget(this.setSovrynSwapContractRegistryAddress.selector, target);
		_setTarget(this.setWrbtcToken.selector, target);
		_setTarget(this.setProtocolTokenAddress.selector, target);
		_setTarget(this.setRolloverBaseReward.selector, target);
		_setTarget(this.setRebatePercent.selector, target);
		_setTarget(this.setSpecialRebates.selector, target);
		_setTarget(this.setSovrynProtocolAddress.selector, target);
		_setTarget(this.setSOVTokenAddress.selector, target);
		_setTarget(this.setLockedSOVAddress.selector, target);
		_setTarget(this.setMinReferralsToPayoutAffiliates.selector, target);
		_setTarget(this.getSpecialRebates.selector, target);
		_setTarget(this.getProtocolAddress.selector, target);
		_setTarget(this.getSovTokenAddress.selector, target);
		_setTarget(this.getLockedSOVAddress.selector, target);
		_setTarget(this.getFeeRebatePercent.selector, target);
		_setTarget(this.togglePaused.selector, target);
		_setTarget(this.isProtocolPaused.selector, target);
<<<<<<< HEAD
		_setTarget(this.getSwapExternalFeePercent.selector, target);
=======
		_setTarget(this.setTradingRebateRewardsBasisPoint.selector, target);
		_setTarget(this.getTradingRebateRewardsBasisPoint.selector, target);
>>>>>>> 7b82cb19
		emit ProtocolModuleContractReplaced(prevModuleContractAddress, target, "ProtocolSettings");
	}

	/**
	 * setting wrong address will break inter module functions calling
	 * should be set once
	 */
	function setSovrynProtocolAddress(address newProtocolAddress) external onlyOwner whenNotPaused {
		address oldProtocolAddress = protocolAddress;
		protocolAddress = newProtocolAddress;

		emit SetProtocolAddress(msg.sender, oldProtocolAddress, newProtocolAddress);
	}

	function setSOVTokenAddress(address newSovTokenAddress) external onlyOwner whenNotPaused {
		require(Address.isContract(newSovTokenAddress), "newSovTokenAddress not a contract");

		address oldTokenAddress = sovTokenAddress;
		sovTokenAddress = newSovTokenAddress;

		emit SetSOVTokenAddress(msg.sender, oldTokenAddress, newSovTokenAddress);
	}

	function setLockedSOVAddress(address newLockedSOVAddress) external onlyOwner whenNotPaused {
		require(Address.isContract(newLockedSOVAddress), "newLockSOVAddress not a contract");

		address oldLockedSOVAddress = lockedSOVAddress;
		lockedSOVAddress = newLockedSOVAddress;

		emit SetLockedSOVAddress(msg.sender, oldLockedSOVAddress, newLockedSOVAddress);
	}

	/**
	 * @notice Set the basis point of trading rebate rewards (SOV), max value is 9999 (99.99% liquid, 0.01% vested).
	 *
	 * @param newBasisPoint Basis point value.
	 */
	function setTradingRebateRewardsBasisPoint(uint256 newBasisPoint) external onlyOwner whenNotPaused {
		require(newBasisPoint <= 9999, "value too high");

		uint256 oldBasisPoint = tradingRebateRewardsBasisPoint;
		tradingRebateRewardsBasisPoint = newBasisPoint;

		emit SetTradingRebateRewardsBasisPoint(msg.sender, oldBasisPoint, newBasisPoint);
	}

	/**
	 * @notice Update the minimum number of referrals to get affiliates rewards.
	 *
	 * @param newMinReferrals The new minimum number of referrals.
	 * */
	function setMinReferralsToPayoutAffiliates(uint256 newMinReferrals) external onlyOwner whenNotPaused {
		uint256 oldMinReferrals = minReferralsToPayout;
		minReferralsToPayout = newMinReferrals;

		emit SetMinReferralsToPayoutAffiliates(msg.sender, oldMinReferrals, newMinReferrals);
	}

	/**
	 * @notice Set the address of the Price Feed instance.
	 *
	 * @param newContract The address of the Price Feed new instance.
	 * */
	function setPriceFeedContract(address newContract) external onlyOwner whenNotPaused {
		address oldContract = priceFeeds;
		priceFeeds = newContract;

		emit SetPriceFeedContract(msg.sender, oldContract, newContract);
	}

	/**
	 * @notice Set the address of the asset swapper instance.
	 *
	 * @param newContract The address of the asset swapper new instance.
	 * */
	function setSwapsImplContract(address newContract) external onlyOwner whenNotPaused {
		address oldContract = swapsImpl;
		swapsImpl = newContract;

		emit SetSwapsImplContract(msg.sender, oldContract, newContract);
	}

	/**
	 * @notice Set a list of loan pools and its tokens.
	 *
	 * @param pools The array of addresses of new loan pool instances.
	 * @param assets The array of addresses of the corresponding underlying tokens.
	 * */
	function setLoanPool(address[] calldata pools, address[] calldata assets) external onlyOwner whenNotPaused {
		require(pools.length == assets.length, "count mismatch");

		for (uint256 i = 0; i < pools.length; i++) {
			require(pools[i] != assets[i], "pool == asset");
			require(pools[i] != address(0), "pool == 0");
			require(assets[i] != address(0) || loanPoolToUnderlying[pools[i]] != address(0), "pool not exists");
			if (assets[i] == address(0)) {
				underlyingToLoanPool[loanPoolToUnderlying[pools[i]]] = address(0);
				loanPoolToUnderlying[pools[i]] = address(0);
				loanPoolsSet.removeAddress(pools[i]);
			} else {
				loanPoolToUnderlying[pools[i]] = assets[i];
				underlyingToLoanPool[assets[i]] = pools[i];
				loanPoolsSet.addAddress(pools[i]);
			}

			emit SetLoanPool(msg.sender, pools[i], assets[i]);
		}
	}

	/**
	 * @notice Set a list of supported tokens by populating the
	 *   storage supportedTokens mapping.
	 *
	 * @param addrs The array of addresses of the tokens.
	 * @param toggles The array of flags indicating whether
	 *   the corresponding token is supported or not.
	 * */
	function setSupportedTokens(address[] calldata addrs, bool[] calldata toggles) external onlyOwner whenNotPaused {
		require(addrs.length == toggles.length, "count mismatch");

		for (uint256 i = 0; i < addrs.length; i++) {
			supportedTokens[addrs[i]] = toggles[i];

			emit SetSupportedTokens(msg.sender, addrs[i], toggles[i]);
		}
	}

	/**
	 * @notice Set the value of lendingFeePercent storage variable.
	 *
	 * @param newValue The new value for lendingFeePercent.
	 * */
	function setLendingFeePercent(uint256 newValue) external onlyOwner whenNotPaused {
		require(newValue <= 10**20, "value too high");
		uint256 oldValue = lendingFeePercent;
		lendingFeePercent = newValue;

		emit SetLendingFeePercent(msg.sender, oldValue, newValue);
	}

	/**
	 * @notice Set the value of tradingFeePercent storage variable.
	 *
	 * @param newValue The new value for tradingFeePercent.
	 * */
	function setTradingFeePercent(uint256 newValue) external onlyOwner whenNotPaused {
		require(newValue <= 10**20, "value too high");
		uint256 oldValue = tradingFeePercent;
		tradingFeePercent = newValue;

		emit SetTradingFeePercent(msg.sender, oldValue, newValue);
	}

	/**
	 * @notice Set the value of borrowingFeePercent storage variable.
	 *
	 * @param newValue The new value for borrowingFeePercent.
	 * */
	function setBorrowingFeePercent(uint256 newValue) external onlyOwner whenNotPaused {
		require(newValue <= 10**20, "value too high");
		uint256 oldValue = borrowingFeePercent;
		borrowingFeePercent = newValue;

		emit SetBorrowingFeePercent(msg.sender, oldValue, newValue);
	}

	/**
	 * @notice Set the value of swapExtrernalFeePercent storage variable
	 *
	 * @param newValue the new value for swapExternalFeePercent
	 */
	function setSwapExternalFeePercent(uint256 newValue) external onlyOwner whenNotPaused {
		require(newValue <= 10**20, "value too high");
		uint256 oldValue = swapExtrernalFeePercent;
		swapExtrernalFeePercent = newValue;

		emit SetSwapExternalFeePercent(msg.sender, oldValue, newValue);
	}

	/**
	 * @notice Set the value of affiliateFeePercent storage variable.
	 *
	 * @param newValue The new value for affiliateFeePercent.
	 * */
	function setAffiliateFeePercent(uint256 newValue) external onlyOwner whenNotPaused {
		require(newValue <= 10**20, "value too high");
		uint256 oldValue = affiliateFeePercent;
		affiliateFeePercent = newValue;

		emit SetAffiliateFeePercent(msg.sender, oldValue, newValue);
	}

	/**
	 * @notice Set the value of affiliateTradingTokenFeePercent storage variable.
	 *
	 * @param newValue The new value for affiliateTradingTokenFeePercent.
	 * */
	function setAffiliateTradingTokenFeePercent(uint256 newValue) external onlyOwner whenNotPaused {
		require(newValue <= 10**20, "value too high");
		uint256 oldValue = affiliateTradingTokenFeePercent;
		affiliateTradingTokenFeePercent = newValue;

		emit SetAffiliateTradingTokenFeePercent(msg.sender, oldValue, newValue);
	}

	/**
	 * @notice Set the value of liquidationIncentivePercent storage variable.
	 *
	 * @param newValue The new value for liquidationIncentivePercent.
	 * */
	function setLiquidationIncentivePercent(uint256 newValue) external onlyOwner whenNotPaused {
		require(newValue <= 10**20, "value too high");
		uint256 oldValue = liquidationIncentivePercent;
		liquidationIncentivePercent = newValue;

		emit SetLiquidationIncentivePercent(msg.sender, oldValue, newValue);
	}

	/**
	 * @notice Set the value of the maximum swap spread.
	 *
	 * @param newValue The new value for maxDisagreement.
	 * */
	function setMaxDisagreement(uint256 newValue) external onlyOwner whenNotPaused {
		maxDisagreement = newValue;
	}

	/**
	 * @notice Set the value of the maximum source buffer.
	 *
	 * @dev To avoid rounding issues on the swap rate a small buffer is implemented.
	 *
	 * @param newValue The new value for the maximum source buffer.
	 * */
	function setSourceBuffer(uint256 newValue) external onlyOwner whenNotPaused {
		sourceBuffer = newValue;
	}

	/**
	 * @notice Set the value of the swap size limit.
	 *
	 * @param newValue The new value for the maximum swap size.
	 * */
	function setMaxSwapSize(uint256 newValue) external onlyOwner whenNotPaused {
		uint256 oldValue = maxSwapSize;
		maxSwapSize = newValue;

		emit SetMaxSwapSize(msg.sender, oldValue, newValue);
	}

	/**
	 * @notice Set the address of the feesController instance.
	 *
	 * @dev The fee sharing proxy must be the feesController of the
	 * protocol contract. This allows the fee sharing proxy
	 * to withdraw the fees.
	 *
	 * @param newController The new address of the feesController.
	 * */
	function setFeesController(address newController) external onlyOwner whenNotPaused {
		address oldController = feesController;
		feesController = newController;

		emit SetFeesController(msg.sender, oldController, newController);
	}

	/**
	 * @notice The feesController calls this function to withdraw fees
	 * from three sources: lending, trading and borrowing.
	 *
	 * @param token The address of the token instance.
	 * @param receiver The address of the withdrawal recipient.
	 *
	 * @return The withdrawn amount.
	 * */
	function withdrawFees(address token, address receiver) external whenNotPaused returns (uint256) {
		require(msg.sender == feesController, "unauthorized");

		uint256 lendingBalance = lendingFeeTokensHeld[token];
		if (lendingBalance > 0) {
			lendingFeeTokensHeld[token] = 0;
			lendingFeeTokensPaid[token] = lendingFeeTokensPaid[token].add(lendingBalance);
		}

		uint256 tradingBalance = tradingFeeTokensHeld[token];
		if (tradingBalance > 0) {
			tradingFeeTokensHeld[token] = 0;
			tradingFeeTokensPaid[token] = tradingFeeTokensPaid[token].add(tradingBalance);
		}

		uint256 borrowingBalance = borrowingFeeTokensHeld[token];
		if (borrowingBalance > 0) {
			borrowingFeeTokensHeld[token] = 0;
			borrowingFeeTokensPaid[token] = borrowingFeeTokensPaid[token].add(borrowingBalance);
		}

		uint256 amount = lendingBalance.add(tradingBalance).add(borrowingBalance);
		if (amount == 0) {
			return amount;
		}

		IERC20(token).safeTransfer(receiver, amount);

		emit WithdrawFees(msg.sender, token, receiver, lendingBalance, tradingBalance, borrowingBalance);

		return amount;
	}

	/**
	 * @notice The feesController calls this function to withdraw fees
	 * accrued from lending operations.
	 *
	 * @param token The address of the token instance.
	 * @param receiver The address of the withdrawal recipient.
	 * @param amount The amount of fees to get, ignored if greater than balance.
	 *
	 * @return Whether withdrawal was successful.
	 * */
	function withdrawLendingFees(
		address token,
		address receiver,
		uint256 amount
	) external whenNotPaused returns (bool) {
		require(msg.sender == feesController, "unauthorized");

		uint256 withdrawAmount = amount;

		uint256 balance = lendingFeeTokensHeld[token];
		if (withdrawAmount > balance) {
			withdrawAmount = balance;
		}
		if (withdrawAmount == 0) {
			return false;
		}

		lendingFeeTokensHeld[token] = balance.sub(withdrawAmount);
		lendingFeeTokensPaid[token] = lendingFeeTokensPaid[token].add(withdrawAmount);

		IERC20(token).safeTransfer(receiver, withdrawAmount);

		emit WithdrawLendingFees(msg.sender, token, receiver, withdrawAmount);

		return true;
	}

	/**
	 * @notice The feesController calls this function to withdraw fees
	 * accrued from trading operations.
	 *
	 * @param token The address of the token instance.
	 * @param receiver The address of the withdrawal recipient.
	 * @param amount The amount of fees to get, ignored if greater than balance.
	 *
	 * @return Whether withdrawal was successful.
	 * */
	function withdrawTradingFees(
		address token,
		address receiver,
		uint256 amount
	) external whenNotPaused returns (bool) {
		require(msg.sender == feesController, "unauthorized");

		uint256 withdrawAmount = amount;

		uint256 balance = tradingFeeTokensHeld[token];
		if (withdrawAmount > balance) {
			withdrawAmount = balance;
		}
		if (withdrawAmount == 0) {
			return false;
		}

		tradingFeeTokensHeld[token] = balance.sub(withdrawAmount);
		tradingFeeTokensPaid[token] = tradingFeeTokensPaid[token].add(withdrawAmount);

		IERC20(token).safeTransfer(receiver, withdrawAmount);

		emit WithdrawTradingFees(msg.sender, token, receiver, withdrawAmount);

		return true;
	}

	/**
	 * @notice The feesController calls this function to withdraw fees
	 * accrued from borrowing operations.
	 *
	 * @param token The address of the token instance.
	 * @param receiver The address of the withdrawal recipient.
	 * @param amount The amount of fees to get, ignored if greater than balance.
	 *
	 * @return Whether withdrawal was successful.
	 * */
	function withdrawBorrowingFees(
		address token,
		address receiver,
		uint256 amount
	) external whenNotPaused returns (bool) {
		require(msg.sender == feesController, "unauthorized");

		uint256 withdrawAmount = amount;

		uint256 balance = borrowingFeeTokensHeld[token];
		if (withdrawAmount > balance) {
			withdrawAmount = balance;
		}
		if (withdrawAmount == 0) {
			return false;
		}

		borrowingFeeTokensHeld[token] = balance.sub(withdrawAmount);
		borrowingFeeTokensPaid[token] = borrowingFeeTokensPaid[token].add(withdrawAmount);

		IERC20(token).safeTransfer(receiver, withdrawAmount);

		emit WithdrawBorrowingFees(msg.sender, token, receiver, withdrawAmount);

		return true;
	}

	/**
	 * @notice The owner calls this function to withdraw protocol tokens.
	 *
	 * @dev Wrapper for ProtocolTokenUser::_withdrawProtocolToken internal function.
	 *
	 * @param receiver The address of the withdrawal recipient.
	 * @param amount The amount of tokens to get.
	 *
	 * @return The protocol token address.
	 * @return Withdrawal success (true/false).
	 * */
	function withdrawProtocolToken(address receiver, uint256 amount) external onlyOwner whenNotPaused returns (address, bool) {
		return _withdrawProtocolToken(receiver, amount);
	}

	/**
	 * @notice The owner calls this function to deposit protocol tokens.
	 *
	 * @param amount The tokens of fees to send.
	 * */
	function depositProtocolToken(uint256 amount) external onlyOwner whenNotPaused {
		/// @dev Update local balance
		protocolTokenHeld = protocolTokenHeld.add(amount);

		/// @dev Send the tokens
		IERC20(protocolTokenAddress).safeTransferFrom(msg.sender, address(this), amount);
	}

	/**
	 * @notice Get a list of loan pools.
	 *
	 * @param start The offset.
	 * @param count The limit.
	 *
	 * @return The array of loan pools.
	 * */
	function getLoanPoolsList(uint256 start, uint256 count) external view returns (bytes32[] memory) {
		return loanPoolsSet.enumerate(start, count);
	}

	/**
	 * @notice Check whether a token is a pool token.
	 *
	 * @dev By querying its underlying token.
	 *
	 * @param loanPool The token address to check.
	 * */
	function isLoanPool(address loanPool) external view returns (bool) {
		return loanPoolToUnderlying[loanPool] != address(0);
	}

	/**
	 * @notice Set the contract registry address of the SovrynSwap network.
	 *
	 * @param registryAddress the address of the registry contract.
	 * */
	function setSovrynSwapContractRegistryAddress(address registryAddress) external onlyOwner whenNotPaused {
		require(Address.isContract(registryAddress), "registryAddress not a contract");

		address oldSovrynSwapContractRegistryAddress = sovrynSwapContractRegistryAddress;
		sovrynSwapContractRegistryAddress = registryAddress;

		emit SetSovrynSwapContractRegistryAddress(msg.sender, oldSovrynSwapContractRegistryAddress, sovrynSwapContractRegistryAddress);
	}

	/**
	 * @notice Set the wrBTC contract address.
	 *
	 * @param wrbtcTokenAddress The address of the wrBTC contract.
	 * */
	function setWrbtcToken(address wrbtcTokenAddress) external onlyOwner whenNotPaused {
		require(Address.isContract(wrbtcTokenAddress), "wrbtcTokenAddress not a contract");

		address oldwrbtcToken = address(wrbtcToken);
		wrbtcToken = IWrbtcERC20(wrbtcTokenAddress);

		emit SetWrbtcToken(msg.sender, oldwrbtcToken, wrbtcTokenAddress);
	}

	/**
	 * @notice Set the protocol token contract address.
	 *
	 * @param _protocolTokenAddress The address of the protocol token contract.
	 * */
	function setProtocolTokenAddress(address _protocolTokenAddress) external onlyOwner whenNotPaused {
		require(Address.isContract(_protocolTokenAddress), "_protocolTokenAddress not a contract");

		address oldProtocolTokenAddress = protocolTokenAddress;
		protocolTokenAddress = _protocolTokenAddress;

		emit SetProtocolTokenAddress(msg.sender, oldProtocolTokenAddress, _protocolTokenAddress);
	}

	/**
	 * @notice Set rollover base reward. It should be denominated in wrBTC.
	 *
	 * @param baseRewardValue The base reward.
	 * */
	function setRolloverBaseReward(uint256 baseRewardValue) external onlyOwner whenNotPaused {
		require(baseRewardValue > 0, "Base reward is zero");

		uint256 oldValue = rolloverBaseReward;
		rolloverBaseReward = baseRewardValue;

		emit SetRolloverBaseReward(msg.sender, oldValue, rolloverBaseReward);
	}

	/**
	 * @notice Set the fee rebate percent.
	 *
	 * @param rebatePercent The fee rebate percent.
	 * */
	function setRebatePercent(uint256 rebatePercent) external onlyOwner whenNotPaused {
		require(rebatePercent <= 10**20, "Fee rebate is too high");

		uint256 oldRebatePercent = feeRebatePercent;
		feeRebatePercent = rebatePercent;

		emit SetRebatePercent(msg.sender, oldRebatePercent, rebatePercent);
	}

	/**
	 * @notice Set the special fee rebate percent for specific pair
	 *
	 * @param specialRebatesPercent The new special fee rebate percent.
	 * */
	function setSpecialRebates(
		address sourceToken,
		address destToken,
		uint256 specialRebatesPercent
	) external onlyOwner whenNotPaused {
		// Set max special rebates to 1000%
		require(specialRebatesPercent <= 1000e18, "Special fee rebate is too high");

		uint256 oldSpecialRebatesPercent = specialRebates[sourceToken][destToken];
		specialRebates[sourceToken][destToken] = specialRebatesPercent;

		emit SetSpecialRebates(msg.sender, sourceToken, destToken, oldSpecialRebatesPercent, specialRebatesPercent);
	}

	/**
	 * @notice Get a rebate percent of specific pairs.
	 *
	 * @param sourceTokenAddress The source of pairs.
	 * @param destTokenAddress The dest of pairs.
	 *
	 * @return The percent rebates of the pairs.
	 * */
	function getSpecialRebates(address sourceTokenAddress, address destTokenAddress) external view returns (uint256 specialRebatesPercent) {
		return specialRebates[sourceTokenAddress][destTokenAddress];
	}

	function getProtocolAddress() external view returns (address) {
		return protocolAddress;
	}

	function getSovTokenAddress() external view returns (address) {
		return sovTokenAddress;
	}

	function getLockedSOVAddress() external view returns (address) {
		return lockedSOVAddress;
	}

	function getFeeRebatePercent() external view returns (uint256) {
		return feeRebatePercent;
	}

	function togglePaused(bool paused) external onlyOwner {
		require(paused != pause, "Can't toggle");
		pause = paused;
		emit TogglePaused(msg.sender, !paused, paused);
	}

	function isProtocolPaused() external view returns (bool) {
		return pause;
	}

<<<<<<< HEAD
	function getSwapExternalFeePercent() external view returns (uint256) {
		return swapExtrernalFeePercent;
=======
	/**
	 * @notice Get the basis point of trading rebate rewards.
	 *
	 * @return The basis point value.
	 */
	function getTradingRebateRewardsBasisPoint() external view returns (uint256) {
		return tradingRebateRewardsBasisPoint;
>>>>>>> 7b82cb19
	}
}<|MERGE_RESOLUTION|>--- conflicted
+++ resolved
@@ -83,12 +83,9 @@
 		_setTarget(this.getFeeRebatePercent.selector, target);
 		_setTarget(this.togglePaused.selector, target);
 		_setTarget(this.isProtocolPaused.selector, target);
-<<<<<<< HEAD
 		_setTarget(this.getSwapExternalFeePercent.selector, target);
-=======
 		_setTarget(this.setTradingRebateRewardsBasisPoint.selector, target);
 		_setTarget(this.getTradingRebateRewardsBasisPoint.selector, target);
->>>>>>> 7b82cb19
 		emit ProtocolModuleContractReplaced(prevModuleContractAddress, target, "ProtocolSettings");
 	}
 
@@ -686,10 +683,10 @@
 		return pause;
 	}
 
-<<<<<<< HEAD
 	function getSwapExternalFeePercent() external view returns (uint256) {
 		return swapExtrernalFeePercent;
-=======
+	}
+
 	/**
 	 * @notice Get the basis point of trading rebate rewards.
 	 *
@@ -697,6 +694,5 @@
 	 */
 	function getTradingRebateRewardsBasisPoint() external view returns (uint256) {
 		return tradingRebateRewardsBasisPoint;
->>>>>>> 7b82cb19
 	}
 }