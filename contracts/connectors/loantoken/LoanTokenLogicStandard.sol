/**
 * Copyright 2017-2021, bZeroX, LLC. All Rights Reserved.
 * Licensed under the Apache License, Version 2.0.
 */

pragma solidity 0.5.17;
pragma experimental ABIEncoderV2;

import "./LoanTokenSettingsLowerAdmin.sol";
import "./interfaces/ProtocolLike.sol";
import "./interfaces/FeedsLike.sol";
import "../../modules/interfaces/ProtocolAffiliatesInterface.sol";
import "../../farm/ILiquidityMining.sol";

/**
 * @title Loan Token Logic Standard contract.
 * @notice This contract code comes from bZx. bZx is a protocol for tokenized margin
 * trading and lending https://bzx.network similar to the dYdX protocol.
 *
 * Logic around loan tokens (iTokens) required to operate borrowing,
 * and margin trading financial processes.
 *
 * The user provides funds to the lending pool using the mint function and
 * withdraws funds from the lending pool using the burn function. Mint and
 * burn refer to minting and burning loan tokens. Loan tokens represent a
 * share of the pool and gather interest over time.
 *
 * Interest rates are determined by supply and demand. When a lender deposits
 * funds, the interest rates go down. When a trader borrows funds, the
 * interest rates go up. Fulcrum uses a simple linear interest rate formula
 * of the form y = mx + b. The interest rate starts at 1% when loans aren't
 * being utilized and scales up to 40% when all the funds in the loan pool
 * are being borrowed.
 *
 * The borrow rate is determined at the time of the loan and represents the
 * net contribution of each borrower. Each borrower's interest contribution
 * is determined by the utilization rate of the pool and is netted against
 * all prior borrows. This means that the total amount of interest flowing
 * into the lending pool is not directly changed by lenders entering or
 * exiting the pool. The entrance or exit of lenders only impacts how the
 * interest payments are split up.
 *
 * For example, if there are 2 lenders with equal holdings each earning
 * 5% APR, but one of the lenders leave, then the remaining lender will earn
 * 10% APR since the interest payments don't have to be split between two
 * individuals.
 * */
contract LoanTokenLogicStandard is LoanTokenSettingsLowerAdmin {
	using SafeMath for uint256;
	using SignedSafeMath for int256;

	/// DON'T ADD VARIABLES HERE, PLEASE

	/// @dev Used by flashBorrow function.
	uint256 public constant VERSION = 6;
	/// @dev Used by flashBorrow function.
	address internal constant arbitraryCaller = 0x000F400e6818158D541C3EBE45FE3AA0d47372FF;
	bytes32 internal constant iToken_ProfitSoFar = 0x37aa2b7d583612f016e4a4de4292cb015139b3d7762663d06a53964912ea2fb6; // keccak256("iToken_ProfitSoFar")

	/**
	 * @notice Fallback function is to react to receiving value (rBTC).
	 * */
	function() external {
		// Due to contract size issue, need to keep the error message to 32 bytes length / we remove the revert function
		// Remove revert function is fine as this fallback function is not payable, but the trade off is we cannot have the custom message for the fallback function error
		// revert("loan token-fallback not allowed");
	}

	/* Public functions */

	/**
	 * @notice Mint loan token wrapper.
	 * Adds a check before calling low level _mintToken function.
	 * The function retrieves the tokens from the message sender, so make sure
	 * to first approve the loan token contract to access your funds. This is
	 * done by calling approve(address spender, uint amount) on the ERC20
	 * token contract, where spender is the loan token contract address and
	 * amount is the amount to be deposited.
	 *
	 * @param receiver The account getting the minted tokens.
	 * @param depositAmount The amount of underlying tokens provided on the
	 *   loan. (Not the number of loan tokens to mint).
	 *
	 * @return The amount of loan tokens minted.
	 * */
	function mint(address receiver, uint256 depositAmount) external nonReentrant returns (uint256 mintAmount) {
		return _mintToken(receiver, depositAmount);
	}

	/**
	 * @notice Burn loan token wrapper.
	 * Adds a pay-out transfer after calling low level _burnToken function.
	 * In order to withdraw funds to the pool, call burn on the respective
	 * loan token contract. This will burn your loan tokens and send you the
	 * underlying token in exchange.
	 *
	 * @param receiver The account getting the minted tokens.
	 * @param burnAmount The amount of loan tokens to redeem.
	 *
	 * @return The amount of underlying tokens payed to lender.
	 * */
	function burn(address receiver, uint256 burnAmount) external nonReentrant returns (uint256 loanAmountPaid) {
		loanAmountPaid = _burnToken(burnAmount);

		//this needs to be here and not in _burnTokens because of the WRBTC implementation
		if (loanAmountPaid != 0) {
			_safeTransfer(loanTokenAddress, receiver, loanAmountPaid, "5");
		}
	}

	/*
    flashBorrow is disabled for the MVP, but is going to be added later.
    therefore, it needs to be revised
    
    function flashBorrow(
        uint256 borrowAmount,
        address borrower,
        address target,
        string calldata signature,
        bytes calldata data)
        external
        payable
        nonReentrant
        pausable(msg.sig)
        returns (bytes memory)
    {
        require(borrowAmount != 0, "38");

        _checkPause();

        _settleInterest();

        /// @dev Save before balances.
        uint256 beforeRbtcBalance = address(this).balance.sub(msg.value);
        uint256 beforeAssetsBalance = _underlyingBalance()
            .add(totalAssetBorrow());

        /// @dev Lock totalAssetSupply for duration of flash loan.
        _flTotalAssetSupply = beforeAssetsBalance;

        /// @dev Transfer assets to calling contract.
        _safeTransfer(loanTokenAddress, borrower, borrowAmount, "39");

		emit FlashBorrow(borrower, target, loanTokenAddress, borrowAmount);

        bytes memory callData;
        if (bytes(signature).length == 0) {
            callData = data;
        } else {
            callData = abi.encodePacked(bytes4(keccak256(bytes(signature))), data);
        }

        /// @dev Arbitrary call.
        (bool success, bytes memory returnData) = arbitraryCaller.call.value(msg.value)(
            abi.encodeWithSelector(
                0xde064e0d, /// sendCall(address,bytes)
                target,
                callData
            )
        );
        require(success, "call failed");

        /// @dev Unlock totalAssetSupply
        _flTotalAssetSupply = 0;

        /// @dev Verifies return of flash loan.
        require(
            address(this).balance >= beforeRbtcBalance &&
            _underlyingBalance()
                .add(totalAssetBorrow()) >= beforeAssetsBalance,
            "40"
        );

        return returnData;
    }
    */

	/**
	 * @notice Borrow funds from the pool.
	 * The underlying loan token may not be used as collateral.
	 *
	 * @param loanId The ID of the loan, 0 for a new loan.
	 * @param withdrawAmount The amount to be withdrawn (actually borrowed).
	 * @param initialLoanDuration The duration of the loan in seconds.
	 *   If the loan is not paid back until then, it'll need to be rolled over.
	 * @param collateralTokenSent The amount of collateral tokens provided by the user.
	 *   (150% of the withdrawn amount worth in collateral tokens).
	 * @param collateralTokenAddress The address of the token to be used as
	 *   collateral. Cannot be the loan token address.
	 * @param borrower The one paying for the collateral.
	 * @param receiver The one receiving the withdrawn amount.
	 *
	 * @return New principal and new collateral added to loan.
	 * */
	function borrow(
		bytes32 loanId, /// 0 if new loan.
		uint256 withdrawAmount,
		uint256 initialLoanDuration, /// Duration in seconds.
		uint256 collateralTokenSent, /// If 0, loanId must be provided; any rBTC sent must equal this value.
		address collateralTokenAddress, /// If address(0), this means rBTC and rBTC must be sent with the call or loanId must be provided.
		address borrower,
		address receiver,
		bytes memory /// loanDataBytes: arbitrary order data (for future use).
	)
		public
		payable
		nonReentrant /// Note: needs to be removed to allow flashloan use cases.
		returns (
			uint256,
			uint256 /// Returns new principal and new collateral added to loan.
		)
	{
		require(withdrawAmount != 0, "6");

		_checkPause();

		/// Temporary: limit transaction size.
		if (transactionLimit[collateralTokenAddress] > 0) require(collateralTokenSent <= transactionLimit[collateralTokenAddress]);

		require(
			(msg.value == 0 || msg.value == collateralTokenSent) &&
				(collateralTokenSent != 0 || loanId != 0) &&
				(collateralTokenAddress != address(0) || msg.value != 0 || loanId != 0) &&
				(loanId == 0 || msg.sender == borrower),
			"7"
		);

		/// @dev We have an issue regarding contract size code is too big. 1 of the solution is need to keep the error message 32 bytes length
		// Temporarily, we combine this require to the above, so can save the contract size code
		// require(collateralTokenSent != 0 || loanId != 0, "8");
		// require(collateralTokenAddress != address(0) || msg.value != 0 || loanId != 0, "9");

		/// @dev Ensure authorized use of existing loan.
		// require(loanId == 0 || msg.sender == borrower, "401 use of existing loan");

		if (collateralTokenAddress == address(0)) {
			collateralTokenAddress = wrbtcTokenAddress;
		}
		require(collateralTokenAddress != loanTokenAddress, "10");

		_settleInterest();

		address[4] memory sentAddresses;
		uint256[5] memory sentAmounts;

		sentAddresses[0] = address(this); /// The lender.
		sentAddresses[1] = borrower;
		sentAddresses[2] = receiver;
		/// sentAddresses[3] = address(0); /// The manager.

		sentAmounts[1] = withdrawAmount;

		/// interestRate, interestInitialAmount, borrowAmount (newBorrowAmount).
		(sentAmounts[0], sentAmounts[2], sentAmounts[1]) = _getInterestRateAndBorrowAmount(
			sentAmounts[1],
			_totalAssetSupply(0), /// Interest is settled above.
			initialLoanDuration
		);

		/// sentAmounts[3] = 0; /// loanTokenSent
		sentAmounts[4] = collateralTokenSent;

		return
			_borrowOrTrade(
				loanId,
				withdrawAmount,
				2 * 10**18, /// leverageAmount (translates to 150% margin for a Torque loan).
				collateralTokenAddress,
				sentAddresses,
				sentAmounts,
				"" /// loanDataBytes
			);
	}

	/**
	 * @notice Borrow and immediately get into a position.
	 *
	 * Trading on margin is used to increase an investor's buying power.
	 * Margin is the amount of money required to open a position, while
	 * leverage is the multiple of exposure to account equity.
	 *
	 * Leverage allows you to trade positions LARGER than the amount
	 * of money in your trading account. Leverage is expressed as a ratio.
	 *
	 * When trading on margin, investors first deposit some token that then
	 * serves as collateral for the loan, and then pay ongoing interest
	 * payments on the money they borrow.
	 *
	 * Margin trading = taking a loan and swapping it:
	 * In order to open a margin trade position,
	 *  1.- The user calls marginTrade on the loan token contract.
	 *  2.- The loan token contract provides the loan and sends it for processing
	 *    to the protocol proxy contract.
	 *  3.- The protocol proxy contract uses the module LoanOpening to create a
	 *    position and swaps the loan tokens to collateral tokens.
	 *  4.- The Sovryn Swap network looks up the correct converter and swaps the
	 *    tokens.
	 * If successful, the position is being held by the protocol proxy contract,
	 * which is why positions need to be closed at the protocol proxy contract.
	 *
	 * @param loanId The ID of the loan, 0 for a new loan.
	 * @param leverageAmount The multiple of exposure: 2x ... 5x. The leverage with 18 decimals.
	 * @param loanTokenSent The number of loan tokens provided by the user.
	 * @param collateralTokenSent The amount of collateral tokens provided by the user.
	 * @param collateralTokenAddress The token address of collateral.
	 * @param trader The account that performs this trade.
<<<<<<< HEAD
	 * @param minReturn Minimum amount (position size) in the collateral tokens
=======
	 * @param loanDataBytes Additional loan data (not in use for token swaps).
>>>>>>> 3c201239
	 *
	 * @return New principal and new collateral added to trade.
	 * */
	function marginTrade(
		bytes32 loanId, /// 0 if new loan
		uint256 leverageAmount, /// Expected in x * 10**18 where x is the actual leverage (2, 3, 4, or 5).
		uint256 loanTokenSent,
		uint256 collateralTokenSent,
		address collateralTokenAddress,
		address trader,
		uint256 minReturn, // minimum position size in the collateral tokens
		bytes memory loanDataBytes /// Arbitrary order data.
	)
		public
		payable
		nonReentrant /// Note: needs to be removed to allow flashloan use cases.
		returns (
			uint256,
			uint256 /// Returns new principal and new collateral added to trade.
		)
	{
		_checkPause();

		checkPriceDivergence(leverageAmount, loanTokenSent, collateralTokenSent, collateralTokenAddress, minReturn);

		if (collateralTokenAddress == address(0)) {
			collateralTokenAddress = wrbtcTokenAddress;
		}

		require(collateralTokenAddress != loanTokenAddress, "11");

		/// @dev Ensure authorized use of existing loan.
		require(loanId == 0 || msg.sender == trader, "401 use of existing loan");

		/// Temporary: limit transaction size.
		if (transactionLimit[collateralTokenAddress] > 0) require(collateralTokenSent <= transactionLimit[collateralTokenAddress]);
		if (transactionLimit[loanTokenAddress] > 0) require(loanTokenSent <= transactionLimit[loanTokenAddress]);

		/// @dev Compute the worth of the total deposit in loan tokens.
		/// (loanTokenSent + convert(collateralTokenSent))
		/// No actual swap happening here.
		uint256 totalDeposit = _totalDeposit(collateralTokenAddress, collateralTokenSent, loanTokenSent);
		require(totalDeposit != 0, "12");

		address[4] memory sentAddresses;
		uint256[5] memory sentAmounts;

		sentAddresses[0] = address(this); /// The lender.
		sentAddresses[1] = trader;
		sentAddresses[2] = trader;
		/// sentAddresses[3] = address(0); /// The manager.

		/// sentAmounts[0] = 0; /// interestRate (found later).
		sentAmounts[1] = totalDeposit; /// Total amount of deposit.
		/// sentAmounts[2] = 0; /// interestInitialAmount (interest is calculated based on fixed-term loan).
		sentAmounts[3] = loanTokenSent;
		sentAmounts[4] = collateralTokenSent;

		_settleInterest();

		(sentAmounts[1], sentAmounts[0]) = _getMarginBorrowAmountAndRate( /// borrowAmount, interestRate
			leverageAmount,
			sentAmounts[1] /// depositAmount
		);

		return
			_borrowOrTrade(
				loanId,
				0, /// withdrawAmount
				leverageAmount,
				collateralTokenAddress,
				sentAddresses,
				sentAmounts,
				loanDataBytes
			);
	}

	/**
	 * @notice Wrapper for marginTrade invoking setAffiliatesReferrer to track
	 *   referral trade by affiliates program.
	 *
	 * @param loanId The ID of the loan, 0 for a new loan.
	 * @param leverageAmount The multiple of exposure: 2x ... 5x. The leverage with 18 decimals.
	 * @param loanTokenSent The number of loan tokens provided by the user.
	 * @param collateralTokenSent The amount of collateral tokens provided by the user.
	 * @param collateralTokenAddress The token address of collateral.
	 * @param trader The account that performs this trade.
	 * @param minReturn Minimum position size in the collateral tokens
	 * @param affiliateReferrer The address of the referrer from affiliates program.
	 * @param loanDataBytes Additional loan data (not in use for token swaps).
	 *
	 * @return New principal and new collateral added to trade.
	 */
	function marginTradeAffiliate(
		bytes32 loanId, // 0 if new loan
		uint256 leverageAmount, // expected in x * 10**18 where x is the actual leverage (2, 3, 4, or 5)
		uint256 loanTokenSent,
		uint256 collateralTokenSent,
		address collateralTokenAddress,
		address trader,
		uint256 minReturn, /// Minimum position size in the collateral tokens.
		address affiliateReferrer, /// The user was brought by the affiliate (referrer).
		bytes calldata loanDataBytes /// Arbitrary order data.
	)
		external
		payable
		returns (
			uint256,
			uint256 /// Returns new principal and new collateral added to trade.
		)
	{
		if (affiliateReferrer != address(0))
			ProtocolAffiliatesInterface(sovrynContractAddress).setAffiliatesReferrer(trader, affiliateReferrer);
		return
			marginTrade(
				loanId,
				leverageAmount,
				loanTokenSent,
				collateralTokenSent,
				collateralTokenAddress,
				trader,
				minReturn,
				loanDataBytes
			);
	}

	/**
	 * @notice Transfer tokens wrapper.
	 * Sets token owner the msg.sender.
	 * Sets maximun allowance uint256(-1) to ensure tokens are always transferred.
	 *
	 * @param _to The recipient of the tokens.
	 * @param _value The amount of tokens sent.
	 * @return Success true/false.
	 * */
	function transfer(address _to, uint256 _value) external returns (bool) {
		return _internalTransferFrom(msg.sender, _to, _value, uint256(-1));
	}

	/**
	 * @notice Moves `_value` loan tokens from `_from` to `_to` using the
	 * allowance mechanism. Calls internal _internalTransferFrom function.
	 *
	 * @return A boolean value indicating whether the operation succeeded.
	 */
	function transferFrom(
		address _from,
		address _to,
		uint256 _value
	) external returns (bool) {
		return
			_internalTransferFrom(
				_from,
				_to,
				_value,
				//allowed[_from][msg.sender]
				ProtocolLike(sovrynContractAddress).isLoanPool(msg.sender) ? uint256(-1) : allowed[_from][msg.sender]
			);
	}

	/**
	 * @notice Transfer tokens, low level.
	 * Checks allowance, updates sender and recipient balances
	 * and updates checkpoints too.
	 *
	 * @param _from The tokens' owner.
	 * @param _to The recipient of the tokens.
	 * @param _value The amount of tokens sent.
	 * @param _allowanceAmount The amount of tokens allowed to transfer.
	 *
	 * @return Success true/false.
	 * */
	function _internalTransferFrom(
		address _from,
		address _to,
		uint256 _value,
		uint256 _allowanceAmount
	) internal returns (bool) {
		if (_allowanceAmount != uint256(-1)) {
			allowed[_from][msg.sender] = _allowanceAmount.sub(_value, "14");
		}

		require(_to != address(0), "15");

		uint256 _balancesFrom = balances[_from];
		uint256 _balancesFromNew = _balancesFrom.sub(_value, "16");
		balances[_from] = _balancesFromNew;

		uint256 _balancesTo = balances[_to];
		uint256 _balancesToNew = _balancesTo.add(_value);
		balances[_to] = _balancesToNew;

		/// @dev Handle checkpoint update.
		uint256 _currentPrice = tokenPrice();

		//checkpoints are not being used by the smart contract logic itself, but just for external use (query the profit)
		//only update the checkpoints of a user if he's not depositing to / withdrawing from the lending pool
		if (_from != liquidityMiningAddress && _to != liquidityMiningAddress) {
			_updateCheckpoints(_from, _balancesFrom, _balancesFromNew, _currentPrice);
			_updateCheckpoints(_to, _balancesTo, _balancesToNew, _currentPrice);
		}

		emit Transfer(_from, _to, _value);
		return true;
	}

	/**
	 * @notice Update the user's checkpoint price and profit so far.
	 * In this loan token contract, whenever some tokens are minted or burned,
	 * the _updateCheckpoints() function is invoked to update the stats to
	 * reflect the balance changes.
	 *
	 * @param _user The user address.
	 * @param _oldBalance The user's previous balance.
	 * @param _newBalance The user's updated balance.
	 * @param _currentPrice The current loan token price.
	 * */
	function _updateCheckpoints(
		address _user,
		uint256 _oldBalance,
		uint256 _newBalance,
		uint256 _currentPrice
	) internal {
		/// @dev keccak256("iToken_ProfitSoFar")
		bytes32 slot = keccak256(abi.encodePacked(_user, iToken_ProfitSoFar));

		int256 _currentProfit;
		if (_newBalance == 0) {
			_currentPrice = 0;
		} else if (_oldBalance != 0) {
			_currentProfit = _profitOf(slot, _oldBalance, _currentPrice, checkpointPrices_[_user]);
		}

		assembly {
			sstore(slot, _currentProfit)
		}

		checkpointPrices_[_user] = _currentPrice;
	}

	/* Public View functions */

	/**
	 * @notice Wrapper for internal _profitOf low level function.
	 * @param user The user address.
	 * @return The profit of a user.
	 * */
	function profitOf(address user) external view returns (int256) {
		/// @dev keccak256("iToken_ProfitSoFar")
		bytes32 slot = keccak256(abi.encodePacked(user, iToken_ProfitSoFar));
		//TODO + LM balance
		return _profitOf(slot, balances[user], tokenPrice(), checkpointPrices_[user]);
	}

	/**
	 * @notice Profit calculation based on checkpoints of price.
	 * @param slot The user slot.
	 * @param _balance The user balance.
	 * @param _currentPrice The current price of the loan token.
	 * @param _checkpointPrice The price of the loan token on checkpoint.
	 * @return The profit of a user.
	 * */
	function _profitOf(
		bytes32 slot,
		uint256 _balance,
		uint256 _currentPrice,
		uint256 _checkpointPrice
	) internal view returns (int256 profitSoFar) {
		if (_checkpointPrice == 0) {
			return 0;
		}

		assembly {
			profitSoFar := sload(slot)
		}

		profitSoFar = int256(_currentPrice).sub(int256(_checkpointPrice)).mul(int256(_balance)).div(sWEI_PRECISION).add(profitSoFar);
	}

	/**
	 * @notice Loan token price calculation considering unpaid interests.
	 * @return The loan token price.
	 * */
	function tokenPrice() public view returns (uint256 price) {
		uint256 interestUnPaid;
		if (lastSettleTime_ != uint88(block.timestamp)) {
			(, interestUnPaid) = _getAllInterest();
		}

		return _tokenPrice(_totalAssetSupply(interestUnPaid));
	}

	/**
	 * @notice Getter for the price checkpoint mapping.
	 * @param _user The user account as the mapping index.
	 * @return The price on the checkpoint for this user.
	 * */
	function checkpointPrice(address _user) public view returns (uint256 price) {
		return checkpointPrices_[_user];
	}

	/**
	 * @notice Get current liquidity.
	 * A part of total funds supplied are borrowed. Liquidity = supply - borrow
	 * @return The market liquidity.
	 * */
	function marketLiquidity() public view returns (uint256) {
		uint256 totalSupply = _totalAssetSupply(0);
		uint256 totalBorrow = totalAssetBorrow();
		if (totalSupply > totalBorrow) {
			return totalSupply - totalBorrow;
		}
	}

	/**
	 * @notice Wrapper for average borrow interest.
	 * @return The average borrow interest.
	 * */
	function avgBorrowInterestRate() public view returns (uint256) {
		return _avgBorrowInterestRate(totalAssetBorrow());
	}

	/**
	 * @notice Get borrow interest rate.
	 * The minimum rate the next base protocol borrower will receive
	 * for variable-rate loans.
	 * @return The borrow interest rate.
	 * */
	function borrowInterestRate() public view returns (uint256) {
		return _nextBorrowInterestRate(0);
	}

	/**
	 * @notice Public wrapper for internal call.
	 * @param borrowAmount The amount of tokens to borrow.
	 * @return The next borrow interest rate.
	 * */
	function nextBorrowInterestRate(uint256 borrowAmount) public view returns (uint256) {
		return _nextBorrowInterestRate(borrowAmount);
	}

	/**
	 * @notice Get interest rate.
	 *
	 * @return Interest that lenders are currently receiving when supplying to
	 * the pool.
	 * */
	function supplyInterestRate() public view returns (uint256) {
		return totalSupplyInterestRate(_totalAssetSupply(0));
	}

	/**
	 * @notice Get interest rate w/ added supply.
	 * @param supplyAmount The amount of tokens supplied.
	 * @return Interest that lenders are currently receiving when supplying
	 * a given amount of tokens to the pool.
	 * */
	function nextSupplyInterestRate(uint256 supplyAmount) public view returns (uint256) {
		return totalSupplyInterestRate(_totalAssetSupply(0).add(supplyAmount));
	}

	/**
	 * @notice Get interest rate w/ added supply assets.
	 * @param assetSupply The amount of loan tokens supplied.
	 * @return Interest that lenders are currently receiving when supplying
	 * a given amount of loan tokens to the pool.
	 * */
	function totalSupplyInterestRate(uint256 assetSupply) public view returns (uint256) {
		uint256 assetBorrow = totalAssetBorrow();
		if (assetBorrow != 0) {
			return _supplyInterestRate(assetBorrow, assetSupply);
		}
	}

	/**
	 * @notice Get the total amount of loan tokens on debt.
	 * Calls protocol getTotalPrincipal function.
	 * In the context of borrowing, principal is the initial size of a loan.
	 * It can also be the amount still owed on a loan. If you take out a
	 * $50,000 mortgage, for example, the principal is $50,000. If you pay off
	 * $30,000, the principal balance now consists of the remaining $20,000.
	 *
	 * @return The total amount of loan tokens on debt.
	 * */
	function totalAssetBorrow() public view returns (uint256) {
		return ProtocolLike(sovrynContractAddress).getTotalPrincipal(address(this), loanTokenAddress);
	}

	/**
	 * @notice Get the total amount of loan tokens on supply.
	 * @dev Wrapper for internal _totalAssetSupply function.
	 * @return The total amount of loan tokens on supply.
	 * */
	function totalAssetSupply() public view returns (uint256) {
		uint256 interestUnPaid;
		if (lastSettleTime_ != uint88(block.timestamp)) {
			(, interestUnPaid) = _getAllInterest();
		}

		return _totalAssetSupply(interestUnPaid);
	}

	/**
	 * @notice Compute the maximum deposit amount under current market conditions.
	 * @dev maxEscrowAmount = liquidity * (100 - interestForDuration) / 100
	 * @param leverageAmount The chosen multiplier with 18 decimals.
	 * */
	function getMaxEscrowAmount(uint256 leverageAmount) public view returns (uint256 maxEscrowAmount) {
		/**
		 * @dev Mathematical imperfection: depending on liquidity we might be able
		 * to borrow more if utilization is below the kink level.
		 * */
		uint256 interestForDuration = maxScaleRate.mul(28).div(365);
		uint256 factor = uint256(10**20).sub(interestForDuration);
		uint256 maxLoanSize = marketLiquidity().mul(factor).div(10**20);
		maxEscrowAmount = maxLoanSize.mul(10**18).div(leverageAmount);
	}

	/**
	 * @notice Get loan token balance.
	 * @return The user's balance of underlying token.
	 * */
	function assetBalanceOf(address _owner) public view returns (uint256) {
		uint256 balanceOnLM = 0;
		if (liquidityMiningAddress != address(0)) {
			balanceOnLM = ILiquidityMining(liquidityMiningAddress).getUserPoolTokenBalance(address(this), _owner);
		}
		return balanceOf(_owner).add(balanceOnLM).mul(tokenPrice()).div(10**18);
	}

	/**
	 * @notice Get margin information on a trade.
	 *
	 * @param leverageAmount The multiple of exposure: 2x ... 5x. The leverage with 18 decimals.
	 * @param loanTokenSent The number of loan tokens provided by the user.
	 * @param collateralTokenSent The amount of collateral tokens provided by the user.
	 * @param collateralTokenAddress The token address of collateral.
	 *
	 * @return The principal, the collateral and the interestRate.
	 * */
	function getEstimatedMarginDetails(
		uint256 leverageAmount,
		uint256 loanTokenSent,
		uint256 collateralTokenSent,
		address collateralTokenAddress // address(0) means ETH
	)
		public
		view
		returns (
			uint256 principal,
			uint256 collateral,
			uint256 interestRate
		)
	{
		if (collateralTokenAddress == address(0)) {
			collateralTokenAddress = wrbtcTokenAddress;
		}

		uint256 totalDeposit = _totalDeposit(collateralTokenAddress, collateralTokenSent, loanTokenSent);

		(principal, interestRate) = _getMarginBorrowAmountAndRate(leverageAmount, totalDeposit);
		if (principal > _underlyingBalance()) {
			return (0, 0, 0);
		}

		loanTokenSent = loanTokenSent.add(principal);

		collateral = ProtocolLike(sovrynContractAddress).getEstimatedMarginExposure(
			loanTokenAddress,
			collateralTokenAddress,
			loanTokenSent,
			collateralTokenSent,
			interestRate,
			principal
		);
	}

	/**
	 * @notice Calculate the deposit required to a given borrow.
	 *
	 * The function for doing over-collateralized borrows against loan tokens
	 * expects a minimum amount of collateral be sent to satisfy collateral
	 * requirements of the loan, for borrow amount, interest rate, and
	 * initial loan duration. To determine appropriate values to pass to this
	 * function for a given loan, `getDepositAmountForBorrow` and
	 * 'getBorrowAmountForDeposit` are required.
	 *
	 * @param borrowAmount The amount of borrow.
	 * @param initialLoanDuration The duration of the loan.
	 * @param collateralTokenAddress The token address of collateral.
	 *
	 * @return The amount of deposit required.
	 * */
	function getDepositAmountForBorrow(
		uint256 borrowAmount,
		uint256 initialLoanDuration, /// Duration in seconds.
		address collateralTokenAddress /// address(0) means rBTC
	) public view returns (uint256 depositAmount) {
		if (borrowAmount != 0) {
			(, , uint256 newBorrowAmount) = _getInterestRateAndBorrowAmount(borrowAmount, totalAssetSupply(), initialLoanDuration);

			if (newBorrowAmount <= _underlyingBalance()) {
				return
					ProtocolLike(sovrynContractAddress)
						.getRequiredCollateral(
						loanTokenAddress,
						collateralTokenAddress != address(0) ? collateralTokenAddress : wrbtcTokenAddress,
						newBorrowAmount,
						50 * 10**18, /// initialMargin
						true /// isTorqueLoan
					)
						.add(10); /// Some dust to compensate for rounding errors.
			}
		}
	}

	/**
	 * @notice Calculate the borrow allowed for a given deposit.
	 *
	 * The function for doing over-collateralized borrows against loan tokens
	 * expects a minimum amount of collateral be sent to satisfy collateral
	 * requirements of the loan, for borrow amount, interest rate, and
	 * initial loan duration. To determine appropriate values to pass to this
	 * function for a given loan, `getDepositAmountForBorrow` and
	 * 'getBorrowAmountForDeposit` are required.
	 *
	 * @param depositAmount The amount of deposit.
	 * @param initialLoanDuration The duration of the loan.
	 * @param collateralTokenAddress The token address of collateral.
	 *
	 * @return The amount of borrow allowed.
	 * */
	function getBorrowAmountForDeposit(
		uint256 depositAmount,
		uint256 initialLoanDuration, /// Duration in seconds.
		address collateralTokenAddress /// address(0) means rBTC
	) public view returns (uint256 borrowAmount) {
		if (depositAmount != 0) {
			borrowAmount = ProtocolLike(sovrynContractAddress).getBorrowAmount(
				loanTokenAddress,
				collateralTokenAddress != address(0) ? collateralTokenAddress : wrbtcTokenAddress,
				depositAmount,
				50 * 10**18, /// initialMargin,
				true /// isTorqueLoan
			);

			(, , borrowAmount) = _getInterestRateAndBorrowAmount(borrowAmount, totalAssetSupply(), initialLoanDuration);

			if (borrowAmount > _underlyingBalance()) {
				borrowAmount = 0;
			}
		}
	}

	function checkPriceDivergence(
		uint256 leverageAmount,
		uint256 loanTokenSent,
		uint256 collateralTokenSent,
		address collateralTokenAddress,
		uint256 minReturn
	) public view {
		(, uint256 estimatedCollateral, ) =
			getEstimatedMarginDetails(leverageAmount, loanTokenSent, collateralTokenSent, collateralTokenAddress);
		require(estimatedCollateral >= minReturn, "coll too low");
	}

	/* Internal functions */

	/**
	 * @notice transfers the underlying asset from the msg.sender and mints tokens for the receiver
	 * @param receiver the address of the iToken receiver
	 * @param depositAmount the amount of underlying assets to be deposited
	 * @return the amount of iTokens issued
	 */
	function _mintToken(address receiver, uint256 depositAmount) internal returns (uint256 mintAmount) {
		uint256 currentPrice;

		//calculate amount to mint and transfer the underlying asset
		(mintAmount, currentPrice) = _prepareMinting(depositAmount);

		//compute balances needed for checkpoint update, considering that the user might have a pool token balance
		//on the liquidity mining contract
		uint256 balanceOnLM = 0;
		if (liquidityMiningAddress != address(0))
			balanceOnLM = ILiquidityMining(liquidityMiningAddress).getUserPoolTokenBalance(address(this), receiver);
		uint256 oldBalance = balances[receiver].add(balanceOnLM);
		uint256 newBalance = oldBalance.add(mintAmount);

		//mint the tokens to the receiver
		_mint(receiver, mintAmount, depositAmount, currentPrice);

		//update the checkpoint of the receiver
		_updateCheckpoints(receiver, oldBalance, newBalance, currentPrice);
	}

	/**
	 * calculates the amount of tokens to mint and transfers the underlying asset to this contract
	 * @param depositAmount the amount of the underyling asset deposited
	 * @return the amount to be minted
	 */
	function _prepareMinting(uint256 depositAmount) internal returns (uint256 mintAmount, uint256 currentPrice) {
		require(depositAmount != 0, "17");

		_settleInterest();

		currentPrice = _tokenPrice(_totalAssetSupply(0));
		mintAmount = depositAmount.mul(10**18).div(currentPrice);

		if (msg.value == 0) {
			_safeTransferFrom(loanTokenAddress, msg.sender, address(this), depositAmount, "18");
		} else {
			IWrbtc(wrbtcTokenAddress).deposit.value(depositAmount)();
		}
	}

	/**
	 * @notice A wrapper for AdvancedToken::_burn
	 *
	 * @param burnAmount The amount of loan tokens to redeem.
	 *
	 * @return The amount of underlying tokens payed to lender.
	 * */
	function _burnToken(uint256 burnAmount) internal returns (uint256 loanAmountPaid) {
		require(burnAmount != 0, "19");

		if (burnAmount > balanceOf(msg.sender)) {
			require(burnAmount == uint256(-1), "32");
			burnAmount = balanceOf(msg.sender);
		}

		_settleInterest();

		uint256 currentPrice = _tokenPrice(_totalAssetSupply(0));

		uint256 loanAmountOwed = burnAmount.mul(currentPrice).div(10**18);
		uint256 loanAmountAvailableInContract = _underlyingBalance();

		loanAmountPaid = loanAmountOwed;
		require(loanAmountPaid <= loanAmountAvailableInContract, "37");

		//compute balances needed for checkpoint update, considering that the user might have a pool token balance
		//on the liquidity mining contract
		uint256 balanceOnLM = 0;
		if (liquidityMiningAddress != address(0))
			balanceOnLM = ILiquidityMining(liquidityMiningAddress).getUserPoolTokenBalance(address(this), msg.sender);
		uint256 oldBalance = balances[msg.sender].add(balanceOnLM);
		uint256 newBalance = oldBalance.sub(burnAmount);

		_burn(msg.sender, burnAmount, loanAmountPaid, currentPrice);

		//this function does not only update the checkpoints but also the current profit of the user
		//all for external use only
		_updateCheckpoints(msg.sender, oldBalance, newBalance, currentPrice);
	}

	/**
	 * @notice Withdraw loan token interests from protocol.
	 * This function only operates once per block.
	 * It asks protocol to withdraw accrued interests for the loan token.
	 *
	 * @dev Internal sync required on every loan trade before starting.
	 * */
	function _settleInterest() internal {
		uint88 ts = uint88(block.timestamp);
		if (lastSettleTime_ != ts) {
			ProtocolLike(sovrynContractAddress).withdrawAccruedInterest(loanTokenAddress);

			lastSettleTime_ = ts;
		}
	}

	/**
	 * @notice Compute what the deposit is worth in loan tokens using the swap rate
	 *      used for loan size computation.
	 *
	 * @param collateralTokenAddress The token address of the collateral.
	 * @param collateralTokenSent The amount of collateral tokens provided by the user.
	 * @param loanTokenSent The number of loan tokens provided by the user.
	 *
	 * @return The value of the deposit in loan tokens.
	 * */
	function _totalDeposit(
		address collateralTokenAddress,
		uint256 collateralTokenSent,
		uint256 loanTokenSent
	) internal view returns (uint256 totalDeposit) {
		totalDeposit = loanTokenSent;

		if (collateralTokenSent != 0) {
			/// @dev Get the oracle rate from collateral -> loan
			(uint256 collateralToLoanRate, uint256 collateralToLoanPrecision) =
				FeedsLike(ProtocolLike(sovrynContractAddress).priceFeeds()).queryRate(collateralTokenAddress, loanTokenAddress);
			require((collateralToLoanRate != 0) && (collateralToLoanPrecision != 0), "invalid rate collateral token");

			/// @dev Compute the loan token amount with the oracle rate.
			uint256 loanTokenAmount = collateralTokenSent.mul(collateralToLoanRate).div(collateralToLoanPrecision);

			/// @dev See how many collateralTokens we would get if exchanging this amount of loan tokens to collateral tokens.
			uint256 collateralTokenAmount =
				ProtocolLike(sovrynContractAddress).getSwapExpectedReturn(loanTokenAddress, collateralTokenAddress, loanTokenAmount);

			/// @dev Probably not the same due to the price difference.
			if (collateralTokenAmount != collateralTokenSent) {
				//scale the loan token amount accordingly, so we'll get the expected position size in the end
				loanTokenAmount = loanTokenAmount.mul(collateralTokenAmount).div(collateralTokenSent);
			}

			totalDeposit = loanTokenAmount.add(totalDeposit);
		}
	}

	/**
	 * @notice Compute interest rate and other loan parameters.
	 *
	 * @param borrowAmount The amount of tokens to borrow.
	 * @param assetSupply The amount of loan tokens supplied.
	 * @param initialLoanDuration The duration of the loan in seconds.
	 *   If the loan is not paid back until then, it'll need to be rolled over.
	 *
	 * @return The interest rate, the interest calculated based on fixed-term
	 *   loan, and the new borrow amount.
	 * */
	function _getInterestRateAndBorrowAmount(
		uint256 borrowAmount,
		uint256 assetSupply,
		uint256 initialLoanDuration /// Duration in seconds.
	)
		internal
		view
		returns (
			uint256 interestRate,
			uint256 interestInitialAmount,
			uint256 newBorrowAmount
		)
	{
		interestRate = _nextBorrowInterestRate2(borrowAmount, assetSupply);

		/// newBorrowAmount = borrowAmount * 10^18 / (10^18 - interestRate * 7884000 * 10^18 / 31536000 / 10^20)
		newBorrowAmount = borrowAmount.mul(10**18).div(
			SafeMath.sub(
				10**18,
				interestRate.mul(initialLoanDuration).mul(10**18).div(31536000 * 10**20) /// 365 * 86400 * 10**20
			)
		);

		interestInitialAmount = newBorrowAmount.sub(borrowAmount);
	}

	/**
	 * @notice Compute principal and collateral.
	 *
	 * @param loanId The ID of the loan, 0 for a new loan.
	 * @param withdrawAmount The amount to be withdrawn (actually borrowed).
	 * @param leverageAmount The multiple of exposure: 2x ... 5x. The leverage
	 *   with 18 decimals.
	 * @param collateralTokenAddress  The address of the token to be used as
	 *   collateral. Cannot be the loan token address.
	 * @param sentAddresses The addresses to send tokens: lender, borrower,
	 *   receiver and manager.
	 * @param sentAmounts The amounts to send to each address.
	 * @param loanDataBytes Additional loan data (not in use for token swaps).
	 *
	 * @return The new principal and the new collateral. Principal is the
	 *   complete borrowed amount (in loan tokens). Collateral is the complete
	 *   position size (loan + margin) (in collateral tokens).
	 * */
	function _borrowOrTrade(
		bytes32 loanId,
		uint256 withdrawAmount,
		uint256 leverageAmount,
		address collateralTokenAddress,
		address[4] memory sentAddresses,
		uint256[5] memory sentAmounts,
		bytes memory loanDataBytes
	) internal returns (uint256, uint256) {
		_checkPause();
		require(
			sentAmounts[1] <= _underlyingBalance() && /// newPrincipal (borrowed amount + fees)
				sentAddresses[1] != address(0), /// The borrower.
			"24"
		);

		if (sentAddresses[2] == address(0)) {
			sentAddresses[2] = sentAddresses[1]; /// The receiver = the borrower.
		}

		/// @dev Handle transfers prior to adding newPrincipal to loanTokenSent
		uint256 msgValue = _verifyTransfers(collateralTokenAddress, sentAddresses, sentAmounts, withdrawAmount);

		/**
		 * @dev Adding the loan token portion from the lender to loanTokenSent
		 * (add the loan to the loan tokens sent from the user).
		 * */
		sentAmounts[3] = sentAmounts[3].add(sentAmounts[1]); /// newPrincipal

		if (withdrawAmount != 0) {
			/// @dev withdrawAmount already sent to the borrower, so we aren't sending it to the protocol.
			sentAmounts[3] = sentAmounts[3].sub(withdrawAmount);
		}

		bool withdrawAmountExist = false; /// Default is false, but added just as to make sure.

		if (withdrawAmount != 0) {
			withdrawAmountExist = true;
		}

		bytes32 loanParamsId = loanParamsIds[uint256(keccak256(abi.encodePacked(collateralTokenAddress, withdrawAmountExist)))];

		/// @dev Converting to initialMargin
		leverageAmount = SafeMath.div(10**38, leverageAmount);
		(sentAmounts[1], sentAmounts[4]) = ProtocolLike(sovrynContractAddress).borrowOrTradeFromPool.value(msgValue)( /// newPrincipal, newCollateral
			loanParamsId,
			loanId,
			withdrawAmountExist,
			leverageAmount, /// initialMargin
			sentAddresses,
			sentAmounts,
			loanDataBytes
		);
		require(sentAmounts[1] != 0, "25");

		/// @dev Setting not-first-trade flag to prevent binding to an affiliate existing users post factum.
		/// @dev REFACTOR: move to a general interface: ProtocolSettingsLike?
		ProtocolAffiliatesInterface(sovrynContractAddress).setUserNotFirstTradeFlag(sentAddresses[1]);

		return (sentAmounts[1], sentAmounts[4]); // newPrincipal, newCollateral
	}

	/// sentAddresses[0]: lender
	/// sentAddresses[1]: borrower
	/// sentAddresses[2]: receiver
	/// sentAddresses[3]: manager
	/// sentAmounts[0]: interestRate
	/// sentAmounts[1]: newPrincipal
	/// sentAmounts[2]: interestInitialAmount
	/// sentAmounts[3]: loanTokenSent
	/// sentAmounts[4]: collateralTokenSent
	/**
	 * @notice .
	 *
	 * @param collateralTokenAddress The address of the token to be used as
	 *   collateral. Cannot be the loan token address.
	 * @param sentAddresses The addresses to send tokens: lender, borrower,
	 *   receiver and manager.
	 * @param sentAmounts The amounts to send to each address.
	 * @param withdrawalAmount The amount of tokens to withdraw.
	 *
	 * @return msgValue The amount of rBTC sent minus the collateral on tokens.
	 * */
	function _verifyTransfers(
		address collateralTokenAddress,
		address[4] memory sentAddresses,
		uint256[5] memory sentAmounts,
		uint256 withdrawalAmount
	) internal returns (uint256 msgValue) {
		address _wrbtcToken = wrbtcTokenAddress;
		address _loanTokenAddress = loanTokenAddress;
		address receiver = sentAddresses[2];
		uint256 newPrincipal = sentAmounts[1];
		uint256 loanTokenSent = sentAmounts[3];
		uint256 collateralTokenSent = sentAmounts[4];

		require(_loanTokenAddress != collateralTokenAddress, "26");

		msgValue = msg.value;

		if (withdrawalAmount != 0) {
			/// withdrawOnOpen == true
			_safeTransfer(_loanTokenAddress, receiver, withdrawalAmount, "");
			if (newPrincipal > withdrawalAmount) {
				_safeTransfer(_loanTokenAddress, sovrynContractAddress, newPrincipal - withdrawalAmount, "");
			}
		} else {
			_safeTransfer(_loanTokenAddress, sovrynContractAddress, newPrincipal, "27");
		}
		/**
		 * This is a critical piece of code!
		 * rBTC are supposed to be held by the contract itself, while other tokens are being transfered from the sender directly.
		 * */
		if (collateralTokenSent != 0) {
			if (collateralTokenAddress == _wrbtcToken && msgValue != 0 && msgValue >= collateralTokenSent) {
				IWrbtc(_wrbtcToken).deposit.value(collateralTokenSent)();
				_safeTransfer(collateralTokenAddress, sovrynContractAddress, collateralTokenSent, "28-a");
				msgValue -= collateralTokenSent;
			} else {
				_safeTransferFrom(collateralTokenAddress, msg.sender, sovrynContractAddress, collateralTokenSent, "28-b");
			}
		}

		if (loanTokenSent != 0) {
			_safeTransferFrom(_loanTokenAddress, msg.sender, sovrynContractAddress, loanTokenSent, "29");
		}
	}

	/**
	 * @notice Execute the ERC20 token's `transfer` function and reverts
	 * upon failure the main purpose of this function is to prevent a non
	 * standard ERC20 token from failing silently.
	 *
	 * @dev Wrappers around ERC20 operations that throw on failure (when the
	 * token contract returns false). Tokens that return no value (and instead
	 * revert or throw on failure) are also supported, non-reverting calls are
	 * assumed to be successful.
	 *
	 * @param token The ERC20 token address.
	 * @param to The target address.
	 * @param amount The transfer amount.
	 * @param errorMsg The error message on failure.
	 */
	function _safeTransfer(
		address token,
		address to,
		uint256 amount,
		string memory errorMsg
	) internal {
		_callOptionalReturn(token, abi.encodeWithSelector(IERC20(token).transfer.selector, to, amount), errorMsg);
	}

	/**
	 * @notice Execute the ERC20 token's `transferFrom` function and reverts
	 * upon failure the main purpose of this function is to prevent a non
	 * standard ERC20 token from failing silently.
	 *
	 * @dev Wrappers around ERC20 operations that throw on failure (when the
	 * token contract returns false). Tokens that return no value (and instead
	 * revert or throw on failure) are also supported, non-reverting calls are
	 * assumed to be successful.
	 *
	 * @param token The ERC20 token address.
	 * @param from The source address.
	 * @param to The target address.
	 * @param amount The transfer amount.
	 * @param errorMsg The error message on failure.
	 */
	function _safeTransferFrom(
		address token,
		address from,
		address to,
		uint256 amount,
		string memory errorMsg
	) internal {
		_callOptionalReturn(token, abi.encodeWithSelector(IERC20(token).transferFrom.selector, from, to, amount), errorMsg);
	}

	/**
	 * @notice Imitate a Solidity high-level call (i.e. a regular function
	 * call to a contract), relaxing the requirement on the return value:
	 * the return value is optional (but if data is returned, it must not be
	 * false).
	 *
	 * @param token The token targeted by the call.
	 * @param data The call data (encoded using abi.encode or one of its variants).
	 * @param errorMsg The error message on failure.
	 * */
	function _callOptionalReturn(
		address token,
		bytes memory data,
		string memory errorMsg
	) internal {
		(bool success, bytes memory returndata) = token.call(data);
		require(success, errorMsg);

		if (returndata.length != 0) {
			require(abi.decode(returndata, (bool)), errorMsg);
		}
	}

	/**
	 * @notice Get the loan contract balance.
	 * @return The balance of the loan token for this contract.
	 * */
	function _underlyingBalance() internal view returns (uint256) {
		return IERC20(loanTokenAddress).balanceOf(address(this));
	}

	/* Internal View functions */

	/**
	 * @notice Compute the token price.
	 * @param assetSupply The amount of loan tokens supplied.
	 * @return The token price.
	 * */
	function _tokenPrice(uint256 assetSupply) internal view returns (uint256) {
		uint256 totalTokenSupply = totalSupply_;

		return totalTokenSupply != 0 ? assetSupply.mul(10**18).div(totalTokenSupply) : initialPrice;
	}

	/**
	 * @notice Compute the average borrow interest rate.
	 * @param assetBorrow The amount of loan tokens on debt.
	 * @return The average borrow interest rate.
	 * */
	function _avgBorrowInterestRate(uint256 assetBorrow) internal view returns (uint256) {
		if (assetBorrow != 0) {
			(uint256 interestOwedPerDay, ) = _getAllInterest();
			return interestOwedPerDay.mul(10**20).mul(365).div(assetBorrow);
		}
	}

	/**
	 * @notice Compute the next supply interest adjustment.
	 * @param assetBorrow The amount of loan tokens on debt.
	 * @param assetSupply The amount of loan tokens supplied.
	 * @return The next supply interest adjustment.
	 * */
	function _supplyInterestRate(uint256 assetBorrow, uint256 assetSupply) public view returns (uint256) {
		if (assetBorrow != 0 && assetSupply >= assetBorrow) {
			return
				_avgBorrowInterestRate(assetBorrow)
					.mul(_utilizationRate(assetBorrow, assetSupply))
					.mul(SafeMath.sub(10**20, ProtocolLike(sovrynContractAddress).lendingFeePercent()))
					.div(10**40);
		}
	}

	/**
	 * @notice Compute the next borrow interest adjustment.
	 * @param borrowAmount The amount of tokens to borrow.
	 * @return The next borrow interest adjustment.
	 * */
	function _nextBorrowInterestRate(uint256 borrowAmount) internal view returns (uint256) {
		uint256 interestUnPaid;
		if (borrowAmount != 0) {
			if (lastSettleTime_ != uint88(block.timestamp)) {
				(, interestUnPaid) = _getAllInterest();
			}

			uint256 balance = _underlyingBalance().add(interestUnPaid);
			if (borrowAmount > balance) {
				borrowAmount = balance;
			}
		}

		return _nextBorrowInterestRate2(borrowAmount, _totalAssetSupply(interestUnPaid));
	}

	/**
	 * @notice Compute the next borrow interest adjustment under target-kink
	 * level analysis.
	 *
	 * The "kink" in the cDAI interest rate model reflects the utilization rate
	 * at which the slope of the interest rate goes from "gradual" to "steep".
	 * That is, below this utilization rate, the slope of the interest rate
	 * curve is gradual. Above this utilization rate, it is steep.
	 *
	 * Because of this dynamic between the interest rate curves before and
	 * after the "kink", the "kink" can be thought of as the target utilization
	 * rate. Above that rate, it quickly becomes expensive to borrow (and
	 * commensurately lucrative for suppliers).
	 *
	 * @param newBorrowAmount The new amount of tokens to borrow.
	 * @param assetSupply The amount of loan tokens supplied.
	 * @return The next borrow interest adjustment.
	 * */
	function _nextBorrowInterestRate2(uint256 newBorrowAmount, uint256 assetSupply) internal view returns (uint256 nextRate) {
		uint256 utilRate = _utilizationRate(totalAssetBorrow().add(newBorrowAmount), assetSupply);

		uint256 thisMinRate;
		uint256 thisMaxRate;
		uint256 thisBaseRate = baseRate;
		uint256 thisRateMultiplier = rateMultiplier;
		uint256 thisTargetLevel = targetLevel;
		uint256 thisKinkLevel = kinkLevel;
		uint256 thisMaxScaleRate = maxScaleRate;

		if (utilRate < thisTargetLevel) {
			// target targetLevel utilization when utilization is under targetLevel
			utilRate = thisTargetLevel;
		}

		if (utilRate > thisKinkLevel) {
			/// @dev Scale rate proportionally up to 100%
			uint256 thisMaxRange = WEI_PERCENT_PRECISION - thisKinkLevel; /// Will not overflow.

			utilRate -= thisKinkLevel;
			if (utilRate > thisMaxRange) utilRate = thisMaxRange;

			thisMaxRate = thisRateMultiplier.add(thisBaseRate).mul(thisKinkLevel).div(WEI_PERCENT_PRECISION);

			nextRate = utilRate.mul(SafeMath.sub(thisMaxScaleRate, thisMaxRate)).div(thisMaxRange).add(thisMaxRate);
		} else {
			nextRate = utilRate.mul(thisRateMultiplier).div(WEI_PERCENT_PRECISION).add(thisBaseRate);

			thisMinRate = thisBaseRate;
			thisMaxRate = thisRateMultiplier.add(thisBaseRate);

			if (nextRate < thisMinRate) nextRate = thisMinRate;
			else if (nextRate > thisMaxRate) nextRate = thisMaxRate;
		}
	}

	/**
	 * @notice Get two kind of interests: owed per day and yet to be paid.
	 * @return interestOwedPerDay The interest per day.
	 * @return interestUnPaid The interest not yet paid.
	 * */
	function _getAllInterest() internal view returns (uint256 interestOwedPerDay, uint256 interestUnPaid) {
		/// interestPaid, interestPaidDate, interestOwedPerDay, interestUnPaid, interestFeePercent, principalTotal
		uint256 interestFeePercent;
		(, , interestOwedPerDay, interestUnPaid, interestFeePercent, ) = ProtocolLike(sovrynContractAddress).getLenderInterestData(
			address(this),
			loanTokenAddress
		);

		interestUnPaid = interestUnPaid.mul(SafeMath.sub(10**20, interestFeePercent)).div(10**20);
	}

	/**
	 * @notice Compute the loan size and interest rate.
	 * @param leverageAmount The leverage with 18 decimals.
	 * @param depositAmount The amount the user deposited in underlying loan tokens.
	 * @return borrowAmount The amount of tokens to borrow.
	 * @return interestRate The interest rate to pay on the position.
	 * */
	function _getMarginBorrowAmountAndRate(uint256 leverageAmount, uint256 depositAmount)
		internal
		view
		returns (uint256 borrowAmount, uint256 interestRate)
	{
		uint256 loanSizeBeforeInterest = depositAmount.mul(leverageAmount).div(10**18);
		/**
		 * @dev Mathematical imperfection. we calculate the interest rate based on
		 * the loanSizeBeforeInterest, but the actual borrowed amount will be bigger.
		 * */
		interestRate = _nextBorrowInterestRate2(loanSizeBeforeInterest, _totalAssetSupply(0));
		/// @dev Assumes that loan, collateral, and interest token are the same.
		borrowAmount = _adjustLoanSize(interestRate, 28 days, loanSizeBeforeInterest);
	}

	/**
	 * @notice Compute the total amount of loan tokens on supply.
	 * @param interestUnPaid The interest not yet paid.
	 * @return assetSupply The total amount of loan tokens on supply.
	 * */
	function _totalAssetSupply(uint256 interestUnPaid) internal view returns (uint256 assetSupply) {
		if (totalSupply_ != 0) {
			uint256 assetsBalance = _flTotalAssetSupply; /// Temporary locked totalAssetSupply during a flash loan transaction.
			if (assetsBalance == 0) {
				assetsBalance = _underlyingBalance().add(totalAssetBorrow());
			}

			return assetsBalance.add(interestUnPaid);
		}
	}

	/**
	 * @notice Check whether a function is paused.
	 *
	 * @dev Used to read externally from the smart contract to see if a
	 *   function is paused.
	 *
	 * @param funcId The function ID, the selector.
	 *
	 * @return isPaused Whether the function is paused: true or false.
	 * */
	function checkPause(string memory funcId) public view returns (bool isPaused) {
		bytes4 sig = bytes4(keccak256(abi.encodePacked(funcId)));
		bytes32 slot = keccak256(abi.encodePacked(sig, uint256(0xd46a704bc285dbd6ff5ad3863506260b1df02812f4f857c8cc852317a6ac64f2)));
		assembly {
			isPaused := sload(slot)
		}
		return isPaused;
	}

	/**
	 * @notice Make sure call is not paused.
	 * @dev Used for internal verification if the called function is paused.
	 *   It throws an exception in case it's not.
	 * */
	function _checkPause() internal view {
		/// keccak256("iToken_FunctionPause")
		bytes32 slot = keccak256(abi.encodePacked(msg.sig, uint256(0xd46a704bc285dbd6ff5ad3863506260b1df02812f4f857c8cc852317a6ac64f2)));
		bool isPaused;
		assembly {
			isPaused := sload(slot)
		}
		require(!isPaused, "unauthorized");
	}

	/**
	 * @notice Adjusts the loan size to make sure the expected exposure remains after prepaying the interest.
	 * @dev loanSizeWithInterest = loanSizeBeforeInterest * 100 / (100 - interestForDuration)
	 * @param interestRate The interest rate to pay on the position.
	 * @param maxDuration The maximum duration of the position (until rollover).
	 * @param loanSizeBeforeInterest The loan size before interest is added.
	 * */
	function _adjustLoanSize(
		uint256 interestRate,
		uint256 maxDuration,
		uint256 loanSizeBeforeInterest
	) internal pure returns (uint256 loanSizeWithInterest) {
		uint256 interestForDuration = interestRate.mul(maxDuration).div(365 days);
		uint256 divisor = uint256(10**20).sub(interestForDuration);
		loanSizeWithInterest = loanSizeBeforeInterest.mul(10**20).div(divisor);
	}

	/**
	 * @notice Calculate the utilization rate.
	 * @dev Utilization rate = assetBorrow / assetSupply
	 * @param assetBorrow The amount of loan tokens on debt.
	 * @param assetSupply The amount of loan tokens supplied.
	 * @return The utilization rate.
	 * */
	function _utilizationRate(uint256 assetBorrow, uint256 assetSupply) internal pure returns (uint256) {
		if (assetBorrow != 0 && assetSupply != 0) {
			/// U = total_borrow / total_supply
			return assetBorrow.mul(10**20).div(assetSupply);
		}
	}

	/**
	 * @notice sets the liquidity mining contract address
	 * @param LMAddress the address of the liquidity mining contract
	 */
	function setLiquidityMiningAddress(address LMAddress) external onlyOwner {
		liquidityMiningAddress = LMAddress;
	}

	function _mintWithLM(address receiver, uint256 depositAmount) internal returns (uint256 minted) {
		//mint the tokens for the receiver
		minted = _mintToken(receiver, depositAmount);

		//transfer the tokens from the receiver to the LM address
		_internalTransferFrom(receiver, liquidityMiningAddress, minted, minted);

		//inform the LM mining contract
		ILiquidityMining(liquidityMiningAddress).onTokensDeposited(receiver, minted);
	}

	function _burnFromLM(uint256 burnAmount) internal returns (uint256) {
		uint256 balanceOnLM = ILiquidityMining(liquidityMiningAddress).getUserPoolTokenBalance(address(this), msg.sender);
		require(balanceOnLM.add(balanceOf(msg.sender)) >= burnAmount, "not enough balance");

		if (balanceOnLM > 0) {
			//withdraw pool tokens and LM rewards to the passed address
			if (balanceOnLM < burnAmount) {
				ILiquidityMining(liquidityMiningAddress).withdraw(address(this), balanceOnLM, msg.sender);
			} else {
				ILiquidityMining(liquidityMiningAddress).withdraw(address(this), burnAmount, msg.sender);
			}
		}
		//burn the tokens of the msg.sender
		return _burnToken(burnAmount);
	}
}<|MERGE_RESOLUTION|>--- conflicted
+++ resolved
@@ -304,11 +304,8 @@
 	 * @param collateralTokenSent The amount of collateral tokens provided by the user.
 	 * @param collateralTokenAddress The token address of collateral.
 	 * @param trader The account that performs this trade.
-<<<<<<< HEAD
 	 * @param minReturn Minimum amount (position size) in the collateral tokens
-=======
 	 * @param loanDataBytes Additional loan data (not in use for token swaps).
->>>>>>> 3c201239
 	 *
 	 * @return New principal and new collateral added to trade.
 	 * */
