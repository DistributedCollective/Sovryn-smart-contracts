--- conflicted
+++ resolved
@@ -15,18 +15,12 @@
 
 contract State is Objects, ReentrancyGuard, Ownable {
     using SafeMath for uint256;
-    using EnumerableAddressSet for EnumerableAddressSet.AddressSet;                     // enumerable map of addresses
-    using EnumerableBytes32Set for EnumerableBytes32Set.Bytes32Set;                     // enumerable map of bytes32 or addresses
+    using EnumerableAddressSet for EnumerableAddressSet.AddressSet; // enumerable map of addresses
+    using EnumerableBytes32Set for EnumerableBytes32Set.Bytes32Set; // enumerable map of bytes32 or addresses
 
-<<<<<<< HEAD
-    address public priceFeeds;                                                          // handles asset reference price lookups
-    address public swapsImpl;                                                           // handles asset swaps using dex liquidity
-    address public sovrynSwapContractRegistryAddress;                                   // contract registry address of the sovryn swap network
-=======
     address public priceFeeds; // handles asset reference price lookups
     address public swapsImpl; // handles asset swaps using dex liquidity
     address public sovrynSwapContractRegistryAddress; // contract registry address of the sovryn swap network
->>>>>>> 93937751
 
     mapping(bytes4 => address) public logicTargets; // implementations of protocol functions
 
@@ -55,7 +49,7 @@
 
     address public feesController; // address controlling fee withdrawals
 
-    uint256 public lendingFeePercent = 10**19; // 10% fee                               // fee taken from lender interest payments
+    uint256 public lendingFeePercent = 10**19; // 10%                                   // fee taken from lender interest payments
     mapping(address => uint256) public lendingFeeTokensHeld; // total interest fees received and not withdrawn per asset
     mapping(address => uint256) public lendingFeeTokensPaid; // total interest fees withdraw per asset (lifetime fees = lendingFeeTokensHeld + lendingFeeTokensPaid)
 
@@ -95,14 +89,16 @@
     address public protocolTokenAddress;
 
     uint256 public feeRebatePercent = 50 * 10**18; // 50% fee rebate                     // potocolToken reward to user, it is worth % of trading/borrowing fee
-    
-    address public protocolAddress;                                                       // for modules interaction
-    
-    mapping (address => bool) public userNotFirstTradeFlag;      			        	  // The flag is set on the user's first trade or borrowing
-    
-    mapping (address => EnumerableAddressSet.AddressSet) internal affiliatesReferrerTokensList;   // addresses of tokens in which commissions were paid to referrers
-    mapping (address => mapping (address => uint)) public affiliatesReferrerBalances;     // [referrerAddress][tokenAddress] is a referrer's token balance of accrued fees
-    mapping (address => address) public affiliatesUserReferrer; 						  // User => referrer (affiliate)
+
+    address public protocolAddress; // for modules interaction
+
+    mapping(address => bool) public userNotFirstTradeFlag; // The flag is set on the user's first trade or borrowing
+
+    mapping(address => EnumerableAddressSet.AddressSet)
+        internal affiliatesReferrerTokensList; // addresses of tokens in which commissions were paid to referrers
+    mapping(address => mapping(address => uint256))
+        public affiliatesReferrerBalances; // [referrerAddress][tokenAddress] is a referrer's token balance of accrued fees
+    mapping(address => address) public affiliatesUserReferrer; // User => referrer (affiliate)
 
     function _setTarget(bytes4 sig, address target) internal {
         logicTargets[sig] = target;
