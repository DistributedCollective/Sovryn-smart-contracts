--- conflicted
+++ resolved
@@ -34,11 +34,7 @@
 	);
 	event PoolTokenAssociation(address indexed user, uint256 indexed poolId, address indexed rewardToken, uint96 allocationPoint);
 	event Deposit(address indexed user, address indexed poolToken, uint256 amount);
-<<<<<<< HEAD
-	event RewardClaimed(address indexed user, address indexed poolToken, address indexed rewardToken, uint256 amount);
-=======
 	event RewardClaimed(address indexed user, address indexed rewardToken, uint256 amount);
->>>>>>> 47df5f9f
 	event Withdraw(address indexed user, address indexed poolToken, uint256 amount);
 	event EmergencyWithdraw(
 		address indexed user,
@@ -730,37 +726,6 @@
 		bool _isWithdrawal,
 		bool _isCheckingBalance
 	) internal {
-<<<<<<< HEAD
-		/// @dev Transfer if enough SOV balance on this LM contract.
-		uint256 poolId = _getPoolId(_poolToken);
-		PoolInfo storage pool = poolInfoList[poolId];
-		uint256 rewardTokensLength = pool.rewardTokens.length;
-		for (uint256 i = 0; i < rewardTokensLength; i++) {
-			UserReward storage userReward = userInfoMap[poolId][_userAddress].rewards[pool.rewardTokens[i]];
-			uint256 userAccumulatedReward = userReward.accumulatedReward;
-			
-			IERC20 rewardTokenAddress = IERC20(pool.rewardTokens[i]);
-			uint256 balance = rewardTokenAddress.balanceOf(address(this));
-
-			RewardToken storage rewardToken = rewardTokensMap[pool.rewardTokens[i]];
-			if (balance >= userAccumulatedReward) {
-				rewardToken.totalUsersBalance = rewardToken.totalUsersBalance.sub(userAccumulatedReward);
-				userReward.accumulatedReward = 0;
-				// /// @dev Instead of transferring the reward to the LP (user),
-				// ///   deposit it into lockedSOV vault contract, but first
-				// ///   SOV deposit must be approved to move the SOV tokens
-				// ///   from this LM contract into the lockedSOV vault.
-				// require(SOV.approve(address(lockedSOV), userAccumulatedReward), "Approve failed");
-				// lockedSOV.deposit(_userAddress, userAccumulatedReward, unlockedImmediatelyPercent);
-				// if (_isStakingTokens) {
-				// 	lockedSOV.withdrawAndStakeTokensFrom(_userAddress);
-				// }
-				// /// @dev Event log.
-				emit RewardClaimed(_userAddress, _poolToken, pool.rewardTokens[i], userAccumulatedReward);
-			} else {
-				require(!_isCheckingBalance, "Claiming reward failed");
-			}
-=======
 		uint256 userAccumulatedReward = _user.rewards[_rewardToken].accumulatedReward;
 		RewardToken storage rewardToken = rewardTokensMap[_rewardToken];
 		IERC20 token = IERC20(_rewardToken);
@@ -775,7 +740,6 @@
 			emit RewardClaimed(_userAddress, _rewardToken, userAccumulatedReward);
 		} else {
 			require(!_isCheckingBalance, "Claiming reward failed");
->>>>>>> 47df5f9f
 		}
 	}
 
