pragma solidity 0.5.17;
pragma experimental ABIEncoderV2;

import "../openzeppelin/ERC20.sol";
import "../openzeppelin/SafeERC20.sol";
import "../openzeppelin/SafeMath.sol";
import "./LiquidityMiningStorage.sol";
import "./ILiquidityMining.sol";

contract LiquidityMining is ILiquidityMining, LiquidityMiningStorage {
	using SafeMath for uint256;
	using SafeERC20 for IERC20;

	/* Constants */

	uint256 public constant PRECISION = 1e12;
	// Bonus multiplier for early liquidity providers.
	// During bonus period each passed block will be calculated like N passed blocks, where N = BONUS_MULTIPLIER
	uint256 public constant BONUS_BLOCK_MULTIPLIER = 10;

	uint256 public constant SECONDS_PER_BLOCK = 30;

	/* Events */

	event SOVTransferred(address indexed receiver, uint256 amount);
	event PoolTokenAdded(address indexed user, address indexed poolToken, uint256 allocationPoint);
	event PoolTokenUpdated(address indexed user, address indexed poolToken, uint256 newAllocationPoint, uint256 oldAllocationPoint);
	event Deposit(address indexed user, address indexed poolToken, uint256 amount);
	event RewardClaimed(address indexed user, address indexed poolToken, uint256 amount);
	event Withdraw(address indexed user, address indexed poolToken, uint256 amount);
	event EmergencyWithdraw(address indexed user, address indexed poolToken, uint256 amount, uint256 accumulatedReward);

	/* Functions */

	/**
	 * @notice Initialize mining.
	 *
	 * @param _SOV The SOV token.
	 * @param _rewardTokensPerBlock The number of reward tokens per block.
	 * @param _startDelayBlocks The number of blocks should be passed to start
	 *   mining.
	 * @param _numberOfBonusBlocks The number of blocks when each block will
	 *   be calculated as N blocks (BONUS_BLOCK_MULTIPLIER).
	 * @param _lockedSOV The contract instance address of the lockedSOV vault.
	 *   SOV rewards are not paid directly to liquidity providers. Instead they
	 *   are deposited into a lockedSOV vault contract.
	 * @param _unlockedImmediatelyPercent The % which determines how much will be unlocked immediately.
	 */
	function initialize(
		IERC20 _SOV,
		uint256 _rewardTokensPerBlock,
		uint256 _startDelayBlocks,
		uint256 _numberOfBonusBlocks,
		address _wrapper,
		ILockedSOV _lockedSOV,
		uint256 _unlockedImmediatelyPercent
	) external onlyAuthorized {
		/// @dev Non-idempotent function. Must be called just once.
		require(address(SOV) == address(0), "Already initialized");
		require(address(_SOV) != address(0), "Invalid token address");
		require(_startDelayBlocks > 0, "Invalid start block");
		require(_unlockedImmediatelyPercent < 10000, "Unlocked immediately percent has to be less than 10000.");

		SOV = _SOV;
		rewardTokensPerBlock = _rewardTokensPerBlock;
		startBlock = block.number + _startDelayBlocks;
		bonusEndBlock = startBlock + _numberOfBonusBlocks;
		wrapper = _wrapper;
		lockedSOV = _lockedSOV;
		unlockedImmediatelyPercent = _unlockedImmediatelyPercent;
	}

	/**
	 * @notice Sets lockedSOV contract.
	 * @param _lockedSOV The contract instance address of the lockedSOV vault.
	 */
	function setLockedSOV(ILockedSOV _lockedSOV) external onlyAuthorized {
		require(address(_lockedSOV) != address(0), "Invalid lockedSOV Address.");
		lockedSOV = _lockedSOV;
	}

	/**
	 * @notice Sets unlocked immediately percent.
	 * @param _unlockedImmediatelyPercent The % which determines how much will be unlocked immediately.
	 * @dev @dev 10000 is 100%
	 */
	function setUnlockedImmediatelyPercent(uint256 _unlockedImmediatelyPercent) external onlyAuthorized {
		require(_unlockedImmediatelyPercent < 10000, "Unlocked immediately percent has to be less than 10000.");
		unlockedImmediatelyPercent = _unlockedImmediatelyPercent;
	}

	/**
	 * @notice sets wrapper proxy contract
	 * @dev can be set to zero address to remove wrapper
	 */
	function setWrapper(address _wrapper) external onlyAuthorized {
		wrapper = _wrapper;
	}

	/**
	 * @notice stops mining by setting end block
	 */
	function stopMining() external onlyAuthorized {
		require(endBlock == 0, "Already stopped");

		endBlock = block.number;
	}

	/**
	 * @notice Transfers SOV tokens to given address.
	 *   Owner use this function to withdraw SOV from LM contract
	 *   into another account.
	 * @param _receiver The address of the SOV receiver.
	 * @param _amount The amount to be transferred.
	 * */
	function transferSOV(address _receiver, uint256 _amount) external onlyAuthorized {
		require(_receiver != address(0), "Receiver address invalid");
		require(_amount != 0, "Amount invalid");

		/// @dev Do not transfer more SOV than available.
		uint256 SOVBal = SOV.balanceOf(address(this));
		if (_amount > SOVBal) {
			_amount = SOVBal;
		}

		/// @dev The actual transfer.
		require(SOV.transfer(_receiver, _amount), "Transfer failed");

		/// @dev Event log.
		emit SOVTransferred(_receiver, _amount);
	}

	/**
	 * @notice Get the missed SOV balance of LM contract.
	 *
	 * @return The amount of SOV tokens according to totalUsersBalance
	 *   in excess of actual SOV balance of the LM contract.
	 * */
	function getMissedBalance() external view returns (uint256) {
		uint256 balance = SOV.balanceOf(address(this));
		return balance >= totalUsersBalance ? 0 : totalUsersBalance.sub(balance);
	}

	/**
	 * @notice adds a new lp to the pool. Can only be called by the owner or an admin
	 * @param _poolToken the address of pool token
	 * @param _allocationPoint the allocation point (weight) for the given pool
	 * @param _withUpdate the flag whether we need to update all pools
	 */
	function add(
		address _poolToken,
		uint96 _allocationPoint,
		bool _withUpdate
	) external onlyAuthorized {
		require(_allocationPoint > 0, "Invalid allocation point");
		require(_poolToken != address(0), "Invalid token address");
		require(poolIdList[_poolToken] == 0, "Token already added");

		if (_withUpdate) {
			updateAllPools();
		}

		uint256 lastRewardBlock = block.number > startBlock ? block.number : startBlock;
		totalAllocationPoint = totalAllocationPoint.add(_allocationPoint);

		poolInfoList.push(
			PoolInfo({
				poolToken: IERC20(_poolToken),
				allocationPoint: _allocationPoint,
				lastRewardBlock: lastRewardBlock,
				accumulatedRewardPerShare: 0
			})
		);
		//indexing starts from 1 in order to check whether token was already added
		poolIdList[_poolToken] = poolInfoList.length;

		emit PoolTokenAdded(msg.sender, _poolToken, _allocationPoint);
	}

	/**
	 * @notice updates the given pool's reward tokens allocation point
	 * @param _poolToken the address of pool token
	 * @param _allocationPoint the allocation point (weight) for the given pool
	 * @param _updateAllFlag the flag whether we need to update all pools
	 */
	function update(
		address _poolToken,
		uint96 _allocationPoint,
		bool _updateAllFlag
<<<<<<< HEAD
	) public onlyAuthorized {
=======
	) external onlyAuthorized {
		uint256 poolId = _getPoolId(_poolToken);

>>>>>>> a95c2ff5
		if (_updateAllFlag) {
			updateAllPools();
		} else {
			updatePool(_poolToken);
		}
		_updateToken(_poolToken, _allocationPoint);
	}

	function _updateToken(address _poolToken, uint96 _allocationPoint) internal {
		uint256 poolId = _getPoolId(_poolToken);

		uint256 previousAllocationPoint = poolInfoList[poolId].allocationPoint;
		totalAllocationPoint = totalAllocationPoint.sub(previousAllocationPoint).add(_allocationPoint);
		poolInfoList[poolId].allocationPoint = _allocationPoint;

		emit PoolTokenUpdated(msg.sender, _poolToken, _allocationPoint, previousAllocationPoint);
	}

	/**
	 * @notice updates the given pools' reward tokens allocation points
	 * @param _poolTokens array of addresses of pool tokens
	 * @param _allocationPoints array of allocation points (weight) for the given pools
	 * @param _updateAllFlag the flag whether we need to update all pools
	 */
	function updateTokens(
		address[] calldata _poolTokens,
		uint96[] calldata _allocationPoints,
		bool _updateAllFlag
	) external onlyAuthorized {
		require(_poolTokens.length == _allocationPoints.length, "Arrays mismatch");

		if (_updateAllFlag) {
			updateAllPools();
		}
		for (uint256 i = 0; i < _poolTokens.length; i++) {
			if (!_updateAllFlag) {
				updatePool(_poolTokens[i]);
			}
			_updateToken(_poolTokens[i], _allocationPoints[i]);
		}
	}

	/**
	 * @notice returns reward multiplier over the given _from to _to block
	 * @param _from the first block for a calculation
	 * @param _to the last block for a calculation
	 */
	function _getPassedBlocksWithBonusMultiplier(uint256 _from, uint256 _to) internal view returns (uint256) {
		if (_from < startBlock) {
			_from = startBlock;
		}
		if (endBlock > 0 && _to > endBlock) {
			_to = endBlock;
		}
		if (_to <= bonusEndBlock) {
			return _to.sub(_from).mul(BONUS_BLOCK_MULTIPLIER);
		} else if (_from >= bonusEndBlock) {
			return _to.sub(_from);
		} else {
			return bonusEndBlock.sub(_from).mul(BONUS_BLOCK_MULTIPLIER).add(_to.sub(bonusEndBlock));
		}
	}

	function _getUserAccumulatedReward(uint256 _poolId, address _user) internal view returns (uint256) {
		PoolInfo storage pool = poolInfoList[_poolId];
		UserInfo storage user = userInfoMap[_poolId][_user];

		uint256 accumulatedRewardPerShare = pool.accumulatedRewardPerShare;
		uint256 poolTokenBalance = pool.poolToken.balanceOf(address(this));
		if (block.number > pool.lastRewardBlock && poolTokenBalance != 0) {
			(, uint256 accumulatedRewardPerShare_) = _getPoolAccumulatedReward(pool);
			accumulatedRewardPerShare = accumulatedRewardPerShare.add(accumulatedRewardPerShare_);
		}
		return user.amount.mul(accumulatedRewardPerShare).div(PRECISION).sub(user.rewardDebt);
	}

	/**
	 * @notice returns accumulated reward
	 * @param _poolToken the address of pool token
	 * @param _user the user address
	 */
	function getUserAccumulatedReward(address _poolToken, address _user) external view returns (uint256) {
		uint256 poolId = _getPoolId(_poolToken);
		return _getUserAccumulatedReward(poolId, _user);
	}

	/**
	 * @notice returns estimated reward
	 * @param _poolToken the address of pool token
	 * @param _amount the amount of tokens to be deposited
	 * @param _duration the duration of liquidity providing in seconds
	 */
	function getEstimatedReward(
		address _poolToken,
		uint256 _amount,
		uint256 _duration
	) external view returns (uint256) {
		uint256 poolId = _getPoolId(_poolToken);
		PoolInfo storage pool = poolInfoList[poolId];
		uint256 start = block.number;
		uint256 end = start.add(_duration.div(SECONDS_PER_BLOCK));
		(, uint256 accumulatedRewardPerShare) = _getPoolAccumulatedReward(pool, _amount, start, end);
		return _amount.mul(accumulatedRewardPerShare).div(PRECISION);
	}

	/**
	 * @notice Updates reward variables for all pools.
	 * @dev Be careful of gas spending!
	 */
	function updateAllPools() public {
		uint256 length = poolInfoList.length;
		for (uint256 i = 0; i < length; i++) {
			_updatePool(i);
		}
	}

	/**
	 * @notice Updates reward variables of the given pool to be up-to-date
	 * @param _poolToken the address of pool token
	 */
	function updatePool(address _poolToken) public {
		uint256 poolId = _getPoolId(_poolToken);
		_updatePool(poolId);
	}

	function _updatePool(uint256 _poolId) internal {
		PoolInfo storage pool = poolInfoList[_poolId];

		//this pool has been updated recently
		if (block.number <= pool.lastRewardBlock) {
			return;
		}

		uint256 poolTokenBalance = pool.poolToken.balanceOf(address(this));
		if (poolTokenBalance == 0) {
			pool.lastRewardBlock = block.number;
			return;
		}

		(uint256 accumulatedReward_, uint256 accumulatedRewardPerShare_) = _getPoolAccumulatedReward(pool);
		pool.accumulatedRewardPerShare = pool.accumulatedRewardPerShare.add(accumulatedRewardPerShare_);
		pool.lastRewardBlock = block.number;

		totalUsersBalance = totalUsersBalance.add(accumulatedReward_);
	}

	function _getPoolAccumulatedReward(PoolInfo storage _pool) internal view returns (uint256, uint256) {
		return _getPoolAccumulatedReward(_pool, 0, _pool.lastRewardBlock, block.number);
	}

	function _getPoolAccumulatedReward(
		PoolInfo storage _pool,
		uint256 _additionalAmount,
		uint256 _startBlock,
		uint256 _endBlock
	) internal view returns (uint256, uint256) {
		uint256 passedBlocks = _getPassedBlocksWithBonusMultiplier(_startBlock, _endBlock);
		uint256 accumulatedReward = passedBlocks.mul(rewardTokensPerBlock).mul(_pool.allocationPoint).div(totalAllocationPoint);

		uint256 poolTokenBalance = _pool.poolToken.balanceOf(address(this));
		poolTokenBalance = poolTokenBalance.add(_additionalAmount);
		uint256 accumulatedRewardPerShare = accumulatedReward.mul(PRECISION).div(poolTokenBalance);
		return (accumulatedReward, accumulatedRewardPerShare);
	}

	/**
	 * @notice deposits pool tokens
	 * @param _poolToken the address of pool token
	 * @param _amount the amount of pool tokens
	 * @param _user the address of user, tokens will be deposited to it or to msg.sender
	 */
	function deposit(
		address _poolToken,
		uint256 _amount,
		address _user
	) external {
		_deposit(_poolToken, _amount, _user, false);
	}

	/**
	 * @notice if the lending pools directly mint/transfer tokens to this address, process it like a user deposit
	 * @dev only callable by the pool which issues the tokens
	 * @param _user the user address
	 * @param _amount the minted amount
	 */
	function onTokensDeposited(address _user, uint256 _amount) external {
		//the msg.sender is the pool token. if the msg.sender is not a valid pool token, _deposit will revert
		_deposit(msg.sender, _amount, _user, true);
	}

	/**
	 * @notice internal function for depositing pool tokens
	 * @param _poolToken the address of pool token
	 * @param _amount the amount of pool tokens
	 * @param _user the address of user, tokens will be deposited to it
	 * @param alreadyTransferred true if the pool tokens have already been transferred
	 */
	function _deposit(
		address _poolToken,
		uint256 _amount,
		address _user,
		bool alreadyTransferred
	) internal {
		require(poolIdList[_poolToken] != 0, "Pool token not found");
		address userAddress = _user != address(0) ? _user : msg.sender;

		uint256 poolId = _getPoolId(_poolToken);
		PoolInfo storage pool = poolInfoList[poolId];
		UserInfo storage user = userInfoMap[poolId][userAddress];

		_updatePool(poolId);
		//sends reward directly to the user
		_updateReward(pool, user);

		if (_amount > 0) {
			//receives pool tokens from msg.sender, it can be user or WrapperProxy contract
			if(!alreadyTransferred)
				pool.poolToken.safeTransferFrom(address(msg.sender), address(this), _amount);
			user.amount = user.amount.add(_amount);
		}
		_updateRewardDebt(pool, user);
		emit Deposit(userAddress, _poolToken, _amount);
	}

	/**
	 * @notice transfers reward tokens
	 * @param _poolToken the address of pool token
	 * @param _user the address of user to claim reward from (can be passed only by wrapper contract)
	 */
<<<<<<< HEAD
	function claimReward(address _poolToken, address _user) public {
=======
	function claimReward(address _poolToken, address _user) external {
		require(poolIdList[_poolToken] != 0, "Pool token not found");
>>>>>>> a95c2ff5
		address userAddress = _getUserAddress(_user);

		uint256 poolId = _getPoolId(_poolToken);
		_claimReward(poolId, userAddress, true);
	}

	function _claimReward(uint256 _poolId, address _userAddress, bool _isStakingTokens) internal {
		PoolInfo storage pool = poolInfoList[_poolId];
		UserInfo storage user = userInfoMap[_poolId][_userAddress];

		_updatePool(_poolId);
		_updateReward(pool, user);
		_transferReward(address(pool.poolToken), user, _userAddress, _isStakingTokens, true);
		_updateRewardDebt(pool, user);
	}

	/**
	 * @notice transfers reward tokens from all pools
	 * @param _user the address of user to claim reward from (can be passed only by wrapper contract)
	 */
	function claimRewardFromAllPools(address _user) external {
		address userAddress = _getUserAddress(_user);

		for (uint256 i = 0; i < poolInfoList.length; i++) {
			uint256 poolId = i;
			_claimReward(poolId, userAddress, false);
		}
		lockedSOV.withdrawAndStakeTokensFrom(userAddress);
	}

	/**
	 * @notice withdraws pool tokens and transfers reward tokens
	 * @param _poolToken the address of pool token
	 * @param _amount the amount of pool tokens
	 * @param _user the user address will be used to process a withdrawal (can be passed only by wrapper contract)
	 */
	function withdraw(
		address _poolToken,
		uint256 _amount,
		address _user
	) external {
		require(poolIdList[_poolToken] != 0, "Pool token not found");
		address userAddress = _getUserAddress(_user);

		uint256 poolId = _getPoolId(_poolToken);
		PoolInfo storage pool = poolInfoList[poolId];
		UserInfo storage user = userInfoMap[poolId][userAddress];
		require(user.amount >= _amount, "Not enough balance");

		_updatePool(poolId);
		_updateReward(pool, user);
		_transferReward(_poolToken, user, userAddress, false, false);

		user.amount = user.amount.sub(_amount);
		
		//msg.sender is wrapper -> send to wrapper
		if(msg.sender == wrapper){
			pool.poolToken.safeTransfer(address(msg.sender), _amount);
		}
		//msg.sender is user or pool token (lending pool) -> send to user	 
		else{
			pool.poolToken.safeTransfer(userAddress, _amount);
		}
			
		_updateRewardDebt(pool, user);
		emit Withdraw(userAddress, _poolToken, _amount);
	}

	function _getUserAddress(address _user) internal view returns (address) {
		address userAddress = msg.sender;
		if (_user != address(0)) {
			//only wrapper can pass _user parameter
<<<<<<< HEAD
			require(msg.sender == wrapper && _user == tx.origin || poolIdList[msg.sender] != 0, "only wrapper or pools may withdraw for a user");
=======
			require(msg.sender == wrapper, "unauthorized");
>>>>>>> a95c2ff5
			userAddress = _user;
		}
		return userAddress;
	}

	function _updateReward(PoolInfo storage pool, UserInfo storage user) internal {
		//update user accumulated reward
		if (user.amount > 0) {
			//add reward for the previous amount of deposited tokens
			uint256 accumulatedReward = user.amount.mul(pool.accumulatedRewardPerShare).div(PRECISION).sub(user.rewardDebt);
			user.accumulatedReward = user.accumulatedReward.add(accumulatedReward);
		}
	}

	function _updateRewardDebt(PoolInfo storage pool, UserInfo storage user) internal {
		//reward accumulated before amount update (should be subtracted during next reward calculation)
		user.rewardDebt = user.amount.mul(pool.accumulatedRewardPerShare).div(PRECISION);
	}

	/**
	 * @notice Send reward in SOV to the lockedSOV vault.
	 * @param _user The user info, to get its reward share.
	 * @param _userAddress The address of the user, to send SOV in its behalf.
	 * @param _isStakingTokens The flag whether we need to stake tokens
	 * @param _isCheckingBalance The flag whether we need to throw error or don't process reward if SOV balance isn't enough
	 */
	function _transferReward(
		address _poolToken,
		UserInfo storage _user,
		address _userAddress,
		bool _isStakingTokens,
		bool _isCheckingBalance
	) internal {
		uint256 userAccumulatedReward = _user.accumulatedReward;

		/// @dev Transfer if enough SOV balance on this LM contract.
		uint256 balance = SOV.balanceOf(address(this));
		if (balance >= userAccumulatedReward) {
			totalUsersBalance = totalUsersBalance.sub(userAccumulatedReward);
			_user.accumulatedReward = 0;

			/// @dev Instead of transferring the reward to the LP (user),
			///   deposit it into lockedSOV vault contract, but first
			///   SOV deposit must be approved to move the SOV tokens
			///   from this LM contract into the lockedSOV vault.
			require(SOV.approve(address(lockedSOV), userAccumulatedReward), "Approve failed");
			lockedSOV.deposit(_userAddress, userAccumulatedReward, unlockedImmediatelyPercent);

			if (_isStakingTokens) {
				lockedSOV.withdrawAndStakeTokensFrom(_userAddress);
			}

			/// @dev Event log.
			emit RewardClaimed(_userAddress, _poolToken, userAccumulatedReward);
		} else {
			require(!_isCheckingBalance, "Claiming reward failed");
		}
	}

	/**
	 * @notice withdraws pool tokens without transferring reward tokens
	 * @param _poolToken the address of pool token
	 * @dev EMERGENCY ONLY
	 */
	function emergencyWithdraw(address _poolToken) external {
		uint256 poolId = _getPoolId(_poolToken);
		PoolInfo storage pool = poolInfoList[poolId];
		UserInfo storage user = userInfoMap[poolId][msg.sender];

		_updatePool(poolId);
		_updateReward(pool, user);

		totalUsersBalance = totalUsersBalance.sub(user.accumulatedReward);
		uint256 userAmount = user.amount;
		uint256 userAccumulatedReward = user.accumulatedReward;
		user.amount = 0;
		user.rewardDebt = 0;
		user.accumulatedReward = 0;
		pool.poolToken.safeTransfer(address(msg.sender), userAmount);

		_updateRewardDebt(pool, user);

		emit EmergencyWithdraw(msg.sender, _poolToken, userAmount, userAccumulatedReward);
	}

	/**
	 * @notice returns pool id
	 * @param _poolToken the address of pool token
	 */
	function getPoolId(address _poolToken) external view returns (uint256) {
		return _getPoolId(_poolToken);
	}

	function _getPoolId(address _poolToken) internal view returns (uint256) {
		uint256 poolId = poolIdList[_poolToken];
		require(poolId > 0, "Pool token not found");
		return poolId - 1;
	}

	/**
	 * @notice returns count of pool tokens
	 */
	function getPoolLength() external view returns (uint256) {
		return poolInfoList.length;
	}

	/**
	 * @notice returns list of pool token's info
	 */
	function getPoolInfoList() external view returns (PoolInfo[] memory) {
		return poolInfoList;
	}

	/**
	 * @notice returns pool info for the given token
	 * @param _poolToken the address of pool token
	 */
	function getPoolInfo(address _poolToken) external view returns (PoolInfo memory) {
		uint256 poolId = _getPoolId(_poolToken);
		return poolInfoList[poolId];
	}

	/**
	 * @notice returns list of [amount, accumulatedReward] for the given user for each pool token
	 * @param _user the address of the user
	 */
	function getUserBalanceList(address _user) external view returns (uint256[2][] memory) {
		uint256 length = poolInfoList.length;
		uint256[2][] memory userBalanceList = new uint256[2][](length);
		for (uint256 i = 0; i < length; i++) {
			userBalanceList[i][0] = userInfoMap[i][_user].amount;
			userBalanceList[i][1] = _getUserAccumulatedReward(i, _user);
		}
		return userBalanceList;
	}

	/**
	 * @notice returns UserInfo for the given pool and user
	 * @param _poolToken the address of pool token
	 * @param _user the address of the user
	 */
	function getUserInfo(address _poolToken, address _user) public view returns (UserInfo memory) {
		uint256 poolId = _getPoolId(_poolToken);
		return userInfoMap[poolId][_user];
	}

	/**
	 * @notice returns list of UserInfo for the given user for each pool token
	 * @param _user the address of the user
	 */
	function getUserInfoList(address _user) external view returns (UserInfo[] memory) {
		uint256 length = poolInfoList.length;
		UserInfo[] memory userInfoList = new UserInfo[](length);
		for (uint256 i = 0; i < length; i++) {
			userInfoList[i] = userInfoMap[i][_user];
		}
		return userInfoList;
	}

	/**
	 * @notice returns accumulated reward for the given user for each pool token
	 * @param _user the address of the user
	 */
	function getUserAccumulatedRewardList(address _user) external view returns (uint256[] memory) {
		uint256 length = poolInfoList.length;
		uint256[] memory rewardList = new uint256[](length);
		for (uint256 i = 0; i < length; i++) {
			rewardList[i] = _getUserAccumulatedReward(i, _user);
		}
		return rewardList;
	}

	/**
	 * @notice returns the pool token balance a user has on the contract
	 * @param _poolToken the address of pool token
	 * @param _user the address of the user
	 */
	function getUserPoolTokenBalance(address _poolToken, address _user) external view returns (uint256) {
		UserInfo memory ui = getUserInfo(_poolToken, _user);
		return ui.amount;
	}
}<|MERGE_RESOLUTION|>--- conflicted
+++ resolved
@@ -187,13 +187,7 @@
 		address _poolToken,
 		uint96 _allocationPoint,
 		bool _updateAllFlag
-<<<<<<< HEAD
-	) public onlyAuthorized {
-=======
 	) external onlyAuthorized {
-		uint256 poolId = _getPoolId(_poolToken);
-
->>>>>>> a95c2ff5
 		if (_updateAllFlag) {
 			updateAllPools();
 		} else {
@@ -423,12 +417,7 @@
 	 * @param _poolToken the address of pool token
 	 * @param _user the address of user to claim reward from (can be passed only by wrapper contract)
 	 */
-<<<<<<< HEAD
-	function claimReward(address _poolToken, address _user) public {
-=======
 	function claimReward(address _poolToken, address _user) external {
-		require(poolIdList[_poolToken] != 0, "Pool token not found");
->>>>>>> a95c2ff5
 		address userAddress = _getUserAddress(_user);
 
 		uint256 poolId = _getPoolId(_poolToken);
@@ -483,16 +472,16 @@
 		_transferReward(_poolToken, user, userAddress, false, false);
 
 		user.amount = user.amount.sub(_amount);
-		
+
 		//msg.sender is wrapper -> send to wrapper
 		if(msg.sender == wrapper){
 			pool.poolToken.safeTransfer(address(msg.sender), _amount);
 		}
-		//msg.sender is user or pool token (lending pool) -> send to user	 
+		//msg.sender is user or pool token (lending pool) -> send to user
 		else{
 			pool.poolToken.safeTransfer(userAddress, _amount);
 		}
-			
+
 		_updateRewardDebt(pool, user);
 		emit Withdraw(userAddress, _poolToken, _amount);
 	}
@@ -501,11 +490,7 @@
 		address userAddress = msg.sender;
 		if (_user != address(0)) {
 			//only wrapper can pass _user parameter
-<<<<<<< HEAD
-			require(msg.sender == wrapper && _user == tx.origin || poolIdList[msg.sender] != 0, "only wrapper or pools may withdraw for a user");
-=======
-			require(msg.sender == wrapper, "unauthorized");
->>>>>>> a95c2ff5
+			require(msg.sender == wrapper || poolIdList[msg.sender] != 0, "only wrapper or pools may withdraw for a user");
 			userAddress = _user;
 		}
 		return userAddress;
@@ -687,4 +672,5 @@
 		UserInfo memory ui = getUserInfo(_poolToken, _user);
 		return ui.amount;
 	}
+
 }