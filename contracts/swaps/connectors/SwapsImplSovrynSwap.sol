--- conflicted
+++ resolved
@@ -21,23 +21,6 @@
             result := mload(add(source, 32))
         }
     }
-<<<<<<< HEAD
-
-    function getSovrynSwapNetworkContract()
-        public
-        view
-        returns (ISovrynSwapNetwork)
-    {
-        // sovrynSwapContractRegistryAddress is part of State.sol and set in ProtocolSettings.sol
-        IContractRegistry contractRegistry =
-            IContractRegistry(sovrynSwapContractRegistryAddress);
-        return
-            ISovrynSwapNetwork(
-                contractRegistry.addressOf(
-                    getContractHexName("SovrynSwapNetwork")
-                )
-            );
-=======
     
     /**
      * looks up the sovryn swap network contract registered at the given address
@@ -48,7 +31,6 @@
         //and this function needs to work without delegate call as well -> therefore pass it
         IContractRegistry contractRegistry = IContractRegistry(sovrynSwapRegistryAddress);
         return ISovrynSwapNetwork(contractRegistry.addressOf(getContractHexName("SovrynSwapNetwork")));
->>>>>>> 259abf53
     }
 
     /**
@@ -87,16 +69,6 @@
             "invalid tokens"
         );
 
-<<<<<<< HEAD
-        ISovrynSwapNetwork sovrynSwapNetwork = getSovrynSwapNetworkContract();
-        IERC20[] memory path =
-            sovrynSwapNetwork.conversionPath(
-                IERC20(sourceTokenAddress),
-                IERC20(destTokenAddress)
-            );
-
-        uint256 minReturn = 0;
-=======
         ISovrynSwapNetwork sovrynSwapNetwork = getSovrynSwapNetworkContract(sovrynSwapContractRegistryAddress);
         IERC20[] memory path = sovrynSwapNetwork.conversionPath(
             IERC20(sourceTokenAddress),
@@ -104,7 +76,6 @@
         );
         
         uint minReturn = 0;
->>>>>>> 259abf53
         sourceTokenAmountUsed = minSourceTokenAmount;
 
         //if the required amount of destination tokens is passed, we need to calculate the estimated amount of source tokens
@@ -192,25 +163,6 @@
     function estimateSourceTokenAmount(
         address sourceTokenAddress,
         address destTokenAddress,
-<<<<<<< HEAD
-        uint256 requiredDestTokenAmount,
-        uint256 maxSourceTokenAmount
-    ) internal returns (uint256 estimatedSourceAmount) {
-        uint256 sourceToDestPrecision =
-            IPriceFeeds(priceFeeds).queryPrecision(
-                sourceTokenAddress,
-                destTokenAddress
-            );
-        if (sourceToDestPrecision == 0) return maxSourceTokenAmount;
-
-        //compute the expected rate for the maxSourceTokenAmount -> if spending less, we can't get a worse rate.
-        uint256 expectedRate =
-            internalExpectedRate(
-                sourceTokenAddress,
-                destTokenAddress,
-                maxSourceTokenAmount
-            );
-=======
         uint requiredDestTokenAmount,
         uint maxSourceTokenAmount)
         internal
@@ -224,7 +176,6 @@
         
         //compute the expected rate for the maxSourceTokenAmount -> if spending less, we can't get a worse rate.
         uint256 expectedRate = internalExpectedRate(sourceTokenAddress, destTokenAddress, maxSourceTokenAmount,sovrynSwapContractRegistryAddress);
->>>>>>> 259abf53
 
         //compute the source tokens needed to get the required amount with the worst case rate
         estimatedSourceAmount = requiredDestTokenAmount
@@ -253,16 +204,6 @@
     function internalExpectedRate(
         address sourceTokenAddress,
         address destTokenAddress,
-<<<<<<< HEAD
-        uint256 sourceTokenAmount
-    ) public view returns (uint256) {
-        ISovrynSwapNetwork sovrynSwapNetwork = getSovrynSwapNetworkContract();
-        IERC20[] memory path =
-            sovrynSwapNetwork.conversionPath(
-                IERC20(sourceTokenAddress),
-                IERC20(destTokenAddress)
-            );
-=======
         uint256 sourceTokenAmount,
         address sovrynSwapContractRegistryAddress)
         public
@@ -274,7 +215,6 @@
             IERC20(sourceTokenAddress),
             IERC20(destTokenAddress)
         );
->>>>>>> 259abf53
         //is returning the total amount of destination tokens
         uint256 expectedReturn =
             sovrynSwapNetwork.rateByPath(path, sourceTokenAmount);
