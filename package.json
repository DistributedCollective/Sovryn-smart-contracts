--- conflicted
+++ resolved
@@ -15,13 +15,9 @@
   },
   "devDependencies": {
     "@nomiclabs/hardhat-ethers": "^2.0.1",
-<<<<<<< HEAD
-    "@nomiclabs/hardhat-truffle5": "^2.0.0",
-=======
     "@nomiclabs/hardhat-ganache": "^2.0.0",
     "@nomiclabs/hardhat-truffle5": "^2.0.0",
     "@nomiclabs/hardhat-waffle": "^2.0.1",
->>>>>>> b5bd57f9
     "@nomiclabs/hardhat-web3": "^2.0.0",
     "@openzeppelin/test-helpers": "^0.5.10",
     "bignumber.js": "^9.0.0",
@@ -40,15 +36,10 @@
     "ethereumjs-abi": "^0.6.8",
     "ethers": "^5.0.19",
     "ganache-core": "^2.10.2",
-<<<<<<< HEAD
-    "hardhat": "^2.0.8",
-    "hardhat-contract-sizer": "^2.0.2",
-=======
     "hardhat": "^2.0.11",
     "hardhat-contract-sizer": "^2.0.2",
     "hardhat-deploy": "^0.7.0-beta.46",
     "hardhat-docgen": "^1.1.1",
->>>>>>> b5bd57f9
     "hardhat-log-remover": "^2.0.0",
     "husky": "^4.3.6",
     "mocha": "^8.2.1",
@@ -71,14 +62,9 @@
     "prettier-check-js": "prettier --check tests-js/{*,**/*,**/**/*}.{js,test.js}",
     "lint-contracts": "solhint contracts/{**/*,**/**/*,**/**/**/*}.sol",
     "test": "brownie test",
-<<<<<<< HEAD
-    "test-js": "npx hardhat test",
-    "coverage": "npx hardhat coverage",
-=======
     "test-js": "echo Executing pure Hardhat test cases ... && npx hardhat test && echo Executing test cases using Ganache ... && npx hardhat --config hardhat-ganache-tests.config.js --network ganache test",
     "coverage": "npx hardhat coverage",
     "doc": "yarn run hardhat docgen",
->>>>>>> b5bd57f9
     "mocha-test-single": "mocha --timeout 10000 --exit --recursive"
   },
   "husky": {
