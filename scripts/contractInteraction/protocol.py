--- conflicted
+++ resolved
@@ -310,7 +310,6 @@
     txId = tx.events["Submission"]["transactionId"]
     print(txId)
 
-<<<<<<< HEAD
 def setTradingRebateRewardsBasisPoint(basisPoint):
     # Max basis point is 9999
     sovryn = Contract.from_abi("sovryn", address=conf.contracts['sovrynProtocol'], abi=interface.ISovrynBrownie.abi, owner=conf.acct)
@@ -323,13 +322,12 @@
 def upgradeStaking():
     print('Deploying account:', conf.acct.address)
     print("Upgrading staking")
-=======
+
 def pauseProtocolModules():
     print("Pause Protocol Modules")
     sovryn = Contract.from_abi("sovryn", address=conf.contracts['sovrynProtocol'], abi=interface.ISovrynBrownie.abi, owner=conf.acct)
     data = sovryn.togglePaused.encode_input(True)
     print(data)
->>>>>>> c53bafb3
 
     sendWithMultisig(conf.contracts['multisig'], sovryn.address, data, conf.acct)
 
