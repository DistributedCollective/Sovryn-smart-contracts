--- conflicted
+++ resolved
@@ -138,10 +138,6 @@
     /// @dev numVestingCheckpoints[date] is a number.
     mapping(uint256 => uint32) public numVestingCheckpoints;
 
-<<<<<<< HEAD
-    ///@notice the vesting registry contract
-    VestingRegistryLogic public vestingRegistryLogic;
-=======
     ///@notice vesting registry contract
     VestingRegistryLogic public vestingRegistryLogic;
 
@@ -153,5 +149,4 @@
 
     /// @dev Staking contract is frozen
     bool public frozen;
->>>>>>> bd9d9599
 }