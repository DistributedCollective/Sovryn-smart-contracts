--- conflicted
+++ resolved
@@ -12,7 +12,6 @@
     address public mocOracleAddress;
     address public rskOracleAddress;
 
-<<<<<<< HEAD
     event SetMoCOracleAddress(address indexed mocOracleAddress, address changerAddress);
     event SetRSKOracleAddress(address indexed rskOracleAddress, address changerAddress);
 
@@ -21,27 +20,15 @@
         address _rskOracleAddress)
         public
     {
-=======
-    event SetMoCOracleAddress(
-        address indexed mocOracleAddress,
-        address changerAddress
-    );
-
-    constructor(address _mocOracleAddress) public {
->>>>>>> 97ecdb00
         setMoCOracleAddress(_mocOracleAddress);
         setRSKOracleAddress(_rskOracleAddress);
     }
 
-<<<<<<< HEAD
     function latestAnswer()
         external
         view 
         returns (uint256)
     {
-=======
-    function latestAnswer() external view returns (uint256) {
->>>>>>> 97ecdb00
         (bytes32 value, bool hasValue) = Medianizer(mocOracleAddress).peek();
         if (hasValue) {
             return uint256(value);
