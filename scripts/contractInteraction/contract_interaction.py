--- conflicted
+++ resolved
@@ -51,12 +51,6 @@
     #print(balance)
     #withdrawTokensFromWatcher(conf.contracts['XUSD'], 100e18, conf.contracts['multisig'])
 
-<<<<<<< HEAD
-    balance = getBalance(conf.contracts['XUSD'], conf.contracts['multisig'])
-    print(balance)
-    # if(balance > 0):
-    #     sendTokensFromMultisig(conf.contracts['XUSD'], '0x051B89f575fCd540F0a6a5B49c75f9a83BB2Cf07', balance)
-=======
     # balance = getBalance(conf.contracts['XUSD'], conf.contracts['multisig'])
     # print(balance)
     # if(balance > 0):
@@ -72,5 +66,4 @@
     # removeLiquidityV1toMultisigUsingWrapper(contracts["WRBTCtoSOVConverter"], 2957 * 10**18, [contracts['WRBTC'], contracts['SOV']])
     # def removeLiquidityV1toMultisigUsingWrapper(wrapper, converter, amount, tokens, minReturn):
 
-    # removeLiquidityV1toMultisigUsingWrapper(conf.contracts["RBTCWrapperProxyWithoutLM"], conf.contracts["ConverterXUSD"], 2000 * 10**18, [conf.contracts['WRBTC'], conf.contracts['XUSD']], [1,1])
->>>>>>> 3e7f280e
+    # removeLiquidityV1toMultisigUsingWrapper(conf.contracts["RBTCWrapperProxyWithoutLM"], conf.contracts["ConverterXUSD"], 2000 * 10**18, [conf.contracts['WRBTC'], conf.contracts['XUSD']], [1,1])