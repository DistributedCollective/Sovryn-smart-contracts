--- conflicted
+++ resolved
@@ -424,7 +424,26 @@
     # Create Proposal
     createProposal(contracts['GovernorAdmin'], target, value, signature, data, description)
 
-<<<<<<< HEAD
+def createProposalSIP0050():
+
+    staking = Contract.from_abi("StakingProxy", address=contracts['Staking'], abi=StakingProxy.abi, owner=acct)
+
+    # Action
+    targets = [contracts['Staking']]
+    values = [0]
+    signatures = ["setImplementation(address)"]
+    if(contracts['StakingLogic8'] == '' or bytes.hex(web3.eth.getCode(contracts['StakingLogic8'])) == ''):
+        raise Exception("check the new Staking contract implementation address")
+    data = staking.setImplementation.encode_input(contracts['StakingLogic8'])
+    datas = ["0x" + data[10:]]
+    description = "SIP-0050: Critical staking vulnerability fix, Details: https://github.com/DistributedCollective/SIPS/blob/c787752/SIP-0050.md, sha256: 75b0dd906e4b9f4fbf28c6b1c500f7390a9496cba07172ff962cb2fd0d9c098f"
+
+    # Create Proposal
+    print(signatures)
+    print(datas)
+    print(description)
+    #createProposal(contracts['GovernorOwner'], targets, values, signatures, datas, description)
+  
 # === Accepting Ownership of AMM Contracts ===
 # === Governor Admin ===
 def createProposalSIP0049():
@@ -464,10 +483,10 @@
     print(datas)
     print(description)
     print(targets)
-    createProposal(contracts['GovernorAdmin'], targets, values, signatures, datas, description)
+    #createProposal(contracts['GovernorAdmin'], targets, values, signatures, datas, description)
 
 # === Governor Owner ===
-def createProposalSIP0050():
+def createProposalSIP005x():
     # total = 13
     # Action
     targets = [
@@ -495,29 +514,7 @@
         datas.append("0x")
 
     description = "SIP-0050 : Accepting ownership of AMM contracts"
-=======
-def createProposalSIP0050():
-
-    staking = Contract.from_abi("StakingProxy", address=contracts['Staking'], abi=StakingProxy.abi, owner=acct)
-
-    # Action
-    targets = [contracts['Staking']]
-    values = [0]
-    signatures = ["setImplementation(address)"]
-    if(contracts['StakingLogic8'] == '' or bytes.hex(web3.eth.getCode(contracts['StakingLogic8'])) == ''):
-        raise Exception("check the new Staking contract implementation address")
-    data = staking.setImplementation.encode_input(contracts['StakingLogic8'])
-    datas = ["0x" + data[10:]]
-    description = "SIP-0050: Critical staking vulnerability fix, Details: https://github.com/DistributedCollective/SIPS/blob/c787752/SIP-0050.md, sha256: 75b0dd906e4b9f4fbf28c6b1c500f7390a9496cba07172ff962cb2fd0d9c098f"
->>>>>>> 3c73950d
-
-    # Create Proposal
     print(signatures)
     print(datas)
     print(description)
-<<<<<<< HEAD
-    print(targets)
-    createProposal(contracts['GovernorOwner'], targets, values, signatures, datas, description)
-=======
-    #createProposal(contracts['GovernorOwner'], targets, values, signatures, datas, description)
->>>>>>> 3c73950d
+    #createProposal(contracts['GovernorOwner'], targets, values, signatures, datas, description)