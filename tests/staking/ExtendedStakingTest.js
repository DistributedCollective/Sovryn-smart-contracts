--- conflicted
+++ resolved
@@ -37,11 +37,7 @@
 } = require("../Utils/initializer.js");
 const {
     deployAndGetIStaking,
-<<<<<<< HEAD
-    initStakingModulesMockup,
-=======
     initWeightedStakingModulesMockup,
->>>>>>> 766123ca
     getStakingModulesObject,
     replaceStakingModule,
     getStakingModulesAddressList,
@@ -133,17 +129,11 @@
         );
         modulesAddressList["WeightedStakingModule"] = weightedStakingModuleMockup.address;
 
-<<<<<<< HEAD
-        const contracts = await initStakingModulesMockup(token.address);
-        staking = contracts.staking;
-        iWeightedStakingModuleMockup = contracts.iWeightedStakingModuleMockup;
-
-        await staking.setMaxVestingWithdrawIterations(maxWithdrawIterations);
-=======
         const contracts = await initWeightedStakingModulesMockup(token.address);
         staking = contracts.staking;
         iWeightedStakingModuleMockup = contracts.iWeightedStakingModuleMockup;
->>>>>>> 766123ca
+
+        await staking.setMaxVestingWithdrawIterations(maxWithdrawIterations);
 
         // Upgradable Vesting Registry
         vestingRegistryLogic = await VestingRegistryLogic.new();
@@ -533,64 +523,6 @@
         });
 
         //TODO: resume when refactored to resolve EIP-170 contract size issue
-<<<<<<< HEAD
-        /*
-		it("Should be able to stake and delegate for yourself", async () => {
-			let amount = "100";
-			let duration = TWO_WEEKS;
-			let lockedTS = await getTimeFromKickoff(duration);
-
-			let stakingBalance = await token.balanceOf.call(staking.address);
-			expect(stakingBalance.toNumber()).to.be.equal(0);
-			let beforeBalance = await token.balanceOf.call(root);
-
-			await token.approve(staking.address, 0);
-
-			// TODO
-			await token.approve(staking.address, amount * 2, { from: account1 });
-
-			let contract = new web3.eth.Contract(staking.abi, staking.address);
-			let sender = root;
-			let data = contract.methods.stakeWithApproval(sender, amount, lockedTS, root, root).encodeABI();
-			// let data = contract.methods.stakeWithApproval(account1, amount * 2, lockedTS, root, root).encodeABI();
-			let tx = await token.approveAndCall(staking.address, amount, data, { from: sender });
-
-			stakingBalance = await token.balanceOf.call(staking.address);
-			expect(stakingBalance.toString()).to.be.equal(amount);
-			let afterBalance = await token.balanceOf.call(root);
-			expect(beforeBalance.sub(afterBalance).toString()).to.be.equal(amount);
-
-			// _writeUserCheckpoint
-			let numUserCheckpoints = await staking.numUserStakingCheckpoints.call(root, lockedTS);
-			expect(parseInt(numUserCheckpoints)).to.be.equal(1);
-			let checkpoint = await staking.userStakingCheckpoints.call(root, lockedTS, 0);
-			expect(parseInt(checkpoint.fromBlock)).to.be.equal(tx.receipt.blockNumber);
-			expect(checkpoint.stake.toString()).to.be.equal(amount);
-
-			// _increaseDailyStake
-			let numTotalStakingCheckpoints = await staking.numTotalStakingCheckpoints.call(lockedTS);
-			expect(parseInt(checkpoint.stake)).to.be.equal(1);
-			checkpoint = await staking.totalStakingCheckpoints.call(lockedTS, 0);
-			expect(parseInt(checkpoint.fromBlock)).to.be.equal(tx.receipt.blockNumber);
-			expect(checkpoint.stake.toString()).to.be.equal(amount);
-
-			// _delegate
-			let delegator = await staking.delegates.call(root, lockedTS);
-			expect(delegator).to.be.equal(root);
-
-			let numDelegateStakingCheckpoints = await staking.numDelegateStakingCheckpoints.call(root, lockedTS);
-			expect(parseInt(numDelegateStakingCheckpoints)).to.be.equal(1);
-			checkpoint = await staking.delegateStakingCheckpoints.call(root, lockedTS, 0);
-			expect(parseInt(checkpoint.fromBlock)).to.be.equal(tx.receipt.blockNumber);
-			expect(checkpoint.stake.toString()).to.be.equal(amount);
-		});
-		*/
-        //TODO: resume when refactored to resolve EIP-170 contract size issue
-        /*it("fails if invoked directly", async () => {
-			let lockedTS = await getTimeFromKickoff(TWO_WEEKS);
-			await expectRevert(staking.stakeWithApproval(root, "100", lockedTS, root, root), "unauthorized");
-		});*/
-=======
         it("fails if invoked directly", async () => {
             let lockedTS = await getTimeFromKickoff(TWO_WEEKS);
             await expectRevert(
@@ -598,7 +530,6 @@
                 "unauthorized"
             );
         });
->>>>>>> 766123ca
         //TODO: resume when refactored to resolve EIP-170 contract size issue
         it("fails if wrong method passed in data", async () => {
             let amount = "100";
@@ -835,11 +766,7 @@
             let numTotalStakingCheckpoints = await staking.numTotalStakingCheckpoints.call(
                 lockedTS
             );
-<<<<<<< HEAD
-            expect(ethers.BigNumber.from(numTotalStakingCheckpoints).toNumber()).to.be.equal(2);
-=======
             expect(parseInt(numTotalStakingCheckpoints)).to.be.equal(2);
->>>>>>> 766123ca
             let checkpoint = await staking.totalStakingCheckpoints.call(lockedTS, 0);
             expect(parseInt(checkpoint.fromBlock)).to.be.equal(tx1.receipt.blockNumber);
             expect(checkpoint.stake.toString()).to.be.equal(amount);
