/** Speed optimized on branch hardhatTestRefactor, 2021-09-16
 * Greatest bottlenecks found at:
 * 	- 3 recurrent deployments on beforeEach
 *  - repeated snippets of deployment code along the tests (not needed, removed for optimization)
 * Total time elapsed: 9s
 * After optimization: 6s
 *
 * Other minor optimizations:
 *  - removed unused modules and lines of code
 *  - reformatted code comments
 *
 * Notes: Used waffle fixture to snapshot deployment scenarios.
 *   Updated to use the initializer.js functions for protocol deployment.
 *   Updated to use SUSD as underlying token, instead of custom SUSD.
 *   Updated to use WRBTC as collateral token, instead of custom testWrbtc.
 */

const { BN, constants, expectEvent } = require("@openzeppelin/test-helpers");
const { expect, waffle } = require("hardhat");
const { deployMockContract, loadFixture } = waffle;
const LoanTokenLogicLM = artifacts.require("LoanTokenLogicLM");
const ILoanTokenLogicProxy = artifacts.require("ILoanTokenLogicProxy");
const ILoanTokenModules = artifacts.require("ILoanTokenModules");
const LoanToken = artifacts.require("LoanToken");
const LockedSOV = artifacts.require("LockedSOV");
const StakingLogic = artifacts.require("Staking");
const StakingProxy = artifacts.require("StakingProxy");
const FeeSharingProxy = artifacts.require("FeeSharingProxyMockup");
const VestingLogic = artifacts.require("VestingLogic");
const VestingFactory = artifacts.require("VestingFactory");
const VestingRegistry = artifacts.require("VestingRegistry3");
<<<<<<< HEAD
=======
const TestWrbtc = artifacts.require("TestWrbtc");
>>>>>>> 6725b5ff

const TestToken = artifacts.require("TestToken");

const PriceFeeds = artifacts.require("PriceFeeds");
const PriceFeedRSKOracle = artifacts.require("PriceFeedRSKOracle");
const PriceFeedRSKOracleMockup = artifacts.require("PriceFeedRSKOracleMockup");
const PriceFeedV1PoolOracle = artifacts.require("PriceFeedV1PoolOracle");
const LiquidityPoolV1ConverterMockup = artifacts.require("LiquidityPoolV1ConverterMockup");
const TestSovrynSwap = artifacts.require("TestSovrynSwap");
const SwapsImplSovrynSwap = artifacts.require("SwapsImplSovrynSwap");
const Affiliates = artifacts.require("Affiliates");
const IV1PoolOracle = artifacts.require("IV1PoolOracle");

const {
	getSUSD,
	getRBTC,
	getWRBTC,
	getBZRX,
	getLoanTokenLogic,
	getLoanToken,
	getLoanTokenLogicWrbtc,
	getLoanTokenWRBTC,
	loan_pool_setup,
	set_demand_curve,
	getPriceFeeds,
	getSovryn,
	decodeLogs,
	getSOV,
} = require("../Utils/initializer.js");

let cliff = 1; // This is in 4 weeks. i.e. 1 * 4 weeks.
let duration = 11; // This is in 4 weeks. i.e. 11 * 4 weeks.

contract("Affiliates", (accounts) => {
	let loanTokenLogic;
	let WRBTC;
	let doc;
	let SUSD;
	let lockedSOV;
	let sovryn;
	let loanTokenV2;
	let feeds;
	let wei = web3.utils.toWei;
	let senderMock;
	let swapsSovryn;

	let loanTokenSent;
	let leverageAmount;
	let referrerFee;

	async function deploymentAndInitFixture(_wallets, _provider) {
		const provider = waffle.provider;
		[senderMock] = provider.getWallets();

		// Deploying sovrynProtocol w/ generic function from initializer.js
		SUSD = await getSUSD();
		RBTC = await getRBTC();
		WRBTC = await getWRBTC();
		BZRX = await getBZRX();
		priceFeeds = await getPriceFeeds(WRBTC, SUSD, RBTC, BZRX);
		sovryn = await getSovryn(WRBTC, SUSD, RBTC, priceFeeds);
		await sovryn.setSovrynProtocolAddress(sovryn.address);

		// loanTokenLogic = await LoanTokenLogicLM.new();
		const initLoanTokenLogic = await getLoanTokenLogic(); // function will return [LoanTokenLogicProxy, LoanTokenLogicBeacon]
		loanTokenLogic = initLoanTokenLogic[0];
		loanTokenLogicBeacon = initLoanTokenLogic[1];

		doc = await TestToken.new("dollar on chain", "DOC", 18, wei("20000", "ether"));
		loanToken = await LoanToken.new(owner, loanTokenLogic.address, sovryn.address, WRBTC.address);
		await loanToken.initialize(doc.address, "SUSD", "SUSD");

		/** Initialize the loan token logic proxy */
		loanTokenV2 = await ILoanTokenLogicProxy.at(loanToken.address);
		await loanTokenV2.setBeaconAddress(loanTokenLogicBeacon.address);

		/** Use interface of LoanTokenModules */
		loanTokenV2 = await ILoanTokenModules.at(loanToken.address);

		const loanTokenAddress = await loanToken.loanTokenAddress();
		if (owner == (await sovryn.owner())) {
			await sovryn.setLoanPool([loanTokenV2.address], [loanTokenAddress]);
		}

		// Creating the Staking Instance.
		stakingLogic = await StakingLogic.new(SUSD.address);
		staking = await StakingProxy.new(SUSD.address);
		await staking.setImplementation(stakingLogic.address);
		staking = await StakingLogic.at(staking.address);

		// Creating the FeeSharing Instance.
		feeSharingProxy = await FeeSharingProxy.new(constants.ZERO_ADDRESS, staking.address);

		// Creating the Vesting Instance.
		vestingLogic = await VestingLogic.new();
		vestingFactory = await VestingFactory.new(vestingLogic.address);
		vestingRegistry = await VestingRegistry.new(
			vestingFactory.address,
			SUSD.address,
			staking.address,
			feeSharingProxy.address,
			owner // This should be Governance Timelock Contract.
		);
		vestingFactory.transferOwnership(vestingRegistry.address);

		// Creating the instance of newLockedSOV Contract.
		await sovryn.setLockedSOVAddress((await LockedSOV.new(SUSD.address, vestingRegistry.address, cliff, duration, [owner])).address);
		lockedSOV = await LockedSOV.at(await sovryn.lockedSOVAddress());

		// initialize
		/// @dev Optimization: Init same feeds for all tests

		// feeds = await PriceFeedsLocal.new(WRBTC.address, sovryn.address);
		// await feeds.setRates(doc.address, WRBTC.address, wei("0.01", "ether"));

		feeds = await PriceFeeds.new(WRBTC.address, SUSD.address, doc.address);
		testToken1Precision = 18;
		testToken2Precision = 18;
		btcPrecision = 18;
		testToken1 = await TestToken.new("test token 1", "TEST1", testToken1Precision, wei("20000", "ether"));
		testToken2 = await TestToken.new("test token 2", "TEST2", testToken2Precision, wei("20000", "ether"));
		testToken1Price = wei("2", "ether");
		testToken2Price = wei("2", "ether");
		wrBTCPrice = wei("8", "ether");
		docPrice = wei("7", "ether");

		// Set tetToken1 feed - price 1Z BTC
		// Set v1 convert mockup
		liquidityV1ConverterMockupTestToken1 = await LiquidityPoolV1ConverterMockup.new(testToken1.address, WRBTC.address);

		priceFeedsV1PoolOracleMockupTestToken1 = await deployMockContract(senderMock, IV1PoolOracle.abi);
		await priceFeedsV1PoolOracleMockupTestToken1.mock.latestAnswer.returns(testToken1Price);
		await priceFeedsV1PoolOracleMockupTestToken1.mock.latestPrice.returns(testToken1Price);
		await priceFeedsV1PoolOracleMockupTestToken1.mock.liquidityPool.returns(liquidityV1ConverterMockupTestToken1.address);

		priceFeedsV1PoolOracleTestToken1 = await PriceFeedV1PoolOracle.new(
			priceFeedsV1PoolOracleMockupTestToken1.address,
			WRBTC.address,
			doc.address,
			testToken1.address
		);

		liquidityV1ConverterMockupTestToken2 = await LiquidityPoolV1ConverterMockup.new(testToken2.address, WRBTC.address);
		priceFeedsV1PoolOracleMockupTestToken2 = await deployMockContract(senderMock, IV1PoolOracle.abi);
		await priceFeedsV1PoolOracleMockupTestToken2.mock.latestAnswer.returns(testToken2Price);
		await priceFeedsV1PoolOracleMockupTestToken2.mock.latestPrice.returns(testToken2Price);
		await priceFeedsV1PoolOracleMockupTestToken2.mock.liquidityPool.returns(liquidityV1ConverterMockupTestToken2.address);

		priceFeedsV1PoolOracleTestToken2 = await PriceFeedV1PoolOracle.new(
			priceFeedsV1PoolOracleMockupTestToken2.address,
			WRBTC.address,
			doc.address,
			testToken2.address
		);

		// Set rBTC feed - using rsk oracle
		priceFeedsV1PoolOracleMockupBTC = await PriceFeedRSKOracleMockup.new();
		await priceFeedsV1PoolOracleMockupBTC.setValue(wrBTCPrice);
		priceFeedsV1PoolOracleBTC = await PriceFeedRSKOracle.new(priceFeedsV1PoolOracleMockupBTC.address);

		// Set DOC feed -- price 1 BTC
		liquidityV1ConverterMockupDOC = await LiquidityPoolV1ConverterMockup.new(doc.address, WRBTC.address);

		priceFeedsV1PoolOracleMockupDOC = await deployMockContract(senderMock, IV1PoolOracle.abi);
		await priceFeedsV1PoolOracleMockupDOC.mock.latestAnswer.returns(docPrice);
		await priceFeedsV1PoolOracleMockupDOC.mock.latestPrice.returns(docPrice);
		await priceFeedsV1PoolOracleMockupDOC.mock.liquidityPool.returns(liquidityV1ConverterMockupDOC.address);

		priceFeedsV1PoolOracleDOC = await PriceFeedV1PoolOracle.new(
			priceFeedsV1PoolOracleMockupDOC.address,
			WRBTC.address,
			doc.address,
			doc.address
		);

		// await feeds.setPriceFeed([WRBTC.address, doc.address], [priceFeedsV1PoolOracle.address, priceFeedsV1PoolOracle.address])
		await feeds.setPriceFeed(
			[testToken1.address, testToken2.address, doc.address, WRBTC.address],
			[
				priceFeedsV1PoolOracleTestToken1.address,
				priceFeedsV1PoolOracleTestToken2.address,
				priceFeedsV1PoolOracleDOC.address,
				priceFeedsV1PoolOracleBTC.address,
			]
		);

		test1 = await feeds.queryRate(testToken1.address, doc.address);
		expect(test1[0].toString()).to.be.equal(
			new BN(testToken1Price)
				.mul(new BN(wrBTCPrice))
				.mul(new BN(10 ** (testToken1Precision - btcPrecision)))
				.div(new BN(wei("1", "ether")))
				.toString()
		);

		test = await feeds.queryReturn(testToken1.address, doc.address, wei("2", "ether"));
		expect(test.toString()).to.be.equal(
			new BN(2)
				.mul(
					new BN(testToken1Price)
						.mul(new BN(wrBTCPrice))
						.mul(new BN(10 ** (testToken1Precision - btcPrecision)))
						.div(new BN(wei("1", "ether")))
				)
				.toString()
		);

		test1 = await feeds.queryRate(testToken1.address, testToken2.address);

		expect(test1[0].toString()).to.be.equal(
			new BN(testToken1Price)
				.div(new BN(testToken2Price))
				.mul(new BN(wei("1", "ether")))
				.toString()
		);
		test = await feeds.queryReturn(testToken1.address, testToken2.address, wei("2", "ether"));
		expect(test.toString()).to.be.equal(
			new BN(2).mul(new BN(testToken1Price).div(new BN(testToken2Price)).mul(new BN(wei("1", "ether")))).toString()
		);

		/// @dev Optimization: Init same swap pool for all tests

		swapsSovryn = await SwapsImplSovrynSwap.new();
		const sovrynSwapSimulator = await TestSovrynSwap.new(feeds.address);
		await sovryn.setSovrynSwapContractRegistryAddress(sovrynSwapSimulator.address);
		await sovryn.setSupportedTokens([doc.address, WRBTC.address], [true, true]);
		await sovryn.setPriceFeedContract(
			feeds.address // priceFeeds
		);
		await sovryn.setSwapsImplContract(
			swapsSovryn.address // swapsImpl
		);
		await sovryn.setFeesController(owner);
		await sovryn.setWrbtcToken(WRBTC.address);
		await sovryn.setSOVTokenAddress(SUSD.address);
<<<<<<< HEAD
=======
		await sovryn.setProtocolTokenAddress(sovryn.address);
>>>>>>> 6725b5ff

		{
			/**
			struct LoanParams {
				bytes32 id; // id of loan params object
				bool active; // if false, this object has been disabled by the owner and can't be used for future loans
				address owner; // owner of this object
				address loanToken; // the token being loaned
				address collateralToken; // the required collateral token
				uint256 minInitialMargin; // the minimum allowed initial margin
				uint256 maintenanceMargin; // an unhealthy loan when current margin is at or below this value
				uint256 maxLoanTerm; // the maximum term for new loans (0 means there's no max term)
			}
		*/
		}
		params = [
			"0x0000000000000000000000000000000000000000000000000000000000000000", // bytes32 id; // id of loan params object
			false, // bool active; // if false, this object has been disabled by the owner and can't be used for future loans
			owner, // address owner; // owner of this object
			doc.address, // address loanToken; // the token being loaned
			WRBTC.address, // address collateralToken; // the required collateral token
			wei("20", "ether"), // uint256 minInitialMargin; // the minimum allowed initial margin
			wei("15", "ether"), // uint256 maintenanceMargin; // an unhealthy loan when current margin is at or below this value
			2419200, // uint256 maxLoanTerm; // the maximum term for new loans (0 means there's no max term)
		];

		// await loanTokenV2.setupLoanParams([params], true);
		await loanTokenV2.setupLoanParams([params], false);

		// setting up interest rates
		const baseRate = wei("1", "ether");
		const rateMultiplier = wei("20.25", "ether");
		const targetLevel = wei("80", "ether");
		const kinkLevel = wei("90", "ether");
		const maxScaleRate = wei("100", "ether");
		await loanTokenV2.setDemandCurve(baseRate, rateMultiplier, baseRate, rateMultiplier, targetLevel, kinkLevel, maxScaleRate);

		// GIVING SOME DOC tokens to loanToken so that we can borrow from loanToken
		await doc.transfer(loanTokenV2.address, wei("500", "ether"));
		await doc.transfer(trader, wei("100", "ether"));
		// trader approves to LoanToken loan amount for trading
		await doc.approve(loanToken.address, web3.utils.toWei("100", "ether"), { from: trader });
		// Giving some testRbtc to sovrynAddress (by minting some testRbtc),so that it can open position in wRBTC.
		await WRBTC.mint(sovryn.address, wei("500", "ether"));

		// Giving some SOV Token to sovrynAddress (For affiliates rewards purposes)
		await SUSD.mint(sovryn.address, wei("500", "ether"));

		/// @dev Optimization: Init default affiliate for all tests

		// Change the min referrals to payout to 3 for testing purposes
		await sovryn.setMinReferralsToPayoutAffiliates(3);
		loanTokenLogic = await LoanTokenLogicLM.new();

		loanTokenSent = wei("21", "ether");
		leverageAmount = web3.utils.toWei("2", "ether");
		// underlyingToken.approve(loanTokenV2.address, loanTokenSent*2)

		let previousAffiliateRewardsHeld = await sovryn.affiliateRewardsHeld(referrer);
		let tx = await loanTokenV2.marginTradeAffiliate(
			constants.ZERO_BYTES32, // loanId (0 for new loans)
			leverageAmount, // Leverage
			loanTokenSent, // loanTokenSent
			0, //
			WRBTC.address, // collateralTokenAddress
			trader, // trader
			0, // max slippage
			referrer, // referrer address
			"0x", // loanDataBytes (only required with ether)
			{ from: trader }
		);

		await expectEvent.inTransaction(tx.receipt.rawLogs[0].transactionHash, Affiliates, "SetAffiliatesReferrer", {
			user: trader,
			referrer: referrer,
		});

		let referrerOnChain = await sovryn.affiliatesUserReferrer(trader);
		expect(referrerOnChain, "Incorrect User Affiliate").to.be.equal(referrer);

		notFirstTradeFlagOnChain = await sovryn.getUserNotFirstTradeFlag(trader);
		expect(notFirstTradeFlagOnChain, "First trade flag is not updated").to.be.true;

		let decode = decodeLogs(tx.receipt.rawLogs, Affiliates, "PayTradingFeeToAffiliate");
		referrerFee = await sovryn.affiliatesReferrerBalances(referrer, doc.address);
		if (!decode.length) {
			throw "Event PayTradingFeeToAffiliate is not fired properly";
		}

		let isHeld = decode[0].args["isHeld"];
		let affiliateRewardsHeld = await sovryn.affiliateRewardsHeld(referrer);
		let submittedAffiliatesReward = decode[0].args["sovBonusAmount"];
		let submittedTokenBonusAmount = decode[0].args["tokenBonusAmount"];
		let submittedReferrer = decode[0].args["referrer"];
		let submittedTrader = decode[0].args["trader"];
		expect(isHeld, "First trade affiliates reward must be in held").to.be.true;
		expect(referrerFee.toString(), "Token bonus rewards is not matched").to.be.equal(submittedTokenBonusAmount.toString());

		let checkedValueShouldBe = affiliateRewardsHeld - previousAffiliateRewardsHeld;
		expect(checkedValueShouldBe.toString(), "Affiliates bonus rewards is not matched").to.be.equal(
			submittedAffiliatesReward.toString()
		);

		// Check lockedSOV Balance of the referrer
		let referrerBalanceInLockedSOV = await lockedSOV.getLockedBalance(referrer);
		expect(referrerBalanceInLockedSOV.toString(), "Referrer balance in lockedSOV is not matched").to.be.equal(new BN(0).toString());

		expect(submittedReferrer).to.eql(referrer);
		expect(submittedTrader).to.eql(trader);
	}

	before(async () => {
		[owner, trader, referrer, account1, account2, ...accounts] = accounts;
	});

	beforeEach(async () => {
		await loadFixture(deploymentAndInitFixture);
	});

	it("Test affiliates integration with underlying token", async () => {
		/*
		/// @dev Optimization: Removed default affiliate init for specific test, relayed to beforeEach hook

		// Change the min referrals to payout to 3 for testing purposes
		await sovryn.setMinReferralsToPayoutAffiliates(3);
		loanTokenLogic = await LoanTokenLogicLM.new();

		const loanTokenSent = wei("21", "ether");
		const leverageAmount = web3.utils.toWei("2", "ether");
		// underlyingToken.approve(loanTokenV2.address, loanTokenSent*2)

		let previousAffiliateRewardsHeld = await sovryn.affiliateRewardsHeld(referrer);
		let tx = await loanTokenV2.marginTradeAffiliate(
			constants.ZERO_BYTES32, // loanId (0 for new loans)
			leverageAmount, // Leverage
			loanTokenSent, // loanTokenSent
			0, //
			WRBTC.address, // collateralTokenAddress
			trader, // trader
			0, // max slippage
			referrer, // referrer address
			"0x", // loanDataBytes (only required with ether)
			{ from: trader }
		);

		await expectEvent.inTransaction(tx.receipt.rawLogs[0].transactionHash, Affiliates, "SetAffiliatesReferrer", {
			user: trader,
			referrer: referrer,
		});

		let referrerOnChain = await sovryn.affiliatesUserReferrer(trader);
		expect(referrerOnChain, "Incorrect User Affiliate").to.be.equal(referrer);

		notFirstTradeFlagOnChain = await sovryn.getUserNotFirstTradeFlag(trader);
		expect(notFirstTradeFlagOnChain, "First trade flag is not updated").to.be.true;

		let event_name = "PayTradingFeeToAffiliate";
		let decode = decodeLogs(tx.receipt.rawLogs, Affiliates, event_name);
		let referrerFee = await sovryn.affiliatesReferrerBalances(referrer, doc.address);
		if (!decode.length) {
			throw "Event PayTradingFeeToAffiliate is not fired properly";
		}

		let isHeld = decode[0].args["isHeld"];
		let affiliateRewardsHeld = await sovryn.affiliateRewardsHeld(referrer);
		let submittedAffiliatesReward = decode[0].args["sovBonusAmount"];
		let submittedTokenBonusAmount = decode[0].args["tokenBonusAmount"];
		let submittedReferrer = decode[0].args["referrer"];
		let submittedTrader = decode[0].args["trader"];
		expect(isHeld, "First trade affiliates reward must be in held").to.be.true;
		expect(referrerFee.toString(), "Token bonus rewards is not matched").to.be.equal(submittedTokenBonusAmount.toString());

		let checkedValueShouldBe = affiliateRewardsHeld - previousAffiliateRewardsHeld;
		expect(checkedValueShouldBe.toString(), "Affiliates bonus rewards is not matched").to.be.equal(
			submittedAffiliatesReward.toString()
		);

		// Check lockedSOV Balance of the referrer
		let referrerBalanceInLockedSOV = await lockedSOV.getLockedBalance(referrer);
		expect(referrerBalanceInLockedSOV.toString(), "Referrer balance in lockedSOV is not matched").to.be.equal(new BN(0).toString());

		expect(submittedReferrer).to.eql(referrer);
		expect(submittedTrader).to.eql(trader);
*/

		// Change the min referrals to payout to 1
		await sovryn.setMinReferralsToPayoutAffiliates(1);

		previousAffiliateRewardsHeld = await sovryn.affiliateRewardsHeld(referrer);
		tx = await loanTokenV2.marginTradeAffiliate(
			constants.ZERO_BYTES32, // loanId (0 for new loans)
			leverageAmount, // Leverage
			loanTokenSent, // loanTokenSent
			0, //
			WRBTC.address, // collateralTokenAddress
			trader, // trader
			0, // max slippage
			referrer, // referrer address
			"0x", // loanDataBytes (only required with ether)
			{ from: trader }
		);

		decode = decodeLogs(tx.receipt.rawLogs, Affiliates, "PayTradingFeeToAffiliate");
		if (!decode.length) {
			throw "Event PayTradingFeeToAffiliate is not fired properly";
		}

		isHeld = decode[0].args["isHeld"];
		expect(isHeld, "First trade affiliates reward must not be in held").to.be.false;

		affiliateRewardsHeld = await sovryn.affiliateRewardsHeld(referrer);
		submittedAffiliatesReward = decode[0].args["sovBonusAmount"];
		submittedTokenBonusAmount = decode[0].args["tokenBonusAmount"];
		sovBonusAmountPaid = decode[0].args["sovBonusAmountPaid"];
		submittedReferrer = decode[0].args["referrer"];
		submittedTrader = decode[0].args["trader"];

		expect(affiliateRewardsHeld.toString(), "affiliateRewardHeld should be zero at this point").to.be.equal(new BN(0).toString());
		expect(referrerFee.toString(), "Token bonus rewards is not matched").to.be.equal(submittedTokenBonusAmount.toString());

		checkSovBonusAmountPaid = new BN(submittedAffiliatesReward).add(new BN(previousAffiliateRewardsHeld));
		expect(checkSovBonusAmountPaid.toString(), "Affiliates bonus rewards paid is not matched").to.be.equal(
			sovBonusAmountPaid.toString()
		);

		checkedValueShouldBe = new BN(affiliateRewardsHeld).add(new BN(previousAffiliateRewardsHeld));
		expect(checkedValueShouldBe.toString(), "Affiliates bonus rewards is not matched").to.be.equal(
			submittedAffiliatesReward.toString()
		);

		// Check lockedSOV Balance of the referrer
		referrerBalanceInLockedSOV = await lockedSOV.getLockedBalance(referrer);
		expect(referrerBalanceInLockedSOV.toString(), "Referrer balance in lockedSOV is not matched").to.be.equal(
			checkSovBonusAmountPaid.toString()
		);

		expect(submittedReferrer).to.eql(referrer);
		expect(submittedTrader).to.eql(trader);

		// Do withdrawal
		let referrerTokenBalance = await doc.balanceOf(referrer);
		let referrerFee2 = new BN(referrerFee).add(new BN(submittedTokenBonusAmount));
		tx = await sovryn.withdrawAllAffiliatesReferrerTokenFees(referrer, { from: referrer });
		const referrerFeeAfterWithdrawal = await sovryn.affiliatesReferrerBalances(referrer, doc.address);
		let referrerTokenBalanceAfterWithdrawal = await doc.balanceOf(referrer);
		expect(referrerFeeAfterWithdrawal, "Incorrect all balance after all DoC withdraw").to.be.bignumber.equal(new BN(0));
		expect(referrerTokenBalanceAfterWithdrawal.sub(referrerTokenBalance).toString()).to.be.equal(referrerFee2.toString());

		await expectEvent.inTransaction(tx.receipt.rawLogs[0].transactionHash, Affiliates, "WithdrawAffiliatesReferrerTokenFees", {
			referrer: referrer,
			receiver: referrer,
			tokenAddress: doc.address,
			amount: referrerFee2.toString(),
		});
	});

	it("Test affiliates integration with underlying token with oracle v1Pool", async () => {
		/*
		/// @dev Optimization: Removed feeds init for specific test, relayed to beforeEach hook

		feeds = await PriceFeeds.new(WRBTC.address, SUSD.address, doc.address);
		testToken1Precision = 18;
		testToken2Precision = 18;
		btcPrecision = 18;
		testToken1 = await TestToken.new("test token 1", "TEST1", testToken1Precision, wei("20000", "ether"));
		testToken2 = await TestToken.new("test token 2", "TEST2", testToken2Precision, wei("20000", "ether"));
		testToken1Price = wei("2", "ether");
		testToken2Price = wei("2", "ether");
		wrBTCPrice = wei("8", "ether");
		docPrice = wei("7", "ether");

		// Set tetToken1 feed - price 1Z BTC
		// Set v1 convert mockup
		liquidityV1ConverterMockupTestToken1 = await LiquidityPoolV1ConverterMockup.new(testToken1.address, WRBTC.address);

		priceFeedsV1PoolOracleMockupTestToken1 = await deployMockContract(senderMock, IV1PoolOracle.abi);
		await priceFeedsV1PoolOracleMockupTestToken1.mock.latestAnswer.returns(testToken1Price);
		await priceFeedsV1PoolOracleMockupTestToken1.mock.latestPrice.returns(testToken1Price);
		await priceFeedsV1PoolOracleMockupTestToken1.mock.liquidityPool.returns(liquidityV1ConverterMockupTestToken1.address);

		priceFeedsV1PoolOracleTestToken1 = await PriceFeedV1PoolOracle.new(
			priceFeedsV1PoolOracleMockupTestToken1.address,
			WRBTC.address,
			doc.address,
			testToken1.address
		);

		liquidityV1ConverterMockupTestToken2 = await LiquidityPoolV1ConverterMockup.new(testToken2.address, WRBTC.address);
		priceFeedsV1PoolOracleMockupTestToken2 = await deployMockContract(senderMock, IV1PoolOracle.abi);
		await priceFeedsV1PoolOracleMockupTestToken2.mock.latestAnswer.returns(testToken2Price);
		await priceFeedsV1PoolOracleMockupTestToken2.mock.latestPrice.returns(testToken2Price);
		await priceFeedsV1PoolOracleMockupTestToken2.mock.liquidityPool.returns(liquidityV1ConverterMockupTestToken2.address);

		priceFeedsV1PoolOracleTestToken2 = await PriceFeedV1PoolOracle.new(
			priceFeedsV1PoolOracleMockupTestToken2.address,
			WRBTC.address,
			doc.address,
			testToken2.address
		);

		// Set rBTC feed - using rsk oracle
		priceFeedsV1PoolOracleMockupBTC = await PriceFeedRSKOracleMockup.new();
		await priceFeedsV1PoolOracleMockupBTC.setValue(wrBTCPrice);
		priceFeedsV1PoolOracleBTC = await PriceFeedRSKOracle.new(priceFeedsV1PoolOracleMockupBTC.address);

		// Set DOC feed -- price 1 BTC
		liquidityV1ConverterMockupDOC = await LiquidityPoolV1ConverterMockup.new(doc.address, WRBTC.address);

		priceFeedsV1PoolOracleMockupDOC = await deployMockContract(senderMock, IV1PoolOracle.abi);
		await priceFeedsV1PoolOracleMockupDOC.mock.latestAnswer.returns(docPrice);
		await priceFeedsV1PoolOracleMockupDOC.mock.latestPrice.returns(docPrice);
		await priceFeedsV1PoolOracleMockupDOC.mock.liquidityPool.returns(liquidityV1ConverterMockupDOC.address);

		priceFeedsV1PoolOracleDOC = await PriceFeedV1PoolOracle.new(
			priceFeedsV1PoolOracleMockupDOC.address,
			WRBTC.address,
			doc.address,
			doc.address
		);

		// await feeds.setPriceFeed([WRBTC.address, doc.address], [priceFeedsV1PoolOracle.address, priceFeedsV1PoolOracle.address])
		await feeds.setPriceFeed(
			[testToken1.address, testToken2.address, doc.address, WRBTC.address],
			[
				priceFeedsV1PoolOracleTestToken1.address,
				priceFeedsV1PoolOracleTestToken2.address,
				priceFeedsV1PoolOracleDOC.address,
				priceFeedsV1PoolOracleBTC.address,
			]
		);

		test1 = await feeds.queryRate(testToken1.address, doc.address);
		expect(test1[0].toString()).to.be.equal(
			new BN(testToken1Price)
				.mul(new BN(wrBTCPrice))
				.mul(new BN(10 ** (testToken1Precision - btcPrecision)))
				.div(new BN(wei("1", "ether")))
				.toString()
		);

		test = await feeds.queryReturn(testToken1.address, doc.address, wei("2", "ether"));
		expect(test.toString()).to.be.equal(
			new BN(2)
				.mul(
					new BN(testToken1Price)
						.mul(new BN(wrBTCPrice))
						.mul(new BN(10 ** (testToken1Precision - btcPrecision)))
						.div(new BN(wei("1", "ether")))
				)
				.toString()
		);

		test1 = await feeds.queryRate(testToken1.address, testToken2.address);

		expect(test1[0].toString()).to.be.equal(
			new BN(testToken1Price)
				.div(new BN(testToken2Price))
				.mul(new BN(wei("1", "ether")))
				.toString()
		);
		test = await feeds.queryReturn(testToken1.address, testToken2.address, wei("2", "ether"));
		expect(test.toString()).to.be.equal(
			new BN(2).mul(new BN(testToken1Price).div(new BN(testToken2Price)).mul(new BN(wei("1", "ether")))).toString()
		);
*/

		/*
		/// @dev Optimization: Removed swap pool init for specific test, relayed to beforeEach hook

		swapsSovryn = await SwapsImplSovrynSwap.new();
		const sovrynSwapSimulator = await TestSovrynSwap.new(feeds.address);
		await sovryn.setSovrynSwapContractRegistryAddress(sovrynSwapSimulator.address);
		await sovryn.setSupportedTokens([doc.address, WRBTC.address], [true, true]);
		await sovryn.setPriceFeedContract(
			feeds.address // priceFeeds
		);
		await sovryn.setSwapsImplContract(
			swapsSovryn.address // swapsImpl
		);
		await sovryn.setFeesController(owner);
		await sovryn.setWrbtcToken(WRBTC.address);
		await sovryn.setSOVTokenAddress(SUSD.address);
*/

		/*
		/// @dev Optimization: Removed default affiliate init for specific test, relayed to beforeEach hook

		// Change the min referrals to payout to 3 for testing purposes
		await sovryn.setMinReferralsToPayoutAffiliates(3);
		loanTokenLogic = await LoanTokenLogicLM.new();

		const loanTokenSent = wei("21", "ether");
		const leverageAmount = web3.utils.toWei("2", "ether");
		// underlyingToken.approve(loanTokenV2.address, loanTokenSent*2)

		let previousAffiliateRewardsHeld = await sovryn.affiliateRewardsHeld(referrer);
		let tx = await loanTokenV2.marginTradeAffiliate(
			constants.ZERO_BYTES32, // loanId (0 for new loans)
			leverageAmount, // Leverage
			loanTokenSent, // loanTokenSent
			0, //
			WRBTC.address, // collateralTokenAddress
			trader, // trader
			0, // max slippage
			referrer, // referrer address
			"0x", // loanDataBytes (only required with ether)
			{ from: trader }
		);

		await expectEvent.inTransaction(tx.receipt.rawLogs[0].transactionHash, Affiliates, "SetAffiliatesReferrer", {
			user: trader,
			referrer: referrer,
		});

		let referrerOnChain = await sovryn.affiliatesUserReferrer(trader);
		expect(referrerOnChain, "Incorrect User Affiliate").to.be.equal(referrer);

		notFirstTradeFlagOnChain = await sovryn.getUserNotFirstTradeFlag(trader);
		expect(notFirstTradeFlagOnChain, "First trade flag is not updated").to.be.true;

		let event_name = "PayTradingFeeToAffiliate";
		let decode = decodeLogs(tx.receipt.rawLogs, Affiliates, event_name);
		let referrerFee = await sovryn.affiliatesReferrerBalances(referrer, doc.address);
		if (!decode.length) {
			throw "Event PayTradingFeeToAffiliate is not fired properly";
		}

		let isHeld = decode[0].args["isHeld"];
		let affiliateRewardsHeld = await sovryn.affiliateRewardsHeld(referrer);
		let submittedAffiliatesReward = decode[0].args["sovBonusAmount"];
		let submittedTokenBonusAmount = decode[0].args["tokenBonusAmount"];
		expect(isHeld, "First trade affiliates reward must be in held").to.be.true;
		expect(referrerFee.toString(), "Token bonus rewards is not matched").to.be.equal(submittedTokenBonusAmount.toString());

		let checkedValueShouldBe = affiliateRewardsHeld - previousAffiliateRewardsHeld;
		expect(checkedValueShouldBe.toString(), "Affiliates bonus rewards is not matched").to.be.equal(
			submittedAffiliatesReward.toString()
		);

		// Check lockedSOV Balance of the referrer
		let referrerBalanceInLockedSOV = await lockedSOV.getLockedBalance(referrer);
		expect(referrerBalanceInLockedSOV.toString(), "Referrer balance in lockedSOV is not matched").to.be.equal(new BN(0).toString());
*/

		// Change the min referrals to payout to 1
		await sovryn.setMinReferralsToPayoutAffiliates(1);

		previousAffiliateRewardsHeld = await sovryn.affiliateRewardsHeld(referrer);
		tx = await loanTokenV2.marginTradeAffiliate(
			constants.ZERO_BYTES32, // loanId (0 for new loans)
			leverageAmount, // Leverage
			loanTokenSent, // loanTokenSent
			0, //
			WRBTC.address, // collateralTokenAddress
			trader, // trader
			0, // max slippage
			referrer, // referrer address,
			"0x", // loanDataBytes (only required with ether)
			{ from: trader }
		);

		decode = decodeLogs(tx.receipt.rawLogs, Affiliates, "PayTradingFeeToAffiliate");
		if (!decode.length) {
			throw "Event PayTradingFeeToAffiliate is not fired properly";
		}

		isHeld = decode[0].args["isHeld"];
		expect(isHeld, "First trade affiliates reward must not be in held").to.be.false;

		affiliateRewardsHeld = await sovryn.affiliateRewardsHeld(referrer);
		submittedAffiliatesReward = decode[0].args["sovBonusAmount"];
		submittedTokenBonusAmount = decode[0].args["tokenBonusAmount"];
		sovBonusAmountPaid = decode[0].args["sovBonusAmountPaid"];

		expect(affiliateRewardsHeld.toString(), "affiliateRewardHeld should be zero at this point").to.be.equal(new BN(0).toString());
		expect(referrerFee.toString(), "Token bonus rewards is not matched").to.be.equal(submittedTokenBonusAmount.toString());

		checkSovBonusAmountPaid = new BN(submittedAffiliatesReward).add(new BN(previousAffiliateRewardsHeld));
		expect(checkSovBonusAmountPaid.toString(), "Affiliates bonus rewards paid is not matched").to.be.equal(
			sovBonusAmountPaid.toString()
		);

		checkedValueShouldBe = new BN(affiliateRewardsHeld).add(new BN(previousAffiliateRewardsHeld));
		expect(checkedValueShouldBe.toString(), "Affiliates bonus rewards is not matched").to.be.equal(
			submittedAffiliatesReward.toString()
		);

		// Check lockedSOV Balance of the referrer
		referrerBalanceInLockedSOV = await lockedSOV.getLockedBalance(referrer);
		expect(referrerBalanceInLockedSOV.toString(), "Referrer balance in lockedSOV is not matched").to.be.equal(
			checkSovBonusAmountPaid.toString()
		);

		// Do withdrawal
		let referrerTokenBalance = await doc.balanceOf(referrer);
		let referrerFee2 = new BN(referrerFee).add(new BN(submittedTokenBonusAmount));
		tx = await sovryn.withdrawAllAffiliatesReferrerTokenFees(referrer, { from: referrer });
		const referrerFeeAfterWithdrawal = await sovryn.affiliatesReferrerBalances(referrer, doc.address);
		let referrerTokenBalanceAfterWithdrawal = await doc.balanceOf(referrer);
		expect(referrerFeeAfterWithdrawal, "Incorrect all balance after all DoC withdraw").to.be.bignumber.equal(new BN(0));
		expect(referrerTokenBalanceAfterWithdrawal.sub(referrerTokenBalance).toString()).to.be.equal(referrerFee2.toString());

		await expectEvent.inTransaction(tx.receipt.rawLogs[0].transactionHash, Affiliates, "WithdrawAffiliatesReferrerTokenFees", {
			referrer: referrer,
			receiver: referrer,
			tokenAddress: doc.address,
			amount: referrerFee2.toString(),
		});
	});

	it("Check get estimation token value in rBTC", async () => {
		/*
		/// @dev Optimization: Removed feeds init for specific test, relayed to beforeEach hook

		feeds = await PriceFeeds.new(WRBTC.address, SUSD.address, doc.address);
		testToken1Precision = 18;
		testToken2Precision = 18;
		btcPrecision = 18;
		testToken1 = await TestToken.new("test token 1", "TEST1", testToken1Precision, wei("20000", "ether"));
		testToken2 = await TestToken.new("test token 2", "TEST2", testToken2Precision, wei("20000", "ether"));
		testToken1Price = wei("2", "ether");
		testToken2Price = wei("2", "ether");
		wrBTCPrice = wei("8", "ether");
		docPrice = wei("7", "ether");

		// Set tetToken1 feed - price 1Z BTC
		// Set v1 convert mockup
		liquidityV1ConverterMockupTestToken1 = await LiquidityPoolV1ConverterMockup.new(testToken1.address, WRBTC.address);

		priceFeedsV1PoolOracleMockupTestToken1 = await deployMockContract(senderMock, IV1PoolOracle.abi);
		await priceFeedsV1PoolOracleMockupTestToken1.mock.latestAnswer.returns(testToken1Price);
		await priceFeedsV1PoolOracleMockupTestToken1.mock.latestPrice.returns(testToken1Price);
		await priceFeedsV1PoolOracleMockupTestToken1.mock.liquidityPool.returns(liquidityV1ConverterMockupTestToken1.address);

		priceFeedsV1PoolOracleTestToken1 = await PriceFeedV1PoolOracle.new(
			priceFeedsV1PoolOracleMockupTestToken1.address,
			WRBTC.address,
			doc.address,
			testToken1.address
		);

		liquidityV1ConverterMockupTestToken2 = await LiquidityPoolV1ConverterMockup.new(testToken2.address, WRBTC.address);
		priceFeedsV1PoolOracleMockupTestToken2 = await deployMockContract(senderMock, IV1PoolOracle.abi);
		await priceFeedsV1PoolOracleMockupTestToken2.mock.latestAnswer.returns(testToken2Price);
		await priceFeedsV1PoolOracleMockupTestToken2.mock.latestPrice.returns(testToken2Price);
		await priceFeedsV1PoolOracleMockupTestToken2.mock.liquidityPool.returns(liquidityV1ConverterMockupTestToken2.address);

		priceFeedsV1PoolOracleTestToken2 = await PriceFeedV1PoolOracle.new(
			priceFeedsV1PoolOracleMockupTestToken2.address,
			WRBTC.address,
			doc.address,
			testToken2.address
		);

		// Set rBTC feed - using rsk oracle
		priceFeedsV1PoolOracleMockupBTC = await PriceFeedRSKOracleMockup.new();
		await priceFeedsV1PoolOracleMockupBTC.setValue(wrBTCPrice);
		priceFeedsV1PoolOracleBTC = await PriceFeedRSKOracle.new(priceFeedsV1PoolOracleMockupBTC.address);

		// Set DOC feed -- price 1 BTC
		liquidityV1ConverterMockupDOC = await LiquidityPoolV1ConverterMockup.new(doc.address, WRBTC.address);

		priceFeedsV1PoolOracleMockupDOC = await deployMockContract(senderMock, IV1PoolOracle.abi);
		await priceFeedsV1PoolOracleMockupDOC.mock.latestAnswer.returns(docPrice);
		await priceFeedsV1PoolOracleMockupDOC.mock.latestPrice.returns(docPrice);
		await priceFeedsV1PoolOracleMockupDOC.mock.liquidityPool.returns(liquidityV1ConverterMockupDOC.address);

		priceFeedsV1PoolOracleDOC = await PriceFeedV1PoolOracle.new(
			priceFeedsV1PoolOracleMockupDOC.address,
			WRBTC.address,
			doc.address,
			doc.address
		);

		// await feeds.setPriceFeed([WRBTC.address, doc.address], [priceFeedsV1PoolOracle.address, priceFeedsV1PoolOracle.address])
		await feeds.setPriceFeed(
			[testToken1.address, testToken2.address, doc.address, WRBTC.address],
			[
				priceFeedsV1PoolOracleTestToken1.address,
				priceFeedsV1PoolOracleTestToken2.address,
				priceFeedsV1PoolOracleDOC.address,
				priceFeedsV1PoolOracleBTC.address,
			]
		);

		test1 = await feeds.queryRate(testToken1.address, doc.address);
		expect(test1[0].toString()).to.be.equal(
			new BN(testToken1Price)
				.mul(new BN(wrBTCPrice))
				.mul(new BN(10 ** (testToken1Precision - btcPrecision)))
				.div(new BN(wei("1", "ether")))
				.toString()
		);

		test = await feeds.queryReturn(testToken1.address, doc.address, wei("2", "ether"));
		expect(test.toString()).to.be.equal(
			new BN(2)
				.mul(
					new BN(testToken1Price)
						.mul(new BN(wrBTCPrice))
						.mul(new BN(10 ** (testToken1Precision - btcPrecision)))
						.div(new BN(wei("1", "ether")))
				)
				.toString()
		);

		test1 = await feeds.queryRate(testToken1.address, testToken2.address);

		expect(test1[0].toString()).to.be.equal(
			new BN(testToken1Price)
				.div(new BN(testToken2Price))
				.mul(new BN(wei("1", "ether")))
				.toString()
		);
		test = await feeds.queryReturn(testToken1.address, testToken2.address, wei("2", "ether"));
		expect(test.toString()).to.be.equal(
			new BN(2).mul(new BN(testToken1Price).div(new BN(testToken2Price)).mul(new BN(wei("1", "ether")))).toString()
		);
*/

		/*
		/// @dev Optimization: Removed swap pool init for specific test, relayed to beforeEach hook

		swapsSovryn = await SwapsImplSovrynSwap.new();
		const sovrynSwapSimulator = await TestSovrynSwap.new(feeds.address);
		await sovryn.setSovrynSwapContractRegistryAddress(sovrynSwapSimulator.address);
		await sovryn.setSupportedTokens([doc.address, WRBTC.address], [true, true]);
		await sovryn.setPriceFeedContract(
			feeds.address // priceFeeds
		);
		await sovryn.setSwapsImplContract(
			swapsSovryn.address // swapsImpl
		);
		await sovryn.setFeesController(owner);
		await sovryn.setWrbtcToken(WRBTC.address);
		await sovryn.setSOVTokenAddress(SUSD.address);
*/

		/*
		/// @dev Optimization: Removed default affiliate init for specific test, relayed to beforeEach hook

		// Change the min referrals to payout to 3 for testing purposes
		await sovryn.setMinReferralsToPayoutAffiliates(3);
		loanTokenLogic = await LoanTokenLogicLM.new();

		const loanTokenSent = wei("21", "ether");
		const leverageAmount = web3.utils.toWei("2", "ether");
		// underlyingToken.approve(loanTokenV2.address, loanTokenSent*2)

		let previousAffiliateRewardsHeld = await sovryn.affiliateRewardsHeld(referrer);
		let tx = await loanTokenV2.marginTradeAffiliate(
			constants.ZERO_BYTES32, // loanId (0 for new loans)
			leverageAmount, // Leverage
			loanTokenSent, // loanTokenSent
			0, //
			WRBTC.address, // collateralTokenAddress
			trader, // trader
			0, // max slippage
			referrer, // referrer address
			"0x", // loanDataBytes (only required with ether)
			{ from: trader }
		);

		await expectEvent.inTransaction(tx.receipt.rawLogs[0].transactionHash, Affiliates, "SetAffiliatesReferrer", {
			user: trader,
			referrer: referrer,
		});

		let referrerOnChain = await sovryn.affiliatesUserReferrer(trader);
		expect(referrerOnChain, "Incorrect User Affiliate").to.be.equal(referrer);

		notFirstTradeFlagOnChain = await sovryn.getUserNotFirstTradeFlag(trader);
		expect(notFirstTradeFlagOnChain, "First trade flag is not updated").to.be.true;

		let event_name = "PayTradingFeeToAffiliate";
		let decode = decodeLogs(tx.receipt.rawLogs, Affiliates, event_name);
		let referrerFee = await sovryn.affiliatesReferrerBalances(referrer, doc.address);
		if (!decode.length) {
			throw "Event PayTradingFeeToAffiliate is not fired properly";
		}

		let isHeld = decode[0].args["isHeld"];
		let affiliateRewardsHeld = await sovryn.affiliateRewardsHeld(referrer);
		let submittedAffiliatesReward = decode[0].args["sovBonusAmount"];
		let submittedTokenBonusAmount = decode[0].args["tokenBonusAmount"];
		expect(isHeld, "First trade affiliates reward must be in held").to.be.true;
		expect(referrerFee.toString(), "Token bonus rewards is not matched").to.be.equal(submittedTokenBonusAmount.toString());

		let checkedValueShouldBe = affiliateRewardsHeld - previousAffiliateRewardsHeld;
		expect(checkedValueShouldBe.toString(), "Affiliates bonus rewards is not matched").to.be.equal(
			submittedAffiliatesReward.toString()
		);

		// Check lockedSOV Balance of the referrer
		let referrerBalanceInLockedSOV = await lockedSOV.getLockedBalance(referrer);
		expect(referrerBalanceInLockedSOV.toString(), "Referrer balance in lockedSOV is not matched").to.be.equal(new BN(0).toString());
*/

		// Check est token rewards balance in rbtc
		const tokenRewards = await sovryn.getAffiliatesReferrerTokenBalance(referrer, doc.address);

		const tokenRewardsInRBTC = await sovryn.getAffiliatesTokenRewardsValueInRbtc(referrer);

		expect(tokenRewardsInRBTC.toString()).to.be.equal(
			tokenRewards
				.mul(new BN(wei("1", "ether")))
				.div(new BN(wrBTCPrice))
				.toString()
		);
	});
});<|MERGE_RESOLUTION|>--- conflicted
+++ resolved
@@ -29,10 +29,7 @@
 const VestingLogic = artifacts.require("VestingLogic");
 const VestingFactory = artifacts.require("VestingFactory");
 const VestingRegistry = artifacts.require("VestingRegistry3");
-<<<<<<< HEAD
-=======
 const TestWrbtc = artifacts.require("TestWrbtc");
->>>>>>> 6725b5ff
 
 const TestToken = artifacts.require("TestToken");
 
@@ -100,7 +97,6 @@
 		const initLoanTokenLogic = await getLoanTokenLogic(); // function will return [LoanTokenLogicProxy, LoanTokenLogicBeacon]
 		loanTokenLogic = initLoanTokenLogic[0];
 		loanTokenLogicBeacon = initLoanTokenLogic[1];
-
 		doc = await TestToken.new("dollar on chain", "DOC", 18, wei("20000", "ether"));
 		loanToken = await LoanToken.new(owner, loanTokenLogic.address, sovryn.address, WRBTC.address);
 		await loanToken.initialize(doc.address, "SUSD", "SUSD");
@@ -268,10 +264,6 @@
 		await sovryn.setFeesController(owner);
 		await sovryn.setWrbtcToken(WRBTC.address);
 		await sovryn.setSOVTokenAddress(SUSD.address);
-<<<<<<< HEAD
-=======
-		await sovryn.setProtocolTokenAddress(sovryn.address);
->>>>>>> 6725b5ff
 
 		{
 			/**
