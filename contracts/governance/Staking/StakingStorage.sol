--- conflicted
+++ resolved
@@ -6,11 +6,8 @@
 import "../IFeeSharingProxy.sol";
 import "../Vesting/IVestingRegistry.sol";
 import "../Staking/interfaces/IStaking.sol";
-<<<<<<< HEAD
-=======
 
 //TODO: remove after Staking EIP-170 refactored deployed
->>>>>>> 766123ca
 
 /**
  * @title Staking Storage contact.
