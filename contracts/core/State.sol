/**
 * Copyright 2017-2020, bZeroX, LLC. All Rights Reserved.
 * Licensed under the Apache License, Version 2.0.
 */

pragma solidity 0.5.17;

import "./Objects.sol";
import "../mixins/EnumerableAddressSet.sol";
import "../mixins/EnumerableBytes32Set.sol";
import "../openzeppelin/ReentrancyGuard.sol";
import "../openzeppelin/Ownable.sol";
import "../openzeppelin/SafeMath.sol";
import "../interfaces/IWrbtcERC20.sol";

contract State is Objects, ReentrancyGuard, Ownable {
<<<<<<< HEAD
    using SafeMath for uint256;
    using EnumerableAddressSet for EnumerableAddressSet.AddressSet; // enumerable map of addresses
    using EnumerableBytes32Set for EnumerableBytes32Set.Bytes32Set; // enumerable map of bytes32 or addresses
=======
	using SafeMath for uint256;
	using EnumerableBytes32Set for EnumerableBytes32Set.Bytes32Set;
>>>>>>> c8b94a78

	address public priceFeeds; // handles asset reference price lookups
	address public swapsImpl; // handles asset swaps using dex liquidity
	address public sovrynSwapContractRegistryAddress; // contract registry address of the sovryn swap network

	mapping(bytes4 => address) public logicTargets; // implementations of protocol functions

	mapping(bytes32 => Loan) public loans; // loanId => Loan
	mapping(bytes32 => LoanParams) public loanParams; // loanParamsId => LoanParams

	mapping(address => mapping(bytes32 => Order)) public lenderOrders; // lender => orderParamsId => Order
	mapping(address => mapping(bytes32 => Order)) public borrowerOrders; // borrower => orderParamsId => Order

	mapping(bytes32 => mapping(address => bool)) public delegatedManagers; // loanId => delegated => approved

	// Interest
	mapping(address => mapping(address => LenderInterest)) public lenderInterest; // lender => loanToken => LenderInterest object
	mapping(bytes32 => LoanInterest) public loanInterest; // loanId => LoanInterest object

	// Internals
	EnumerableBytes32Set.Bytes32Set internal logicTargetsSet; // implementations set
	EnumerableBytes32Set.Bytes32Set internal activeLoansSet; // active loans set

	mapping(address => EnumerableBytes32Set.Bytes32Set) internal lenderLoanSets; // lender loans set
	mapping(address => EnumerableBytes32Set.Bytes32Set) internal borrowerLoanSets; // borrow loans set
	mapping(address => EnumerableBytes32Set.Bytes32Set) internal userLoanParamSets; // user loan params set

	address public feesController; // address controlling fee withdrawals

<<<<<<< HEAD
    uint256 public lendingFeePercent = 10**19; // 10%                                   // fee taken from lender interest payments
    mapping(address => uint256) public lendingFeeTokensHeld; // total interest fees received and not withdrawn per asset
    mapping(address => uint256) public lendingFeeTokensPaid; // total interest fees withdraw per asset (lifetime fees = lendingFeeTokensHeld + lendingFeeTokensPaid)
=======
	uint256 public lendingFeePercent = 10**19; // 10% fee                               // fee taken from lender interest payments
	mapping(address => uint256) public lendingFeeTokensHeld; // total interest fees received and not withdrawn per asset
	mapping(address => uint256) public lendingFeeTokensPaid; // total interest fees withdraw per asset (lifetime fees = lendingFeeTokensHeld + lendingFeeTokensPaid)
>>>>>>> c8b94a78

	uint256 public tradingFeePercent = 15 * 10**16; // 0.15% fee                        // fee paid for each trade
	mapping(address => uint256) public tradingFeeTokensHeld; // total trading fees received and not withdrawn per asset
	mapping(address => uint256) public tradingFeeTokensPaid; // total trading fees withdraw per asset (lifetime fees = tradingFeeTokensHeld + tradingFeeTokensPaid)

	uint256 public borrowingFeePercent = 9 * 10**16; // 0.09% fee                       // origination fee paid for each loan
	mapping(address => uint256) public borrowingFeeTokensHeld; // total borrowing fees received and not withdrawn per asset
	mapping(address => uint256) public borrowingFeeTokensPaid; // total borrowing fees withdraw per asset (lifetime fees = borrowingFeeTokensHeld + borrowingFeeTokensPaid)

	uint256 public protocolTokenHeld; // current protocol token deposit balance
	uint256 public protocolTokenPaid; // lifetime total payout of protocol token

	uint256 public affiliateFeePercent = 30 * 10**18; // 30% fee share                  // fee share for affiliate program

	uint256 public liquidationIncentivePercent = 5 * 10**18; // 5% collateral discount  // discount on collateral for liquidators

	mapping(address => address) public loanPoolToUnderlying; // loanPool => underlying
	mapping(address => address) public underlyingToLoanPool; // underlying => loanPool
	EnumerableBytes32Set.Bytes32Set internal loanPoolsSet; // loan pools set

	mapping(address => bool) public supportedTokens; // supported tokens for swaps

	uint256 public maxDisagreement = 5 * 10**18; // % disagreement between swap rate and reference rate

	uint256 public sourceBuffer = 10000; // used as buffer for swap source amount estimations

	uint256 public maxSwapSize = 50 ether; // maximum support swap size in BTC

	mapping(address => uint256) public borrowerNonce; // nonce per borrower. used for loan id creation.

	uint256 public rolloverBaseReward = 16800000000000; // Rollover transaction costs around 0.0000168 rBTC, it is denominated in wRBTC
	uint256 public rolloverFlexFeePercent = 0.1 ether; // 0.1%

	IWrbtcERC20 public wrbtcToken;
	address public protocolTokenAddress;

	uint256 public feeRebatePercent = 50 * 10**18; // 50% fee rebate                     // potocolToken reward to user, it is worth % of trading/borrowing fee

<<<<<<< HEAD
    address public protocolAddress; // for modules interaction

    mapping(address => bool) public userNotFirstTradeFlag; // The flag is set on the user's first trade or borrowing

    mapping(address => EnumerableAddressSet.AddressSet)
        internal affiliatesReferrerTokensList; // addresses of tokens in which commissions were paid to referrers
    mapping(address => mapping(address => uint256))
        public affiliatesReferrerBalances; // [referrerAddress][tokenAddress] is a referrer's token balance of accrued fees
    mapping(address => address) public affiliatesUserReferrer; // User => referrer (affiliate)

    function _setTarget(bytes4 sig, address target) internal {
        logicTargets[sig] = target;
=======
	function _setTarget(bytes4 sig, address target) internal {
		logicTargets[sig] = target;
>>>>>>> c8b94a78

		if (target != address(0)) {
			logicTargetsSet.addBytes32(bytes32(sig));
		} else {
			logicTargetsSet.removeBytes32(bytes32(sig));
		}
	}
}<|MERGE_RESOLUTION|>--- conflicted
+++ resolved
@@ -14,14 +14,9 @@
 import "../interfaces/IWrbtcERC20.sol";
 
 contract State is Objects, ReentrancyGuard, Ownable {
-<<<<<<< HEAD
     using SafeMath for uint256;
     using EnumerableAddressSet for EnumerableAddressSet.AddressSet; // enumerable map of addresses
     using EnumerableBytes32Set for EnumerableBytes32Set.Bytes32Set; // enumerable map of bytes32 or addresses
-=======
-	using SafeMath for uint256;
-	using EnumerableBytes32Set for EnumerableBytes32Set.Bytes32Set;
->>>>>>> c8b94a78
 
 	address public priceFeeds; // handles asset reference price lookups
 	address public swapsImpl; // handles asset swaps using dex liquidity
@@ -51,15 +46,9 @@
 
 	address public feesController; // address controlling fee withdrawals
 
-<<<<<<< HEAD
-    uint256 public lendingFeePercent = 10**19; // 10%                                   // fee taken from lender interest payments
-    mapping(address => uint256) public lendingFeeTokensHeld; // total interest fees received and not withdrawn per asset
-    mapping(address => uint256) public lendingFeeTokensPaid; // total interest fees withdraw per asset (lifetime fees = lendingFeeTokensHeld + lendingFeeTokensPaid)
-=======
 	uint256 public lendingFeePercent = 10**19; // 10% fee                               // fee taken from lender interest payments
 	mapping(address => uint256) public lendingFeeTokensHeld; // total interest fees received and not withdrawn per asset
 	mapping(address => uint256) public lendingFeeTokensPaid; // total interest fees withdraw per asset (lifetime fees = lendingFeeTokensHeld + lendingFeeTokensPaid)
->>>>>>> c8b94a78
 
 	uint256 public tradingFeePercent = 15 * 10**16; // 0.15% fee                        // fee paid for each trade
 	mapping(address => uint256) public tradingFeeTokensHeld; // total trading fees received and not withdrawn per asset
@@ -98,7 +87,6 @@
 
 	uint256 public feeRebatePercent = 50 * 10**18; // 50% fee rebate                     // potocolToken reward to user, it is worth % of trading/borrowing fee
 
-<<<<<<< HEAD
     address public protocolAddress; // for modules interaction
 
     mapping(address => bool) public userNotFirstTradeFlag; // The flag is set on the user's first trade or borrowing
@@ -111,10 +99,6 @@
 
     function _setTarget(bytes4 sig, address target) internal {
         logicTargets[sig] = target;
-=======
-	function _setTarget(bytes4 sig, address target) internal {
-		logicTargets[sig] = target;
->>>>>>> c8b94a78
 
 		if (target != address(0)) {
 			logicTargetsSet.addBytes32(bytes32(sig));
