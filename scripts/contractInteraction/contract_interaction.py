--- conflicted
+++ resolved
@@ -28,417 +28,4 @@
     conf.loadConfig()
 
     #call the function you want here
-    
-
-
-
-
-    
-
-
-
-    
-
-
-
-    
-
-    
-
-
-
-    
-
-    
-
-    
-  
-
-
-    
-
-
-    
-
-    
-
-
-    
-
-    
-<<<<<<< HEAD
-    token = Contract.from_abi("ERC20", address=tokenAddress, abi=ERC20.abi, owner=acct)
-    token.approve(wrapperProxy.address, amount)
-    
-    tx = wrapperProxy.addLiquidityToV2(converter, tokenAddress, amount, 1, {'allow_revert':True})
-    print(tx)
-
-
-def getTargetAmountFromAMM(_sourceReserveBalance, _sourceReserveWeight, _targetReserveBalance, _targetReserveWeight, _amount):
-    abiFile =  open('./scripts/contractInteraction/SovrynSwapFormula.json')
-    abi = json.load(abiFile)
-
-    sovrynSwapFormula = Contract.from_abi("SovrynSwapFormula", address=contracts['SovrynSwapFormula'], abi=abi, owner=acct)
-
-    targetAmount = sovrynSwapFormula.crossReserveTargetAmount(_sourceReserveBalance, _sourceReserveWeight, _targetReserveBalance, _targetReserveWeight, _amount)
-
-    print(targetAmount)
-
-#expects the first token to be wrbtc
-def addLiquidityV1FromMultisigUsingWrapper(wrapper, converter, tokens, amounts, minReturn):
-    abiFile =  open('./scripts/contractInteraction/RBTCWrapperProxy.json')
-    abi = json.load(abiFile)
-    wrapperProxy = Contract.from_abi("RBTCWrapperProxy", address=wrapper, abi=abi, owner=acct)
-    multisig = Contract.from_abi("MultiSig", address=contracts['multisig'], abi=MultiSigWallet.abi, owner=acct)
-    
-    # approve
-    token = Contract.from_abi("ERC20", address=tokens[1], abi=ERC20.abi, owner=acct)
-    data = token.approve.encode_input(wrapperProxy.address, amounts[1])
-    print(data)
-
-    tx = multisig.submitTransaction(token.address,0,data)
-    txId = tx.events["Submission"]["transactionId"]
-    print(txId)
-    
-    # addLiquidityToV1
-    data = wrapperProxy.addLiquidityToV1.encode_input(converter, tokens, amounts, minReturn)
-    print(data)
-
-    tx = multisig.submitTransaction(wrapperProxy.address,amounts[0],data)
-    txId = tx.events["Submission"]["transactionId"]
-    print(txId)
-
-def removeLiquidityV1toMultisigUsingWrapper(wrapper, converter, amount, tokens, minReturn):
-    abiFile =  open('./scripts/contractInteraction/RBTCWrapperProxy.json')
-    abi = json.load(abiFile)
-    wrapperProxy = Contract.from_abi("RBTCWrapperProxy", address= wrapper, abi=abi, owner=acct)
-    multisig = Contract.from_abi("MultiSig", address=contracts['multisig'], abi=MultiSigWallet.abi, owner=acct)
-
-    converterAbiFile =  open('./scripts/contractInteraction/LiquidityPoolV1Converter.json')
-    converterAbi = json.load(converterAbiFile)
-    converterContract = Contract.from_abi("LiquidityPoolV1Converter", address=converter, abi=converterAbi, owner=acct)
-    poolToken = converterContract.anchor()
-    '''
-    # approve
-    token = Contract.from_abi("ERC20", address=poolToken, abi=ERC20.abi, owner=acct)
-    data = token.approve.encode_input(wrapperProxy.address, amount)
-    print(data)
-    
-    tx = multisig.submitTransaction(token.address,0,data)
-    txId = tx.events["Submission"]["transactionId"]
-    print(txId)
-    '''
-    # removeLiquidityFromV1
-    data = wrapperProxy.removeLiquidityFromV1.encode_input(converter, amount, tokens, minReturn)
-    print(data)
-
-    tx = multisig.submitTransaction(wrapperProxy.address,0,data)
-    txId = tx.events["Submission"]["transactionId"]
-    print(txId)
-
-def readClaimBalanceOrigin(address):
-    originClaimContract = Contract.from_abi("originClaim", address=contracts['OriginInvestorsClaim'], abi=OriginInvestorsClaim.abi, owner=acct)
-    amount = originClaimContract.investorsAmountsList(address)
-    print(amount)
-
-def sendSOVFromVestingRegistry():
-    amount = 307470805 * 10**14
-    vestingRegistry = Contract.from_abi("VestingRegistry", address=contracts['VestingRegistry'], abi=VestingRegistry.abi, owner=acct)
-    data = vestingRegistry.transferSOV.encode_input(contracts['multisig'], amount)
-    print(data)
-
-    multisig = Contract.from_abi("MultiSig", address=contracts['multisig'], abi=MultiSigWallet.abi, owner=acct)
-    tx = multisig.submitTransaction(vestingRegistry.address,0,data)
-    txId = tx.events["Submission"]["transactionId"]
-    print(txId)
-
-def replaceProtocolSettings():
-    print("Deploying ProtocolSettings.")
-    settings = acct.deploy(ProtocolSettings)
-
-    print("Calling replaceContract.")
-    sovryn = Contract.from_abi("sovryn", address=contracts['sovrynProtocol'], abi=interface.ISovrynBrownie.abi, owner=acct)
-    data = sovryn.replaceContract.encode_input(settings.address)
-    print(data)
-
-    multisig = Contract.from_abi("MultiSig", address=contracts['multisig'], abi=MultiSigWallet.abi, owner=acct)
-    tx = multisig.submitTransaction(sovryn.address,0,data)
-    txId = tx.events["Submission"]["transactionId"]
-    print(txId)
-
-def replaceLoanSettings():
-    print("Deploying LoanSettings.")
-    settings = acct.deploy(LoanSettings)
-
-    print("Calling replaceContract.")
-    sovryn = Contract.from_abi("sovryn", address=contracts['sovrynProtocol'], abi=interface.ISovrynBrownie.abi, owner=acct)
-    data = sovryn.replaceContract.encode_input(settings.address)
-    print(data)
-
-    multisig = Contract.from_abi("MultiSig", address=contracts['multisig'], abi=MultiSigWallet.abi, owner=acct)
-    tx = multisig.submitTransaction(sovryn.address,0,data)
-    txId = tx.events["Submission"]["transactionId"]
-    print(txId)
-
-def deployAffiliate():
-    loadConfig()
-    # -------------------------------- 1. Replace the protocol settings contract ------------------------------
-    replaceProtocolSettings()
-
-    # -------------------------------- 2. Deploy the affiliates -----------------------------------------------
-    affiliates = acct.deploy(Affiliates)
-    sovryn = Contract.from_abi("sovryn", address=contracts['sovrynProtocol'], abi=interface.ISovrynBrownie.abi, owner=acct)
-    data = sovryn.replaceContract.encode_input(affiliates.address)
-    print(data)
-
-    multisig = Contract.from_abi("MultiSig", address=contracts['multisig'], abi=MultiSigWallet.abi, owner=acct)
-    tx = multisig.submitTransaction(sovryn.address,0,data)
-    txId = tx.events["Submission"]["transactionId"]
-    print(txId)
-
-    # Set protocolAddress
-    data = sovryn.setSovrynProtocolAddress.encode_input(sovryn.address)
-    print("Set Protocol Address in protocol settings")
-    print(data)
-
-    multisig = Contract.from_abi("MultiSig", address=contracts['multisig'], abi=MultiSigWallet.abi, owner=acct)
-    tx = multisig.submitTransaction(sovryn.address,0,data)
-    txId = tx.events["Submission"]["transactionId"]
-    print(txId)
-    print("protocol address loaded:", sovryn.getProtocolAddress())
-
-    # Set SOVTokenAddress
-    sovToken = Contract.from_abi("SOV", address=contracts["SOV"], abi=SOV.abi, owner=acct)
-    data = sovryn.setSOVTokenAddress.encode_input(sovToken.address)
-    print("Set SOV Token address in protocol settings")
-    print(data)
-
-    multisig = Contract.from_abi("MultiSig", address=contracts['multisig'], abi=MultiSigWallet.abi, owner=acct)
-    tx = multisig.submitTransaction(sovryn.address,0,data)
-    txId = tx.events["Submission"]["transactionId"]
-    print(txId)
-    print("sovToken address loaded:", sovryn.getSovTokenAddress())
-
-    # Set LockedSOVAddress
-    lockedSOV = Contract.from_abi("LockedSOV", address=contracts["LockedSOV"], abi=LockedSOV.abi, owner=acct)
-    data = sovryn.setLockedSOVAddress.encode_input(lockedSOV.address)
-    print("Set Locked SOV address in protocol settings")
-    print(data)
-
-    multisig = Contract.from_abi("MultiSig", address=contracts['multisig'], abi=MultiSigWallet.abi, owner=acct)
-    tx = multisig.submitTransaction(sovryn.address,0,data)
-    txId = tx.events["Submission"]["transactionId"]
-    print(txId)
-    print("lockedSOV address loaded:", lockedSOV.address)
-
-    # Set minReferralsToPayout
-    setMinReferralsToPayout(3)
-
-    # Set affiliateTradingTokenFeePercent
-    setAffiliateTradingTokenFeePercent(20 * 10**18)
-
-    # Set affiliateFeePercent
-    setAffiliateFeePercent(5 * 10**18)
-
-    # ---------------------------- 3. Redeploy modules which implement InterestUser and SwapsUser -----------------------
-    # LoanClosingsBase
-    # LoanClosingsWith
-    replaceLoanClosings()
-    # LoanOpenings
-    replaceLoanOpenings()
-    # LoanMaintenance
-    replaceLoanMaintenance()
-    # SwapsExternal
-    redeploySwapsExternal()
-    # LoanSettings()
-    replaceLoanSettings()
-
-    # -------------------------------- 4. Replace Token Logic Standard ----------------------------------------
-    replaceLoanTokenLogicOnAllContracts()
-
-def replaceLoanMaintenance():
-    print("replacing loan maintenance")
-    loanMaintenance = acct.deploy(LoanMaintenance)
-    sovryn = Contract.from_abi("sovryn", address=contracts['sovrynProtocol'], abi=interface.ISovrynBrownie.abi, owner=acct)
-    data = sovryn.replaceContract.encode_input(loanMaintenance.address)
-    print(data)
-
-    multisig = Contract.from_abi("MultiSig", address=contracts['multisig'], abi=MultiSigWallet.abi, owner=acct)
-    tx = multisig.submitTransaction(sovryn.address,0,data)
-    txId = tx.events["Submission"]["transactionId"]
-    print(txId)
-
-def redeploySwapsExternal():
-    print('replacing swaps external')
-    swapsExternal = acct.deploy(SwapsExternal)
-    sovryn = Contract.from_abi("sovryn", address=contracts['sovrynProtocol'], abi=interface.ISovrynBrownie.abi, owner=acct)
-    data = sovryn.replaceContract.encode_input(swapsExternal.address)
-    print(data)
-    
-    multisig = Contract.from_abi("MultiSig", address=contracts['multisig'], abi=MultiSigWallet.abi, owner=acct)
-    tx = multisig.submitTransaction(sovryn.address,0,data)
-    txId = tx.events["Submission"]["transactionId"]
-    print(txId);
-
-def printMultisigOwners():
-    multisig = Contract.from_abi("MultiSig", address=contracts['multisig'], abi=MultiSigWallet.abi, owner=acct)
-    print(multisig.getOwners())
-
-def addAdmin(admin, vestingRegistryAddress):
-    multisig = Contract.from_abi("MultiSig", address=contracts['multisig'], abi=MultiSigWallet.abi, owner=acct)
-    vestingRegistry = Contract.from_abi("VestingRegistry", address=vestingRegistryAddress, abi=VestingRegistry.abi, owner=acct)
-    data = vestingRegistry.addAdmin.encode_input(admin)
-    tx = multisig.submitTransaction(vestingRegistry.address,0,data)
-    txId = tx.events["Submission"]["transactionId"]
-    print(txId)
-
-def isVestingAdmin(admin, vestingRegistryAddress):
-    vestingRegistry = Contract.from_abi("VestingRegistry", address=vestingRegistryAddress, abi=VestingRegistry.abi, owner=acct)
-    print(vestingRegistry.admins(admin))
-
-def replaceOwnerOnMultisig(multisig, oldOwner, newOwner):
-    multisig = Contract.from_abi("MultiSig", address= multisig, abi=MultiSigWallet.abi, owner=acct)
-    data = multisig.replaceOwner.encode_input(oldOwner, newOwner)
-    tx = multisig.submitTransaction(multisig.address,0,data)
-    txId = tx.events["Submission"]["transactionId"]
-    print("txid",txId);
-
-def readOwnersOfAllContracts():
-    for contractName in contracts:
-        #print(contractName)
-        contract = Contract.from_abi("Ownable", address=contracts[contractName], abi=LoanToken.abi, owner=acct)
-        if(contractName != 'multisig' and contractName != 'WRBTC' and contractName != 'og'  and contractName != 'USDT' and contractName != 'medianizer' and contractName != 'USDTtoUSDTOracleAMM' and contractName != 'GovernorOwner'  and contractName != 'GovernorAdmin' and contractName != 'SovrynSwapFormula' and contractName != 'MOCState' and contractName != 'USDTPriceFeed' and contractName != 'FeeSharingProxy'  and contractName != 'TimelockOwner'  and contractName != 'TimelockAdmin' and contractName != 'AdoptionFund' and contractName != 'DevelopmentFund'):
-            owner = contract.owner()
-            if(owner != contracts['multisig']):
-                print("owner of ", contractName, " is ", owner)
-
-def readVestingContractForAddress(userAddress):
-    vestingRegistry = Contract.from_abi("VestingRegistry", address=contracts['VestingRegistry'], abi=VestingRegistry.abi, owner=acct)
-    address = vestingRegistry.getVesting(userAddress)
-    if(address == '0x0000000000000000000000000000000000000000'):
-        vestingRegistry = Contract.from_abi("VestingRegistry", address=contracts['VestingRegistry'], abi=VestingRegistry.abi, owner=acct)
-        address = vestingRegistry.getVesting(userAddress)
-
-    print(address)
-
-def readLMVestingContractForAddress(userAddress):
-    vestingRegistry = Contract.from_abi("VestingRegistry", address=contracts['VestingRegistry3'], abi=VestingRegistry.abi, owner=acct)
-    address = vestingRegistry.getVesting(userAddress)
-    print(address)
-
-def readStakingKickOff():
-    staking = Contract.from_abi("Staking", address=contracts['Staking'], abi=Staking.abi, owner=acct)
-    print(staking.kickoffTS())
-
-def setWrapperOnLM():
-    multisig = Contract.from_abi("MultiSig", address=contracts['multisig'], abi=MultiSigWallet.abi, owner=acct)
-    lm = Contract.from_abi("LiquidityMining", address = contracts['LiquidityMiningProxy'], abi = LiquidityMining.abi, owner = acct)
-    data = lm.setWrapper.encode_input(contracts['RBTCWrapperProxy'])
-    tx = multisig.submitTransaction(lm.address,0,data)
-    txId = tx.events["Submission"]["transactionId"]
-    print("txid",txId);
-
-def transferTokensFromWallet(tokenContract, receiver, amount):
-    token = Contract.from_abi("Token", address= tokenContract, abi = TestToken.abi, owner=acct)
-    token.transfer(receiver, amount)
-
-def getPoolId(poolToken):
-    lm = Contract.from_abi("LiquidityMining", address = contracts['LiquidityMiningProxy'], abi = LiquidityMining.abi, owner = acct)
-    print(lm.getPoolId(poolToken))
-
-
-def getLMInfo():
-    lm = Contract.from_abi("LiquidityMining", address = contracts['LiquidityMiningProxy'], abi = LiquidityMining.abi, owner = acct)
-    print(lm.getPoolLength())
-    print(lm.getPoolInfoList())
-    print(lm.wrapper())
-
-def setLockedSOV(newLockedSOV):
-    multisig = Contract.from_abi("MultiSig", address=contracts['multisig'], abi=MultiSigWallet.abi, owner=acct)
-    lm = Contract.from_abi("LiquidityMining", address = contracts['LiquidityMiningProxy'], abi = LiquidityMining.abi, owner = acct)
-    data = lm.setLockedSOV.encode_input(newLockedSOV)
-    tx = multisig.submitTransaction(lm.address,0,data)
-    txId = tx.events["Submission"]["transactionId"]
-    print("txid",txId);
-
-def setFeesController():
-    sovryn = Contract.from_abi("sovryn", address=contracts['sovrynProtocol'], abi=interface.ISovrynBrownie.abi, owner=acct)
-    data = sovryn.setFeesController.encode_input(contracts['FeeSharingProxy'])
-    print(data)
-    multisig = Contract.from_abi("MultiSig", address=contracts['multisig'], abi=MultiSigWallet.abi, owner=acct)
-    tx = multisig.submitTransaction(sovryn.address,0,data)
-    txId = tx.events["Submission"]["transactionId"]
-    print("txid",txId);
-
-def withdrawFees():
-    feeSharingProxy = Contract.from_abi("FeeSharingProxy", address=contracts['FeeSharingProxy'], abi=FeeSharingProxy.abi, owner=acct)
-    feeSharingProxy.withdrawFees(contracts['USDT'])
-    feeSharingProxy.withdrawFees(contracts['DoC'])
-    feeSharingProxy.withdrawFees(contracts['WRBTC'])
-
-def addPoolsToLM():
-    multisig = Contract.from_abi("MultiSig", address=contracts['multisig'], abi=MultiSigWallet.abi, owner=acct)
-    liquidityMining = Contract.from_abi("LiquidityMining", address = contracts['LiquidityMiningProxy'], abi = LiquidityMining.abi, owner = acct)
-    # TODO prepare pool tokens list
-    poolTokens = [contracts['(WR)BTC/USDT1'], contracts['(WR)BTC/USDT2'], contracts['(WR)BTC/DOC1'], contracts['(WR)BTC/DOC2'], contracts['(WR)BTC/BPRO1'], contracts['(WR)BTC/BPRO2']]
-    allocationPoints = [1, 1, 1, 1, 1, 1]
-    # token weight = allocationPoint / SUM of allocationPoints for all pool tokens
-    withUpdate = False # can be False if we adding pool tokens before mining started
-    for i in range(0,len(poolTokens)):
-        print('adding pool', i)
-        data = liquidityMining.add.encode_input(poolTokens[i], allocationPoints[i], withUpdate)
-        print(data)
-        tx = multisig.submitTransaction(liquidityMining.address,0,data)
-        txId = tx.events["Submission"]["transactionId"]
-    data = liquidityMining.updateAllPools.encode_input()
-    print(data)
-    tx = multisig.submitTransaction(liquidityMining.address,0,data)
-    txId = tx.events["Submission"]["transactionId"]
-
-def lookupCurrentPoolReserveBalances(userAddress):
-    wrbtc = Contract.from_abi("TestToken", address = contracts['WRBTC'], abi = TestToken.abi, owner = acct)
-    sov = Contract.from_abi("TestToken", address = contracts['SOV'], abi = TestToken.abi, owner = acct)
-    poolToken = Contract.from_abi("TestToken", address = contracts['(WR)BTC/SOV'], abi = TestToken.abi, owner = acct)
-    liquidityMining = Contract.from_abi("LiquidityMining", address = contracts['LiquidityMiningProxy'], abi = LiquidityMining.abi, owner = acct)
-
-    wrbtcBal = wrbtc.balanceOf(contracts['WRBTCtoSOVConverter']) / 1e18
-    sovBal = sov.balanceOf(contracts['WRBTCtoSOVConverter']) / 1e18
-    poolSupply = poolToken.totalSupply() / 1e18
-    userBal = liquidityMining.getUserPoolTokenBalance(poolToken.address, userAddress) / 1e18
-    print('total sov balance ', sovBal)
-    print('total wrbtc balance ', wrbtcBal)
-    print('pool supply ', poolSupply)
-    print('user balance ', userBal)
-    
-    print('user has in SOV', userBal/poolSupply * sovBal)
-    print('user has in BTC', userBal/poolSupply * wrbtcBal)
-
-def upgradeAggregator(multisig, newImpl):
-    abiFile =  open('./scripts/contractInteraction/AggregatorProxy.json')
-    abi = json.load(abiFile)
-    proxy = Contract.from_abi("ETHAggregatorProxy", address = contracts['ETHAggregatorProxy'], abi = abi, owner = acct)
-    data = proxy.upgradeTo(newImpl)
-    multisig = Contract.from_abi("MultiSig", multisig, abi=MultiSigWallet.abi, owner=acct)
-    tx = multisig.submitTransaction(proxy.address,0,data)
-    txId = tx.events["Submission"]["transactionId"]
-    print(txId)
-
-def readWRBTCAddressFromWrapper(wrapper):
-    abiFile =  open('./scripts/contractInteraction/RBTCWrapperProxy.json')
-    abi = json.load(abiFile)
-    wrapperProxy = Contract.from_abi("RBTCWrapperProxy", address=wrapper, abi=abi, owner=acct)
-    print(wrapperProxy.wrbtcTokenAddress())
-
-def deployOracleV1Pool():
-    # Before run this function, make sure we have deployed the new priceFeed.sol and re-register all of the asset to the priceFeed, because there are a logic changes in priceFeed.sol
-    oracleV1PoolPriceFeed = acct.deploy(PriceFeedV1PoolOracle, address= contracts['v1PoolAsset_that_we_want_to_register'], contracts['WRBTC'], contracts['DoC'])
-    print("new oracle v1 pool price feed: ", oracleV1PoolPriceFeed.address)
-    feeds = Contract.from_abi("PriceFeeds", address= contracts['PriceFeeds'], abi = PriceFeeds.abi, owner = acct)
-    data = feeds.setPriceFeed.encode_input([contracts['asset_that_we_want_to_register']], [newPriceFeed.address])
-    multisig = Contract.from_abi("MultiSig", address=contracts['multisig'], abi=MultiSigWallet.abi, owner=acct)
-    tx = multisig.submitTransaction(feeds.address,0,data)
-    txId = tx.events["Submission"]["transactionId"]
-    print("txid",txId);
-=======
-   
->>>>>>> 70f79a1a
+    