--- conflicted
+++ resolved
@@ -41,11 +41,7 @@
     #0x37A706259F5201C03f6Cb556A960F30F86842d01  -ms aggregator
     #deployMultisig(['0xfe9d5402dc3c86cbaBE80231Cd48d98ba742D3f6','0x4C3d3505d34213751c4b4d621cB6bDe7E664E222',acct], 2)
     #sendFromMultisig('0x2064242b697830535A2d76BE352e82Cf85E0EC2c', 30e18)
-<<<<<<< HEAD
-    #removeLiquidityV1toMultisigUsingWrapper(contracts['RBTCWrapperProxyWithoutLM'], contracts["ConverterETHs"], 301.1e18, [contracts['WRBTC'], contracts['ETHs']], [295e17,1])
-=======
     #removeLiquidityV1toMultisigUsingWrapper(contracts['RBTCWrapperProxyWithoutLM'], contracts["ConverterETHs"], 90e18, [contracts['WRBTC'], contracts['ETHs']], [8e18,1])
->>>>>>> f53f2abf
 
     #amount = getBalance('0x09c5FAf7723B13434ABdF1A65AB1b667bc02a902', contracts['multisig'])
     #approval = hasApproval('0x09c5FAf7723B13434ABdF1A65AB1b667bc02a902', contracts['multisig'], contracts['RBTCWrapperProxyWithoutLM'])
@@ -66,7 +62,7 @@
     #confirmMS(149)
 
     #readOwner(contracts['ConverterUSDT'])
-    
+
     #confirmMS(150)
     #confirmMS(151)
     #confirmMS(152)
@@ -76,8 +72,8 @@
 
     # transferSOVtoLM(100 * 10**18)
 
-    replaceLoanTokenLogicOnAllContracts()
-    setLiquidityMiningAddressOnAllContracts()
+    # replaceLoanTokenLogicOnAllContracts()
+    # setLiquidityMiningAddressOnAllContracts()
     # getLiquidityMiningAddressOnAllContracts()
 
     # checkTx()
@@ -486,7 +482,7 @@
         0
     )
     tx.info()
-    
+
 def readFromMedianizer():
     medianizer = Contract.from_abi("Medianizer", address=contracts['medianizer'], abi=PriceFeedsMoCMockup.abi, owner=acct)
     print(medianizer.peek())
@@ -1165,7 +1161,6 @@
     tx = multisig.submitTransaction(wrapperProxy.address,amounts[0],data)
     txId = tx.events["Submission"]["transactionId"]
     print(txId)
-    
 
 def removeLiquidityV1toMultisigUsingWrapper(wrapper, converter, amount, tokens, minReturn):
     abiFile =  open('./scripts/contractInteraction/RBTCWrapperProxy.json')
@@ -1177,7 +1172,7 @@
     converterAbi = json.load(converterAbiFile)
     converterContract = Contract.from_abi("LiquidityPoolV1Converter", address=converter, abi=converterAbi, owner=acct)
     poolToken = converterContract.anchor()
-    
+
     # approve
     token = Contract.from_abi("ERC20", address=poolToken, abi=ERC20.abi, owner=acct)
     data = token.approve.encode_input(wrapperProxy.address, amount)
@@ -1186,7 +1181,7 @@
     tx = multisig.submitTransaction(token.address,0,data)
     txId = tx.events["Submission"]["transactionId"]
     print(txId)
-    
+
     # removeLiquidityFromV1
     data = wrapperProxy.removeLiquidityFromV1.encode_input(converter, amount, tokens, minReturn)
     print(data)
@@ -1194,7 +1189,7 @@
     tx = multisig.submitTransaction(wrapperProxy.address,0,data)
     txId = tx.events["Submission"]["transactionId"]
     print(txId)
-    
+
 
 def readClaimBalanceOrigin(address):
     originClaimContract = Contract.from_abi("originClaim", address=contracts['OriginInvestorsClaim'], abi=OriginInvestorsClaim.abi, owner=acct)
