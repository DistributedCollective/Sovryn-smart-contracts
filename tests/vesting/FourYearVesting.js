--- conflicted
+++ resolved
@@ -841,28 +841,9 @@
 		});
 	});
 
-<<<<<<< HEAD
-	describe("setMaxDuration", async () => {
-		it("should not set/alter maxDuration", async () => {
-			vesting = await Vesting.new(
-				vestingLogic.address,
-				token.address,
-				staking.address,
-				a2,
-				16 * WEEK,
-				26 * WEEK,
-				feeSharingProxy.address
-			);
-			vesting = await VestingLogic.at(vesting.address);
-			await expectRevert(vesting.setMaxDuration(60 * WEEK, { from: a2 }), "unauthorized");
-		});
-
-		it("should set/alter maxDuration", async () => {
-=======
 	describe("setMaxInterval", async () => {
 		it("should set/alter maxInterval", async () => {
 			let toStake = ONE_MILLON;
->>>>>>> f5bcd2f8
 			vesting = await Vesting.new(
 				vestingLogic.address,
 				token.address,
