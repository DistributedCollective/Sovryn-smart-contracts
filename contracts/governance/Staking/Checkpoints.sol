pragma solidity ^0.5.17;
pragma experimental ABIEncoderV2;

import "./StakingStorage.sol";
import "./SafeMath96.sol";

<<<<<<< HEAD
contract Checkpoints is StakingStorage, SafeMath96{
    
    /// @notice An event thats emitted when an account changes its delegate
    event DelegateChanged(address indexed delegator, uint lockedUntil, address indexed fromDelegate, address indexed toDelegate);
    
    /// @notice An event thats emitted when a delegate account's stake balance changes
    event DelegateStakeChanged(address indexed delegate, uint lockedUntil, uint previousBalance, uint newBalance);
    
    /// @notice An event thats emitted when tokens get staked
    event TokensStaked(address indexed staker, uint amount, uint lockedUntil, uint totalStaked);
    
    /// @notice An event thats emitted when tokens get withdrawn
    event TokensWithdrawn(address indexed staker, address receiver, uint amount);

    /// @notice An event thats emitted when vesting tokens get withdrawn
    event VestingTokensWithdrawn(address vesting, address receiver);

    /// @notice An event thats emitted when the owner unlocks all tokens
    event TokensUnlocked(uint amount);
    
    /// @notice An event thats emitted when a staking period gets extended
    event ExtendedStakingDuration(address indexed staker, uint previousDate, uint newDate);
    
    
    /**
     * @notice increases the user's stake for a giving lock date and writes a checkpoint
     * @param account the user address
     * @param lockedTS the lock date
     * @param value the value to add to the staked balance
     * */
    function _increaseUserStake(address account, uint lockedTS, uint96 value) internal{
        uint32 nCheckpoints = numUserStakingCheckpoints[account][lockedTS];
        uint96 staked = userStakingCheckpoints[account][lockedTS][nCheckpoints - 1].stake;
        uint96 newStake = add96(staked, value, "Staking::_increaseUserStake: staked amount overflow");
        _writeUserCheckpoint(account, lockedTS, nCheckpoints, newStake);
    }
    
    /**
     * @notice decreases the user's stake for a giving lock date and writes a checkpoint
     * @param account the user address
     * @param lockedTS the lock date
     * @param value the value to add to the staked balance
     * */
    function _decreaseUserStake(address account, uint lockedTS, uint96 value) internal{
        uint32 nCheckpoints = numUserStakingCheckpoints[account][lockedTS];
        uint96 staked = userStakingCheckpoints[account][lockedTS][nCheckpoints - 1].stake;
        uint96 newStake = sub96(staked, value, "Staking::_decreaseUserStake: staked amount underflow");
        _writeUserCheckpoint(account, lockedTS, nCheckpoints, newStake);
    }

    function _writeUserCheckpoint(address account, uint lockedTS, uint32 nCheckpoints, uint96 newStake) internal {
      uint32 blockNumber = safe32(block.number, "Staking::_writeStakingCheckpoint: block number exceeds 32 bits");
        if (nCheckpoints > 0 && userStakingCheckpoints[account][lockedTS][nCheckpoints - 1].fromBlock == blockNumber) {
            userStakingCheckpoints[account][lockedTS][nCheckpoints - 1].stake = newStake;
        } else {
            userStakingCheckpoints[account][lockedTS][nCheckpoints] = Checkpoint(blockNumber, newStake);
            numUserStakingCheckpoints[account][lockedTS] = nCheckpoints + 1;
        }
    }
    
    /**
     * @notice increases the delegatee's stake for a giving lock date and writes a checkpoint
     * @param delegatee the delegatee
     * @param lockedTS the lock date
     * @param value the value to add to the staked balance
     * */
    function _increaseDelegateStake(address delegatee, uint lockedTS, uint96 value) internal{
        uint32 nCheckpoints = numDelegateStakingCheckpoints[delegatee][lockedTS];
        uint96 staked = delegateStakingCheckpoints[delegatee][lockedTS][nCheckpoints - 1].stake;
        uint96 newStake = add96(staked, value, "Staking::_increaseDelegateeStake: staked amount overflow");
        _writeDelegateCheckpoint(delegatee, lockedTS, nCheckpoints, newStake);
    }
    
    /**
     * @notice decreases the delegatee's stake for a giving lock date and writes a checkpoint
     * @param delegatee the delegatee
     * @param lockedTS the lock date
     * @param value the value to add to the staked balance
     * */
    function _decreaseDelegateStake(address delegatee, uint lockedTS, uint96 value) internal{
        uint32 nCheckpoints = numDelegateStakingCheckpoints[delegatee][lockedTS];
        uint96 staked = delegateStakingCheckpoints[delegatee][lockedTS][nCheckpoints - 1].stake;
        uint96 newStake = sub96(staked, value, "Staking::_decreaseDailyStake: staked amount underflow");
        _writeDelegateCheckpoint(delegatee, lockedTS, nCheckpoints, newStake);
    }
    
    function _writeDelegateCheckpoint(address delegatee, uint lockedTS, uint32 nCheckpoints, uint96 newStake) internal {
      uint32 blockNumber = safe32(block.number, "Staking::_writeStakingCheckpoint: block number exceeds 32 bits");
      uint96 oldStake = delegateStakingCheckpoints[delegatee][lockedTS][nCheckpoints - 1].stake;
        
        if (nCheckpoints > 0 && delegateStakingCheckpoints[delegatee][lockedTS][nCheckpoints - 1].fromBlock == blockNumber) {
            delegateStakingCheckpoints[delegatee][lockedTS][nCheckpoints - 1].stake = newStake;
        } else {
            delegateStakingCheckpoints[delegatee][lockedTS][nCheckpoints] = Checkpoint(blockNumber, newStake);
            numDelegateStakingCheckpoints[delegatee][lockedTS] = nCheckpoints + 1;
        }
        emit DelegateStakeChanged(delegatee, lockedTS, oldStake, newStake);
    }
    
    function _increaseDailyStake(uint lockedTS, uint96 value) internal{
        uint32 nCheckpoints = numTotalStakingCheckpoints[lockedTS];
        uint96 staked = totalStakingCheckpoints[lockedTS][nCheckpoints - 1].stake;
        uint96 newStake = add96(staked, value, "Staking::_increaseDailyStake: staked amount overflow");
        _writeStakingCheckpoint(lockedTS, nCheckpoints, newStake);
    }
    
    function _decreaseDailyStake(uint lockedTS, uint96 value) internal{
        uint32 nCheckpoints = numTotalStakingCheckpoints[lockedTS];
        uint96 staked = totalStakingCheckpoints[lockedTS][nCheckpoints - 1].stake;
        uint96 newStake = sub96(staked, value, "Staking::_decreaseDailyStake: staked amount underflow");
        _writeStakingCheckpoint(lockedTS, nCheckpoints, newStake);
    }
    
    function _writeStakingCheckpoint(uint lockedTS, uint32 nCheckpoints, uint96 newStake) internal{
        uint32 blockNumber = safe32(block.number, "Staking::_writeStakingCheckpoint: block number exceeds 32 bits");
        
        if (nCheckpoints > 0 && totalStakingCheckpoints[lockedTS][nCheckpoints - 1].fromBlock == blockNumber) {
            totalStakingCheckpoints[lockedTS][nCheckpoints - 1].stake = newStake;
        } else {
            totalStakingCheckpoints[lockedTS][nCheckpoints] = Checkpoint(blockNumber, newStake);
            numTotalStakingCheckpoints[lockedTS] = nCheckpoints + 1;
        }
    }
=======
contract Checkpoints is StakingStorage, SafeMath96 {
	/// @notice An event thats emitted when an account changes its delegate
	event DelegateChanged(address indexed delegator, uint256 lockedUntil, address indexed fromDelegate, address indexed toDelegate);

	/// @notice An event thats emitted when a delegate account's stake balance changes
	event DelegateStakeChanged(address indexed delegate, uint256 lockedUntil, uint256 previousBalance, uint256 newBalance);

	/// @notice An event thats emitted when tokens get staked
	event TokensStaked(address indexed staker, uint256 amount, uint256 lockedUntil, uint256 totalStaked);

	/// @notice An event thats emitted when tokens get withdrawn
	event TokensWithdrawn(address indexed staker, address receiver, uint256 amount);

	/// @notice An event thats emitted when vesting tokens get withdrawn
	event VestingTokensWithdrawn(address vesting, address receiver);

	/// @notice An event thats emitted when the owner unlocks all tokens
	event TokensUnlocked(uint256 amount);

	/// @notice An event thats emitted when a staking period gets extended
	event ExtendedStakingDuration(address indexed staker, uint256 previousDate, uint256 newDate);

	/**
	 * @notice increases the user's stake for a giving lock date and writes a checkpoint
	 * @param account the user address
	 * @param lockedTS the lock date
	 * @param value the value to add to the staked balance
	 * */
	function _increaseUserStake(
		address account,
		uint256 lockedTS,
		uint96 value
	) internal {
		uint32 nCheckpoints = numUserStakingCheckpoints[account][lockedTS];
		uint96 staked = userStakingCheckpoints[account][lockedTS][nCheckpoints - 1].stake;
		uint96 newStake = add96(staked, value, "Staking::_increaseUserStake: stakedUntil overflow");
		_writeUserCheckpoint(account, lockedTS, nCheckpoints, newStake);
	}

	/**
	 * @notice decreases the user's stake for a giving lock date and writes a checkpoint
	 * @param account the user address
	 * @param lockedTS the lock date
	 * @param value the value to add to the staked balance
	 * */
	function _decreaseUserStake(
		address account,
		uint256 lockedTS,
		uint96 value
	) internal {
		uint32 nCheckpoints = numUserStakingCheckpoints[account][lockedTS];
		uint96 staked = userStakingCheckpoints[account][lockedTS][nCheckpoints - 1].stake;
		uint96 newStake = sub96(staked, value, "Staking::_decreaseUserStake: stakedUntil underflow");
		_writeUserCheckpoint(account, lockedTS, nCheckpoints, newStake);
	}

	function _writeUserCheckpoint(
		address account,
		uint256 lockedTS,
		uint32 nCheckpoints,
		uint96 newStake
	) internal {
		uint32 blockNumber = safe32(block.number, "Staking::_writeStakingCheckpoint: block number exceeds 32 bits");
		if (nCheckpoints > 0 && userStakingCheckpoints[account][lockedTS][nCheckpoints - 1].fromBlock == blockNumber) {
			userStakingCheckpoints[account][lockedTS][nCheckpoints - 1].stake = newStake;
		} else {
			userStakingCheckpoints[account][lockedTS][nCheckpoints] = Checkpoint(blockNumber, newStake);
			numUserStakingCheckpoints[account][lockedTS] = nCheckpoints + 1;
		}
	}

	/**
	 * @notice increases the delegatee's stake for a giving lock date and writes a checkpoint
	 * @param delegatee the delegatee
	 * @param lockedTS the lock date
	 * @param value the value to add to the staked balance
	 * */
	function _increaseDelegateStake(
		address delegatee,
		uint256 lockedTS,
		uint96 value
	) internal {
		uint32 nCheckpoints = numDelegateStakingCheckpoints[delegatee][lockedTS];
		uint96 staked = delegateStakingCheckpoints[delegatee][lockedTS][nCheckpoints - 1].stake;
		uint96 newStake = add96(staked, value, "Staking::_increaseDelegateeStake: stakedUntil overflow");
		_writeDelegateCheckpoint(delegatee, lockedTS, nCheckpoints, newStake);
	}

	/**
	 * @notice decreases the delegatee's stake for a giving lock date and writes a checkpoint
	 * @param delegatee the delegatee
	 * @param lockedTS the lock date
	 * @param value the value to add to the staked balance
	 * */
	function _decreaseDelegateStake(
		address delegatee,
		uint256 lockedTS,
		uint96 value
	) internal {
		uint32 nCheckpoints = numDelegateStakingCheckpoints[delegatee][lockedTS];
		uint96 staked = delegateStakingCheckpoints[delegatee][lockedTS][nCheckpoints - 1].stake;
		uint96 newStake = sub96(staked, value, "Staking::_decreaseDailyStake: stakedUntil underflow");
		_writeDelegateCheckpoint(delegatee, lockedTS, nCheckpoints, newStake);
	}

	function _writeDelegateCheckpoint(
		address delegatee,
		uint256 lockedTS,
		uint32 nCheckpoints,
		uint96 newStake
	) internal {
		uint32 blockNumber = safe32(block.number, "Staking::_writeStakingCheckpoint: block number exceeds 32 bits");
		uint96 oldStake = delegateStakingCheckpoints[delegatee][lockedTS][nCheckpoints - 1].stake;

		if (nCheckpoints > 0 && delegateStakingCheckpoints[delegatee][lockedTS][nCheckpoints - 1].fromBlock == blockNumber) {
			delegateStakingCheckpoints[delegatee][lockedTS][nCheckpoints - 1].stake = newStake;
		} else {
			delegateStakingCheckpoints[delegatee][lockedTS][nCheckpoints] = Checkpoint(blockNumber, newStake);
			numDelegateStakingCheckpoints[delegatee][lockedTS] = nCheckpoints + 1;
		}
		emit DelegateStakeChanged(delegatee, lockedTS, oldStake, newStake);
	}

	function _increaseDailyStake(uint256 lockedTS, uint96 value) internal {
		uint32 nCheckpoints = numTotalStakingCheckpoints[lockedTS];
		uint96 staked = totalStakingCheckpoints[lockedTS][nCheckpoints - 1].stake;
		uint96 newStake = add96(staked, value, "Staking::_increaseDailyStake: stakedUntil overflow");
		_writeStakingCheckpoint(lockedTS, nCheckpoints, newStake);
	}

	function _decreaseDailyStake(uint256 lockedTS, uint96 value) internal {
		uint32 nCheckpoints = numTotalStakingCheckpoints[lockedTS];
		uint96 staked = totalStakingCheckpoints[lockedTS][nCheckpoints - 1].stake;
		uint96 newStake = sub96(staked, value, "Staking::_decreaseDailyStake: stakedUntil underflow");
		_writeStakingCheckpoint(lockedTS, nCheckpoints, newStake);
	}

	function _writeStakingCheckpoint(
		uint256 lockedTS,
		uint32 nCheckpoints,
		uint96 newStake
	) internal {
		uint32 blockNumber = safe32(block.number, "Staking::_writeStakingCheckpoint: block number exceeds 32 bits");

		if (nCheckpoints > 0 && totalStakingCheckpoints[lockedTS][nCheckpoints - 1].fromBlock == blockNumber) {
			totalStakingCheckpoints[lockedTS][nCheckpoints - 1].stake = newStake;
		} else {
			totalStakingCheckpoints[lockedTS][nCheckpoints] = Checkpoint(blockNumber, newStake);
			numTotalStakingCheckpoints[lockedTS] = nCheckpoints + 1;
		}
	}
>>>>>>> aebcdb94
}<|MERGE_RESOLUTION|>--- conflicted
+++ resolved
@@ -4,131 +4,6 @@
 import "./StakingStorage.sol";
 import "./SafeMath96.sol";
 
-<<<<<<< HEAD
-contract Checkpoints is StakingStorage, SafeMath96{
-    
-    /// @notice An event thats emitted when an account changes its delegate
-    event DelegateChanged(address indexed delegator, uint lockedUntil, address indexed fromDelegate, address indexed toDelegate);
-    
-    /// @notice An event thats emitted when a delegate account's stake balance changes
-    event DelegateStakeChanged(address indexed delegate, uint lockedUntil, uint previousBalance, uint newBalance);
-    
-    /// @notice An event thats emitted when tokens get staked
-    event TokensStaked(address indexed staker, uint amount, uint lockedUntil, uint totalStaked);
-    
-    /// @notice An event thats emitted when tokens get withdrawn
-    event TokensWithdrawn(address indexed staker, address receiver, uint amount);
-
-    /// @notice An event thats emitted when vesting tokens get withdrawn
-    event VestingTokensWithdrawn(address vesting, address receiver);
-
-    /// @notice An event thats emitted when the owner unlocks all tokens
-    event TokensUnlocked(uint amount);
-    
-    /// @notice An event thats emitted when a staking period gets extended
-    event ExtendedStakingDuration(address indexed staker, uint previousDate, uint newDate);
-    
-    
-    /**
-     * @notice increases the user's stake for a giving lock date and writes a checkpoint
-     * @param account the user address
-     * @param lockedTS the lock date
-     * @param value the value to add to the staked balance
-     * */
-    function _increaseUserStake(address account, uint lockedTS, uint96 value) internal{
-        uint32 nCheckpoints = numUserStakingCheckpoints[account][lockedTS];
-        uint96 staked = userStakingCheckpoints[account][lockedTS][nCheckpoints - 1].stake;
-        uint96 newStake = add96(staked, value, "Staking::_increaseUserStake: staked amount overflow");
-        _writeUserCheckpoint(account, lockedTS, nCheckpoints, newStake);
-    }
-    
-    /**
-     * @notice decreases the user's stake for a giving lock date and writes a checkpoint
-     * @param account the user address
-     * @param lockedTS the lock date
-     * @param value the value to add to the staked balance
-     * */
-    function _decreaseUserStake(address account, uint lockedTS, uint96 value) internal{
-        uint32 nCheckpoints = numUserStakingCheckpoints[account][lockedTS];
-        uint96 staked = userStakingCheckpoints[account][lockedTS][nCheckpoints - 1].stake;
-        uint96 newStake = sub96(staked, value, "Staking::_decreaseUserStake: staked amount underflow");
-        _writeUserCheckpoint(account, lockedTS, nCheckpoints, newStake);
-    }
-
-    function _writeUserCheckpoint(address account, uint lockedTS, uint32 nCheckpoints, uint96 newStake) internal {
-      uint32 blockNumber = safe32(block.number, "Staking::_writeStakingCheckpoint: block number exceeds 32 bits");
-        if (nCheckpoints > 0 && userStakingCheckpoints[account][lockedTS][nCheckpoints - 1].fromBlock == blockNumber) {
-            userStakingCheckpoints[account][lockedTS][nCheckpoints - 1].stake = newStake;
-        } else {
-            userStakingCheckpoints[account][lockedTS][nCheckpoints] = Checkpoint(blockNumber, newStake);
-            numUserStakingCheckpoints[account][lockedTS] = nCheckpoints + 1;
-        }
-    }
-    
-    /**
-     * @notice increases the delegatee's stake for a giving lock date and writes a checkpoint
-     * @param delegatee the delegatee
-     * @param lockedTS the lock date
-     * @param value the value to add to the staked balance
-     * */
-    function _increaseDelegateStake(address delegatee, uint lockedTS, uint96 value) internal{
-        uint32 nCheckpoints = numDelegateStakingCheckpoints[delegatee][lockedTS];
-        uint96 staked = delegateStakingCheckpoints[delegatee][lockedTS][nCheckpoints - 1].stake;
-        uint96 newStake = add96(staked, value, "Staking::_increaseDelegateeStake: staked amount overflow");
-        _writeDelegateCheckpoint(delegatee, lockedTS, nCheckpoints, newStake);
-    }
-    
-    /**
-     * @notice decreases the delegatee's stake for a giving lock date and writes a checkpoint
-     * @param delegatee the delegatee
-     * @param lockedTS the lock date
-     * @param value the value to add to the staked balance
-     * */
-    function _decreaseDelegateStake(address delegatee, uint lockedTS, uint96 value) internal{
-        uint32 nCheckpoints = numDelegateStakingCheckpoints[delegatee][lockedTS];
-        uint96 staked = delegateStakingCheckpoints[delegatee][lockedTS][nCheckpoints - 1].stake;
-        uint96 newStake = sub96(staked, value, "Staking::_decreaseDailyStake: staked amount underflow");
-        _writeDelegateCheckpoint(delegatee, lockedTS, nCheckpoints, newStake);
-    }
-    
-    function _writeDelegateCheckpoint(address delegatee, uint lockedTS, uint32 nCheckpoints, uint96 newStake) internal {
-      uint32 blockNumber = safe32(block.number, "Staking::_writeStakingCheckpoint: block number exceeds 32 bits");
-      uint96 oldStake = delegateStakingCheckpoints[delegatee][lockedTS][nCheckpoints - 1].stake;
-        
-        if (nCheckpoints > 0 && delegateStakingCheckpoints[delegatee][lockedTS][nCheckpoints - 1].fromBlock == blockNumber) {
-            delegateStakingCheckpoints[delegatee][lockedTS][nCheckpoints - 1].stake = newStake;
-        } else {
-            delegateStakingCheckpoints[delegatee][lockedTS][nCheckpoints] = Checkpoint(blockNumber, newStake);
-            numDelegateStakingCheckpoints[delegatee][lockedTS] = nCheckpoints + 1;
-        }
-        emit DelegateStakeChanged(delegatee, lockedTS, oldStake, newStake);
-    }
-    
-    function _increaseDailyStake(uint lockedTS, uint96 value) internal{
-        uint32 nCheckpoints = numTotalStakingCheckpoints[lockedTS];
-        uint96 staked = totalStakingCheckpoints[lockedTS][nCheckpoints - 1].stake;
-        uint96 newStake = add96(staked, value, "Staking::_increaseDailyStake: staked amount overflow");
-        _writeStakingCheckpoint(lockedTS, nCheckpoints, newStake);
-    }
-    
-    function _decreaseDailyStake(uint lockedTS, uint96 value) internal{
-        uint32 nCheckpoints = numTotalStakingCheckpoints[lockedTS];
-        uint96 staked = totalStakingCheckpoints[lockedTS][nCheckpoints - 1].stake;
-        uint96 newStake = sub96(staked, value, "Staking::_decreaseDailyStake: staked amount underflow");
-        _writeStakingCheckpoint(lockedTS, nCheckpoints, newStake);
-    }
-    
-    function _writeStakingCheckpoint(uint lockedTS, uint32 nCheckpoints, uint96 newStake) internal{
-        uint32 blockNumber = safe32(block.number, "Staking::_writeStakingCheckpoint: block number exceeds 32 bits");
-        
-        if (nCheckpoints > 0 && totalStakingCheckpoints[lockedTS][nCheckpoints - 1].fromBlock == blockNumber) {
-            totalStakingCheckpoints[lockedTS][nCheckpoints - 1].stake = newStake;
-        } else {
-            totalStakingCheckpoints[lockedTS][nCheckpoints] = Checkpoint(blockNumber, newStake);
-            numTotalStakingCheckpoints[lockedTS] = nCheckpoints + 1;
-        }
-    }
-=======
 contract Checkpoints is StakingStorage, SafeMath96 {
 	/// @notice An event thats emitted when an account changes its delegate
 	event DelegateChanged(address indexed delegator, uint256 lockedUntil, address indexed fromDelegate, address indexed toDelegate);
@@ -164,7 +39,7 @@
 	) internal {
 		uint32 nCheckpoints = numUserStakingCheckpoints[account][lockedTS];
 		uint96 staked = userStakingCheckpoints[account][lockedTS][nCheckpoints - 1].stake;
-		uint96 newStake = add96(staked, value, "Staking::_increaseUserStake: stakedUntil overflow");
+		uint96 newStake = add96(staked, value, "Staking::_increaseUserStake: staked amount overflow");
 		_writeUserCheckpoint(account, lockedTS, nCheckpoints, newStake);
 	}
 
@@ -181,7 +56,7 @@
 	) internal {
 		uint32 nCheckpoints = numUserStakingCheckpoints[account][lockedTS];
 		uint96 staked = userStakingCheckpoints[account][lockedTS][nCheckpoints - 1].stake;
-		uint96 newStake = sub96(staked, value, "Staking::_decreaseUserStake: stakedUntil underflow");
+		uint96 newStake = sub96(staked, value, "Staking::_decreaseUserStake: staked amount underflow");
 		_writeUserCheckpoint(account, lockedTS, nCheckpoints, newStake);
 	}
 
@@ -213,7 +88,7 @@
 	) internal {
 		uint32 nCheckpoints = numDelegateStakingCheckpoints[delegatee][lockedTS];
 		uint96 staked = delegateStakingCheckpoints[delegatee][lockedTS][nCheckpoints - 1].stake;
-		uint96 newStake = add96(staked, value, "Staking::_increaseDelegateeStake: stakedUntil overflow");
+		uint96 newStake = add96(staked, value, "Staking::_increaseDelegateeStake: staked amount overflow");
 		_writeDelegateCheckpoint(delegatee, lockedTS, nCheckpoints, newStake);
 	}
 
@@ -230,7 +105,7 @@
 	) internal {
 		uint32 nCheckpoints = numDelegateStakingCheckpoints[delegatee][lockedTS];
 		uint96 staked = delegateStakingCheckpoints[delegatee][lockedTS][nCheckpoints - 1].stake;
-		uint96 newStake = sub96(staked, value, "Staking::_decreaseDailyStake: stakedUntil underflow");
+		uint96 newStake = sub96(staked, value, "Staking::_decreaseDailyStake: staked amount underflow");
 		_writeDelegateCheckpoint(delegatee, lockedTS, nCheckpoints, newStake);
 	}
 
@@ -255,14 +130,14 @@
 	function _increaseDailyStake(uint256 lockedTS, uint96 value) internal {
 		uint32 nCheckpoints = numTotalStakingCheckpoints[lockedTS];
 		uint96 staked = totalStakingCheckpoints[lockedTS][nCheckpoints - 1].stake;
-		uint96 newStake = add96(staked, value, "Staking::_increaseDailyStake: stakedUntil overflow");
+		uint96 newStake = add96(staked, value, "Staking::_increaseDailyStake: staked amount overflow");
 		_writeStakingCheckpoint(lockedTS, nCheckpoints, newStake);
 	}
 
 	function _decreaseDailyStake(uint256 lockedTS, uint96 value) internal {
 		uint32 nCheckpoints = numTotalStakingCheckpoints[lockedTS];
 		uint96 staked = totalStakingCheckpoints[lockedTS][nCheckpoints - 1].stake;
-		uint96 newStake = sub96(staked, value, "Staking::_decreaseDailyStake: stakedUntil underflow");
+		uint96 newStake = sub96(staked, value, "Staking::_decreaseDailyStake: staked amount underflow");
 		_writeStakingCheckpoint(lockedTS, nCheckpoints, newStake);
 	}
 
@@ -280,5 +155,4 @@
 			numTotalStakingCheckpoints[lockedTS] = nCheckpoints + 1;
 		}
 	}
->>>>>>> aebcdb94
 }