--- conflicted
+++ resolved
@@ -19,8 +19,5 @@
 brownie-config.yaml
 .vscode
 abi
-<<<<<<< HEAD
 *.md
-=======
-types/
->>>>>>> c50c8753
+types/