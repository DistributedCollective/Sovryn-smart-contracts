/**
 * Copyright 2017-2020, bZeroX, LLC. All Rights Reserved.
 * Licensed under the Apache License, Version 2.0.
 */

pragma solidity >=0.5.0 <0.6.0;
pragma experimental ABIEncoderV2;

import "../contracts/core/State.sol";
import "../contracts/events/ProtocolSettingsEvents.sol";
import "../contracts/events/LoanSettingsEvents.sol";
import "../contracts/events/LoanOpeningsEvents.sol";
import "../contracts/events/LoanMaintenanceEvents.sol";
import "../contracts/events/LoanClosingsEvents.sol";
import "../contracts/events/FeesEvents.sol";
import "../contracts/events/SwapsEvents.sol";

contract ISovryn is
	State,
	ProtocolSettingsEvents,
	LoanSettingsEvents,
	LoanOpeningsEvents,
	LoanMaintenanceEvents,
	LoanClosingsEvents,
	SwapsEvents
{
	////// Protocol //////

	function replaceContract(address target) external;

	function setTargets(string[] calldata sigsArr, address[] calldata targetsArr) external;

	function getTarget(string calldata sig) external view returns (address);

	////// Protocol Settings //////

	function setPriceFeedContract(address newContract) external;

	function setSwapsImplContract(address newContract) external;

	function setLoanPool(address[] calldata pools, address[] calldata assets) external;

	function setSupportedTokens(address[] calldata addrs, bool[] calldata toggles) external;

	function setLendingFeePercent(uint256 newValue) external;

	function setTradingFeePercent(uint256 newValue) external;

	function setBorrowingFeePercent(uint256 newValue) external;

	function setAffiliateFeePercent(uint256 newValue) external;

	function setLiquidationIncentivePercent(uint256 newAmount) external;

	function setMaxDisagreement(uint256 newAmount) external;

	function setSourceBuffer(uint256 newAmount) external;

	function setMaxSwapSize(uint256 newAmount) external;

	function setFeesController(address newController) external;

	function withdrawLendingFees(
		address token,
		address receiver,
		uint256 amount
	) external returns (bool);

	function withdrawTradingFees(
		address token,
		address receiver,
		uint256 amount
	) external returns (bool);

	function withdrawBorrowingFees(
		address token,
		address receiver,
		uint256 amount
	) external returns (bool);

	function withdrawProtocolToken(address receiver, uint256 amount) external returns (address, bool);

	function depositProtocolToken(uint256 amount) external;

	function getLoanPoolsList(uint256 start, uint256 count) external;

	function isLoanPool(address loanPool) external view returns (bool);

	function setWrbtcToken(address wrbtcTokenAddress) external;

	function setSovrynSwapContractRegistryAddress(address registryAddress) external;

	function setProtocolTokenAddress(address _protocolTokenAddress) external;

	function setRolloverBaseReward(uint256 transactionCost) external;

	function setRebatePercent(uint256 rebatePercent) external;

<<<<<<< HEAD
    ////// Loan Settings //////

    function setupLoanParams(LoanParams[] calldata loanParamsList)
        external
        returns (bytes32[] memory loanParamsIdList);

    // Deactivates LoanParams for future loans. Active loans using it are unaffected.
    function disableLoanParams(bytes32[] calldata loanParamsIdList) external;

    function getLoanParams(bytes32[] calldata loanParamsIdList)
        external
        view
        returns (LoanParams[] memory loanParamsList);

    function getLoanParamsList(
        address owner,
        uint256 start,
        uint256 count
    ) external view returns (bytes32[] memory loanParamsList);

    function getTotalPrincipal(address lender, address loanToken)
        external
        view
        returns (uint256);

    ////// Loan Openings //////

    function borrowOrTradeFromPool(
        bytes32 loanParamsId,
        bytes32 loanId, // if 0, start a new loan
        bool isTorqueLoan,
        uint256 initialMargin,
        address[4] calldata sentAddresses,
        // lender: must match loan if loanId provided
        // borrower: must match loan if loanId provided
        // receiver: receiver of funds (address(0) assumes borrower address)
        // manager: delegated manager of loan unless address(0)
        uint256[5] calldata sentValues,
        // newRate: new loan interest rate
        // newPrincipal: new loan size (borrowAmount + any borrowed interest)
        // torqueInterest: new amount of interest to escrow for Torque loan (determines initial loan length)
        // loanTokenReceived: total loanToken deposit (amount not sent to borrower in the case of Torque loans)
        // collateralTokenReceived: total collateralToken deposit
        bytes calldata loanDataBytes
    ) external payable returns (uint256);

    function setDelegatedManager(
        bytes32 loanId,
        address delegated,
        bool toggle
    ) external;

    function getEstimatedMarginExposure(
        address loanToken,
        address collateralToken,
        uint256 loanTokenSent,
        uint256 collateralTokenSent,
        uint256 interestRate,
        uint256 newPrincipal
    ) external view returns (uint256);

    function getRequiredCollateral(
        address loanToken,
        address collateralToken,
        uint256 newPrincipal,
        uint256 marginAmount,
        bool isTorqueLoan
    ) external view returns (uint256 collateralAmountRequired);

    function getBorrowAmount(
        address loanToken,
        address collateralToken,
        uint256 collateralTokenAmount,
        uint256 marginAmount,
        bool isTorqueLoan
    ) external view returns (uint256 borrowAmount);

    ////// Loan Closings //////

    function liquidate(
        bytes32 loanId,
        address receiver,
        uint256 closeAmount // denominated in loanToken
    )
        external
        payable
        returns (
            uint256 loanCloseAmount,
            uint256 seizedAmount,
            address seizedToken
        );

    function rollover(bytes32 loanId, bytes calldata loanDataBytes) external;

    function closeWithDeposit(
        bytes32 loanId,
        address receiver,
        uint256 depositAmount // denominated in loanToken
    )
        external
        payable
        returns (
            uint256 loanCloseAmount,
            uint256 withdrawAmount,
            address withdrawToken
        );

    function closeWithSwap(
        bytes32 loanId,
        address receiver,
        uint256 swapAmount, // denominated in collateralToken
        bool returnTokenIsCollateral, // true: withdraws collateralToken, false: withdraws loanToken
        bytes calldata loanDataBytes
    )
        external
        returns (
            uint256 loanCloseAmount,
            uint256 withdrawAmount,
            address withdrawToken
        );

    ////// Loan Maintenance //////

    function depositCollateral(
        bytes32 loanId,
        uint256 depositAmount // must match msg.value if ether is sent
    ) external payable;

    function withdrawCollateral(
        bytes32 loanId,
        address receiver,
        uint256 withdrawAmount
    ) external returns (uint256 actualWithdrawAmount);

    function extendLoanByInterest(
        bytes32 loanId,
        address payer,
        uint256 depositAmount,
        bool useCollateral,
        bytes calldata loanDataBytes
    ) external payable returns (uint256 secondsExtended);

    function reduceLoanByInterest(
        bytes32 loanId,
        address receiver,
        uint256 withdrawAmount
    ) external returns (uint256 secondsReduced);

    function withdrawAccruedInterest(address loanToken) external;

    function getLenderInterestData(address lender, address loanToken)
        external
        view
        returns (
            uint256 interestPaid,
            uint256 interestPaidDate,
            uint256 interestOwedPerDay,
            uint256 interestUnPaid,
            uint256 interestFeePercent,
            uint256 principalTotal
        );

    function getLoanInterestData(bytes32 loanId)
        external
        view
        returns (
            address loanToken,
            uint256 interestOwedPerDay,
            uint256 interestDepositTotal,
            uint256 interestDepositRemaining
        );

    struct LoanReturnData {
        bytes32 loanId;
        address loanToken;
        address collateralToken;
        uint256 principal;
        uint256 collateral;
        uint256 interestOwedPerDay;
        uint256 interestDepositRemaining;
        uint256 startRate; // collateralToLoanRate
        uint256 startMargin;
        uint256 maintenanceMargin;
        uint256 currentMargin;
        uint256 maxLoanTerm;
        uint256 endTimestamp;
        uint256 maxLiquidatable;
        uint256 maxSeizable;
    }

    function getUserLoans(
        address user,
        uint256 start,
        uint256 count,
        uint256 loanType,
        bool isLender,
        bool unsafeOnly
    ) external view returns (LoanReturnData[] memory loansData);

    function getLoan(bytes32 loanId)
        external
        view
        returns (LoanReturnData memory loanData);

    function getActiveLoans(
        uint256 start,
        uint256 count,
        bool unsafeOnly
    ) external view returns (LoanReturnData[] memory loansData);

    ////// Protocol Migration //////

    function setLegacyOracles(
        address[] calldata refs,
        address[] calldata oracles
    ) external;

    function getLegacyOracle(
        address ref)
        external
        view
        returns (address);


    ////// Affiliates Module //////
    
    function getAffiliatesReferrerBalances(address referrer)
		external
		view
		returns (
			address[] memory referrerTokensList,
			uint256[] memory referrerTokensBalances
		);

    function getAffiliatesReferrerTokensList(address referrer)
		external
		view
		returns (address[] memory tokensList);
    
    function getAffiliatesReferrerTokenBalance(address referrer, address token)
		external
		view
		returns (uint256);
    
    function getUserNotFirstTradeFlag(address user) 
        external 
        view 
        returns (bool);
    
    function setUserNotFirstTradeFlag(address user) 
        external 
        view 
        returns (bool);
    
    function payTradingFeeToAffiliatesReferrer(
		address referrer,
		address token,
		uint256 tradingFeeTokenBaseAmount
	) 
        external 
        returns (uint256 referrerTradingFee);

    function withdrawAffiliatesReferrerTokenFees(
		address token,
		address receiver,
		uint256 amount
	) external 
	  returns (uint256 withdrawAmount);

    function setAffiliatesUserReferrer(address user, address referrer)
		external; //onlyCallableByLoanPools

=======
	////// Loan Settings //////

	function setupLoanParams(LoanParams[] calldata loanParamsList) external returns (bytes32[] memory loanParamsIdList);

	// Deactivates LoanParams for future loans. Active loans using it are unaffected.
	function disableLoanParams(bytes32[] calldata loanParamsIdList) external;

	function getLoanParams(bytes32[] calldata loanParamsIdList) external view returns (LoanParams[] memory loanParamsList);

	function getLoanParamsList(
		address owner,
		uint256 start,
		uint256 count
	) external view returns (bytes32[] memory loanParamsList);

	function getTotalPrincipal(address lender, address loanToken) external view returns (uint256);

	////// Loan Openings //////

	function borrowOrTradeFromPool(
		bytes32 loanParamsId,
		bytes32 loanId, // if 0, start a new loan
		bool isTorqueLoan,
		uint256 initialMargin,
		address[4] calldata sentAddresses,
		// lender: must match loan if loanId provided
		// borrower: must match loan if loanId provided
		// receiver: receiver of funds (address(0) assumes borrower address)
		// manager: delegated manager of loan unless address(0)
		uint256[5] calldata sentValues,
		// newRate: new loan interest rate
		// newPrincipal: new loan size (borrowAmount + any borrowed interest)
		// torqueInterest: new amount of interest to escrow for Torque loan (determines initial loan length)
		// loanTokenReceived: total loanToken deposit (amount not sent to borrower in the case of Torque loans)
		// collateralTokenReceived: total collateralToken deposit
		bytes calldata loanDataBytes
	) external payable returns (uint256);

	function setDelegatedManager(
		bytes32 loanId,
		address delegated,
		bool toggle
	) external;

	function getEstimatedMarginExposure(
		address loanToken,
		address collateralToken,
		uint256 loanTokenSent,
		uint256 collateralTokenSent,
		uint256 interestRate,
		uint256 newPrincipal
	) external view returns (uint256);

	function getRequiredCollateral(
		address loanToken,
		address collateralToken,
		uint256 newPrincipal,
		uint256 marginAmount,
		bool isTorqueLoan
	) external view returns (uint256 collateralAmountRequired);

	function getBorrowAmount(
		address loanToken,
		address collateralToken,
		uint256 collateralTokenAmount,
		uint256 marginAmount,
		bool isTorqueLoan
	) external view returns (uint256 borrowAmount);

	////// Loan Closings //////

	function liquidate(
		bytes32 loanId,
		address receiver,
		uint256 closeAmount // denominated in loanToken
	)
		external
		payable
		returns (
			uint256 loanCloseAmount,
			uint256 seizedAmount,
			address seizedToken
		);

	function rollover(bytes32 loanId, bytes calldata loanDataBytes) external;

	function closeWithDeposit(
		bytes32 loanId,
		address receiver,
		uint256 depositAmount // denominated in loanToken
	)
		external
		payable
		returns (
			uint256 loanCloseAmount,
			uint256 withdrawAmount,
			address withdrawToken
		);

	function closeWithSwap(
		bytes32 loanId,
		address receiver,
		uint256 swapAmount, // denominated in collateralToken
		bool returnTokenIsCollateral, // true: withdraws collateralToken, false: withdraws loanToken
		bytes calldata loanDataBytes
	)
		external
		returns (
			uint256 loanCloseAmount,
			uint256 withdrawAmount,
			address withdrawToken
		);

	////// Loan Maintenance //////

	function depositCollateral(
		bytes32 loanId,
		uint256 depositAmount // must match msg.value if ether is sent
	) external payable;

	function withdrawCollateral(
		bytes32 loanId,
		address receiver,
		uint256 withdrawAmount
	) external returns (uint256 actualWithdrawAmount);

	function extendLoanByInterest(
		bytes32 loanId,
		address payer,
		uint256 depositAmount,
		bool useCollateral,
		bytes calldata loanDataBytes
	) external payable returns (uint256 secondsExtended);

	function reduceLoanByInterest(
		bytes32 loanId,
		address receiver,
		uint256 withdrawAmount
	) external returns (uint256 secondsReduced);

	function withdrawAccruedInterest(address loanToken) external;

	function getLenderInterestData(address lender, address loanToken)
		external
		view
		returns (
			uint256 interestPaid,
			uint256 interestPaidDate,
			uint256 interestOwedPerDay,
			uint256 interestUnPaid,
			uint256 interestFeePercent,
			uint256 principalTotal
		);

	function getLoanInterestData(bytes32 loanId)
		external
		view
		returns (
			address loanToken,
			uint256 interestOwedPerDay,
			uint256 interestDepositTotal,
			uint256 interestDepositRemaining
		);

	struct LoanReturnData {
		bytes32 loanId;
		address loanToken;
		address collateralToken;
		uint256 principal;
		uint256 collateral;
		uint256 interestOwedPerDay;
		uint256 interestDepositRemaining;
		uint256 startRate; // collateralToLoanRate
		uint256 startMargin;
		uint256 maintenanceMargin;
		uint256 currentMargin;
		uint256 maxLoanTerm;
		uint256 endTimestamp;
		uint256 maxLiquidatable;
		uint256 maxSeizable;
	}

	function getUserLoans(
		address user,
		uint256 start,
		uint256 count,
		uint256 loanType,
		bool isLender,
		bool unsafeOnly
	) external view returns (LoanReturnData[] memory loansData);

	function getLoan(bytes32 loanId) external view returns (LoanReturnData memory loanData);

	function getActiveLoans(
		uint256 start,
		uint256 count,
		bool unsafeOnly
	) external view returns (LoanReturnData[] memory loansData);

	////// Protocol Migration //////

	function setLegacyOracles(address[] calldata refs, address[] calldata oracles) external;

	function getLegacyOracle(address ref) external view returns (address);
>>>>>>> c8b94a78
}<|MERGE_RESOLUTION|>--- conflicted
+++ resolved
@@ -96,7 +96,6 @@
 
 	function setRebatePercent(uint256 rebatePercent) external;
 
-<<<<<<< HEAD
     ////// Loan Settings //////
 
     function setupLoanParams(LoanParams[] calldata loanParamsList)
@@ -369,210 +368,4 @@
     function setAffiliatesUserReferrer(address user, address referrer)
 		external; //onlyCallableByLoanPools
 
-=======
-	////// Loan Settings //////
-
-	function setupLoanParams(LoanParams[] calldata loanParamsList) external returns (bytes32[] memory loanParamsIdList);
-
-	// Deactivates LoanParams for future loans. Active loans using it are unaffected.
-	function disableLoanParams(bytes32[] calldata loanParamsIdList) external;
-
-	function getLoanParams(bytes32[] calldata loanParamsIdList) external view returns (LoanParams[] memory loanParamsList);
-
-	function getLoanParamsList(
-		address owner,
-		uint256 start,
-		uint256 count
-	) external view returns (bytes32[] memory loanParamsList);
-
-	function getTotalPrincipal(address lender, address loanToken) external view returns (uint256);
-
-	////// Loan Openings //////
-
-	function borrowOrTradeFromPool(
-		bytes32 loanParamsId,
-		bytes32 loanId, // if 0, start a new loan
-		bool isTorqueLoan,
-		uint256 initialMargin,
-		address[4] calldata sentAddresses,
-		// lender: must match loan if loanId provided
-		// borrower: must match loan if loanId provided
-		// receiver: receiver of funds (address(0) assumes borrower address)
-		// manager: delegated manager of loan unless address(0)
-		uint256[5] calldata sentValues,
-		// newRate: new loan interest rate
-		// newPrincipal: new loan size (borrowAmount + any borrowed interest)
-		// torqueInterest: new amount of interest to escrow for Torque loan (determines initial loan length)
-		// loanTokenReceived: total loanToken deposit (amount not sent to borrower in the case of Torque loans)
-		// collateralTokenReceived: total collateralToken deposit
-		bytes calldata loanDataBytes
-	) external payable returns (uint256);
-
-	function setDelegatedManager(
-		bytes32 loanId,
-		address delegated,
-		bool toggle
-	) external;
-
-	function getEstimatedMarginExposure(
-		address loanToken,
-		address collateralToken,
-		uint256 loanTokenSent,
-		uint256 collateralTokenSent,
-		uint256 interestRate,
-		uint256 newPrincipal
-	) external view returns (uint256);
-
-	function getRequiredCollateral(
-		address loanToken,
-		address collateralToken,
-		uint256 newPrincipal,
-		uint256 marginAmount,
-		bool isTorqueLoan
-	) external view returns (uint256 collateralAmountRequired);
-
-	function getBorrowAmount(
-		address loanToken,
-		address collateralToken,
-		uint256 collateralTokenAmount,
-		uint256 marginAmount,
-		bool isTorqueLoan
-	) external view returns (uint256 borrowAmount);
-
-	////// Loan Closings //////
-
-	function liquidate(
-		bytes32 loanId,
-		address receiver,
-		uint256 closeAmount // denominated in loanToken
-	)
-		external
-		payable
-		returns (
-			uint256 loanCloseAmount,
-			uint256 seizedAmount,
-			address seizedToken
-		);
-
-	function rollover(bytes32 loanId, bytes calldata loanDataBytes) external;
-
-	function closeWithDeposit(
-		bytes32 loanId,
-		address receiver,
-		uint256 depositAmount // denominated in loanToken
-	)
-		external
-		payable
-		returns (
-			uint256 loanCloseAmount,
-			uint256 withdrawAmount,
-			address withdrawToken
-		);
-
-	function closeWithSwap(
-		bytes32 loanId,
-		address receiver,
-		uint256 swapAmount, // denominated in collateralToken
-		bool returnTokenIsCollateral, // true: withdraws collateralToken, false: withdraws loanToken
-		bytes calldata loanDataBytes
-	)
-		external
-		returns (
-			uint256 loanCloseAmount,
-			uint256 withdrawAmount,
-			address withdrawToken
-		);
-
-	////// Loan Maintenance //////
-
-	function depositCollateral(
-		bytes32 loanId,
-		uint256 depositAmount // must match msg.value if ether is sent
-	) external payable;
-
-	function withdrawCollateral(
-		bytes32 loanId,
-		address receiver,
-		uint256 withdrawAmount
-	) external returns (uint256 actualWithdrawAmount);
-
-	function extendLoanByInterest(
-		bytes32 loanId,
-		address payer,
-		uint256 depositAmount,
-		bool useCollateral,
-		bytes calldata loanDataBytes
-	) external payable returns (uint256 secondsExtended);
-
-	function reduceLoanByInterest(
-		bytes32 loanId,
-		address receiver,
-		uint256 withdrawAmount
-	) external returns (uint256 secondsReduced);
-
-	function withdrawAccruedInterest(address loanToken) external;
-
-	function getLenderInterestData(address lender, address loanToken)
-		external
-		view
-		returns (
-			uint256 interestPaid,
-			uint256 interestPaidDate,
-			uint256 interestOwedPerDay,
-			uint256 interestUnPaid,
-			uint256 interestFeePercent,
-			uint256 principalTotal
-		);
-
-	function getLoanInterestData(bytes32 loanId)
-		external
-		view
-		returns (
-			address loanToken,
-			uint256 interestOwedPerDay,
-			uint256 interestDepositTotal,
-			uint256 interestDepositRemaining
-		);
-
-	struct LoanReturnData {
-		bytes32 loanId;
-		address loanToken;
-		address collateralToken;
-		uint256 principal;
-		uint256 collateral;
-		uint256 interestOwedPerDay;
-		uint256 interestDepositRemaining;
-		uint256 startRate; // collateralToLoanRate
-		uint256 startMargin;
-		uint256 maintenanceMargin;
-		uint256 currentMargin;
-		uint256 maxLoanTerm;
-		uint256 endTimestamp;
-		uint256 maxLiquidatable;
-		uint256 maxSeizable;
-	}
-
-	function getUserLoans(
-		address user,
-		uint256 start,
-		uint256 count,
-		uint256 loanType,
-		bool isLender,
-		bool unsafeOnly
-	) external view returns (LoanReturnData[] memory loansData);
-
-	function getLoan(bytes32 loanId) external view returns (LoanReturnData memory loanData);
-
-	function getActiveLoans(
-		uint256 start,
-		uint256 count,
-		bool unsafeOnly
-	) external view returns (LoanReturnData[] memory loansData);
-
-	////// Protocol Migration //////
-
-	function setLegacyOracles(address[] calldata refs, address[] calldata oracles) external;
-
-	function getLegacyOracle(address ref) external view returns (address);
->>>>>>> c8b94a78
 }