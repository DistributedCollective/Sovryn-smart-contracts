/**
 * Copyright 2017-2021, bZeroX, LLC. All Rights Reserved.
 * Licensed under the Apache License, Version 2.0.
 */

pragma solidity 0.5.17;
pragma experimental ABIEncoderV2;

import "./LoanTokenSettingsLowerAdmin.sol";
import "./interfaces/ProtocolLike.sol";
import "./interfaces/FeedsLike.sol";
import "../../modules/interfaces/ProtocolAffiliatesInterface.sol";
<<<<<<< HEAD
=======
import "../../farm/ILiquidityMining.sol";
>>>>>>> b5bd57f9

/**
 * @title Loan Token Logic Standard contract.
 * @notice This contract code comes from bZx. bZx is a protocol for tokenized margin
 * trading and lending https://bzx.network similar to the dYdX protocol.
 *
 * Logic around loan tokens (iTokens) required to operate borrowing,
 * and margin trading financial processes.
 *
 * The user provides funds to the lending pool using the mint function and
 * withdraws funds from the lending pool using the burn function. Mint and
 * burn refer to minting and burning loan tokens. Loan tokens represent a
 * share of the pool and gather interest over time.
 *
 * Interest rates are determined by supply and demand. When a lender deposits
 * funds, the interest rates go down. When a trader borrows funds, the
 * interest rates go up. Fulcrum uses a simple linear interest rate formula
 * of the form y = mx + b. The interest rate starts at 1% when loans aren't
 * being utilized and scales up to 40% when all the funds in the loan pool
 * are being borrowed.
 *
 * The borrow rate is determined at the time of the loan and represents the
 * net contribution of each borrower. Each borrower's interest contribution
 * is determined by the utilization rate of the pool and is netted against
 * all prior borrows. This means that the total amount of interest flowing
 * into the lending pool is not directly changed by lenders entering or
 * exiting the pool. The entrance or exit of lenders only impacts how the
 * interest payments are split up.
 *
 * For example, if there are 2 lenders with equal holdings each earning
 * 5% APR, but one of the lenders leave, then the remaining lender will earn
 * 10% APR since the interest payments don't have to be split between two
 * individuals.
 * */
contract LoanTokenLogicStandard is LoanTokenSettingsLowerAdmin {
	using SafeMath for uint256;
	using SignedSafeMath for int256;

	/// DON'T ADD VARIABLES HERE, PLEASE

<<<<<<< HEAD
	uint256 public constant VERSION = 5;

	// address internal constant arbitraryCaller = 0x000F400e6818158D541C3EBE45FE3AA0d47372FF; // ethereum address! replaced by  arbitraryCallerAddress in LoanTokenSettingsLowerAdmin
=======
	/// @dev Used by flashBorrow function.
	uint256 public constant VERSION = 6;
	/// @dev Used by flashBorrow function.
	address internal constant arbitraryCaller = 0x000F400e6818158D541C3EBE45FE3AA0d47372FF;
	bytes32 internal constant iToken_ProfitSoFar = 0x37aa2b7d583612f016e4a4de4292cb015139b3d7762663d06a53964912ea2fb6; // keccak256("iToken_ProfitSoFar")
>>>>>>> b5bd57f9

	/**
	 * @notice Fallback function is to react to receiving value (rBTC).
	 * */
	function() external {
		revert("loan token logic - fallback not allowed");
	}

	/* Public functions */

	/**
	 * @notice Mint loan token wrapper.
	 * Adds a check before calling low level _mintToken function.
	 * The function retrieves the tokens from the message sender, so make sure
	 * to first approve the loan token contract to access your funds. This is
	 * done by calling approve(address spender, uint amount) on the ERC20
	 * token contract, where spender is the loan token contract address and
	 * amount is the amount to be deposited.
	 *
	 * @param receiver The account getting the minted tokens.
	 * @param depositAmount The amount of underlying tokens provided on the
	 *   loan. (Not the number of loan tokens to mint).
	 *
	 * @return The amount of loan tokens minted.
	 * */
	function mint(address receiver, uint256 depositAmount) external nonReentrant returns (uint256 mintAmount) {
		return _mintToken(receiver, depositAmount);
	}

	/**
	 * @notice Burn loan token wrapper.
	 * Adds a pay-out transfer after calling low level _burnToken function.
	 * In order to withdraw funds to the pool, call burn on the respective
	 * loan token contract. This will burn your loan tokens and send you the
	 * underlying token in exchange.
	 *
	 * @param receiver The account getting the minted tokens.
	 * @param burnAmount The amount of loan tokens to redeem.
	 *
	 * @return The amount of underlying tokens payed to lender.
	 * */
	function burn(address receiver, uint256 burnAmount) external nonReentrant returns (uint256 loanAmountPaid) {
		loanAmountPaid = _burnToken(burnAmount);

		//this needs to be here and not in _burnTokens because of the WRBTC implementation
		if (loanAmountPaid != 0) {
			_safeTransfer(loanTokenAddress, receiver, loanAmountPaid, "5");
		}
	}

<<<<<<< HEAD
	/*flashBorrow is disabled for the MVP, but is going to be added later.
    therefore, it needs to be revised*/

	function flashBorrow(
		uint256 borrowAmount,
		address borrower,
		address target,
		string calldata signature,
		bytes calldata data
	) external payable nonReentrant onlyFlashLoanWhiteListed(borrower) returns (bytes memory) {
		require(borrowAmount != 0, "38");
		//AUDIT: the borrower parameter can be removed
		require(borrower == msg.sender, "unauthorised usage of a whitelisted address");

		_checkPause();

		_settleInterest();

		// save before balances
		uint256 beforeEtherBalance = address(this).balance.sub(msg.value);
		uint256 beforeAssetsBalance = _underlyingBalance().add(totalAssetBorrow());

		// lock totalAssetSupply for duration of flash loan
		_flTotalAssetSupply = beforeAssetsBalance;

		// transfer assets to calling contract
		_safeTransfer(loanTokenAddress, borrower, borrowAmount, "39");

		bytes memory callData;
		if (bytes(signature).length == 0) {
			callData = data;
		} else {
			callData = abi.encodePacked(bytes4(keccak256(bytes(signature))), data);
		}

		// arbitrary call
		require(arbitraryCallerAddress != address(0), "arbitraryCallerAddress is not set");
		(bool success, bytes memory returnData) =
			arbitraryCallerAddress.call.value(msg.value)(
				abi.encodeWithSelector(
					0xde064e0d, // sendCall(address,bytes)
					target,
					callData
				)
			);
		require(success, "arbitraryCallerAddress.call failed");

		// unlock totalAssetSupply
		_flTotalAssetSupply = 0;

		require(address(this).balance >= beforeEtherBalance && _underlyingBalance().add(totalAssetBorrow()) >= beforeAssetsBalance, "40");

		return returnData;
	}
=======
	/*
    flashBorrow is disabled for the MVP, but is going to be added later.
    therefore, it needs to be revised
    
    function flashBorrow(
        uint256 borrowAmount,
        address borrower,
        address target,
        string calldata signature,
        bytes calldata data)
        external
        payable
        nonReentrant
        pausable(msg.sig)
        returns (bytes memory)
    {
        require(borrowAmount != 0, "38");

        _checkPause();

        _settleInterest();

        /// @dev Save before balances.
        uint256 beforeRbtcBalance = address(this).balance.sub(msg.value);
        uint256 beforeAssetsBalance = _underlyingBalance()
            .add(totalAssetBorrow());

        /// @dev Lock totalAssetSupply for duration of flash loan.
        _flTotalAssetSupply = beforeAssetsBalance;

        /// @dev Transfer assets to calling contract.
        _safeTransfer(loanTokenAddress, borrower, borrowAmount, "39");

		emit FlashBorrow(borrower, target, loanTokenAddress, borrowAmount);

        bytes memory callData;
        if (bytes(signature).length == 0) {
            callData = data;
        } else {
            callData = abi.encodePacked(bytes4(keccak256(bytes(signature))), data);
        }

        /// @dev Arbitrary call.
        (bool success, bytes memory returnData) = arbitraryCaller.call.value(msg.value)(
            abi.encodeWithSelector(
                0xde064e0d, /// sendCall(address,bytes)
                target,
                callData
            )
        );
        require(success, "call failed");

        /// @dev Unlock totalAssetSupply
        _flTotalAssetSupply = 0;

        /// @dev Verifies return of flash loan.
        require(
            address(this).balance >= beforeRbtcBalance &&
            _underlyingBalance()
                .add(totalAssetBorrow()) >= beforeAssetsBalance,
            "40"
        );

        return returnData;
    }
    */
>>>>>>> b5bd57f9

	/**
	 * @notice Borrow funds from the pool.
	 * The underlying loan token may not be used as collateral.
	 *
	 * @param loanId The ID of the loan, 0 for a new loan.
	 * @param withdrawAmount The amount to be withdrawn (actually borrowed).
	 * @param initialLoanDuration The duration of the loan in seconds.
	 *   If the loan is not paid back until then, it'll need to be rolled over.
	 * @param collateralTokenSent The amount of collateral tokens provided by the user.
	 *   (150% of the withdrawn amount worth in collateral tokens).
	 * @param collateralTokenAddress The address of the token to be used as
	 *   collateral. Cannot be the loan token address.
	 * @param borrower The one paying for the collateral.
	 * @param receiver The one receiving the withdrawn amount.
	 *
	 * @return New principal and new collateral added to loan.
	 * */
	function borrow(
		bytes32 loanId, /// 0 if new loan.
		uint256 withdrawAmount,
		uint256 initialLoanDuration, /// Duration in seconds.
		uint256 collateralTokenSent, /// If 0, loanId must be provided; any rBTC sent must equal this value.
		address collateralTokenAddress, /// If address(0), this means rBTC and rBTC must be sent with the call or loanId must be provided.
		address borrower,
		address receiver,
<<<<<<< HEAD
		bytes memory // arbitrary order data (for future use) /*loanDataBytes*/
	)
		public
		payable
		nonReentrant //note: needs to be removed to allow flashloan use cases?
		hasEarlyAccessToken
=======
		bytes memory /// loanDataBytes: arbitrary order data (for future use).
	)
		public
		payable
		nonReentrant /// Note: needs to be removed to allow flashloan use cases.
>>>>>>> b5bd57f9
		returns (
			uint256,
			uint256 /// Returns new principal and new collateral added to loan.
		)
	{
		require(withdrawAmount != 0, "6");

		_checkPause();

		/// Temporary: limit transaction size.
		if (transactionLimit[collateralTokenAddress] > 0) require(collateralTokenSent <= transactionLimit[collateralTokenAddress]);

		require(msg.value == 0 || msg.value == collateralTokenSent, "7");
		require(collateralTokenSent != 0 || loanId != 0, "8");
		require(collateralTokenAddress != address(0) || msg.value != 0 || loanId != 0, "9");

		/// @dev Ensure authorized use of existing loan.
		require(loanId == 0 || msg.sender == borrower, "unauthorized use of existing loan");

		if (collateralTokenAddress == address(0)) {
			collateralTokenAddress = wrbtcTokenAddress;
		}
		require(collateralTokenAddress != loanTokenAddress, "10");

		_settleInterest();

		address[4] memory sentAddresses;
		uint256[5] memory sentAmounts;

		sentAddresses[0] = address(this); /// The lender.
		sentAddresses[1] = borrower;
		sentAddresses[2] = receiver;
		/// sentAddresses[3] = address(0); /// The manager.

		sentAmounts[1] = withdrawAmount;

		/// interestRate, interestInitialAmount, borrowAmount (newBorrowAmount).
		(sentAmounts[0], sentAmounts[2], sentAmounts[1]) = _getInterestRateAndBorrowAmount(
			sentAmounts[1],
			_totalAssetSupply(0), /// Interest is settled above.
			initialLoanDuration
		);

		/// sentAmounts[3] = 0; /// loanTokenSent
		sentAmounts[4] = collateralTokenSent;

		return
			_borrowOrTrade(
				loanId,
				withdrawAmount,
				2 * 10**18, /// leverageAmount (translates to 150% margin for a Torque loan).
				collateralTokenAddress,
				sentAddresses,
				sentAmounts,
				"" /// loanDataBytes
			);
	}

	/**
	 * @notice Borrow and immediately get into a position.
	 *
	 * Trading on margin is used to increase an investor's buying power.
	 * Margin is the amount of money required to open a position, while
	 * leverage is the multiple of exposure to account equity.
	 *
	 * Leverage allows you to trade positions LARGER than the amount
	 * of money in your trading account. Leverage is expressed as a ratio.
	 *
	 * When trading on margin, investors first deposit some token that then
	 * serves as collateral for the loan, and then pay ongoing interest
	 * payments on the money they borrow.
	 *
	 * Margin trading = taking a loan and swapping it:
	 * In order to open a margin trade position,
	 *  1.- The user calls marginTrade on the loan token contract.
	 *  2.- The loan token contract provides the loan and sends it for processing
	 *    to the protocol proxy contract.
	 *  3.- The protocol proxy contract uses the module LoanOpening to create a
	 *    position and swaps the loan tokens to collateral tokens.
	 *  4.- The Sovryn Swap network looks up the correct converter and swaps the
	 *    tokens.
	 * If successful, the position is being held by the protocol proxy contract,
	 * which is why positions need to be closed at the protocol proxy contract.
	 *
	 * @param loanId The ID of the loan, 0 for a new loan.
	 * @param leverageAmount The multiple of exposure: 2x ... 5x. The leverage with 18 decimals.
	 * @param loanTokenSent The number of loan tokens provided by the user.
	 * @param collateralTokenSent The amount of collateral tokens provided by the user.
	 * @param collateralTokenAddress The token address of collateral.
	 * @param trader The account that performs this trade.
	 *
	 * @return New principal and new collateral added to trade.
	 * */
	function marginTrade(
		bytes32 loanId, /// 0 if new loan
		uint256 leverageAmount, /// Expected in x * 10**18 where x is the actual leverage (2, 3, 4, or 5).
		uint256 loanTokenSent,
		uint256 collateralTokenSent,
		address collateralTokenAddress,
		address trader,
		bytes memory loanDataBytes /// Arbitrary order data.
	)
		public
		payable
<<<<<<< HEAD
		nonReentrant //note: needs to be removed to allow flashloan use cases?
		hasEarlyAccessToken
=======
		nonReentrant /// Note: needs to be removed to allow flashloan use cases.
>>>>>>> b5bd57f9
		returns (
			uint256,
			uint256 /// Returns new principal and new collateral added to trade.
		)
	{
		_checkPause();

		if (collateralTokenAddress == address(0)) {
			collateralTokenAddress = wrbtcTokenAddress;
		}

		require(collateralTokenAddress != loanTokenAddress, "11");

		/// @dev Ensure authorized use of existing loan.
		require(loanId == 0 || msg.sender == trader, "unauthorized use of existing loan");

		/// Temporary: limit transaction size.
		if (transactionLimit[collateralTokenAddress] > 0) require(collateralTokenSent <= transactionLimit[collateralTokenAddress]);
		if (transactionLimit[loanTokenAddress] > 0) require(loanTokenSent <= transactionLimit[loanTokenAddress]);

		/// @dev Compute the worth of the total deposit in loan tokens.
		/// (loanTokenSent + convert(collateralTokenSent))
		/// No actual swap happening here.
		uint256 totalDeposit = _totalDeposit(collateralTokenAddress, collateralTokenSent, loanTokenSent);
		require(totalDeposit != 0, "12");

		address[4] memory sentAddresses;
		uint256[5] memory sentAmounts;

		sentAddresses[0] = address(this); /// The lender.
		sentAddresses[1] = trader;
		sentAddresses[2] = trader;
		/// sentAddresses[3] = address(0); /// The manager.

		/// sentAmounts[0] = 0; /// interestRate (found later).
		sentAmounts[1] = totalDeposit; /// Total amount of deposit.
		/// sentAmounts[2] = 0; /// interestInitialAmount (interest is calculated based on fixed-term loan).
		sentAmounts[3] = loanTokenSent;
		sentAmounts[4] = collateralTokenSent;

		_settleInterest();

		(sentAmounts[1], sentAmounts[0]) = _getMarginBorrowAmountAndRate( /// borrowAmount, interestRate
			leverageAmount,
			sentAmounts[1] /// depositAmount
		);

		return
			_borrowOrTrade(
				loanId,
				0, /// withdrawAmount
				leverageAmount,
				collateralTokenAddress,
				sentAddresses,
				sentAmounts,
				loanDataBytes
			);
	}

	function marginTradeAffiliate(
		bytes32 loanId, // 0 if new loan
		uint256 leverageAmount, // expected in x * 10**18 where x is the actual leverage (2, 3, 4, or 5)
		uint256 loanTokenSent,
		uint256 collateralTokenSent,
		address collateralTokenAddress,
		address trader,
		address affiliateReferrer, // the user was brought by the affiliate (referrer)
<<<<<<< HEAD
		bytes memory loanDataBytes // arbitrary order data
	)
		public
=======
		bytes calldata loanDataBytes // arbitrary order data
	)
		external
>>>>>>> b5bd57f9
		payable
		returns (
			uint256,
			uint256 // returns new principal and new collateral added to trade
		)
	{
		if (affiliateReferrer != address(0))
			ProtocolAffiliatesInterface(sovrynContractAddress).setAffiliatesReferrer(trader, affiliateReferrer);
		return marginTrade(loanId, leverageAmount, loanTokenSent, collateralTokenSent, collateralTokenAddress, trader, loanDataBytes);
	}

<<<<<<< HEAD
=======
	/**
	 * @notice Transfer tokens wrapper.
	 * Sets token owner the msg.sender.
	 * Sets maximun allowance uint256(-1) to ensure tokens are always transferred.
	 *
	 * @param _to The recipient of the tokens.
	 * @param _value The amount of tokens sent.
	 * @return Success true/false.
	 * */
>>>>>>> b5bd57f9
	function transfer(address _to, uint256 _value) external returns (bool) {
		return _internalTransferFrom(msg.sender, _to, _value, uint256(-1));
	}

	/**
	 * @notice Moves `_value` loan tokens from `_from` to `_to` using the
	 * allowance mechanism. Calls internal _internalTransferFrom function.
	 *
	 * @return A boolean value indicating whether the operation succeeded.
	 */
	function transferFrom(
		address _from,
		address _to,
		uint256 _value
	) external returns (bool) {
		return
			_internalTransferFrom(
				_from,
				_to,
				_value,
				//allowed[_from][msg.sender]
				ProtocolLike(sovrynContractAddress).isLoanPool(msg.sender) ? uint256(-1) : allowed[_from][msg.sender]
			);
	}

	/**
	 * @notice Transfer tokens, low level.
	 * Checks allowance, updates sender and recipient balances
	 * and updates checkpoints too.
	 *
	 * @param _from The tokens' owner.
	 * @param _to The recipient of the tokens.
	 * @param _value The amount of tokens sent.
	 * @param _allowanceAmount The amount of tokens allowed to transfer.
	 *
	 * @return Success true/false.
	 * */
	function _internalTransferFrom(
		address _from,
		address _to,
		uint256 _value,
		uint256 _allowanceAmount
	) internal returns (bool) {
		if (_allowanceAmount != uint256(-1)) {
			allowed[_from][msg.sender] = _allowanceAmount.sub(_value, "14");
		}

		require(_to != address(0), "15");

		uint256 _balancesFrom = balances[_from];
		uint256 _balancesFromNew = _balancesFrom.sub(_value, "16");
		balances[_from] = _balancesFromNew;

		uint256 _balancesTo = balances[_to];
		uint256 _balancesToNew = _balancesTo.add(_value);
		balances[_to] = _balancesToNew;

		/// @dev Handle checkpoint update.
		uint256 _currentPrice = tokenPrice();

		//checkpoints are not being used by the smart contract logic itself, but just for external use (query the profit)
		//only update the checkpoints of a user if he's not depositing to / withdrawing from the lending pool
		if (_from != liquidityMiningAddress && _to != liquidityMiningAddress) {
			_updateCheckpoints(_from, _balancesFrom, _balancesFromNew, _currentPrice);
			_updateCheckpoints(_to, _balancesTo, _balancesToNew, _currentPrice);
		}

		emit Transfer(_from, _to, _value);
		return true;
	}

	/**
	 * @notice Update the user's checkpoint price and profit so far.
	 * In this loan token contract, whenever some tokens are minted or burned,
	 * the _updateCheckpoints() function is invoked to update the stats to
	 * reflect the balance changes.
	 *
	 * @param _user The user address.
	 * @param _oldBalance The user's previous balance.
	 * @param _newBalance The user's updated balance.
	 * @param _currentPrice The current loan token price.
	 * */
	function _updateCheckpoints(
		address _user,
		uint256 _oldBalance,
		uint256 _newBalance,
		uint256 _currentPrice
	) internal {
		/// @dev keccak256("iToken_ProfitSoFar")
		bytes32 slot = keccak256(abi.encodePacked(_user, iToken_ProfitSoFar));

		int256 _currentProfit;
		if (_newBalance == 0) {
			_currentPrice = 0;
		} else if (_oldBalance != 0) {
			_currentProfit = _profitOf(slot, _oldBalance, _currentPrice, checkpointPrices_[_user]);
		}

		assembly {
			sstore(slot, _currentProfit)
		}

		checkpointPrices_[_user] = _currentPrice;
	}

	/* Public View functions */

	/**
	 * @notice Wrapper for internal _profitOf low level function.
	 * @param user The user address.
	 * @return The profit of a user.
	 * */
	function profitOf(address user) external view returns (int256) {
		/// @dev keccak256("iToken_ProfitSoFar")
		bytes32 slot = keccak256(abi.encodePacked(user, iToken_ProfitSoFar));
		//TODO + LM balance
		return _profitOf(slot, balances[user], tokenPrice(), checkpointPrices_[user]);
	}

	/**
	 * @notice Profit calculation based on checkpoints of price.
	 * @param slot The user slot.
	 * @param _balance The user balance.
	 * @param _currentPrice The current price of the loan token.
	 * @param _checkpointPrice The price of the loan token on checkpoint.
	 * @return The profit of a user.
	 * */
	function _profitOf(
		bytes32 slot,
		uint256 _balance,
		uint256 _currentPrice,
		uint256 _checkpointPrice
	) internal view returns (int256 profitSoFar) {
		if (_checkpointPrice == 0) {
			return 0;
		}

		assembly {
			profitSoFar := sload(slot)
		}

		profitSoFar = int256(_currentPrice).sub(int256(_checkpointPrice)).mul(int256(_balance)).div(sWEI_PRECISION).add(profitSoFar);
	}

	/**
	 * @notice Loan token price calculation considering unpaid interests.
	 * @return The loan token price.
	 * */
	function tokenPrice() public view returns (uint256 price) {
		uint256 interestUnPaid;
		if (lastSettleTime_ != uint88(block.timestamp)) {
			(, interestUnPaid) = _getAllInterest();
		}

		return _tokenPrice(_totalAssetSupply(interestUnPaid));
	}

	/**
	 * @notice Getter for the price checkpoint mapping.
	 * @param _user The user account as the mapping index.
	 * @return The price on the checkpoint for this user.
	 * */
	function checkpointPrice(address _user) public view returns (uint256 price) {
		return checkpointPrices_[_user];
	}

	/**
	 * @notice Get current liquidity.
	 * A part of total funds supplied are borrowed. Liquidity = supply - borrow
	 * @return The market liquidity.
	 * */
	function marketLiquidity() public view returns (uint256) {
		uint256 totalSupply = _totalAssetSupply(0);
		uint256 totalBorrow = totalAssetBorrow();
		if (totalSupply > totalBorrow) {
			return totalSupply - totalBorrow;
		}
	}

	/**
	 * @notice Wrapper for average borrow interest.
	 * @return The average borrow interest.
	 * */
	function avgBorrowInterestRate() public view returns (uint256) {
		return _avgBorrowInterestRate(totalAssetBorrow());
	}

	/**
	 * @notice Get borrow interest rate.
	 * The minimum rate the next base protocol borrower will receive
	 * for variable-rate loans.
	 * @return The borrow interest rate.
	 * */
	function borrowInterestRate() public view returns (uint256) {
		return _nextBorrowInterestRate(0);
	}

	/**
	 * @notice Public wrapper for internal call.
	 * @param borrowAmount The amount of tokens to borrow.
	 * @return The next borrow interest rate.
	 * */
	function nextBorrowInterestRate(uint256 borrowAmount) public view returns (uint256) {
		return _nextBorrowInterestRate(borrowAmount);
	}

	/**
	 * @notice Get interest rate.
	 *
	 * @return Interest that lenders are currently receiving when supplying to
	 * the pool.
	 * */
	function supplyInterestRate() public view returns (uint256) {
		return totalSupplyInterestRate(_totalAssetSupply(0));
	}

	/**
	 * @notice Get interest rate w/ added supply.
	 * @param supplyAmount The amount of tokens supplied.
	 * @return Interest that lenders are currently receiving when supplying
	 * a given amount of tokens to the pool.
	 * */
	function nextSupplyInterestRate(uint256 supplyAmount) public view returns (uint256) {
		return totalSupplyInterestRate(_totalAssetSupply(0).add(supplyAmount));
	}

	/**
	 * @notice Get interest rate w/ added supply assets.
	 * @param assetSupply The amount of loan tokens supplied.
	 * @return Interest that lenders are currently receiving when supplying
	 * a given amount of loan tokens to the pool.
	 * */
	function totalSupplyInterestRate(uint256 assetSupply) public view returns (uint256) {
		uint256 assetBorrow = totalAssetBorrow();
		if (assetBorrow != 0) {
			return _supplyInterestRate(assetBorrow, assetSupply);
		}
	}

	/**
	 * @notice Get the total amount of loan tokens on debt.
	 * Calls protocol getTotalPrincipal function.
	 * In the context of borrowing, principal is the initial size of a loan.
	 * It can also be the amount still owed on a loan. If you take out a
	 * $50,000 mortgage, for example, the principal is $50,000. If you pay off
	 * $30,000, the principal balance now consists of the remaining $20,000.
	 *
	 * @return The total amount of loan tokens on debt.
	 * */
	function totalAssetBorrow() public view returns (uint256) {
		return ProtocolLike(sovrynContractAddress).getTotalPrincipal(address(this), loanTokenAddress);
	}

	/**
	 * @notice Get the total amount of loan tokens on supply.
	 * @dev Wrapper for internal _totalAssetSupply function.
	 * @return The total amount of loan tokens on supply.
	 * */
	function totalAssetSupply() public view returns (uint256) {
		uint256 interestUnPaid;
		if (lastSettleTime_ != uint88(block.timestamp)) {
			(, interestUnPaid) = _getAllInterest();
		}

		return _totalAssetSupply(interestUnPaid);
	}

	/**
	 * @notice Compute the maximum deposit amount under current market conditions.
	 * @dev maxEscrowAmount = liquidity * (100 - interestForDuration) / 100
	 * @param leverageAmount The chosen multiplier with 18 decimals.
	 * */
	function getMaxEscrowAmount(uint256 leverageAmount) public view returns (uint256 maxEscrowAmount) {
		/**
		 * @dev Mathematical imperfection: depending on liquidity we might be able
		 * to borrow more if utilization is below the kink level.
		 * */
		uint256 interestForDuration = maxScaleRate.mul(28).div(365);
		uint256 factor = uint256(10**20).sub(interestForDuration);
		uint256 maxLoanSize = marketLiquidity().mul(factor).div(10**20);
		maxEscrowAmount = maxLoanSize.mul(10**18).div(leverageAmount);
	}

	/**
	 * @notice Get loan token balance.
	 * @return The user's balance of underlying token.
	 * */
	function assetBalanceOf(address _owner) public view returns (uint256) {
		uint256 balanceOnLM = 0;
		if (liquidityMiningAddress != address(0)) {
			balanceOnLM = ILiquidityMining(liquidityMiningAddress).getUserPoolTokenBalance(address(this), _owner);
		}
		return balanceOf(_owner).add(balanceOnLM).mul(tokenPrice()).div(10**18);
	}

	/**
	 * @notice Get margin information on a trade.
	 *
	 * @param leverageAmount The multiple of exposure: 2x ... 5x. The leverage with 18 decimals.
	 * @param loanTokenSent The number of loan tokens provided by the user.
	 * @param collateralTokenSent The amount of collateral tokens provided by the user.
	 * @param collateralTokenAddress The token address of collateral.
	 *
	 * @return The principal, the collateral and the interestRate.
	 * */
	function getEstimatedMarginDetails(
		uint256 leverageAmount,
		uint256 loanTokenSent,
		uint256 collateralTokenSent,
		address collateralTokenAddress /// address(0) means rBTC.
	)
		public
		view
		returns (
			uint256 principal,
			uint256 collateral,
			uint256 interestRate
		)
	{
		if (collateralTokenAddress == address(0)) {
			collateralTokenAddress = wrbtcTokenAddress;
		}

		uint256 totalDeposit = _totalDeposit(collateralTokenAddress, collateralTokenSent, loanTokenSent);

		(principal, interestRate) = _getMarginBorrowAmountAndRate(leverageAmount, totalDeposit);
		if (principal > _underlyingBalance()) {
			return (0, 0, 0);
		}

		loanTokenSent = loanTokenSent.add(principal);

		collateral = ProtocolLike(sovrynContractAddress).getEstimatedMarginExposure(
			loanTokenAddress,
			collateralTokenAddress,
			loanTokenSent,
			collateralTokenSent,
			interestRate,
			principal
		);
	}

	/**
	 * @notice Calculate the deposit required to a given borrow.
	 *
	 * The function for doing over-collateralized borrows against loan tokens
	 * expects a minimum amount of collateral be sent to satisfy collateral
	 * requirements of the loan, for borrow amount, interest rate, and
	 * initial loan duration. To determine appropriate values to pass to this
	 * function for a given loan, `getDepositAmountForBorrow` and
	 * 'getBorrowAmountForDeposit` are required.
	 *
	 * @param borrowAmount The amount of borrow.
	 * @param initialLoanDuration The duration of the loan.
	 * @param collateralTokenAddress The token address of collateral.
	 *
	 * @return The amount of deposit required.
	 * */
	function getDepositAmountForBorrow(
		uint256 borrowAmount,
		uint256 initialLoanDuration, /// Duration in seconds.
		address collateralTokenAddress /// address(0) means rBTC
	) public view returns (uint256 depositAmount) {
		if (borrowAmount != 0) {
			(, , uint256 newBorrowAmount) = _getInterestRateAndBorrowAmount(borrowAmount, totalAssetSupply(), initialLoanDuration);

			if (newBorrowAmount <= _underlyingBalance()) {
				return
					ProtocolLike(sovrynContractAddress)
						.getRequiredCollateral(
						loanTokenAddress,
						collateralTokenAddress != address(0) ? collateralTokenAddress : wrbtcTokenAddress,
						newBorrowAmount,
						50 * 10**18, /// initialMargin
						true /// isTorqueLoan
					)
						.add(10); /// Some dust to compensate for rounding errors.
			}
		}
	}

	/**
	 * @notice Calculate the borrow allowed for a given deposit.
	 *
	 * The function for doing over-collateralized borrows against loan tokens
	 * expects a minimum amount of collateral be sent to satisfy collateral
	 * requirements of the loan, for borrow amount, interest rate, and
	 * initial loan duration. To determine appropriate values to pass to this
	 * function for a given loan, `getDepositAmountForBorrow` and
	 * 'getBorrowAmountForDeposit` are required.
	 *
	 * @param depositAmount The amount of deposit.
	 * @param initialLoanDuration The duration of the loan.
	 * @param collateralTokenAddress The token address of collateral.
	 *
	 * @return The amount of borrow allowed.
	 * */
	function getBorrowAmountForDeposit(
		uint256 depositAmount,
		uint256 initialLoanDuration, /// Duration in seconds.
		address collateralTokenAddress /// address(0) means rBTC
	) public view returns (uint256 borrowAmount) {
		if (depositAmount != 0) {
			borrowAmount = ProtocolLike(sovrynContractAddress).getBorrowAmount(
				loanTokenAddress,
				collateralTokenAddress != address(0) ? collateralTokenAddress : wrbtcTokenAddress,
				depositAmount,
				50 * 10**18, /// initialMargin,
				true /// isTorqueLoan
			);

			(, , borrowAmount) = _getInterestRateAndBorrowAmount(borrowAmount, totalAssetSupply(), initialLoanDuration);

			if (borrowAmount > _underlyingBalance()) {
				borrowAmount = 0;
			}
		}
	}

	/* Internal functions */

	/**
	 * @notice transfers the underlying asset from the msg.sender and mints tokens for the receiver
	 * @param receiver the address of the iToken receiver
	 * @param depositAmount the amount of underlying assets to be deposited
	 * @return the amount of iTokens issued
	 */
	function _mintToken(address receiver, uint256 depositAmount) internal returns (uint256 mintAmount) {
		uint256 currentPrice;

		//calculate amount to mint and transfer the underlying asset
		(mintAmount, currentPrice) = _prepareMinting(depositAmount);

		//compute balances needed for checkpoint update, considering that the user might have a pool token balance
		//on the liquidity mining contract
		uint256 balanceOnLM = 0;
		if (liquidityMiningAddress != address(0))
			balanceOnLM = ILiquidityMining(liquidityMiningAddress).getUserPoolTokenBalance(address(this), receiver);
		uint256 oldBalance = balances[receiver].add(balanceOnLM);
		uint256 newBalance = oldBalance.add(mintAmount);

		//mint the tokens to the receiver
		_mint(receiver, mintAmount, depositAmount, currentPrice);

		//update the checkpoint of the receiver
		_updateCheckpoints(receiver, oldBalance, newBalance, currentPrice);
	}

	/**
	 * calculates the amount of tokens to mint and transfers the underlying asset to this contract
	 * @param depositAmount the amount of the underyling asset deposited
	 * @return the amount to be minted
	 */
	function _prepareMinting(uint256 depositAmount) internal returns (uint256 mintAmount, uint256 currentPrice) {
		require(depositAmount != 0, "17");

		_settleInterest();

		currentPrice = _tokenPrice(_totalAssetSupply(0));
		mintAmount = depositAmount.mul(10**18).div(currentPrice);

		if (msg.value == 0) {
			_safeTransferFrom(loanTokenAddress, msg.sender, address(this), depositAmount, "18");
		} else {
			IWrbtc(wrbtcTokenAddress).deposit.value(depositAmount)();
		}
	}

	/**
	 * @notice A wrapper for AdvancedToken::_burn
	 *
	 * @param burnAmount The amount of loan tokens to redeem.
	 *
	 * @return The amount of underlying tokens payed to lender.
	 * */
	function _burnToken(uint256 burnAmount) internal returns (uint256 loanAmountPaid) {
		require(burnAmount != 0, "19");

		if (burnAmount > balanceOf(msg.sender)) {
			require(burnAmount == uint256(-1), "32");
			burnAmount = balanceOf(msg.sender);
		}

		_settleInterest();

		uint256 currentPrice = _tokenPrice(_totalAssetSupply(0));

		uint256 loanAmountOwed = burnAmount.mul(currentPrice).div(10**18);
		uint256 loanAmountAvailableInContract = _underlyingBalance();

		loanAmountPaid = loanAmountOwed;
		require(loanAmountPaid <= loanAmountAvailableInContract, "37");

		//compute balances needed for checkpoint update, considering that the user might have a pool token balance
		//on the liquidity mining contract
		uint256 balanceOnLM = 0;
		if (liquidityMiningAddress != address(0))
			balanceOnLM = ILiquidityMining(liquidityMiningAddress).getUserPoolTokenBalance(address(this), msg.sender);
		uint256 oldBalance = balances[msg.sender].add(balanceOnLM);
		uint256 newBalance = oldBalance.sub(burnAmount);

		_burn(msg.sender, burnAmount, loanAmountPaid, currentPrice);

		//this function does not only update the checkpoints but also the current profit of the user
		//all for external use only
		_updateCheckpoints(msg.sender, oldBalance, newBalance, currentPrice);
	}

	/**
	 * @notice Withdraw loan token interests from protocol.
	 * This function only operates once per block.
	 * It asks protocol to withdraw accrued interests for the loan token.
	 *
	 * @dev Internal sync required on every loan trade before starting.
	 * */
	function _settleInterest() internal {
		uint88 ts = uint88(block.timestamp);
		if (lastSettleTime_ != ts) {
			ProtocolLike(sovrynContractAddress).withdrawAccruedInterest(loanTokenAddress);

			lastSettleTime_ = ts;
		}
	}

	/**
	 * @notice Compute what the deposit is worth in loan tokens using the swap rate
	 *      used for loan size computation.
	 *
	 * @param collateralTokenAddress The token address of the collateral.
	 * @param collateralTokenSent The amount of collateral tokens provided by the user.
	 * @param loanTokenSent The number of loan tokens provided by the user.
	 *
	 * @return The value of the deposit in loan tokens.
	 * */
	function _totalDeposit(
		address collateralTokenAddress,
		uint256 collateralTokenSent,
		uint256 loanTokenSent
	) internal view returns (uint256 totalDeposit) {
		totalDeposit = loanTokenSent;

		if (collateralTokenSent != 0) {
			/// @dev Get the oracle rate from collateral -> loan
			(uint256 collateralToLoanRate, uint256 collateralToLoanPrecision) =
				FeedsLike(ProtocolLike(sovrynContractAddress).priceFeeds()).queryRate(collateralTokenAddress, loanTokenAddress);
			require((collateralToLoanRate != 0) && (collateralToLoanPrecision != 0), "invalid exchange rate for the collateral token");

			/// @dev Compute the loan token amount with the oracle rate.
			uint256 loanTokenAmount = collateralTokenSent.mul(collateralToLoanRate).div(collateralToLoanPrecision);

			/// @dev See how many collateralTokens we would get if exchanging this amount of loan tokens to collateral tokens.
			uint256 collateralTokenAmount =
				ProtocolLike(sovrynContractAddress).getSwapExpectedReturn(loanTokenAddress, collateralTokenAddress, loanTokenAmount);

			/// @dev Probably not the same due to the price difference.
			if (collateralTokenAmount != collateralTokenSent) {
				//scale the loan token amount accordingly, so we'll get the expected position size in the end
				loanTokenAmount = loanTokenAmount.mul(collateralTokenAmount).div(collateralTokenSent);
			}

			totalDeposit = loanTokenAmount.add(totalDeposit);
		}
	}

	/**
	 * @notice Compute interest rate and other loan parameters.
	 *
	 * @param borrowAmount The amount of tokens to borrow.
	 * @param assetSupply The amount of loan tokens supplied.
	 * @param initialLoanDuration The duration of the loan in seconds.
	 *   If the loan is not paid back until then, it'll need to be rolled over.
	 *
	 * @return The interest rate, the interest calculated based on fixed-term
	 *   loan, and the new borrow amount.
	 * */
	function _getInterestRateAndBorrowAmount(
		uint256 borrowAmount,
		uint256 assetSupply,
		uint256 initialLoanDuration /// Duration in seconds.
	)
		internal
		view
		returns (
			uint256 interestRate,
			uint256 interestInitialAmount,
			uint256 newBorrowAmount
		)
	{
		interestRate = _nextBorrowInterestRate2(borrowAmount, assetSupply);

		/// newBorrowAmount = borrowAmount * 10^18 / (10^18 - interestRate * 7884000 * 10^18 / 31536000 / 10^20)
		newBorrowAmount = borrowAmount.mul(10**18).div(
			SafeMath.sub(
				10**18,
				interestRate.mul(initialLoanDuration).mul(10**18).div(31536000 * 10**20) /// 365 * 86400 * 10**20
			)
		);

		interestInitialAmount = newBorrowAmount.sub(borrowAmount);
	}

	/**
	 * @notice Compute principal and collateral.
	 *
	 * @param loanId The ID of the loan, 0 for a new loan.
	 * @param withdrawAmount The amount to be withdrawn (actually borrowed).
	 * @param leverageAmount The multiple of exposure: 2x ... 5x. The leverage
	 *   with 18 decimals.
	 * @param collateralTokenAddress  The address of the token to be used as
	 *   collateral. Cannot be the loan token address.
	 * @param sentAddresses The addresses to send tokens: lender, borrower,
	 *   receiver and manager.
	 * @param sentAmounts The amounts to send to each address.
	 * @param loanDataBytes Additional loan data (not in use for token swaps).
	 *
	 * @return The new principal and the new collateral. Principal is the
	 *   complete borrowed amount (in loan tokens). Collateral is the complete
	 *   position size (loan + margin) (in collateral tokens).
	 * */
	function _borrowOrTrade(
		bytes32 loanId,
		uint256 withdrawAmount,
		uint256 leverageAmount,
		address collateralTokenAddress,
		address[4] memory sentAddresses,
		uint256[5] memory sentAmounts,
		bytes memory loanDataBytes
	) internal returns (uint256, uint256) {
		_checkPause();
		require(
			sentAmounts[1] <= _underlyingBalance() && /// newPrincipal (borrowed amount + fees)
				sentAddresses[1] != address(0), /// The borrower.
			"24"
		);

		if (sentAddresses[2] == address(0)) {
			sentAddresses[2] = sentAddresses[1]; /// The receiver = the borrower.
		}

		/// @dev Handle transfers prior to adding newPrincipal to loanTokenSent
		uint256 msgValue = _verifyTransfers(collateralTokenAddress, sentAddresses, sentAmounts, withdrawAmount);

		/**
		 * @dev Adding the loan token portion from the lender to loanTokenSent
		 * (add the loan to the loan tokens sent from the user).
		 * */
		sentAmounts[3] = sentAmounts[3].add(sentAmounts[1]); /// newPrincipal

		if (withdrawAmount != 0) {
			/// @dev withdrawAmount already sent to the borrower, so we aren't sending it to the protocol.
			sentAmounts[3] = sentAmounts[3].sub(withdrawAmount);
		}

		bool withdrawAmountExist = false; /// Default is false, but added just as to make sure.

		if (withdrawAmount != 0) {
			withdrawAmountExist = true;
		}

		bytes32 loanParamsId = loanParamsIds[uint256(keccak256(abi.encodePacked(collateralTokenAddress, withdrawAmountExist)))];

		/// @dev Converting to initialMargin
		leverageAmount = SafeMath.div(10**38, leverageAmount);
		(sentAmounts[1], sentAmounts[4]) = ProtocolLike(sovrynContractAddress).borrowOrTradeFromPool.value(msgValue)( /// newPrincipal, newCollateral
			loanParamsId,
			loanId,
			withdrawAmountExist,
			leverageAmount, /// initialMargin
			sentAddresses,
			sentAmounts,
			loanDataBytes
		);
		require(sentAmounts[1] != 0, "25");

		//REFACTOR: move to a general interface: ProtocolSettingsLike?
		ProtocolAffiliatesInterface(sovrynContractAddress).setUserNotFirstTradeFlag(sentAddresses[1]);

		return (sentAmounts[1], sentAmounts[4]); // newPrincipal, newCollateral
	}

<<<<<<< HEAD
	// sentAddresses[0]: lender
	// sentAddresses[1]: borrower/trader
	// sentAddresses[2]: receiver
	// sentAddresses[3]: manager
	// sentAmounts[0]: interestRate
	// sentAmounts[1]: newPrincipal
	// sentAmounts[2]: interestInitialAmount
	// sentAmounts[3]: loanTokenSent
	// sentAmounts[4]: collateralTokenSent
=======
	/// sentAddresses[0]: lender
	/// sentAddresses[1]: borrower
	/// sentAddresses[2]: receiver
	/// sentAddresses[3]: manager
	/// sentAmounts[0]: interestRate
	/// sentAmounts[1]: newPrincipal
	/// sentAmounts[2]: interestInitialAmount
	/// sentAmounts[3]: loanTokenSent
	/// sentAmounts[4]: collateralTokenSent
	/**
	 * @notice .
	 *
	 * @param collateralTokenAddress The address of the token to be used as
	 *   collateral. Cannot be the loan token address.
	 * @param sentAddresses The addresses to send tokens: lender, borrower,
	 *   receiver and manager.
	 * @param sentAmounts The amounts to send to each address.
	 * @param withdrawalAmount The amount of tokens to withdraw.
	 *
	 * @return msgValue The amount of rBTC sent minus the collateral on tokens.
	 * */
>>>>>>> b5bd57f9
	function _verifyTransfers(
		address collateralTokenAddress,
		address[4] memory sentAddresses,
		uint256[5] memory sentAmounts,
		uint256 withdrawalAmount
	) internal returns (uint256 msgValue) {
		address _wrbtcToken = wrbtcTokenAddress;
		address _loanTokenAddress = loanTokenAddress;
		address receiver = sentAddresses[2];
		uint256 newPrincipal = sentAmounts[1];
		uint256 loanTokenSent = sentAmounts[3];
		uint256 collateralTokenSent = sentAmounts[4];

		require(_loanTokenAddress != collateralTokenAddress, "26");

		msgValue = msg.value;

		if (withdrawalAmount != 0) {
			/// withdrawOnOpen == true
			_safeTransfer(_loanTokenAddress, receiver, withdrawalAmount, "");
			if (newPrincipal > withdrawalAmount) {
				_safeTransfer(_loanTokenAddress, sovrynContractAddress, newPrincipal - withdrawalAmount, "");
			}
		} else {
			_safeTransfer(_loanTokenAddress, sovrynContractAddress, newPrincipal, "27");
		}
		/**
		 * This is a critical piece of code!
		 * rBTC are supposed to be held by the contract itself, while other tokens are being transfered from the sender directly.
		 * */
		if (collateralTokenSent != 0) {
			if (collateralTokenAddress == _wrbtcToken && msgValue != 0 && msgValue >= collateralTokenSent) {
				IWrbtc(_wrbtcToken).deposit.value(collateralTokenSent)();
				_safeTransfer(collateralTokenAddress, sovrynContractAddress, collateralTokenSent, "28-a");
				msgValue -= collateralTokenSent;
			} else {
				_safeTransferFrom(collateralTokenAddress, msg.sender, sovrynContractAddress, collateralTokenSent, "28-b");
			}
		}

		if (loanTokenSent != 0) {
			_safeTransferFrom(_loanTokenAddress, msg.sender, sovrynContractAddress, loanTokenSent, "29");
		}
	}

	/**
	 * @notice Execute the ERC20 token's `transfer` function and reverts
	 * upon failure the main purpose of this function is to prevent a non
	 * standard ERC20 token from failing silently.
	 *
	 * @dev Wrappers around ERC20 operations that throw on failure (when the
	 * token contract returns false). Tokens that return no value (and instead
	 * revert or throw on failure) are also supported, non-reverting calls are
	 * assumed to be successful.
	 *
	 * @param token The ERC20 token address.
	 * @param to The target address.
	 * @param amount The transfer amount.
	 * @param errorMsg The error message on failure.
	 */
	function _safeTransfer(
		address token,
		address to,
		uint256 amount,
		string memory errorMsg
	) internal {
		_callOptionalReturn(token, abi.encodeWithSelector(IERC20(token).transfer.selector, to, amount), errorMsg);
	}

	/**
	 * @notice Execute the ERC20 token's `transferFrom` function and reverts
	 * upon failure the main purpose of this function is to prevent a non
	 * standard ERC20 token from failing silently.
	 *
	 * @dev Wrappers around ERC20 operations that throw on failure (when the
	 * token contract returns false). Tokens that return no value (and instead
	 * revert or throw on failure) are also supported, non-reverting calls are
	 * assumed to be successful.
	 *
	 * @param token The ERC20 token address.
	 * @param from The source address.
	 * @param to The target address.
	 * @param amount The transfer amount.
	 * @param errorMsg The error message on failure.
	 */
	function _safeTransferFrom(
		address token,
		address from,
		address to,
		uint256 amount,
		string memory errorMsg
	) internal {
		_callOptionalReturn(token, abi.encodeWithSelector(IERC20(token).transferFrom.selector, from, to, amount), errorMsg);
	}

	/**
	 * @notice Imitate a Solidity high-level call (i.e. a regular function
	 * call to a contract), relaxing the requirement on the return value:
	 * the return value is optional (but if data is returned, it must not be
	 * false).
	 *
	 * @param token The token targeted by the call.
	 * @param data The call data (encoded using abi.encode or one of its variants).
	 * @param errorMsg The error message on failure.
	 * */
	function _callOptionalReturn(
		address token,
		bytes memory data,
		string memory errorMsg
	) internal {
		(bool success, bytes memory returndata) = token.call(data);
		require(success, errorMsg);

		if (returndata.length != 0) {
			require(abi.decode(returndata, (bool)), errorMsg);
		}
	}

	/**
	 * @notice Get the loan contract balance.
	 * @return The balance of the loan token for this contract.
	 * */
	function _underlyingBalance() internal view returns (uint256) {
		return IERC20(loanTokenAddress).balanceOf(address(this));
	}

	/* Internal View functions */

	/**
	 * @notice Compute the token price.
	 * @param assetSupply The amount of loan tokens supplied.
	 * @return The token price.
	 * */
	function _tokenPrice(uint256 assetSupply) internal view returns (uint256) {
		uint256 totalTokenSupply = totalSupply_;

		return totalTokenSupply != 0 ? assetSupply.mul(10**18).div(totalTokenSupply) : initialPrice;
	}

	/**
	 * @notice Compute the average borrow interest rate.
	 * @param assetBorrow The amount of loan tokens on debt.
	 * @return The average borrow interest rate.
	 * */
	function _avgBorrowInterestRate(uint256 assetBorrow) internal view returns (uint256) {
		if (assetBorrow != 0) {
			(uint256 interestOwedPerDay, ) = _getAllInterest();
			return interestOwedPerDay.mul(10**20).mul(365).div(assetBorrow);
		}
	}

	/**
	 * @notice Compute the next supply interest adjustment.
	 * @param assetBorrow The amount of loan tokens on debt.
	 * @param assetSupply The amount of loan tokens supplied.
	 * @return The next supply interest adjustment.
	 * */
	function _supplyInterestRate(uint256 assetBorrow, uint256 assetSupply) public view returns (uint256) {
		if (assetBorrow != 0 && assetSupply >= assetBorrow) {
			return
				_avgBorrowInterestRate(assetBorrow)
					.mul(_utilizationRate(assetBorrow, assetSupply))
					.mul(SafeMath.sub(10**20, ProtocolLike(sovrynContractAddress).lendingFeePercent()))
					.div(10**40);
		}
	}

	/**
	 * @notice Compute the next borrow interest adjustment.
	 * @param borrowAmount The amount of tokens to borrow.
	 * @return The next borrow interest adjustment.
	 * */
	function _nextBorrowInterestRate(uint256 borrowAmount) internal view returns (uint256) {
		uint256 interestUnPaid;
		if (borrowAmount != 0) {
			if (lastSettleTime_ != uint88(block.timestamp)) {
				(, interestUnPaid) = _getAllInterest();
			}

			uint256 balance = _underlyingBalance().add(interestUnPaid);
			if (borrowAmount > balance) {
				borrowAmount = balance;
			}
		}

		return _nextBorrowInterestRate2(borrowAmount, _totalAssetSupply(interestUnPaid));
	}

	/**
	 * @notice Compute the next borrow interest adjustment under target-kink
	 * level analysis.
	 *
	 * The "kink" in the cDAI interest rate model reflects the utilization rate
	 * at which the slope of the interest rate goes from "gradual" to "steep".
	 * That is, below this utilization rate, the slope of the interest rate
	 * curve is gradual. Above this utilization rate, it is steep.
	 *
	 * Because of this dynamic between the interest rate curves before and
	 * after the "kink", the "kink" can be thought of as the target utilization
	 * rate. Above that rate, it quickly becomes expensive to borrow (and
	 * commensurately lucrative for suppliers).
	 *
	 * @param newBorrowAmount The new amount of tokens to borrow.
	 * @param assetSupply The amount of loan tokens supplied.
	 * @return The next borrow interest adjustment.
	 * */
	function _nextBorrowInterestRate2(uint256 newBorrowAmount, uint256 assetSupply) internal view returns (uint256 nextRate) {
		uint256 utilRate = _utilizationRate(totalAssetBorrow().add(newBorrowAmount), assetSupply);

		uint256 thisMinRate;
		uint256 thisMaxRate;
		uint256 thisBaseRate = baseRate;
		uint256 thisRateMultiplier = rateMultiplier;
		uint256 thisTargetLevel = targetLevel;
		uint256 thisKinkLevel = kinkLevel;
		uint256 thisMaxScaleRate = maxScaleRate;

		if (utilRate < thisTargetLevel) {
			/// @dev Target targetLevel utilization when utilization is under targetLevel
			utilRate = thisTargetLevel;
		}

		if (utilRate > thisKinkLevel) {
			/// @dev Scale rate proportionally up to 100%
			uint256 thisMaxRange = WEI_PERCENT_PRECISION - thisKinkLevel; /// Will not overflow.

			utilRate -= thisKinkLevel;
			if (utilRate > thisMaxRange) utilRate = thisMaxRange;

			thisMaxRate = thisRateMultiplier.add(thisBaseRate).mul(thisKinkLevel).div(WEI_PERCENT_PRECISION);

			nextRate = utilRate.mul(SafeMath.sub(thisMaxScaleRate, thisMaxRate)).div(thisMaxRange).add(thisMaxRate);
		} else {
			nextRate = utilRate.mul(thisRateMultiplier).div(WEI_PERCENT_PRECISION).add(thisBaseRate);

			thisMinRate = thisBaseRate;
			thisMaxRate = thisRateMultiplier.add(thisBaseRate);

			if (nextRate < thisMinRate) nextRate = thisMinRate;
			else if (nextRate > thisMaxRate) nextRate = thisMaxRate;
		}
	}

	/**
	 * @notice Get two kind of interests: owed per day and yet to be paid.
	 * @return interestOwedPerDay The interest per day.
	 * @return interestUnPaid The interest not yet paid.
	 * */
	function _getAllInterest() internal view returns (uint256 interestOwedPerDay, uint256 interestUnPaid) {
		/// interestPaid, interestPaidDate, interestOwedPerDay, interestUnPaid, interestFeePercent, principalTotal
		uint256 interestFeePercent;
		(, , interestOwedPerDay, interestUnPaid, interestFeePercent, ) = ProtocolLike(sovrynContractAddress).getLenderInterestData(
			address(this),
			loanTokenAddress
		);

		interestUnPaid = interestUnPaid.mul(SafeMath.sub(10**20, interestFeePercent)).div(10**20);
	}

	/**
	 * @notice Compute the loan size and interest rate.
	 * @param leverageAmount The leverage with 18 decimals.
	 * @param depositAmount The amount the user deposited in underlying loan tokens.
	 * @return borrowAmount The amount of tokens to borrow.
	 * @return interestRate The interest rate to pay on the position.
	 * */
	function _getMarginBorrowAmountAndRate(uint256 leverageAmount, uint256 depositAmount)
		internal
		view
		returns (uint256 borrowAmount, uint256 interestRate)
	{
		uint256 loanSizeBeforeInterest = depositAmount.mul(leverageAmount).div(10**18);
		/**
		 * @dev Mathematical imperfection. we calculate the interest rate based on
		 * the loanSizeBeforeInterest, but the actual borrowed amount will be bigger.
		 * */
		interestRate = _nextBorrowInterestRate2(loanSizeBeforeInterest, _totalAssetSupply(0));
		/// @dev Assumes that loan, collateral, and interest token are the same.
		borrowAmount = _adjustLoanSize(interestRate, 28 days, loanSizeBeforeInterest);
	}

	/**
	 * @notice Compute the total amount of loan tokens on supply.
	 * @param interestUnPaid The interest not yet paid.
	 * @return assetSupply The total amount of loan tokens on supply.
	 * */
	function _totalAssetSupply(uint256 interestUnPaid) internal view returns (uint256 assetSupply) {
		if (totalSupply_ != 0) {
			uint256 assetsBalance = _flTotalAssetSupply; /// Temporary locked totalAssetSupply during a flash loan transaction.
			if (assetsBalance == 0) {
				assetsBalance = _underlyingBalance().add(totalAssetBorrow());
			}

			return assetsBalance.add(interestUnPaid);
		}
	}

	/**
	 * @notice Check whether a function is paused.
	 *
	 * @dev Used to read externally from the smart contract to see if a
	 *   function is paused.
	 *
	 * @param funcId The function ID, the selector.
	 *
	 * @return isPaused Whether the function is paused: true or false.
	 * */
	function checkPause(string memory funcId) public view returns (bool isPaused) {
		bytes4 sig = bytes4(keccak256(abi.encodePacked(funcId)));
		bytes32 slot = keccak256(abi.encodePacked(sig, uint256(0xd46a704bc285dbd6ff5ad3863506260b1df02812f4f857c8cc852317a6ac64f2)));
		assembly {
			isPaused := sload(slot)
		}
		return isPaused;
	}

	/**
	 * @notice Make sure call is not paused.
	 * @dev Used for internal verification if the called function is paused.
	 *   It throws an exception in case it's not.
	 * */
	function _checkPause() internal view {
		/// keccak256("iToken_FunctionPause")
		bytes32 slot = keccak256(abi.encodePacked(msg.sig, uint256(0xd46a704bc285dbd6ff5ad3863506260b1df02812f4f857c8cc852317a6ac64f2)));
		bool isPaused;
		assembly {
			isPaused := sload(slot)
		}
		require(!isPaused, "unauthorized");
	}

	/**
	 * @notice Adjusts the loan size to make sure the expected exposure remains after prepaying the interest.
	 * @dev loanSizeWithInterest = loanSizeBeforeInterest * 100 / (100 - interestForDuration)
	 * @param interestRate The interest rate to pay on the position.
	 * @param maxDuration The maximum duration of the position (until rollover).
	 * @param loanSizeBeforeInterest The loan size before interest is added.
	 * */
	function _adjustLoanSize(
		uint256 interestRate,
		uint256 maxDuration,
		uint256 loanSizeBeforeInterest
	) internal pure returns (uint256 loanSizeWithInterest) {
		uint256 interestForDuration = interestRate.mul(maxDuration).div(365 days);
		uint256 divisor = uint256(10**20).sub(interestForDuration);
		loanSizeWithInterest = loanSizeBeforeInterest.mul(10**20).div(divisor);
	}

	/**
	 * @notice Calculate the utilization rate.
	 * @dev Utilization rate = assetBorrow / assetSupply
	 * @param assetBorrow The amount of loan tokens on debt.
	 * @param assetSupply The amount of loan tokens supplied.
	 * @return The utilization rate.
	 * */
	function _utilizationRate(uint256 assetBorrow, uint256 assetSupply) internal pure returns (uint256) {
		if (assetBorrow != 0 && assetSupply != 0) {
			/// U = total_borrow / total_supply
			return assetBorrow.mul(10**20).div(assetSupply);
		}
	}

	/**
	 * @notice sets the liquidity mining contract address
	 * @param LMAddress the address of the liquidity mining contract
	 */
	function setLiquidityMiningAddress(address LMAddress) external onlyOwner {
		liquidityMiningAddress = LMAddress;
	}

	function _mintWithLM(address receiver, uint256 depositAmount) internal returns (uint256 minted) {
		//mint the tokens for the receiver
		minted = _mintToken(receiver, depositAmount);

		//transfer the tokens from the receiver to the LM address
		_internalTransferFrom(receiver, liquidityMiningAddress, minted, minted);

		//inform the LM mining contract
		ILiquidityMining(liquidityMiningAddress).onTokensDeposited(receiver, minted);
	}

	function _burnFromLM(uint256 burnAmount) internal returns (uint256) {
		uint256 balanceOnLM = ILiquidityMining(liquidityMiningAddress).getUserPoolTokenBalance(address(this), msg.sender);
		require(balanceOnLM.add(balanceOf(msg.sender)) >= burnAmount, "not enough balance");

		if (balanceOnLM > 0) {
			//withdraw pool tokens and LM rewards to the passed address
			if (balanceOnLM < burnAmount) {
				ILiquidityMining(liquidityMiningAddress).withdraw(address(this), balanceOnLM, msg.sender);
			} else {
				ILiquidityMining(liquidityMiningAddress).withdraw(address(this), burnAmount, msg.sender);
			}
		}
		//burn the tokens of the msg.sender
		return _burnToken(burnAmount);
	}
}<|MERGE_RESOLUTION|>--- conflicted
+++ resolved
@@ -10,10 +10,7 @@
 import "./interfaces/ProtocolLike.sol";
 import "./interfaces/FeedsLike.sol";
 import "../../modules/interfaces/ProtocolAffiliatesInterface.sol";
-<<<<<<< HEAD
-=======
 import "../../farm/ILiquidityMining.sol";
->>>>>>> b5bd57f9
 
 /**
  * @title Loan Token Logic Standard contract.
@@ -54,17 +51,8 @@
 
 	/// DON'T ADD VARIABLES HERE, PLEASE
 
-<<<<<<< HEAD
-	uint256 public constant VERSION = 5;
-
-	// address internal constant arbitraryCaller = 0x000F400e6818158D541C3EBE45FE3AA0d47372FF; // ethereum address! replaced by  arbitraryCallerAddress in LoanTokenSettingsLowerAdmin
-=======
-	/// @dev Used by flashBorrow function.
 	uint256 public constant VERSION = 6;
-	/// @dev Used by flashBorrow function.
-	address internal constant arbitraryCaller = 0x000F400e6818158D541C3EBE45FE3AA0d47372FF;
 	bytes32 internal constant iToken_ProfitSoFar = 0x37aa2b7d583612f016e4a4de4292cb015139b3d7762663d06a53964912ea2fb6; // keccak256("iToken_ProfitSoFar")
->>>>>>> b5bd57f9
 
 	/**
 	 * @notice Fallback function is to react to receiving value (rBTC).
@@ -115,7 +103,6 @@
 		}
 	}
 
-<<<<<<< HEAD
 	/*flashBorrow is disabled for the MVP, but is going to be added later.
     therefore, it needs to be revised*/
 
@@ -170,74 +157,6 @@
 
 		return returnData;
 	}
-=======
-	/*
-    flashBorrow is disabled for the MVP, but is going to be added later.
-    therefore, it needs to be revised
-    
-    function flashBorrow(
-        uint256 borrowAmount,
-        address borrower,
-        address target,
-        string calldata signature,
-        bytes calldata data)
-        external
-        payable
-        nonReentrant
-        pausable(msg.sig)
-        returns (bytes memory)
-    {
-        require(borrowAmount != 0, "38");
-
-        _checkPause();
-
-        _settleInterest();
-
-        /// @dev Save before balances.
-        uint256 beforeRbtcBalance = address(this).balance.sub(msg.value);
-        uint256 beforeAssetsBalance = _underlyingBalance()
-            .add(totalAssetBorrow());
-
-        /// @dev Lock totalAssetSupply for duration of flash loan.
-        _flTotalAssetSupply = beforeAssetsBalance;
-
-        /// @dev Transfer assets to calling contract.
-        _safeTransfer(loanTokenAddress, borrower, borrowAmount, "39");
-
-		emit FlashBorrow(borrower, target, loanTokenAddress, borrowAmount);
-
-        bytes memory callData;
-        if (bytes(signature).length == 0) {
-            callData = data;
-        } else {
-            callData = abi.encodePacked(bytes4(keccak256(bytes(signature))), data);
-        }
-
-        /// @dev Arbitrary call.
-        (bool success, bytes memory returnData) = arbitraryCaller.call.value(msg.value)(
-            abi.encodeWithSelector(
-                0xde064e0d, /// sendCall(address,bytes)
-                target,
-                callData
-            )
-        );
-        require(success, "call failed");
-
-        /// @dev Unlock totalAssetSupply
-        _flTotalAssetSupply = 0;
-
-        /// @dev Verifies return of flash loan.
-        require(
-            address(this).balance >= beforeRbtcBalance &&
-            _underlyingBalance()
-                .add(totalAssetBorrow()) >= beforeAssetsBalance,
-            "40"
-        );
-
-        return returnData;
-    }
-    */
->>>>>>> b5bd57f9
 
 	/**
 	 * @notice Borrow funds from the pool.
@@ -264,20 +183,12 @@
 		address collateralTokenAddress, /// If address(0), this means rBTC and rBTC must be sent with the call or loanId must be provided.
 		address borrower,
 		address receiver,
-<<<<<<< HEAD
-		bytes memory // arbitrary order data (for future use) /*loanDataBytes*/
-	)
-		public
-		payable
-		nonReentrant //note: needs to be removed to allow flashloan use cases?
-		hasEarlyAccessToken
-=======
 		bytes memory /// loanDataBytes: arbitrary order data (for future use).
 	)
 		public
 		payable
-		nonReentrant /// Note: needs to be removed to allow flashloan use cases.
->>>>>>> b5bd57f9
+		// nonReentrant //note: needs to be removed to allow flashloan use cases?
+		hasEarlyAccessToken
 		returns (
 			uint256,
 			uint256 /// Returns new principal and new collateral added to loan.
@@ -382,12 +293,8 @@
 	)
 		public
 		payable
-<<<<<<< HEAD
-		nonReentrant //note: needs to be removed to allow flashloan use cases?
+		// nonReentrant //note: needs to be removed to allow flashloan use cases?
 		hasEarlyAccessToken
-=======
-		nonReentrant /// Note: needs to be removed to allow flashloan use cases.
->>>>>>> b5bd57f9
 		returns (
 			uint256,
 			uint256 /// Returns new principal and new collateral added to trade.
@@ -455,15 +362,9 @@
 		address collateralTokenAddress,
 		address trader,
 		address affiliateReferrer, // the user was brought by the affiliate (referrer)
-<<<<<<< HEAD
-		bytes memory loanDataBytes // arbitrary order data
-	)
-		public
-=======
 		bytes calldata loanDataBytes // arbitrary order data
 	)
 		external
->>>>>>> b5bd57f9
 		payable
 		returns (
 			uint256,
@@ -475,8 +376,6 @@
 		return marginTrade(loanId, leverageAmount, loanTokenSent, collateralTokenSent, collateralTokenAddress, trader, loanDataBytes);
 	}
 
-<<<<<<< HEAD
-=======
 	/**
 	 * @notice Transfer tokens wrapper.
 	 * Sets token owner the msg.sender.
@@ -486,7 +385,6 @@
 	 * @param _value The amount of tokens sent.
 	 * @return Success true/false.
 	 * */
->>>>>>> b5bd57f9
 	function transfer(address _to, uint256 _value) external returns (bool) {
 		return _internalTransferFrom(msg.sender, _to, _value, uint256(-1));
 	}
@@ -1167,17 +1065,6 @@
 		return (sentAmounts[1], sentAmounts[4]); // newPrincipal, newCollateral
 	}
 
-<<<<<<< HEAD
-	// sentAddresses[0]: lender
-	// sentAddresses[1]: borrower/trader
-	// sentAddresses[2]: receiver
-	// sentAddresses[3]: manager
-	// sentAmounts[0]: interestRate
-	// sentAmounts[1]: newPrincipal
-	// sentAmounts[2]: interestInitialAmount
-	// sentAmounts[3]: loanTokenSent
-	// sentAmounts[4]: collateralTokenSent
-=======
 	/// sentAddresses[0]: lender
 	/// sentAddresses[1]: borrower
 	/// sentAddresses[2]: receiver
@@ -1199,7 +1086,6 @@
 	 *
 	 * @return msgValue The amount of rBTC sent minus the collateral on tokens.
 	 * */
->>>>>>> b5bd57f9
 	function _verifyTransfers(
 		address collateralTokenAddress,
 		address[4] memory sentAddresses,
