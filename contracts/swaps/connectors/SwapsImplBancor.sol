pragma solidity 0.5.17;

import "../../core/State.sol";
import "../../feeds/IPriceFeeds.sol";
import "../../openzeppelin/SafeERC20.sol";
import "../ISwapsImpl.sol";
import "./interfaces/IBancorNetwork.sol";
import "./interfaces/IContractRegistry.sol";


contract SwapsImplBancor is State, ISwapsImpl {
    using SafeERC20 for IERC20;
    
    
    bytes32 contractName = hex"42616e636f724e6574776f726b"; // "BancorNetwork"
    
    function getBancorNetworkContract() public view returns(IBancorNetwork){
        //bancorContractRegistryAddress is part of State.sol and set in ProtocolSettings.sol
        IContractRegistry contractRegistry = IContractRegistry(bancorContractRegistryAddress);
        return IBancorNetwork(contractRegistry.addressOf(contractName));
    }
    
    /**
     * swaps the source token for the destination token on the oracle based amm.
     * on loan opening: minSourceTokenAmount = maxSourceTokenAmount and requiredDestTokenAmount = 0 
     *      -> swap the minSourceTokenAmount
     * on loan rollover: (swap interest) minSourceTokenAmount = 0, maxSourceTokenAmount = complete collateral and requiredDestTokenAmount > 0 
     *      -> amount of required source tokens to swap is estimated (want to fill requiredDestTokenAmount, not more). maxSourceTokenAMount is not exceeded.
     * on loan closure: minSourceTokenAmount <= maxSourceTokenAmount and requiredDestTokenAmount >= 0
     *      -> same as on rollover. minimum amount is not considered at all.
     * @param sourceTokenAddress the address of the source tokens
     * @param destTokenAddress the address of the destination tokens
     * @param receiverAddress the address to receive the swapped tokens
     * @param returnToSenderAddress the address to return unspent tokens to (when called by the protocol, it's always the protocol contract)
     * @param minSourceTokenAmount the minimum amount of source tokens to swapped (only considered if requiredDestTokens == 0)
     * @param maxSourceTokenAmount the maximum amount of source tokens to swapped
     * @param requiredDestTokenAmount the required amount of destination tokens 
     * **/
    function internalSwap(
        address sourceTokenAddress,
        address destTokenAddress,
        address receiverAddress,
        address returnToSenderAddress,
        uint256 minSourceTokenAmount,
        uint256 maxSourceTokenAmount,
        uint256 requiredDestTokenAmount)
        public
        returns (uint256 destTokenAmountReceived, uint256 sourceTokenAmountUsed)
    {
        require(sourceTokenAddress != destTokenAddress, "source == dest");
        require(supportedTokens[sourceTokenAddress] && supportedTokens[destTokenAddress], "invalid tokens");
        
        IBancorNetwork bancorNetwork = getBancorNetworkContract();
        IERC20[] memory path = bancorNetwork.conversionPath(
            IERC20(sourceTokenAddress),
            IERC20(destTokenAddress)
        );
        
        uint expectedReturn = 0;
        
        //if the required amount of destination tokens is passed, we need to calculate the estimated amount of source tokens
        //regardless of the minimum source token amount (name is misleading)
        if(requiredDestTokenAmount > 0){
            sourceTokenAmountUsed = estimateSourceTokenAmount(sourceTokenAddress, destTokenAddress, requiredDestTokenAmount,  maxSourceTokenAmount);
             //bancorNetwork.rateByPath does not return a rate, but instead the amount of destination tokens returned
            require(bancorNetwork.rateByPath(path, sourceTokenAmountUsed) >= requiredDestTokenAmount, "insufficient source tokens provided.");
            expectedReturn = requiredDestTokenAmount;
        }
        else if(minSourceTokenAmount > 0){
            sourceTokenAmountUsed = minSourceTokenAmount;
            expectedReturn = bancorNetwork.rateByPath(path, minSourceTokenAmount);
        }
        
        allowTransfer(sourceTokenAmountUsed, sourceTokenAddress, address(bancorNetwork));
        
        //note: the kyber connector uses .call() to interact with kyber to avoid bubbling up. here we allow bubbling up.
        destTokenAmountReceived = bancorNetwork.convertByPath(path, sourceTokenAmountUsed, expectedReturn, address(0), address(0), 0);
        
        //if the sender is not the protocol (calling with delegatecall), return the remainder to the specified address. 
        //note: for the case that the swap is used without the protocol. not sure if it should, though. needs to be discussed.
        if (returnToSenderAddress != address(this)) {
            if (sourceTokenAmountUsed < maxSourceTokenAmount) {
                // send unused source token back
                IERC20(sourceTokenAddress).safeTransfer(
                    returnToSenderAddress,
                    maxSourceTokenAmount-sourceTokenAmountUsed
                );
            }
        }

    }
    
    /**
     * check is the existing allowance suffices to transfer the needed amount of tokens. 
     * if not, allows the transfer of an arbitrary amount of tokens.
     * @param tokenAmount the amount to transfer
     * @param tokenAddress the address of the token to transfer
     * @param bancorNetwork the address of the bancor network contract.
     * */
    function allowTransfer(uint256 tokenAmount, address tokenAddress, address bancorNetwork) internal{
        uint256 tempAllowance = IERC20(tokenAddress).allowance(address(this), bancorNetwork);
        if (tempAllowance < tokenAmount) {
            IERC20(tokenAddress).safeApprove(
                bancorNetwork,
                uint256(-1)
            );
        }
    }
    
    /**
     * calculates the number of source tokens to provide in order to obtain the required destination amount.
     * @param sourceTokenAddress the address of the source token address
     * @param destTokenAddress the address of the destination token address
     * @param requiredDestTokenAmount the number of destination tokens needed
     * @param maxSourceTokenAmount the maximum number of source tokens to spend
     * @return the estimated amount of source tokens needed. minimum: minSourceTokenAmount, maximum: maxSourceTokenAmount
     * */
    function estimateSourceTokenAmount(address sourceTokenAddress, address destTokenAddress, uint requiredDestTokenAmount,  uint maxSourceTokenAmount) internal returns(uint256 estimatedSourceAmount){
        //logic like in SwapsImplKyber. query current rate from the price feed, add a 5% buffer and return this value
        //in case it's not bigger than maxSourceTokenAmount. else return maxSourceTokenAmount
        
        uint256 sourceToDestPrecision = IPriceFeeds(priceFeeds).queryPrecision(sourceTokenAddress, destTokenAddress);
        if (sourceToDestPrecision == 0) 
            return maxSourceTokenAmount;
        
        //compute the expected rate for the maxSourceTokenAmount -> if spending less, we can't get a worse rate.
        uint256 expectedRate = internalExpectedRate(sourceTokenAddress, destTokenAddress, maxSourceTokenAmount);
        
        //compute the source tokens needed to get the required amount with the worst case rate
        estimatedSourceAmount = requiredDestTokenAmount
            .mul(sourceToDestPrecision)
            .div(expectedRate);
        
<<<<<<< HEAD
=======
        //do not always spend the minimum. the naming is misleading. the protocol requires the 
        //swap implementation to swap less than the passed minimum at times in order to function as expected.
        if(estimatedSourceAmount == 0/* || estimatedSourceAmount < minSourceTokenAmount*/)
            return minSourceTokenAmount;
>>>>>>> 83168a0c
        //never spend more than the maximum
        if (estimatedSourceAmount == 0 || estimatedSourceAmount > maxSourceTokenAmount) 
            return maxSourceTokenAmount;

    }
    
    /**
     * returns the expected rate for 1 source token when exchanging the given amount of source tokens
     * @param sourceTokenAddress the address of the source token contract
     * @param destTokenAddress the address of the destination token contract
     * @param sourceTokenAmount the amount of source tokens to get the rate for
     * */
    function internalExpectedRate(
        address sourceTokenAddress,
        address destTokenAddress,
        uint256 sourceTokenAmount)
        public
        view 
        returns (uint256)
    {
        IBancorNetwork bancorNetwork = getBancorNetworkContract();
        IERC20[] memory path = bancorNetwork.conversionPath(
            IERC20(sourceTokenAddress),
            IERC20(destTokenAddress)
        );
        //is returning the total amount of destination tokens
        uint256 expectedReturn = bancorNetwork.rateByPath(path, sourceTokenAmount);

        //return the rate for 1 token with 18 decimals
        return expectedReturn.mul(10**18).div(sourceTokenAmount);
    }
    
    
    
    
}<|MERGE_RESOLUTION|>--- conflicted
+++ resolved
@@ -131,13 +131,7 @@
             .mul(sourceToDestPrecision)
             .div(expectedRate);
         
-<<<<<<< HEAD
-=======
-        //do not always spend the minimum. the naming is misleading. the protocol requires the 
-        //swap implementation to swap less than the passed minimum at times in order to function as expected.
-        if(estimatedSourceAmount == 0/* || estimatedSourceAmount < minSourceTokenAmount*/)
-            return minSourceTokenAmount;
->>>>>>> 83168a0c
+
         //never spend more than the maximum
         if (estimatedSourceAmount == 0 || estimatedSourceAmount > maxSourceTokenAmount) 
             return maxSourceTokenAmount;
