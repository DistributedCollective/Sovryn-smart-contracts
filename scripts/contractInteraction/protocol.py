from brownie import *
from brownie.network.contract import InterfaceContainer
import json
import time
import copy
from scripts.utils import *
import scripts.contractInteraction.config as conf

conf.loadConfig()


def isProtocolPaused():
    sovryn = Contract.from_abi(
        "sovryn", address=conf.contracts['sovrynProtocol'], abi=interface.ISovrynBrownie.abi, owner=conf.acct)
    print("isProtocolPaused: ", sovryn.isProtocolPaused())


def readLendingFee():
    sovryn = Contract.from_abi(
        "sovryn", address=conf.contracts['sovrynProtocol'], abi=interface.ISovrynBrownie.abi, owner=conf.acct)
    lfp = sovryn.lendingFeePercent()
    print(lfp/1e18)
    return lfp


def readLoan(loanId):
    sovryn = Contract.from_abi(
        "sovryn", address=conf.contracts['sovrynProtocol'], abi=interface.ISovrynBrownie.abi, owner=conf.acct)
    print(sovryn.getLoan(loanId).dict())


def liquidate(protocolAddress, loanId):
    sovryn = Contract.from_abi(
        "sovryn", address=protocolAddress, abi=interface.ISovrynBrownie.abi, owner=conf.acct)
    loan = sovryn.getLoan(loanId).dict()
    print(loan)
    if(loan['maintenanceMargin'] > loan['currentMargin']):
        value = 0
        if(loan['loanToken'] == conf.contracts['WRBTC']):
            value = loan['maxLiquidatable']
        else:
            testToken = Contract.from_abi(
                "TestToken", address=loan['loanToken'], abi=TestToken.abi, owner=conf.acct)
            testToken.approve(sovryn, loan['maxLiquidatable'])
        sovryn.liquidate(loanId, conf.acct,
                         loan['maxLiquidatable'], {'value': value})
    else:
        print("can't liquidate because the loan is healthy")


def rollover(loanId):
    sovryn = Contract.from_abi(
        "sovryn", address=conf.contracts['sovrynProtocol'], abi=interface.ISovrynBrownie.abi, owner=conf.acct)
    tx = sovryn.rollover(loanId, b'')
    print(tx.info())


def replaceLoanClosings():
    sovryn = Contract.from_abi(
        "sovryn", address=conf.contracts['sovrynProtocol'], abi=interface.ISovrynBrownie.abi, owner=conf.acct)

    print('replacing loan closings base')
    loanClosingsBase = conf.acct.deploy(LoanClosingsBase)
    data = sovryn.replaceContract.encode_input(loanClosingsBase.address)
    sendWithMultisig(conf.contracts['multisig'],
                     sovryn.address, data, conf.acct)

    print('replacing loan closings with')
    loanClosingsWith = conf.acct.deploy(LoanClosingsWith)
    data = sovryn.replaceContract.encode_input(loanClosingsWith.address)
    sendWithMultisig(conf.contracts['multisig'],
                     sovryn.address, data, conf.acct)


def replaceSwapsExternal():
    swapsExternal = conf.acct.deploy(SwapsExternal)
    sovryn = Contract.from_abi(
        "sovryn", address=conf.contracts['sovrynProtocol'], abi=interface.ISovrynBrownie.abi, owner=conf.acct)
    data = sovryn.replaceContract.encode_input(swapsExternal.address)
    sendWithMultisig(conf.contracts['multisig'],
                     sovryn.address, data, conf.acct)


def replaceLoanOpenings():
    print("replacing loan openings")
    loanOpenings = conf.acct.deploy(LoanOpenings)
    sovryn = Contract.from_abi(
        "sovryn", address=conf.contracts['sovrynProtocol'], abi=interface.ISovrynBrownie.abi, owner=conf.acct)
    data = sovryn.replaceContract.encode_input(loanOpenings.address)
    sendWithMultisig(conf.contracts['multisig'],
                     sovryn.address, data, conf.acct)


def replaceLoanSettings():
    print("replacing loan settigns")
    loanSettings = conf.acct.deploy(LoanSettings)
    sovryn = Contract.from_abi(
        "sovryn", address=conf.contracts['sovrynProtocol'], abi=interface.ISovrynBrownie.abi, owner=conf.acct)
    data = sovryn.replaceContract.encode_input(loanSettings.address)
    sendWithMultisig(conf.contracts['multisig'],
                     sovryn.address, data, conf.acct)


def replaceSwapsImplSovrynSwap():
    print("replacing swaps")
    swaps = conf.acct.deploy(SwapsImplSovrynSwap)
    sovryn = Contract.from_abi(
        "sovryn", address=conf.contracts['sovrynProtocol'], abi=interface.ISovrynBrownie.abi, owner=conf.acct)
    data = sovryn.setSwapsImplContract.encode_input(swaps.address)
    sendWithMultisig(conf.contracts['multisig'],
                     sovryn.address, data, conf.acct)


def setLendingFee(fee):
    sovryn = Contract.from_abi(
        "sovryn", address=conf.contracts['sovrynProtocol'], abi=interface.ISovrynBrownie.abi, owner=conf.acct)
    data = sovryn.setLendingFeePercent.encode_input(fee)
    sendWithMultisig(conf.contracts['multisig'],
                     sovryn.address, data, conf.acct)


def setTradingFee(fee):
    sovryn = Contract.from_abi(
        "sovryn", address=conf.contracts['sovrynProtocol'], abi=interface.ISovrynBrownie.abi, owner=conf.acct)
    data = sovryn.setTradingFeePercent.encode_input(fee)
    sendWithMultisig(conf.contracts['multisig'],
                     sovryn.address, data, conf.acct)


def setBorrowingFee(fee):
    sovryn = Contract.from_abi(
        "sovryn", address=conf.contracts['sovrynProtocol'], abi=interface.ISovrynBrownie.abi, owner=conf.acct)
    data = sovryn.setBorrowingFeePercent.encode_input(fee)
    sendWithMultisig(conf.contracts['multisig'],
                     sovryn.address, data, conf.acct)


def setSwapExternalFee(fee):
    sovryn = Contract.from_abi(
        "sovryn", address=conf.contracts['sovrynProtocol'], abi=interface.ISovrynBrownie.abi, owner=conf.acct)
    data = sovryn.setSwapExternalFeePercent.encode_input(fee)
    sendWithMultisig(conf.contracts['multisig'],
                     sovryn.address, data, conf.acct)


def setAffiliateFeePercent(fee):
    sovryn = Contract.from_abi(
        "sovryn", address=conf.contracts['sovrynProtocol'], abi=interface.ISovrynBrownie.abi, owner=conf.acct)
    data = sovryn.setAffiliateFeePercent.encode_input(fee)
    print('sovryn.setAffiliateFeePercent for', fee, ' tx:')
    sendWithMultisig(conf.contracts['multisig'],
                     sovryn.address, data, conf.acct)


def setAffiliateTradingTokenFeePercent(percentFee):
    sovryn = Contract.from_abi(
        "sovryn", address=conf.contracts['sovrynProtocol'], abi=interface.ISovrynBrownie.abi, owner=conf.acct)
    data = sovryn.setAffiliateTradingTokenFeePercent.encode_input(percentFee)
    print('sovryn.setAffiliateTradingTokenFeePercent for ', percentFee, ' tx:')
    sendWithMultisig(conf.contracts['multisig'],
                     sovryn.address, data, conf.acct)


def setMinReferralsToPayout(minReferrals):
    sovryn = Contract.from_abi(
        "sovryn", address=conf.contracts['sovrynProtocol'], abi=interface.ISovrynBrownie.abi, owner=conf.acct)
    data = sovryn.setMinReferralsToPayoutAffiliates.encode_input(minReferrals)
    print('setMinReferralsToPayoutAffiliates set to ', minReferrals, ' tx:')
    sendWithMultisig(conf.contracts['multisig'],
                     sovryn.address, data, conf.acct)


def replaceProtocolSettings():
    print("Deploying ProtocolSettings.")
    settings = conf.acct.deploy(ProtocolSettings)

    print("Calling replaceContract.")
    sovryn = Contract.from_abi(
        "sovryn", address=conf.contracts['sovrynProtocol'], abi=interface.ISovrynBrownie.abi, owner=conf.acct)
    data = sovryn.replaceContract.encode_input(settings.address)
    print(data)

    sendWithMultisig(conf.contracts['multisig'],
                     sovryn.address, data, conf.acct)


def replaceLoanSettings():
    print("Deploying LoanSettings.")
    settings = conf.acct.deploy(LoanSettings)

    print("Calling replaceContract.")
    sovryn = Contract.from_abi(
        "sovryn", address=conf.contracts['sovrynProtocol'], abi=interface.ISovrynBrownie.abi, owner=conf.acct)
    data = sovryn.replaceContract.encode_input(settings.address)
    print(data)

    sendWithMultisig(conf.contracts['multisig'],
                     sovryn.address, data, conf.acct)


def deployAffiliate():
    # loadConfig() - called from main()
    # -------------------------------- 1. Replace the protocol settings contract ------------------------------
    # replaceProtocolSettings() - called from main()

    # -------------------------------- 2. Deploy the affiliates -----------------------------------------------
    affiliates = conf.acct.deploy(Affiliates)
    sovryn = Contract.from_abi(
        "sovryn", address=conf.contracts['sovrynProtocol'], abi=interface.ISovrynBrownie.abi, owner=conf.acct)
    data = sovryn.replaceContract.encode_input(affiliates.address)
    print('affiliates deployed. data:')
    print(data)

    sendWithMultisig(conf.contracts['multisig'],
                     sovryn.address, data, conf.acct)

    # Set protocolAddress
    data = sovryn.setSovrynProtocolAddress.encode_input(sovryn.address)
    print("Set Protocol Address in protocol settings")
    print(data)

    sendWithMultisig(conf.contracts['multisig'],
                     sovryn.address, data, conf.acct)
    # , sovryn.getProtocolAddress()) - not executed yet
    print("protocol address loaded")

    # Set SOVTokenAddress
    # sovToken = Contract.from_abi("SOV", address=conf.contracts["SOV"], abi=SOV.abi, owner=conf.acct)
    # data = sovryn.setSOVTokenAddress.encode_input(sovToken.address)
    data = sovryn.setSOVTokenAddress.encode_input(conf.contracts["SOV"])
    print("Set SOV Token address in protocol settings")
    print(data)

    sendWithMultisig(conf.contracts['multisig'],
                     sovryn.address, data, conf.acct)
    # , sovryn.getSovTokenAddress()) - not executed yet
    print("sovToken address loaded")

    # Set LockedSOVAddress
    # lockedSOV = Contract.from_abi("LockedSOV", address=conf.contracts["LockedSOV"], abi=LockedSOV.abi, owner=conf.acct)
    # data = sovryn.setLockedSOVAddress.encode_input(lockedSOV.address)
    data = sovryn.setLockedSOVAddress.encode_input(conf.contracts["LockedSOV"])
    print("Set Locked SOV address in protocol settings")
    print(data)

    sendWithMultisig(conf.contracts['multisig'],
                     sovryn.address, data, conf.acct)
    print("lockedSOV address loaded:", lockedSOV.address)

    # Set minReferralsToPayout
    setMinReferralsToPayout(3)

    # Set affiliateTradingTokenFeePercent
    setAffiliateTradingTokenFeePercent(20 * 10**18)

    # Set affiliateFeePercent
    setAffiliateFeePercent(5 * 10**18)

    # ---------------------------- 3. Redeploy modules which implement InterestUser and SwapsUser -----------------------
    # LoanClosingsBase
    # LoanClosingsWith
    replaceLoanClosings()
    # LoanOpenings
    replaceLoanOpenings()
    # LoanMaintenance
    replaceLoanMaintenance()
    # SwapsExternal
    redeploySwapsExternal()
    # LoanSettings()
    replaceLoanSettings()

    # -------------------------------- 4. Replace Token Logic Standard ----------------------------------------
    replaceLoanTokenLogicOnAllContracts()


def deployAffiliateWithZeroFeesPercent():
    # loadConfig() - called from main()
    # -------------------------------- 1. Replace the protocol settings contract ------------------------------
    # replaceProtocolSettings() - called from main()

    # -------------------------------- 2. Deploy the affiliates -----------------------------------------------

    affiliates = conf.acct.deploy(Affiliates)
    sovryn = Contract.from_abi(
        "sovryn", address=conf.contracts['sovrynProtocol'], abi=interface.ISovrynBrownie.abi, owner=conf.acct)
    data = sovryn.replaceContract.encode_input(affiliates.address)
    print('affiliates deployed. data:')
    print(data)

    sendWithMultisig(conf.contracts['multisig'],
                     sovryn.address, data, conf.acct)

    # Set protocolAddress
    data = sovryn.setSovrynProtocolAddress.encode_input(sovryn.address)
    print("Set Protocol Address in protocol settings")
    print(data)

    sendWithMultisig(conf.contracts['multisig'],
                     sovryn.address, data, conf.acct)
    # , sovryn.getProtocolAddress()) - not executed yet
    print("protocol address loaded")

    # Set SOVTokenAddress
    # sovToken = Contract.from_abi("SOV", address=conf.contracts["SOV"], abi=SOV.abi, owner=conf.acct)
    # data = sovryn.setSOVTokenAddress.encode_input(sovToken.address)
    data = sovryn.setSOVTokenAddress.encode_input(conf.contracts["SOV"])
    print("Set SOV Token address in protocol settings")
    print(data)

    sendWithMultisig(conf.contracts['multisig'],
                     sovryn.address, data, conf.acct)
    # , sovryn.getSovTokenAddress()) - not executed yet
    print("sovToken address loaded")

    # Set LockedSOVAddress
    # lockedSOV = Contract.from_abi("LockedSOV", address=conf.contracts["LockedSOV"], abi=LockedSOV.abi, owner=conf.acct)
    # data = sovryn.setLockedSOVAddress.encode_input(lockedSOV.address)
    data = sovryn.setLockedSOVAddress.encode_input(conf.contracts["LockedSOV"])
    print("Set Locked SOV address in protocol settings")
    print(data)

    sendWithMultisig(conf.contracts['multisig'],
                     sovryn.address, data, conf.acct)
    print("lockedSOV address loaded:", conf.contracts["LockedSOV"])

    # Set minReferralsToPayout
    setMinReferralsToPayout(3)

    # Set affiliateTradingTokenFeePercent
    setAffiliateTradingTokenFeePercent(0)

    # Set affiliateFeePercent
    setAffiliateFeePercent(0)

    # ---------------------------- 3. Redeploy modules which implement InterestUser and SwapsUser -----------------------
    # LoanClosingsBase
    # LoanClosingsWith
    replaceLoanClosings()
    # LoanOpenings
    replaceLoanOpenings()
    # LoanMaintenance
    replaceLoanMaintenance()
    # SwapsExternal
    redeploySwapsExternal()
    # LoanSettings()
    replaceLoanSettings()

    # -------------------------------- 4. Replace Token Logic Standard ----------------------------------------
    replaceLoanTokenLogicOnAllContracts()


def replaceAffiliates():
    print("replacing Affiliates")
    affiliates = conf.acct.deploy(Affiliates)
    sovryn = Contract.from_abi(
        "sovryn", address=conf.contracts['sovrynProtocol'], abi=interface.ISovrynBrownie.abi, owner=conf.acct)
    data = sovryn.replaceContract.encode_input(affiliates.address)
    print(data)

    sendWithMultisig(conf.contracts['multisig'],
                     sovryn.address, data, conf.acct)


def replaceLoanMaintenance():
    print("replacing loan maintenance")
    loanMaintenance = conf.acct.deploy(LoanMaintenance)
    sovryn = Contract.from_abi(
        "sovryn", address=conf.contracts['sovrynProtocol'], abi=interface.ISovrynBrownie.abi, owner=conf.acct)
    data = sovryn.replaceContract.encode_input(loanMaintenance.address)
    print(data)

    sendWithMultisig(conf.contracts['multisig'],
                     sovryn.address, data, conf.acct)


def redeploySwapsExternal():
    print('replacing swaps external')
    swapsExternal = conf.acct.deploy(SwapsExternal)
    sovryn = Contract.from_abi(
        "sovryn", address=conf.contracts['sovrynProtocol'], abi=interface.ISovrynBrownie.abi, owner=conf.acct)
    data = sovryn.replaceContract.encode_input(swapsExternal.address)
    print(data)

    sendWithMultisig(conf.contracts['multisig'],
                     sovryn.address, data, conf.acct)

# feesControllerAddress = new feeSharingProxy address


def setFeesController(feesControllerAddress):
    print("Set up new fees controller")
    sovryn = Contract.from_abi(
        "sovryn", address=conf.contracts['sovrynProtocol'], abi=interface.ISovrynBrownie.abi, owner=conf.acct)
    data = sovryn.setFeesController.encode_input(feesControllerAddress)
    print(data)
    sendWithMultisig(conf.contracts['multisig'],
                     sovryn.address, data, conf.acct)


def readMaxAffiliateFee():
    abiFile = open('./scripts/contractInteraction/ABIs/SovrynSwapNetwork.json')
    abi = json.load(abiFile)
    swapNetwork = Contract.from_abi(
        "SovrynSwapNetwork", address=conf.contracts['swapNetwork'], abi=abi, owner=conf.acct)
    print(swapNetwork.maxAffiliateFee())


def withdrawFees():
    feeSharingProxy = Contract.from_abi(
        "FeeSharingLogic", address=conf.contracts['FeeSharingProxy'], abi=FeeSharingLogic.abi, owner=conf.acct)
    feeSharingProxy.withdrawFees([
        conf.contracts['USDT'],
        conf.contracts['DoC'],
        conf.contracts['ETHs'],
        conf.contracts['XUSD'],
        conf.contracts['FISH'],
        conf.contracts['BPro'],
    ], {"allow_revert": True})


def setSupportedToken(tokenAddress):
    sovryn = Contract.from_abi(
        "sovryn", address=conf.contracts['sovrynProtocol'], abi=interface.ISovrynBrownie.abi, owner=conf.acct)
    data = sovryn.setSupportedTokens.encode_input([tokenAddress], [True])
    sendWithMultisig(conf.contracts['multisig'],
                     sovryn.address, data, conf.acct)


def deployConversionFeeSharingToWRBTC():
    # For first time deployment of Upgradable FeeSharingProxy (v2), need to call deployFeeSharingProxy first to deploy the proxy
    # After deployFeeSharingProxyCalled, need to store the address to the testnet_contracts.json with variable name = FeeSharingProxy2

    print("Redeploy fee sharing logic")
    # Redeploy feeSharingLogic
    feeSharing = conf.acct.deploy(FeeSharingLogic)
    print("Fee sharing logic redeployed at: ", feeSharing.address)

    print("Set implementation for FeeSharingProxy")
    feeSharingProxy = Contract.from_abi(
        "FeeSharingProxy", address=conf.contracts['FeeSharingProxy'], abi=FeeSharingProxy.abi, owner=conf.acct)
    data = feeSharingProxy.setImplementation.encode_input(feeSharing.address)
    sendWithMultisig(conf.contracts['multisig'],
                     feeSharingProxy.address, data, conf.acct)

    # Redeploy protocol settings
    replaceProtocolSettings()

    # Redeploy swaps external
    redeploySwapsExternal()

    # Set Fees Controller
    setFeesController(feeSharingProxy.address)


def deployFeeSharingProxy():
    print("Deploy fee sharing proxy")
    feeSharingProxy = conf.acct.deploy(
        FeeSharingProxy, conf.contracts['sovrynProtocol'], conf.contracts['Staking'])
    print(feeSharingProxy.address)
    print('Proxy owner: ', feeSharingProxy.getProxyOwner())
    print('FeeSharingProxy ownership: ', feeSharingProxy.owner())
    feeSharingProxy.setProxyOwner(conf.contracts['multisig'])
    feeSharingProxy.transferOwnership(conf.contracts['multisig'])
    print('New proxy owner: ', feeSharingProxy.getProxyOwner())
    print('New FeeSharingProxy ownership: ', feeSharingProxy.owner())


def setSupportedTokens(tokenAddresses, supported):
    sovryn = Contract.from_abi(
        "sovryn", address=conf.contracts['sovrynProtocol'], abi=interface.ISovrynBrownie.abi, owner=conf.acct)
    data = sovryn.setSupportedTokens.encode_input(tokenAddresses, supported)
    sendWithMultisig(conf.contracts['multisig'],
                     sovryn.address, data, conf.acct)


def tokenIsSupported(tokenAddress):
    sovryn = Contract.from_abi(
        "sovryn", address=conf.contracts['sovrynProtocol'], abi=interface.ISovrynBrownie.abi, owner=conf.acct)
    data = sovryn.supportedTokens(tokenAddress)
    print(data)


def deployTradingRebatesUsingLockedSOV():
    # loadConfig()

    sovryn = Contract.from_abi(
        "sovryn", address=contracts['sovrynProtocol'], abi=interface.ISovrynBrownie.abi, owner=acct)

    # ----------------------------- 1. Replace Protocol Settings ------------------------------
    # replaceProtocolSettings()

    # ----------------------------- 2. Set protocol token address using SOV address ------------------------------
    # sovToken = Contract.from_abi("SOV", address=contracts["SOV"], abi=SOV.abi, owner=acct)
    # data = sovryn.setProtocolTokenAddress.encode_input(sovToken.address)
    # print("Set Protocol Token address in protocol settings")
    # print(data)

    # multisig = Contract.from_abi("MultiSig", address=contracts['multisig'], abi=MultiSigWallet.abi, owner=acct)
    # tx = multisig.submitTransaction(sovryn.address,0,data)
    # txId = tx.events["Submission"]["transactionId"]
    # print(txId)
    # print("protocol token address loaded:", sovryn.sovTokenAddress())

    # ----------------------------- 3. Set LockedSOV address -------------------------------------------
    # lockedSOV = Contract.from_abi("LockedSOV", address=contracts["LockedSOV"], abi=LockedSOV.abi, owner=acct)
    # data = sovryn.setLockedSOVAddress.encode_input(lockedSOV.address)
    # print("Set Locked SOV address in protocol settings")
    # print(data)

    # multisig = Contract.from_abi("MultiSig", address=contracts['multisig'], abi=MultiSigWallet.abi, owner=acct)
    # tx = multisig.submitTransaction(sovryn.address,0,data)
    # txId = tx.events["Submission"]["transactionId"]
    # print(txId)
    # print("lockedSOV address loaded:", sovryn.sovTokenAddress())

    # ----------------------------- 4. Set default feeRebatePercent -------------------------------------------
    setDefaultRebatesPercentage(10 * 10**18)

    # TODO
    # setSpecialRebates("sourceTokenAddress", "destTokenAddress", 10 * 10**18)

    # ---------------------------- 5. Redeploy modules which implement InterestUser and SwapsUser -----------------------
    # LoanClosingsBase
    # LoanClosingsWith
    replaceLoanClosings()
    # LoanOpenings
    replaceLoanOpenings()
    # LoanMaintenance
    replaceLoanMaintenance()
    # SwapsExternal
    redeploySwapsExternal()
    # LoanSettings
    replaceLoanSettings()

    # ---------------------------- 5. Set the basis point of SOV Rewards (Ratio between vested & the liquid one for the LockedSOV) -----------------------
    # 90% liquid, 10% vested
    setTradingRebateRewardsBasisPoint(9000)


def setDefaultRebatesPercentage(rebatePercent):
    sovryn = Contract.from_abi(
        "sovryn", address=conf.contracts['sovrynProtocol'], abi=interface.ISovrynBrownie.abi, owner=conf.acct)
    data = sovryn.setRebatePercent.encode_input(rebatePercent)
    multisig = Contract.from_abi(
        "MultiSig", address=conf.contracts['multisig'], abi=MultiSigWallet.abi, owner=conf.acct)
    tx = multisig.submitTransaction(sovryn.address, 0, data)
    txId = tx.events["Submission"]["transactionId"]
    print(txId)


def setTradingRebateRewardsBasisPoint(basisPoint):
    # Max basis point is 9999
    sovryn = Contract.from_abi(
        "sovryn", address=conf.contracts['sovrynProtocol'], abi=interface.ISovrynBrownie.abi, owner=conf.acct)
    data = sovryn.setTradingRebateRewardsBasisPoint.encode_input(basisPoint)
    multisig = Contract.from_abi(
        "MultiSig", address=conf.contracts['multisig'], abi=MultiSigWallet.abi, owner=conf.acct)
    tx = multisig.submitTransaction(sovryn.address, 0, data)
    txId = tx.events["Submission"]["transactionId"]
    print(txId)


def upgradeStaking():
    print('Deploying account:', conf.acct.address)
    print("Upgrading staking")


def pauseProtocolModules():
    print("Pause Protocol Modules")
    sovryn = Contract.from_abi(
        "sovryn", address=conf.contracts['sovrynProtocol'], abi=interface.ISovrynBrownie.abi, owner=conf.acct)
    data = sovryn.togglePaused.encode_input(True)
    print(data)

    sendWithMultisig(conf.contracts['multisig'],
                     sovryn.address, data, conf.acct)


def unpauseProtocolModules():
    print("Unpause Protocol Modules")
    sovryn = Contract.from_abi(
        "sovryn", address=conf.contracts['sovrynProtocol'], abi=interface.ISovrynBrownie.abi, owner=conf.acct)
    data = sovryn.togglePaused.encode_input(False)
    print(data)

    sendWithMultisig(conf.contracts['multisig'],
                     sovryn.address, data, conf.acct)


def minInitialMargin(loanParamsId):
    sovryn = Contract.from_abi(
        "sovryn", address=conf.contracts['sovrynProtocol'], abi=interface.ISovrynBrownie.abi, owner=conf.acct)
    print(sovryn.minInitialMargin(loanParamsId))

<<<<<<< HEAD
def addWhitelistConverterFeeSharingProxy(converterAddress):
    feeSharingProxy = Contract.from_abi("FeeSharingLogic", address=conf.contracts['FeeSharingProxy'], abi=FeeSharingLogic.abi, owner=conf.acct)
    data = feeSharingProxy.addWhitelistedConverterAddress.encode_input(converterAddress)
    print(data)

    sendWithMultisig(conf.contracts['multisig'], feeSharingProxy.address, data, conf.acct)

def removeWhitelistConverterFeeSharingProxy(converterAddress):
    feeSharingProxy = Contract.from_abi("FeeSharingLogic", address=conf.contracts['FeeSharingProxy'], abi=FeeSharingLogic.abi, owner=conf.acct)
    data = feeSharingProxy.removeWhitelistedConverterAddress.encode_input(converterAddress)

    print(data)
    sendWithMultisig(conf.contracts['multisig'], feeSharingProxy.address, data, conf.acct)
=======
def readRolloverReward():
    sovryn = Contract.from_abi(
        "sovryn", address=conf.contracts['sovrynProtocol'], abi=interface.ISovrynBrownie.abi, owner=conf.acct)
    print(sovryn.rolloverBaseReward())
    
>>>>>>> db1be235
<|MERGE_RESOLUTION|>--- conflicted
+++ resolved
@@ -592,7 +592,6 @@
         "sovryn", address=conf.contracts['sovrynProtocol'], abi=interface.ISovrynBrownie.abi, owner=conf.acct)
     print(sovryn.minInitialMargin(loanParamsId))
 
-<<<<<<< HEAD
 def addWhitelistConverterFeeSharingProxy(converterAddress):
     feeSharingProxy = Contract.from_abi("FeeSharingLogic", address=conf.contracts['FeeSharingProxy'], abi=FeeSharingLogic.abi, owner=conf.acct)
     data = feeSharingProxy.addWhitelistedConverterAddress.encode_input(converterAddress)
@@ -606,10 +605,8 @@
 
     print(data)
     sendWithMultisig(conf.contracts['multisig'], feeSharingProxy.address, data, conf.acct)
-=======
+
 def readRolloverReward():
     sovryn = Contract.from_abi(
         "sovryn", address=conf.contracts['sovrynProtocol'], abi=interface.ISovrynBrownie.abi, owner=conf.acct)
-    print(sovryn.rolloverBaseReward())
-    
->>>>>>> db1be235
+    print(sovryn.rolloverBaseReward())