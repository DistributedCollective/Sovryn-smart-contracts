/**
 * Copyright 2017-2020, bZeroX, LLC. All Rights Reserved.
 * Licensed under the Apache License, Version 2.0.
 */

pragma solidity 0.5.17;

import "./Objects.sol";
import "../mixins/EnumerableAddressSet.sol";
import "../mixins/EnumerableBytes32Set.sol";
import "../openzeppelin/ReentrancyGuard.sol";
import "../openzeppelin/Ownable.sol";
import "../openzeppelin/SafeMath.sol";
import "../interfaces/IWrbtcERC20.sol";

/**
 * @title State contract.
 * @notice This contract code comes from bZx. bZx is a protocol for tokenized
 * margin trading and lending https://bzx.network similar to the dYdX protocol.
 *
 * This contract contains the storage values of the Protocol.
 * */
contract State is Objects, ReentrancyGuard, Ownable {
	using SafeMath for uint256;
	using EnumerableAddressSet for EnumerableAddressSet.AddressSet; // enumerable map of addresses
	using EnumerableBytes32Set for EnumerableBytes32Set.Bytes32Set; // enumerable map of bytes32 or addresses

	/// Handles asset reference price lookups.
	address public priceFeeds;

	/// Handles asset swaps using dex liquidity.
	address public swapsImpl;

	/// Contract registry address of the Sovryn swap network.
	address public sovrynSwapContractRegistryAddress;

	/// Implementations of protocol functions.
	mapping(bytes4 => address) public logicTargets;

	/// Loans: loanId => Loan
	mapping(bytes32 => Loan) public loans;

	/// Loan parameters: loanParamsId => LoanParams
	mapping(bytes32 => LoanParams) public loanParams;

	/// lender => orderParamsId => Order
	mapping(address => mapping(bytes32 => Order)) public lenderOrders;

	/// borrower => orderParamsId => Order
	mapping(address => mapping(bytes32 => Order)) public borrowerOrders;

	/// loanId => delegated => approved
	mapping(bytes32 => mapping(address => bool)) public delegatedManagers;

	/**
	 *** Interest ***
	 **/

	/// lender => loanToken => LenderInterest object
	mapping(address => mapping(address => LenderInterest)) public lenderInterest;

	/// loanId => LoanInterest object
	mapping(bytes32 => LoanInterest) public loanInterest;

	/**
	 *** Internals ***
	 **/

	/// Implementations set.
	EnumerableBytes32Set.Bytes32Set internal logicTargetsSet;

	/// Active loans set.
	EnumerableBytes32Set.Bytes32Set internal activeLoansSet;

	/// Lender loans set.
	mapping(address => EnumerableBytes32Set.Bytes32Set) internal lenderLoanSets;

	/// Borrow loans set.
	mapping(address => EnumerableBytes32Set.Bytes32Set) internal borrowerLoanSets;

	/// User loan params set.
	mapping(address => EnumerableBytes32Set.Bytes32Set) internal userLoanParamSets;

	/// Address controlling fee withdrawals.
	address public feesController;

	/// 10% fee /// Fee taken from lender interest payments.
	uint256 public lendingFeePercent = 10**19;

	/// Total interest fees received and not withdrawn per asset.
	mapping(address => uint256) public lendingFeeTokensHeld;

	/// Total interest fees withdraw per asset.
	/// lifetime fees = lendingFeeTokensHeld + lendingFeeTokensPaid
	mapping(address => uint256) public lendingFeeTokensPaid;

	/// 0.15% fee /// Fee paid for each trade.
	uint256 public tradingFeePercent = 15 * 10**16;

	/// Total trading fees received and not withdrawn per asset.
	mapping(address => uint256) public tradingFeeTokensHeld;

	/// Total trading fees withdraw per asset
	/// lifetime fees = tradingFeeTokensHeld + tradingFeeTokensPaid
	mapping(address => uint256) public tradingFeeTokensPaid;

	/// 0.09% fee /// Origination fee paid for each loan.
	uint256 public borrowingFeePercent = 9 * 10**16;

	/// Total borrowing fees received and not withdrawn per asset.
	mapping(address => uint256) public borrowingFeeTokensHeld;

	/// Total borrowing fees withdraw per asset.
	/// lifetime fees = borrowingFeeTokensHeld + borrowingFeeTokensPaid
	mapping(address => uint256) public borrowingFeeTokensPaid;

	/// Current protocol token deposit balance.
	uint256 public protocolTokenHeld;

	/// Lifetime total payout of protocol token.
	uint256 public protocolTokenPaid;

<<<<<<< HEAD
	/// 5% fee share /// Fee share for affiliate program.
=======
	/// 5% fee share in form of SOV /// Fee share for affiliate program.
>>>>>>> e50eb9b4
	uint256 public affiliateFeePercent = 5 * 10**18;

	/// 5% collateral discount /// Discount on collateral for liquidators.
	uint256 public liquidationIncentivePercent = 5 * 10**18;

	/// loanPool => underlying
	mapping(address => address) public loanPoolToUnderlying;

	/// underlying => loanPool
	mapping(address => address) public underlyingToLoanPool;

	/// Loan pools set.
	EnumerableBytes32Set.Bytes32Set internal loanPoolsSet;

	/// Supported tokens for swaps.
	mapping(address => bool) public supportedTokens;

	/// % disagreement between swap rate and reference rate.
	uint256 public maxDisagreement = 5 * 10**18;

	/// Used as buffer for swap source amount estimations.
	uint256 public sourceBuffer = 10000;

	/// Maximum support swap size in rBTC
	uint256 public maxSwapSize = 50 ether;

	/// Nonce per borrower. Used for loan id creation.
	mapping(address => uint256) public borrowerNonce;

	// Rollover transaction costs around 0.0000168 rBTC, it is denominated in wrBTC.
	uint256 public rolloverBaseReward = 16800000000000;
	uint256 public rolloverFlexFeePercent = 0.1 ether; /// 0.1%

	IWrbtcERC20 public wrbtcToken;
	address public protocolTokenAddress;

	/// 50% fee rebate /// potocolToken reward to user, it is worth % of trading/borrowing fee.
	uint256 public feeRebatePercent = 50 * 10**18;

	address public admin;

	address public protocolAddress; // for modules interaction

	mapping(address => bool) public userNotFirstTradeFlag; // The flag is set on the user's first trade or borrowing

	mapping(address => address) public affiliatesUserReferrer; // User => referrer (affiliate)
	mapping(address => EnumerableAddressSet.AddressSet) internal referralsList; // list of referral addresses that owned by the referrer

	uint256 public minReferralsToPayout = 3;
<<<<<<< HEAD
	mapping(address => uint256) public affiliateRewardsHeld; // Total affiliate rewards that held in the protocol (Because the minimum referrals is less than the rule)
	address public sovTokenAddress; // For affiliates SOV Bonus proccess
	address public lockedSOVAddress;

	mapping(address => mapping(address => uint)) public specialRebates; // Special rate rebates for spesific pair -- if not set, then use the default one
=======
	mapping(address => uint256) public affiliateRewardsHeld; // Total affiliate SOV rewards that held in the protocol (Because the minimum referrals is less than the rule)
	address public sovTokenAddress; // For affiliates SOV Bonus proccess
	address public lockedSOVAddress;

	/// 20% fee share of trading token fee /// Fee share of trading token fee for affiliate program.
	uint256 public affiliateTradingTokenFeePercent = 20 * 10**18;

	mapping(address => EnumerableAddressSet.AddressSet) internal affiliatesReferrerTokensList; // addresses of tokens in which commissions were paid to referrers
	mapping(address => mapping(address => uint256)) public affiliatesReferrerBalances; // [referrerAddress][tokenAddress] is a referrer's token balance of accrued fees
>>>>>>> e50eb9b4

	/**
	 * @notice Add signature and target to storage.
	 * */
	function _setTarget(bytes4 sig, address target) internal {
		logicTargets[sig] = target;

		if (target != address(0)) {
			logicTargetsSet.addBytes32(bytes32(sig));
		} else {
			logicTargetsSet.removeBytes32(bytes32(sig));
		}
	}
}<|MERGE_RESOLUTION|>--- conflicted
+++ resolved
@@ -120,11 +120,7 @@
 	/// Lifetime total payout of protocol token.
 	uint256 public protocolTokenPaid;
 
-<<<<<<< HEAD
-	/// 5% fee share /// Fee share for affiliate program.
-=======
 	/// 5% fee share in form of SOV /// Fee share for affiliate program.
->>>>>>> e50eb9b4
 	uint256 public affiliateFeePercent = 5 * 10**18;
 
 	/// 5% collateral discount /// Discount on collateral for liquidators.
@@ -174,13 +170,6 @@
 	mapping(address => EnumerableAddressSet.AddressSet) internal referralsList; // list of referral addresses that owned by the referrer
 
 	uint256 public minReferralsToPayout = 3;
-<<<<<<< HEAD
-	mapping(address => uint256) public affiliateRewardsHeld; // Total affiliate rewards that held in the protocol (Because the minimum referrals is less than the rule)
-	address public sovTokenAddress; // For affiliates SOV Bonus proccess
-	address public lockedSOVAddress;
-
-	mapping(address => mapping(address => uint)) public specialRebates; // Special rate rebates for spesific pair -- if not set, then use the default one
-=======
 	mapping(address => uint256) public affiliateRewardsHeld; // Total affiliate SOV rewards that held in the protocol (Because the minimum referrals is less than the rule)
 	address public sovTokenAddress; // For affiliates SOV Bonus proccess
 	address public lockedSOVAddress;
@@ -190,7 +179,8 @@
 
 	mapping(address => EnumerableAddressSet.AddressSet) internal affiliatesReferrerTokensList; // addresses of tokens in which commissions were paid to referrers
 	mapping(address => mapping(address => uint256)) public affiliatesReferrerBalances; // [referrerAddress][tokenAddress] is a referrer's token balance of accrued fees
->>>>>>> e50eb9b4
+
+	mapping(address => mapping(address => uint)) public specialRebates; // Special rate rebates for spesific pair -- if not set, then use the default one
 
 	/**
 	 * @notice Add signature and target to storage.
