--- conflicted
+++ resolved
@@ -517,21 +517,11 @@
         view
         returns (bool isTinyPosition, uint256 tinyPositionAmount);
 
-<<<<<<< HEAD
+    function setAdmin(address newAdmin) external;
+
+    function getAdmin() external view returns (address);
+
     function setPauser(address newPauser) external;
 
     function getPauser() external view returns (address);
-
-    function setAdmin(address newAdmin) external;
-
-    function getAdmin() external view returns (address);
-=======
-    function setAdmin(address newAdmin) external;
-
-    function getAdmin() external view returns (address);
-
-    function setPauser(address newPauser) external;
-
-    function getPauser() external view returns (address);
->>>>>>> 8aef38f4
 }