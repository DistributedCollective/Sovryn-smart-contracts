{
  "name": "sovrynsmartcontracts",
  "version": "1.0.0",
  "description": "Version 1 of the smart contracts for the Sovryn protocol and external integrations",
  "keywords": [],
  "author": "Sovryn 2020",
  "license": "Apache-2.0",
  "homepage": "https://sovryn.app",
  "repository": {
    "type": "git",
    "url": "https://github.com/DistributedCollective/Sovryn-smart-contracts"
  },
  "bugs": {
    "url": "https://github.com/DistributedCollective/Sovryn-smart-contracts/issues"
  },
  "devDependencies": {
    "@nomiclabs/hardhat-ethers": "^2.0.1",
<<<<<<< HEAD
=======
    "@nomiclabs/hardhat-ganache": "^2.0.0",
>>>>>>> 8960b87c
    "@nomiclabs/hardhat-truffle5": "^2.0.0",
    "@nomiclabs/hardhat-web3": "^2.0.0",
    "@openzeppelin/test-helpers": "^0.5.10",
    "bignumber.js": "^9.0.0",
    "bn.js": "^5.1.2",
    "chai": "^4.2.0",
    "chai-as-promised": "^7.1.1",
    "chai-bn": "^0.2.1",
    "chai-string": "^1.5.0",
    "coveralls": "^3.1.0",
    "decimal.js": "10.2.0",
    "dirty-chai": "^2.0.1",
    "eslint": "^7.21.0",
    "eslint-config-prettier": "^8.1.0",
    "eslint-plugin-truffle": "^0.3.1",
    "ethereumjs-abi": "^0.6.8",
    "ethers": "^5.0.19",
    "ganache-core": "^2.10.2",
<<<<<<< HEAD
    "hardhat": "^2.0.8",
    "hardhat-contract-sizer": "^2.0.2",
=======
    "hardhat": "^2.0.11",
    "hardhat-contract-sizer": "^2.0.2",
    "hardhat-deploy": "^0.7.0-beta.46",
>>>>>>> 8960b87c
    "hardhat-log-remover": "^2.0.0",
    "husky": "^4.3.6",
    "mocha": "^8.2.1",
    "prettier": "^2.2.1",
    "prettier-plugin-solidity": "^1.0.0-beta.3",
    "solhint": "^3.0.0",
    "solhint-plugin-prettier": "^0.0.5",
    "solidity-coverage": "^0.7.13",
    "solparse": "^2.2.8",
    "truffle": "^5.1.60",
    "web3": "^1.3.1"
  },
  "scripts": {
    "analyze-contracts": "slither .",
    "prettier": "prettier --write {,*/**/}*.{js,test.js,sol}",
    "lint-contracts": "solhint contracts/**/*.sol",
    "test": "brownie test",
<<<<<<< HEAD
    "test-js": "npx hardhat test",
=======
    "test-js": "echo Executing pure Hardhat test cases ... && npx hardhat test && echo Executing test cases using Ganache ... && npx hardhat --config hardhat-ganache-tests.config.js --network ganache test",
>>>>>>> 8960b87c
    "coverage": "npx hardhat coverage",
    "mocha-test-single": "mocha --timeout 10000 --exit --recursive"
  },
  "husky": {
    "hooks": {
      "pre-commit": "yarn prettier && yarn lint-contracts",
      "pre-push": "yarn test-js"
    }
  },
  "dependencies": {
    "phantomjs-prebuilt": "^2.1.16",
    "sol2uml": "^1.1.17",
    "yarn": "^1.22.10"
  }
}<|MERGE_RESOLUTION|>--- conflicted
+++ resolved
@@ -15,10 +15,7 @@
   },
   "devDependencies": {
     "@nomiclabs/hardhat-ethers": "^2.0.1",
-<<<<<<< HEAD
-=======
     "@nomiclabs/hardhat-ganache": "^2.0.0",
->>>>>>> 8960b87c
     "@nomiclabs/hardhat-truffle5": "^2.0.0",
     "@nomiclabs/hardhat-web3": "^2.0.0",
     "@openzeppelin/test-helpers": "^0.5.10",
@@ -37,14 +34,9 @@
     "ethereumjs-abi": "^0.6.8",
     "ethers": "^5.0.19",
     "ganache-core": "^2.10.2",
-<<<<<<< HEAD
-    "hardhat": "^2.0.8",
-    "hardhat-contract-sizer": "^2.0.2",
-=======
     "hardhat": "^2.0.11",
     "hardhat-contract-sizer": "^2.0.2",
     "hardhat-deploy": "^0.7.0-beta.46",
->>>>>>> 8960b87c
     "hardhat-log-remover": "^2.0.0",
     "husky": "^4.3.6",
     "mocha": "^8.2.1",
@@ -62,11 +54,7 @@
     "prettier": "prettier --write {,*/**/}*.{js,test.js,sol}",
     "lint-contracts": "solhint contracts/**/*.sol",
     "test": "brownie test",
-<<<<<<< HEAD
-    "test-js": "npx hardhat test",
-=======
     "test-js": "echo Executing pure Hardhat test cases ... && npx hardhat test && echo Executing test cases using Ganache ... && npx hardhat --config hardhat-ganache-tests.config.js --network ganache test",
->>>>>>> 8960b87c
     "coverage": "npx hardhat coverage",
     "mocha-test-single": "mocha --timeout 10000 --exit --recursive"
   },
