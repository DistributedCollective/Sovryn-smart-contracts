/** Speed optimized on branch hardhatTestRefactor, 2021-09-30
 * Greatest potential bottleneck found on beforeEach hook, redeploying protocol
 *   but there is only one test, so optimization is not effective.
 *
 * Total time elapsed: 4.9s
 *
 * Other minor optimizations:
 * - removed unused modules and lines of code
 *
 * Notes: Applied fixture to avoid potential redeployment and redundant setups.
 *   Updated to use the initializer.js functions for protocol deployment.
 *   Updated to use WRBTC as collateral token, instead of custom WRBTC.
 *   Updated to use SOV deployment from initializer.js
 */

const { assert } = require("chai");
const { expect, waffle } = require("hardhat");
const { loadFixture } = waffle;
// const hre = require("hardhat"); access to the hardhat engine if needed
// const { encodeParameters, etherMantissa, mineBlock, increaseTime, blockNumber, sendFallback } = require("./utilities/ethereum"); useful utilities

<<<<<<< HEAD
const LoanTokenLogicLM = artifacts.require("LoanTokenLogicLM");
=======
const ILoanTokenModules = artifacts.require("ILoanTokenModules");
const ILoanTokenLogicProxy = artifacts.require("ILoanTokenLogicProxy");
const sovrynProtocol = artifacts.require("sovrynProtocol");
>>>>>>> 98baf25e
const LoanToken = artifacts.require("LoanToken");
const TestToken = artifacts.require("TestToken");
<<<<<<< HEAD

const { constants } = require("@openzeppelin/test-helpers");

const {
	getSUSD,
	getRBTC,
	getWRBTC,
	getBZRX,
	getLoanTokenLogic,
	getLoanToken,
	getLoanTokenLogicWrbtc,
	getLoanTokenWRBTC,
	loan_pool_setup,
	set_demand_curve,
	getPriceFeeds,
	getSovryn,
	decodeLogs,
	getSOV,
} = require("./Utils/initializer.js");
=======
const ISovryn = artifacts.require("ISovryn");
const ProtocolSettings = artifacts.require("ProtocolSettings");
const LoanSettings = artifacts.require("LoanSettings");
const LoanMaintenance = artifacts.require("LoanMaintenance");
const LoanOpenings = artifacts.require("LoanOpenings");
const SwapsExternal = artifacts.require("SwapsExternal");
const LoanClosingsBase = artifacts.require("LoanClosingsBase");
const LoanClosingsWith = artifacts.require("LoanClosingsWith");

const PriceFeedsLocal = artifacts.require("PriceFeedsLocal");
const TestSovrynSwap = artifacts.require("TestSovrynSwap");
const SwapsImplSovrynSwap = artifacts.require("SwapsImplSovrynSwap");
const Affiliates = artifacts.require("Affiliates");
const LockedSOVMockup = artifacts.require("LockedSOVMockup");

const { BN, constants, balance, expectEvent, expectRevert } = require("@openzeppelin/test-helpers");
const { getLoanTokenLogic } = require("./Utils/initializer.js");
const { expect } = require("hardhat");
>>>>>>> 98baf25e

contract("Margin Trading with Affiliates boilerplate", (accounts) => {
	let loanTokenLogic;
	let WRBTC;
	let doc;
	let sovryn;
	let loanTokenV2;
	let wei = web3.utils.toWei;
<<<<<<< HEAD

	async function deploymentAndInitFixture(_wallets, _provider) {
		// Deploying sovrynProtocol w/ generic function from initializer.js
		SUSD = await getSUSD();
		RBTC = await getRBTC();
		WRBTC = await getWRBTC();
		BZRX = await getBZRX();
		priceFeeds = await getPriceFeeds(WRBTC, SUSD, RBTC, BZRX);
		sovryn = await getSovryn(WRBTC, SUSD, RBTC, priceFeeds);
		await sovryn.setSovrynProtocolAddress(sovryn.address);

		// Custom tokens
		SOV = await getSOV(sovryn, priceFeeds, SUSD, accounts);
=======
	before(async () => {
		[owner, trader, referrer, account1, account2, ...accounts] = accounts;
	});
	beforeEach(async () => {
		const initLoanTokenLogic = await getLoanTokenLogic(); // function will return [LoanTokenLogicProxy, LoanTokenLogicBeacon]
		loanTokenLogic = initLoanTokenLogic[0];
		loanTokenLogicBeacon = initLoanTokenLogic[1];

		testWrbtc = await TestWrbtc.new();
>>>>>>> 98baf25e
		doc = await TestToken.new("dollar on chain", "DOC", 18, web3.utils.toWei("20000", "ether"));

		// Loan Pool
		loanTokenLogic = await LoanTokenLogicLM.new();
		loanToken = await LoanToken.new(owner, loanTokenLogic.address, sovryn.address, WRBTC.address);
		await loanToken.initialize(doc.address, "SUSD", "SUSD");
<<<<<<< HEAD
		loanTokenV2 = await LoanTokenLogicLM.at(loanToken.address);
=======

		/** Initialize the loan token logic proxy */
		loanTokenV2 = await ILoanTokenLogicProxy.at(loanToken.address);
		await loanTokenV2.setBeaconAddress(loanTokenLogicBeacon.address);

		/** Use interface of LoanTokenModules */
		loanTokenV2 = await ILoanTokenModules.at(loanTokenV2.address);

>>>>>>> 98baf25e
		const loanTokenAddress = await loanToken.loanTokenAddress();
		if (owner == (await sovryn.owner())) {
			await sovryn.setLoanPool([loanTokenV2.address], [loanTokenAddress]);
		}

		// initializing
		await priceFeeds.setRates(doc.address, WRBTC.address, wei("0.01", "ether"));
		await sovryn.setSupportedTokens([doc.address, WRBTC.address], [true, true]);
		await sovryn.setFeesController(owner);

		{
			/**
			struct LoanParams {
				bytes32 id; // id of loan params object
				bool active; // if false, this object has been disabled by the owner and can't be used for future loans
				address owner; // owner of this object
				address loanToken; // the token being loaned
				address collateralToken; // the required collateral token
				uint256 minInitialMargin; // the minimum allowed initial margin
				uint256 maintenanceMargin; // an unhealthy loan when current margin is at or below this value
				uint256 maxLoanTerm; // the maximum term for new loans (0 means there's no max term)
			}
		*/
		}
		params = [
			"0x0000000000000000000000000000000000000000000000000000000000000000", // bytes32 id; // id of loan params object
			false, // bool active; // if false, this object has been disabled by the owner and can't be used for future loans
			owner, // address owner; // owner of this object
			doc.address, // address loanToken; // the token being loaned
			WRBTC.address, // address collateralToken; // the required collateral token
			wei("20", "ether"), // uint256 minInitialMargin; // the minimum allowed initial margin
			wei("15", "ether"), // uint256 maintenanceMargin; // an unhealthy loan when current margin is at or below this value
			2419200, // uint256 maxLoanTerm; // the maximum term for new loans (0 means there's no max term)
		];

		await loanTokenV2.setupLoanParams([params], true);
		await loanTokenV2.setupLoanParams([params], false);

		// setting up interest rates
		const baseRate = wei("1", "ether");
		const rateMultiplier = wei("20.25", "ether");
		const targetLevel = wei("80", "ether");
		const kinkLevel = wei("90", "ether");
		const maxScaleRate = wei("100", "ether");
		await loanTokenV2.setDemandCurve(baseRate, rateMultiplier, baseRate, rateMultiplier, targetLevel, kinkLevel, maxScaleRate);

		// GIVING SOME DOC tokens to loanToken so that we can borrow from loanToken
		await doc.transfer(loanTokenV2.address, wei("500", "ether"));
		await doc.approve(loanToken.address, web3.utils.toWei("20", "ether"));
	}

	before(async () => {
		[owner, trader, referrer, account1, account2, ...accounts] = accounts;
	});

	beforeEach(async () => {
		await loadFixture(deploymentAndInitFixture);
	});

	it("Margin trading  with 3X leverage with DOC token and topUp position by 12rwBTC", async () => {
		// Setting up interest rates
		// Giving some WRBTC to sovrynAddress (by minting some WRBTC), so that it can open position in wRBTC.
		await WRBTC.mint(sovryn.address, wei("500", "ether"));

		assert.equal(await sovryn.protocolAddress(), sovryn.address);

		const leverageAmount = web3.utils.toWei("3", "ether");
		const loanTokenSent = web3.utils.toWei("20", "ether");

		await loanTokenV2.marginTrade(
			constants.ZERO_BYTES32, // loanId  (0 for new loans)
			leverageAmount, // leverageAmount
			loanTokenSent, // loanTokenSent
			0, // no collateral token sent
			WRBTC.address, // collateralTokenAddress
			owner, // trader
			//referrer, // affiliates referrer
			0,
			"0x", // loanDataBytes (only required with ether)
			{ from: owner }
		);
		expect(await sovryn.getUserNotFirstTradeFlag(owner), "sovryn.getUserNotFirstTradeFlag(trader) should be true").to.be.true;
	});
});<|MERGE_RESOLUTION|>--- conflicted
+++ resolved
@@ -19,18 +19,10 @@
 // const hre = require("hardhat"); access to the hardhat engine if needed
 // const { encodeParameters, etherMantissa, mineBlock, increaseTime, blockNumber, sendFallback } = require("./utilities/ethereum"); useful utilities
 
-<<<<<<< HEAD
-const LoanTokenLogicLM = artifacts.require("LoanTokenLogicLM");
-=======
 const ILoanTokenModules = artifacts.require("ILoanTokenModules");
 const ILoanTokenLogicProxy = artifacts.require("ILoanTokenLogicProxy");
-const sovrynProtocol = artifacts.require("sovrynProtocol");
->>>>>>> 98baf25e
 const LoanToken = artifacts.require("LoanToken");
 const TestToken = artifacts.require("TestToken");
-<<<<<<< HEAD
-
-const { constants } = require("@openzeppelin/test-helpers");
 
 const {
 	getSUSD,
@@ -48,26 +40,8 @@
 	decodeLogs,
 	getSOV,
 } = require("./Utils/initializer.js");
-=======
-const ISovryn = artifacts.require("ISovryn");
-const ProtocolSettings = artifacts.require("ProtocolSettings");
-const LoanSettings = artifacts.require("LoanSettings");
-const LoanMaintenance = artifacts.require("LoanMaintenance");
-const LoanOpenings = artifacts.require("LoanOpenings");
-const SwapsExternal = artifacts.require("SwapsExternal");
-const LoanClosingsBase = artifacts.require("LoanClosingsBase");
-const LoanClosingsWith = artifacts.require("LoanClosingsWith");
-
-const PriceFeedsLocal = artifacts.require("PriceFeedsLocal");
-const TestSovrynSwap = artifacts.require("TestSovrynSwap");
-const SwapsImplSovrynSwap = artifacts.require("SwapsImplSovrynSwap");
-const Affiliates = artifacts.require("Affiliates");
-const LockedSOVMockup = artifacts.require("LockedSOVMockup");
 
 const { BN, constants, balance, expectEvent, expectRevert } = require("@openzeppelin/test-helpers");
-const { getLoanTokenLogic } = require("./Utils/initializer.js");
-const { expect } = require("hardhat");
->>>>>>> 98baf25e
 
 contract("Margin Trading with Affiliates boilerplate", (accounts) => {
 	let loanTokenLogic;
@@ -76,7 +50,6 @@
 	let sovryn;
 	let loanTokenV2;
 	let wei = web3.utils.toWei;
-<<<<<<< HEAD
 
 	async function deploymentAndInitFixture(_wallets, _provider) {
 		// Deploying sovrynProtocol w/ generic function from initializer.js
@@ -90,26 +63,15 @@
 
 		// Custom tokens
 		SOV = await getSOV(sovryn, priceFeeds, SUSD, accounts);
-=======
-	before(async () => {
-		[owner, trader, referrer, account1, account2, ...accounts] = accounts;
-	});
-	beforeEach(async () => {
+		doc = await TestToken.new("dollar on chain", "DOC", 18, web3.utils.toWei("20000", "ether"));
+
+		// Loan Pool
 		const initLoanTokenLogic = await getLoanTokenLogic(); // function will return [LoanTokenLogicProxy, LoanTokenLogicBeacon]
 		loanTokenLogic = initLoanTokenLogic[0];
 		loanTokenLogicBeacon = initLoanTokenLogic[1];
 
-		testWrbtc = await TestWrbtc.new();
->>>>>>> 98baf25e
-		doc = await TestToken.new("dollar on chain", "DOC", 18, web3.utils.toWei("20000", "ether"));
-
-		// Loan Pool
-		loanTokenLogic = await LoanTokenLogicLM.new();
 		loanToken = await LoanToken.new(owner, loanTokenLogic.address, sovryn.address, WRBTC.address);
 		await loanToken.initialize(doc.address, "SUSD", "SUSD");
-<<<<<<< HEAD
-		loanTokenV2 = await LoanTokenLogicLM.at(loanToken.address);
-=======
 
 		/** Initialize the loan token logic proxy */
 		loanTokenV2 = await ILoanTokenLogicProxy.at(loanToken.address);
@@ -118,7 +80,6 @@
 		/** Use interface of LoanTokenModules */
 		loanTokenV2 = await ILoanTokenModules.at(loanTokenV2.address);
 
->>>>>>> 98baf25e
 		const loanTokenAddress = await loanToken.loanTokenAddress();
 		if (owner == (await sovryn.owner())) {
 			await sovryn.setLoanPool([loanTokenV2.address], [loanTokenAddress]);
