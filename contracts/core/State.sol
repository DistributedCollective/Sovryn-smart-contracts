/**
 * Copyright 2017-2020, bZeroX, LLC. All Rights Reserved.
 * Licensed under the Apache License, Version 2.0.
 */

pragma solidity 0.5.17;

import "./Objects.sol";
import "../mixins/EnumerableAddressSet.sol";
import "../mixins/EnumerableBytes32Set.sol";
import "../openzeppelin/ReentrancyGuard.sol";
import "../openzeppelin/Ownable.sol";
import "../openzeppelin/SafeMath.sol";
import "../interfaces/IWrbtcERC20.sol";

/**
 * @title State contract.
 * @notice This contract code comes from bZx. bZx is a protocol for tokenized
 * margin trading and lending https://bzx.network similar to the dYdX protocol.
 *
 * This contract contains the storage values of the Protocol.
 * */
contract State is Objects, ReentrancyGuard, Ownable {
	using SafeMath for uint256;
	using EnumerableAddressSet for EnumerableAddressSet.AddressSet; // enumerable map of addresses
	using EnumerableBytes32Set for EnumerableBytes32Set.Bytes32Set; // enumerable map of bytes32 or addresses

	/// Handles asset reference price lookups.
	address public priceFeeds;

	/// Handles asset swaps using dex liquidity.
	address public swapsImpl;

	/// Contract registry address of the Sovryn swap network.
	address public sovrynSwapContractRegistryAddress;

	/// Implementations of protocol functions.
	mapping(bytes4 => address) public logicTargets;

	/// Loans: loanId => Loan
	mapping(bytes32 => Loan) public loans;

	/// Loan parameters: loanParamsId => LoanParams
	mapping(bytes32 => LoanParams) public loanParams;

	/// lender => orderParamsId => Order
	mapping(address => mapping(bytes32 => Order)) public lenderOrders;

	/// borrower => orderParamsId => Order
	mapping(address => mapping(bytes32 => Order)) public borrowerOrders;

	/// loanId => delegated => approved
	mapping(bytes32 => mapping(address => bool)) public delegatedManagers;

	/**
	 *** Interest ***
	 **/

	/// lender => loanToken => LenderInterest object
	mapping(address => mapping(address => LenderInterest)) public lenderInterest;

	/// loanId => LoanInterest object
	mapping(bytes32 => LoanInterest) public loanInterest;

	/**
	 *** Internals ***
	 **/

	/// Implementations set.
	EnumerableBytes32Set.Bytes32Set internal logicTargetsSet;

	/// Active loans set.
	EnumerableBytes32Set.Bytes32Set internal activeLoansSet;

	/// Lender loans set.
	mapping(address => EnumerableBytes32Set.Bytes32Set) internal lenderLoanSets;

	/// Borrow loans set.
	mapping(address => EnumerableBytes32Set.Bytes32Set) internal borrowerLoanSets;

	/// User loan params set.
	mapping(address => EnumerableBytes32Set.Bytes32Set) internal userLoanParamSets;

	/// Address controlling fee withdrawals.
	address public feesController;

	/// 10% fee /// Fee taken from lender interest payments.
	uint256 public lendingFeePercent = 10**19;

	/// Total interest fees received and not withdrawn per asset.
	mapping(address => uint256) public lendingFeeTokensHeld;

	/// Total interest fees withdraw per asset.
	/// lifetime fees = lendingFeeTokensHeld + lendingFeeTokensPaid
	mapping(address => uint256) public lendingFeeTokensPaid;

	/// 0.15% fee /// Fee paid for each trade.
	uint256 public tradingFeePercent = 15 * 10**16;

	/// Total trading fees received and not withdrawn per asset.
	mapping(address => uint256) public tradingFeeTokensHeld;

	/// Total trading fees withdraw per asset
	/// lifetime fees = tradingFeeTokensHeld + tradingFeeTokensPaid
	mapping(address => uint256) public tradingFeeTokensPaid;

	/// 0.09% fee /// Origination fee paid for each loan.
	uint256 public borrowingFeePercent = 9 * 10**16;

	/// Total borrowing fees received and not withdrawn per asset.
	mapping(address => uint256) public borrowingFeeTokensHeld;

	/// Total borrowing fees withdraw per asset.
	/// lifetime fees = borrowingFeeTokensHeld + borrowingFeeTokensPaid
	mapping(address => uint256) public borrowingFeeTokensPaid;

	/// Current protocol token deposit balance.
	uint256 public protocolTokenHeld;

	/// Lifetime total payout of protocol token.
	uint256 public protocolTokenPaid;

	/// 5% fee share in form of SOV /// Fee share for affiliate program.
	uint256 public affiliateFeePercent = 5 * 10**18;

	/// 5% collateral discount /// Discount on collateral for liquidators.
	uint256 public liquidationIncentivePercent = 5 * 10**18;

	/// loanPool => underlying
	mapping(address => address) public loanPoolToUnderlying;

	/// underlying => loanPool
	mapping(address => address) public underlyingToLoanPool;

	/// Loan pools set.
	EnumerableBytes32Set.Bytes32Set internal loanPoolsSet;

	/// Supported tokens for swaps.
	mapping(address => bool) public supportedTokens;

	/// % disagreement between swap rate and reference rate.
	uint256 public maxDisagreement = 5 * 10**18;

	/// Used as buffer for swap source amount estimations.
	uint256 public sourceBuffer = 10000;

	/// Maximum support swap size in rBTC
	uint256 public maxSwapSize = 50 ether;

	/// Nonce per borrower. Used for loan id creation.
	mapping(address => uint256) public borrowerNonce;

	// Rollover transaction costs around 0.0000168 rBTC, it is denominated in wrBTC.
	uint256 public rolloverBaseReward = 16800000000000;
	uint256 public rolloverFlexFeePercent = 0.1 ether; /// 0.1%

	IWrbtcERC20 public wrbtcToken;
	address public protocolTokenAddress;

	/// 50% fee rebate /// potocolToken reward to user, it is worth % of trading/borrowing fee.
	uint256 public feeRebatePercent = 50 * 10**18;

	address public admin;

	address public protocolAddress; // for modules interaction

	mapping(address => bool) public userNotFirstTradeFlag; // The flag is set on the user's first trade or borrowing

	mapping(address => address) public affiliatesUserReferrer; // User => referrer (affiliate)
	mapping(address => EnumerableAddressSet.AddressSet) internal referralsList; // list of referral addresses that owned by the referrer

	uint256 public minReferralsToPayout = 3;
	mapping(address => uint256) public affiliateRewardsHeld; // Total affiliate SOV rewards that held in the protocol (Because the minimum referrals is less than the rule)
	address public sovTokenAddress; // For affiliates SOV Bonus proccess
	address public lockedSOVAddress;

	/// 20% fee share of trading token fee /// Fee share of trading token fee for affiliate program.
	uint256 public affiliateTradingTokenFeePercent = 20 * 10**18;

	mapping(address => EnumerableAddressSet.AddressSet) internal affiliatesReferrerTokensList; // addresses of tokens in which commissions were paid to referrers
	mapping(address => mapping(address => uint256)) public affiliatesReferrerBalances; // [referrerAddress][tokenAddress] is a referrer's token balance of accrued fees

<<<<<<< HEAD
	mapping(address => mapping(address => uint256)) public specialRebates; // Special rate rebates for spesific pair -- if not set, then use the default one
=======
	bool public pause; //Flag to pause all protocol modules
>>>>>>> 7c99f681

	/**
	 * @notice Add signature and target to storage.
	 * */
	function _setTarget(bytes4 sig, address target) internal {
		logicTargets[sig] = target;

		if (target != address(0)) {
			logicTargetsSet.addBytes32(bytes32(sig));
		} else {
			logicTargetsSet.removeBytes32(bytes32(sig));
		}
	}
}<|MERGE_RESOLUTION|>--- conflicted
+++ resolved
@@ -180,11 +180,8 @@
 	mapping(address => EnumerableAddressSet.AddressSet) internal affiliatesReferrerTokensList; // addresses of tokens in which commissions were paid to referrers
 	mapping(address => mapping(address => uint256)) public affiliatesReferrerBalances; // [referrerAddress][tokenAddress] is a referrer's token balance of accrued fees
 
-<<<<<<< HEAD
 	mapping(address => mapping(address => uint256)) public specialRebates; // Special rate rebates for spesific pair -- if not set, then use the default one
-=======
 	bool public pause; //Flag to pause all protocol modules
->>>>>>> 7c99f681
 
 	/**
 	 * @notice Add signature and target to storage.
