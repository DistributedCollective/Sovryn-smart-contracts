/**
 * Copyright 2017-2020, bZeroX, LLC. All Rights Reserved.
 * Licensed under the Apache License, Version 2.0.
 */

pragma solidity 0.5.17;
pragma experimental ABIEncoderV2;

import "../core/State.sol";
import "../events/LoanOpeningsEvents.sol";
import "../mixins/VaultController.sol";
import "../mixins/InterestUser.sol";
import "../swaps/SwapsUser.sol";

<<<<<<< HEAD
contract LoanOpenings is LoanOpeningsEvents, VaultController, InterestUser, SwapsUser {
	constructor() public {}

	function() external {
		revert("fallback not allowed");
	}

	function initialize(address target) external onlyOwner {
		_setTarget(this.borrowOrTradeFromPool.selector, target);
		_setTarget(this.setDelegatedManager.selector, target);
		_setTarget(this.getEstimatedMarginExposure.selector, target);
		_setTarget(this.getRequiredCollateral.selector, target);
		_setTarget(this.getBorrowAmount.selector, target);
	}

	// Note: Only callable by loan pools (iTokens)
	function borrowOrTradeFromPool(
		bytes32 loanParamsId,
		bytes32 loanId, // if 0, start a new loan
		bool isTorqueLoan,
		uint256 initialMargin,
		address[4] calldata sentAddresses,
		// lender: must match loan if loanId provided
		// borrower: must match loan if loanId provided
		// receiver: receiver of funds (address(0) assumes borrower address)
		// manager: delegated manager of loan unless address(0)
		uint256[5] calldata sentValues,
		// newRate: new loan interest rate
		// newPrincipal: new loan size (borrowAmount + any borrowed interest)
		// torqueInterest: new amount of interest to escrow for Torque loan (determines initial loan length)
		// loanTokenReceived: total loanToken deposit (amount not sent to borrower in the case of Torque loans)
		// collateralTokenReceived: total collateralToken deposit
		bytes calldata loanDataBytes
	) external payable nonReentrant returns (uint256 newPrincipal, uint256 newCollateral) {
		require(msg.value == 0 || loanDataBytes.length != 0, "loanDataBytes required with ether");

		// only callable by loan pools
		require(loanPoolToUnderlying[msg.sender] != address(0), "not authorized");

		LoanParams memory loanParamsLocal = loanParams[loanParamsId];
		require(loanParamsLocal.id != 0, "loanParams not exists");

		// get required collateral
		uint256 collateralAmountRequired =
			_getRequiredCollateral(loanParamsLocal.loanToken, loanParamsLocal.collateralToken, sentValues[1], initialMargin, isTorqueLoan);
		require(collateralAmountRequired != 0, "collateral is 0");

		return
			_borrowOrTrade(
				loanParamsLocal,
				loanId,
				isTorqueLoan,
				collateralAmountRequired,
				initialMargin,
				sentAddresses,
				sentValues,
				loanDataBytes
			);
	}

	function setDelegatedManager(
		bytes32 loanId,
		address delegated,
		bool toggle
	) external {
		require(loans[loanId].borrower == msg.sender, "unauthorized");

		_setDelegatedManager(loanId, msg.sender, delegated, toggle);
	}

	function getEstimatedMarginExposure(
		address loanToken,
		address collateralToken,
		uint256 loanTokenSent,
		uint256 collateralTokenSent,
		uint256 interestRate,
		uint256 newPrincipal
	) external view returns (uint256) {
		uint256 maxLoanTerm = 2419200; // 28 days

		uint256 owedPerDay = newPrincipal.mul(interestRate).div(365 * 10**20);

		uint256 interestAmountRequired = maxLoanTerm.mul(owedPerDay).div(86400);

		uint256 swapAmount = loanTokenSent.sub(interestAmountRequired);
		uint256 tradingFee = _getTradingFee(swapAmount);
		if (tradingFee != 0) {
			swapAmount = swapAmount.sub(tradingFee);
		}

		uint256 receivedAmount = _swapsExpectedReturn(loanToken, collateralToken, swapAmount);
		if (receivedAmount == 0) {
			return 0;
		} else {
			return collateralTokenSent.add(receivedAmount);
		}
	}

	function getRequiredCollateral(
		address loanToken,
		address collateralToken,
		uint256 newPrincipal,
		uint256 marginAmount,
		bool isTorqueLoan
	) public view returns (uint256 collateralAmountRequired) {
		if (marginAmount != 0) {
			collateralAmountRequired = _getRequiredCollateral(loanToken, collateralToken, newPrincipal, marginAmount, isTorqueLoan);

			uint256 fee = isTorqueLoan ? _getBorrowingFee(collateralAmountRequired) : _getTradingFee(collateralAmountRequired);
			if (fee != 0) {
				collateralAmountRequired = collateralAmountRequired.add(fee);
			}
		}
	}

	function getBorrowAmount(
		address loanToken,
		address collateralToken,
		uint256 collateralTokenAmount,
		uint256 marginAmount,
		bool isTorqueLoan
	) public view returns (uint256 borrowAmount) {
		if (marginAmount != 0) {
			if (isTorqueLoan) {
				marginAmount = marginAmount.add(10**20); // adjust for over-collateralized loan
			}

			uint256 collateral = collateralTokenAmount;
			uint256 fee = isTorqueLoan ? _getBorrowingFee(collateral) : _getTradingFee(collateral);
			if (fee != 0) {
				collateral = collateral.sub(fee);
			}

			if (loanToken == collateralToken) {
				borrowAmount = collateral.mul(10**20).div(marginAmount);
			} else {
				(uint256 sourceToDestRate, uint256 sourceToDestPrecision) = IPriceFeeds(priceFeeds).queryRate(collateralToken, loanToken);
				if (sourceToDestPrecision != 0) {
					borrowAmount = collateral.mul(10**20).div(marginAmount).mul(sourceToDestRate).div(sourceToDestPrecision);
				}
			}
		}
	}

	function _borrowOrTrade(
		LoanParams memory loanParamsLocal,
		bytes32 loanId, // if 0, start a new loan
		bool isTorqueLoan,
		uint256 collateralAmountRequired,
		uint256 initialMargin,
		address[4] memory sentAddresses,
		// lender: must match loan if loanId provided
		// borrower: must match loan if loanId provided
		// receiver: receiver of funds (address(0) assumes borrower address)
		// manager: delegated manager of loan unless address(0)
		uint256[5] memory sentValues,
		// newRate: new loan interest rate
		// newPrincipal: new loan size (borrowAmount + any borrowed interest)
		// torqueInterest: new amount of interest to escrow for Torque loan (determines initial loan length)
		// loanTokenReceived: total loanToken deposit
		// collateralTokenReceived: total collateralToken deposit
		bytes memory loanDataBytes
	) internal returns (uint256, uint256) {
		require(loanParamsLocal.collateralToken != loanParamsLocal.loanToken, "collateral/loan match");
		require(initialMargin >= loanParamsLocal.minInitialMargin, "initialMargin too low");

		// maxLoanTerm == 0 indicates a Torqueloan and requres that torqueInterest != 0
		require(
			loanParamsLocal.maxLoanTerm != 0 || sentValues[2] != 0, // torqueInterest
			"invalid interest"
		);

		// initialize loan
		Loan storage loanLocal = loans[_initializeLoan(loanParamsLocal, loanId, initialMargin, sentAddresses, sentValues)];

		// get required interest
		uint256 amount =
			_initializeInterest(
				loanParamsLocal,
				loanLocal,
				sentValues[0], // newRate
				sentValues[1], // newPrincipal,
				sentValues[2] // torqueInterest
			);

		// substract out interest from usable loanToken sent
		sentValues[3] = sentValues[3].sub(amount);

		if (isTorqueLoan) {
			require(sentValues[3] == 0, "surplus loan token");

			uint256 borrowingFee = _getBorrowingFee(sentValues[4]);
			if (borrowingFee != 0) {
				_payBorrowingFee(
					sentAddresses[1], // borrower
					loanLocal.id,
					loanParamsLocal.collateralToken,
					borrowingFee
				);

				sentValues[4] = sentValues[4] // collateralTokenReceived
					.sub(borrowingFee);
			}
		} else {
			// update collateral after trade
			// sentValues[3] is repurposed to hold loanToCollateralSwapRate to avoid stack too deep error
			uint256 receivedAmount;
			(receivedAmount, , sentValues[3]) = _loanSwap(
				loanId,
				loanParamsLocal.loanToken,
				loanParamsLocal.collateralToken,
				sentAddresses[1], // borrower
				sentValues[3], // loanTokenUsable (minSourceTokenAmount)
				0, // maxSourceTokenAmount (0 means minSourceTokenAmount)
				0, // requiredDestTokenAmount (enforces that all of loanTokenUsable is swapped)
				false, // bypassFee
				loanDataBytes
			);
			sentValues[4] = sentValues[4] // collateralTokenReceived
				.add(receivedAmount);
		}

		// settle collateral
		require(
			_isCollateralSatisfied(loanParamsLocal, loanLocal, initialMargin, sentValues[4], collateralAmountRequired),
			"collateral insufficient"
		);

		loanLocal.collateral = loanLocal.collateral.add(sentValues[4]);

		if (isTorqueLoan) {
			// reclaiming varaible -> interestDuration
			sentValues[2] = loanLocal.endTimestamp.sub(block.timestamp);
		} else {
			// reclaiming varaible -> entryLeverage = 100 / initialMargin
			sentValues[2] = SafeMath.div(10**38, initialMargin);
		}

		_finalizeOpen(loanParamsLocal, loanLocal, sentAddresses, sentValues, isTorqueLoan);

		return (sentValues[1], sentValues[4]); // newPrincipal, newCollateral
	}

	function _finalizeOpen(
		LoanParams memory loanParamsLocal,
		Loan storage loanLocal,
		address[4] memory sentAddresses,
		uint256[5] memory sentValues,
		bool isTorqueLoan
	) internal {
		//todo here the actual used rate and margin should go
		(uint256 initialMargin, uint256 collateralToLoanRate) =
			IPriceFeeds(priceFeeds).getCurrentMargin(
				loanParamsLocal.loanToken,
				loanParamsLocal.collateralToken,
				loanLocal.principal,
				loanLocal.collateral
			);
		require(initialMargin > loanParamsLocal.maintenanceMargin, "unhealthy position");

		if (loanLocal.startTimestamp == block.timestamp) {
			uint256 totalSwapRate = 10**36;
			loanLocal.startRate = isTorqueLoan ? collateralToLoanRate : totalSwapRate.div(sentValues[3]);
		}

		_emitOpeningEvents(loanParamsLocal, loanLocal, sentAddresses, sentValues, collateralToLoanRate, initialMargin, isTorqueLoan);
	}

	function _emitOpeningEvents(
		LoanParams memory loanParamsLocal,
		Loan memory loanLocal,
		address[4] memory sentAddresses,
		uint256[5] memory sentValues,
		uint256 collateralToLoanRate,
		uint256 margin,
		bool isTorqueLoan
	) internal {
		if (isTorqueLoan) {
			emit Borrow(
				sentAddresses[1], // user (borrower)
				sentAddresses[0], // lender
				loanLocal.id, // loanId
				loanParamsLocal.loanToken, // loanToken
				loanParamsLocal.collateralToken, // collateralToken
				sentValues[1], // newPrincipal
				sentValues[4], // newCollateral
				sentValues[0], // interestRate
				sentValues[2], // interestDuration
				collateralToLoanRate, // collateralToLoanRate,
				margin // currentMargin
			);
		} else {
			// currentLeverage = 100 / currentMargin
			margin = SafeMath.div(10**38, margin);

			emit Trade(
				sentAddresses[1], // user (trader)
				sentAddresses[0], // lender
				loanLocal.id, // loanId
				loanParamsLocal.collateralToken, // collateralToken
				loanParamsLocal.loanToken, // loanToken
				sentValues[4], // positionSize
				sentValues[1], // borrowedAmount
				sentValues[0], // interestRate,
				loanLocal.endTimestamp, // settlementDate
				sentValues[3], // entryPrice (loanToCollateralSwapRate)
				sentValues[2], // entryLeverage
				margin // currentLeverage
			);
		}
	}

	function _setDelegatedManager(
		bytes32 loanId,
		address delegator,
		address delegated,
		bool toggle
	) internal {
		delegatedManagers[loanId][delegated] = toggle;

		emit DelegatedManagerSet(loanId, delegator, delegated, toggle);
	}

	function _isCollateralSatisfied(
		LoanParams memory loanParamsLocal,
		Loan memory loanLocal,
		uint256 initialMargin,
		uint256 newCollateral,
		uint256 collateralAmountRequired
	) internal view returns (bool) {
		// allow at most 2% under-collateralized
		collateralAmountRequired = collateralAmountRequired.mul(98 ether).div(100 ether);

		if (newCollateral < collateralAmountRequired) {
			// check that existing collateral is sufficient coverage
			if (loanLocal.collateral != 0) {
				uint256 maxDrawdown =
					IPriceFeeds(priceFeeds).getMaxDrawdown(
						loanParamsLocal.loanToken,
						loanParamsLocal.collateralToken,
						loanLocal.principal,
						loanLocal.collateral,
						initialMargin
					);
				return newCollateral.add(maxDrawdown) >= collateralAmountRequired;
			} else {
				return false;
			}
		}
		return true;
	}

	function _initializeLoan(
		LoanParams memory loanParamsLocal,
		bytes32 loanId,
		uint256 initialMargin,
		address[4] memory sentAddresses,
		uint256[5] memory sentValues
	) internal returns (bytes32) {
		require(loanParamsLocal.active, "loanParams disabled");

		address lender = sentAddresses[0];
		address borrower = sentAddresses[1];
		address manager = sentAddresses[3];
		uint256 newPrincipal = sentValues[1];

		Loan memory loanLocal;

		if (loanId == 0) {
			borrowerNonce[borrower]++;
			loanId = keccak256(abi.encodePacked(loanParamsLocal.id, lender, borrower, borrowerNonce[borrower]));
			require(loans[loanId].id == 0, "loan exists");

			loanLocal = Loan({
				id: loanId,
				loanParamsId: loanParamsLocal.id,
				pendingTradesId: 0,
				active: true,
				principal: newPrincipal,
				collateral: 0, // calculated later
				startTimestamp: block.timestamp,
				endTimestamp: 0, // calculated later
				startMargin: initialMargin,
				startRate: 0, // queried later
				borrower: borrower,
				lender: lender
			});

			activeLoansSet.addBytes32(loanId);
			lenderLoanSets[lender].addBytes32(loanId);
			borrowerLoanSets[borrower].addBytes32(loanId);
		} else {
			loanLocal = loans[loanId];
			require(loanLocal.active && block.timestamp < loanLocal.endTimestamp, "loan has ended");
			require(loanLocal.borrower == borrower, "borrower mismatch");
			require(loanLocal.lender == lender, "lender mismatch");
			require(loanLocal.loanParamsId == loanParamsLocal.id, "loanParams mismatch");

			loanLocal.principal = loanLocal.principal.add(newPrincipal);
		}

		if (manager != address(0)) {
			_setDelegatedManager(loanId, borrower, manager, true);
		}

		loans[loanId] = loanLocal;

		return loanId;
	}

	function _initializeInterest(
		LoanParams memory loanParamsLocal,
		Loan storage loanLocal,
		uint256 newRate,
		uint256 newPrincipal,
		uint256 torqueInterest // ignored for fixed-term loans
	) internal returns (uint256 interestAmountRequired) {
		// pay outstanding interest to lender
		_payInterest(loanLocal.lender, loanParamsLocal.loanToken);

		LoanInterest storage loanInterestLocal = loanInterest[loanLocal.id];
		LenderInterest storage lenderInterestLocal = lenderInterest[loanLocal.lender][loanParamsLocal.loanToken];

		uint256 maxLoanTerm = loanParamsLocal.maxLoanTerm;

		_settleFeeRewardForInterestExpense(loanInterestLocal, loanLocal.id, loanParamsLocal.loanToken, loanLocal.borrower, block.timestamp);

		uint256 previousDepositRemaining;
		if (maxLoanTerm == 0 && loanLocal.endTimestamp != 0) {
			previousDepositRemaining = loanLocal
				.endTimestamp
				.sub(block.timestamp) // block.timestamp < endTimestamp was confirmed earlier
				.mul(loanInterestLocal.owedPerDay)
				.div(86400);
		}

		uint256 owedPerDay = newPrincipal.mul(newRate).div(365 * 10**20);

		// update stored owedPerDay
		loanInterestLocal.owedPerDay = loanInterestLocal.owedPerDay.add(owedPerDay);
		lenderInterestLocal.owedPerDay = lenderInterestLocal.owedPerDay.add(owedPerDay);

		if (maxLoanTerm == 0) {
			// indefinite-term (Torque) loan

			// torqueInterest != 0 was confirmed earlier
			loanLocal.endTimestamp = torqueInterest.add(previousDepositRemaining).mul(86400).div(loanInterestLocal.owedPerDay).add(
				block.timestamp
			);

			maxLoanTerm = loanLocal.endTimestamp.sub(block.timestamp);

			// loan term has to at least be greater than one hour
			require(maxLoanTerm > 3600, "loan too short");

			interestAmountRequired = torqueInterest;
		} else {
			// fixed-term loan

			if (loanLocal.endTimestamp == 0) {
				loanLocal.endTimestamp = block.timestamp.add(maxLoanTerm);
			}

			interestAmountRequired = loanLocal.endTimestamp.sub(block.timestamp).mul(owedPerDay).div(86400);
		}

		loanInterestLocal.depositTotal = loanInterestLocal.depositTotal.add(interestAmountRequired);

		// update remaining lender interest values
		lenderInterestLocal.principalTotal = lenderInterestLocal.principalTotal.add(newPrincipal);
		lenderInterestLocal.owedTotal = lenderInterestLocal.owedTotal.add(interestAmountRequired);
	}

	function _getRequiredCollateral(
		address loanToken,
		address collateralToken,
		uint256 newPrincipal,
		uint256 marginAmount,
		bool isTorqueLoan
	) internal view returns (uint256 collateralTokenAmount) {
		if (loanToken == collateralToken) {
			collateralTokenAmount = newPrincipal.mul(marginAmount).div(10**20);
		} else {
			//using the price feed instead of the swap expected return because we need the rate in the inverse direction
			//so the swap is probably farther off than the price feed.
			(uint256 sourceToDestRate, uint256 sourceToDestPrecision) = IPriceFeeds(priceFeeds).queryRate(collateralToken, loanToken);
			if (sourceToDestRate != 0) {
				collateralTokenAmount = newPrincipal.mul(sourceToDestPrecision).div(sourceToDestRate).mul(marginAmount).div(10**20);
			}
		}

		if (isTorqueLoan && collateralTokenAmount != 0) {
			collateralTokenAmount = collateralTokenAmount.mul(10**20).div(marginAmount).add(collateralTokenAmount);
		}
	}
=======
contract LoanOpenings is
    LoanOpeningsEvents,
    VaultController,
    InterestUser,
    SwapsUser
{
    constructor() public {}

    function() external {
        revert("fallback not allowed");
    }

    function initialize(address target) external onlyOwner {
        _setTarget(this.borrowOrTradeFromPool.selector, target);
        _setTarget(this.setDelegatedManager.selector, target);
        _setTarget(this.getEstimatedMarginExposure.selector, target);
        _setTarget(this.getRequiredCollateral.selector, target);
        _setTarget(this.getBorrowAmount.selector, target);
    }

    // Note: Only callable by loan pools (iTokens)
    function borrowOrTradeFromPool(
        bytes32 loanParamsId,
        bytes32 loanId, // if 0, start a new loan
        bool isTorqueLoan,
        uint256 initialMargin,
        address[4] calldata sentAddresses,
        // lender: must match loan if loanId provided
        // borrower: must match loan if loanId provided
        // receiver: receiver of funds (address(0) assumes borrower address)
        // manager: delegated manager of loan unless address(0)
        uint256[5] calldata sentValues,
        // newRate: new loan interest rate
        // newPrincipal: new loan size (borrowAmount + any borrowed interest)
        // torqueInterest: new amount of interest to escrow for Torque loan (determines initial loan length)
        // loanTokenReceived: total loanToken deposit (amount not sent to borrower in the case of Torque loans)
        // collateralTokenReceived: total collateralToken deposit
        bytes calldata loanDataBytes
    )
        external
        payable
        nonReentrant
        returns (uint256 newPrincipal, uint256 newCollateral)
    {
        require(
            msg.value == 0 || loanDataBytes.length != 0,
            "loanDataBytes required with ether"
        );

        // only callable by loan pools
        require(
            loanPoolToUnderlying[msg.sender] != address(0),
            "not authorized"
        );

        LoanParams memory loanParamsLocal = loanParams[loanParamsId];
        require(loanParamsLocal.id != 0, "loanParams not exists");

        // get required collateral
        uint256 collateralAmountRequired =
            _getRequiredCollateral(
                loanParamsLocal.loanToken,
                loanParamsLocal.collateralToken,
                sentValues[1],
                initialMargin,
                isTorqueLoan
            );
        require(collateralAmountRequired != 0, "collateral is 0");

        return
            _borrowOrTrade(
                loanParamsLocal,
                loanId,
                isTorqueLoan,
                collateralAmountRequired,
                initialMargin,
                sentAddresses,
                sentValues,
                loanDataBytes
            );
    }

    function setDelegatedManager(
        bytes32 loanId,
        address delegated,
        bool toggle
    ) external {
        require(loans[loanId].borrower == msg.sender, "unauthorized");

        _setDelegatedManager(loanId, msg.sender, delegated, toggle);
    }

    function getEstimatedMarginExposure(
        address loanToken,
        address collateralToken,
        uint256 loanTokenSent,
        uint256 collateralTokenSent,
        uint256 interestRate,
        uint256 newPrincipal
    ) external view returns (uint256) {
        uint256 maxLoanTerm = 2419200; // 28 days

        uint256 owedPerDay = newPrincipal.mul(interestRate).div(365 * 10**20);

        uint256 interestAmountRequired = maxLoanTerm.mul(owedPerDay).div(86400);

        uint256 swapAmount = loanTokenSent.sub(interestAmountRequired);
        uint256 tradingFee = _getTradingFee(swapAmount);
        if (tradingFee != 0) {
            swapAmount = swapAmount.sub(tradingFee);
        }

        uint256 receivedAmount =
            _swapsExpectedReturn(loanToken, collateralToken, swapAmount);
        if (receivedAmount == 0) {
            return 0;
        } else {
            return collateralTokenSent.add(receivedAmount);
        }
    }

    function getRequiredCollateral(
        address loanToken,
        address collateralToken,
        uint256 newPrincipal,
        uint256 marginAmount,
        bool isTorqueLoan
    ) public view returns (uint256 collateralAmountRequired) {
        if (marginAmount != 0) {
            collateralAmountRequired = _getRequiredCollateral(
                loanToken,
                collateralToken,
                newPrincipal,
                marginAmount,
                isTorqueLoan
            );

            uint256 fee =
                isTorqueLoan
                    ? _getBorrowingFee(collateralAmountRequired)
                    : _getTradingFee(collateralAmountRequired);
            if (fee != 0) {
                collateralAmountRequired = collateralAmountRequired.add(fee);
            }
        }
    }

    function getBorrowAmount(
        address loanToken,
        address collateralToken,
        uint256 collateralTokenAmount,
        uint256 marginAmount,
        bool isTorqueLoan
    ) public view returns (uint256 borrowAmount) {
        if (marginAmount != 0) {
            if (isTorqueLoan) {
                marginAmount = marginAmount.add(10**20); // adjust for over-collateralized loan
            }

            uint256 collateral = collateralTokenAmount;
            uint256 fee =
                isTorqueLoan
                    ? _getBorrowingFee(collateral)
                    : _getTradingFee(collateral);
            if (fee != 0) {
                collateral = collateral.sub(fee);
            }

            if (loanToken == collateralToken) {
                borrowAmount = collateral.mul(10**20).div(marginAmount);
            } else {
                (uint256 sourceToDestRate, uint256 sourceToDestPrecision) =
                    IPriceFeeds(priceFeeds).queryRate(
                        collateralToken,
                        loanToken
                    );
                if (sourceToDestPrecision != 0) {
                    borrowAmount = collateral
                        .mul(10**20)
                        .div(marginAmount)
                        .mul(sourceToDestRate)
                        .div(sourceToDestPrecision);
                }
            }
        }
    }

    function _borrowOrTrade(
        LoanParams memory loanParamsLocal,
        bytes32 loanId, // if 0, start a new loan
        bool isTorqueLoan,
        uint256 collateralAmountRequired,
        uint256 initialMargin,
        address[4] memory sentAddresses,
        // lender: must match loan if loanId provided
        // borrower: must match loan if loanId provided
        // receiver: receiver of funds (address(0) assumes borrower address)
        // manager: delegated manager of loan unless address(0)
        uint256[5] memory sentValues,
        // newRate: new loan interest rate
        // newPrincipal: new loan size (borrowAmount + any borrowed interest)
        // torqueInterest: new amount of interest to escrow for Torque loan (determines initial loan length)
        // loanTokenReceived: total loanToken deposit
        // collateralTokenReceived: total collateralToken deposit
        bytes memory loanDataBytes
    ) internal returns (uint256, uint256) {
        require(
            loanParamsLocal.collateralToken != loanParamsLocal.loanToken,
            "collateral/loan match"
        );
        require(
            initialMargin >= loanParamsLocal.minInitialMargin,
            "initialMargin too low"
        );

        // maxLoanTerm == 0 indicates a Torqueloan and requres that torqueInterest != 0
        require(
            loanParamsLocal.maxLoanTerm != 0 || sentValues[2] != 0, // torqueInterest
            "invalid interest"
        );

        // initialize loan
        Loan storage loanLocal =
            loans[
                _initializeLoan(
                    loanParamsLocal,
                    loanId,
                    initialMargin,
                    sentAddresses,
                    sentValues
                )
            ];

        // get required interest
        uint256 amount =
            _initializeInterest(
                loanParamsLocal,
                loanLocal,
                sentValues[0], // newRate
                sentValues[1], // newPrincipal,
                sentValues[2] // torqueInterest
            );

        // substract out interest from usable loanToken sent
        sentValues[3] = sentValues[3].sub(amount);

        if (isTorqueLoan) {
            require(sentValues[3] == 0, "surplus loan token");

            uint256 borrowingFee = _getBorrowingFee(sentValues[4]);
            if (borrowingFee != 0) {
                _payBorrowingFee(
                    sentAddresses[1], // borrower
                    loanLocal.id,
                    loanParamsLocal.collateralToken,
                    borrowingFee
                );

                sentValues[4] = sentValues[4] // collateralTokenReceived
                    .sub(borrowingFee);
            }
        } else {
            // update collateral after trade
            // sentValues[3] is repurposed to hold loanToCollateralSwapRate to avoid stack too deep error
            uint256 receivedAmount;
            (receivedAmount, , sentValues[3]) = _loanSwap(
                loanId,
                loanParamsLocal.loanToken,
                loanParamsLocal.collateralToken,
                sentAddresses[1], // borrower
                sentValues[3], // loanTokenUsable (minSourceTokenAmount)
                0, // maxSourceTokenAmount (0 means minSourceTokenAmount)
                0, // requiredDestTokenAmount (enforces that all of loanTokenUsable is swapped)
                false, // bypassFee
                loanDataBytes
            );
            sentValues[4] = sentValues[4] // collateralTokenReceived
                .add(receivedAmount);
        }

        // settle collateral
        require(
            _isCollateralSatisfied(
                loanParamsLocal,
                loanLocal,
                initialMargin,
                sentValues[4],
                collateralAmountRequired
            ),
            "collateral insufficient"
        );

        loanLocal.collateral = loanLocal.collateral.add(sentValues[4]);

        if (isTorqueLoan) {
            // reclaiming varaible -> interestDuration
            sentValues[2] = loanLocal.endTimestamp.sub(block.timestamp);
        } else {
            // reclaiming varaible -> entryLeverage = 100 / initialMargin
            sentValues[2] = SafeMath.div(10**38, initialMargin);
        }

        _finalizeOpen(
            loanParamsLocal,
            loanLocal,
            sentAddresses,
            sentValues,
            isTorqueLoan
        );

        return (sentValues[1], sentValues[4]); // newPrincipal, newCollateral
    }

    function _finalizeOpen(
        LoanParams memory loanParamsLocal,
        Loan storage loanLocal,
        address[4] memory sentAddresses,
        uint256[5] memory sentValues,
        bool isTorqueLoan
    ) internal {
        //todo here the actual used rate and margin should go
        (uint256 initialMargin, uint256 collateralToLoanRate) =
            IPriceFeeds(priceFeeds).getCurrentMargin(
                loanParamsLocal.loanToken,
                loanParamsLocal.collateralToken,
                loanLocal.principal,
                loanLocal.collateral
            );
        require(
            initialMargin > loanParamsLocal.maintenanceMargin,
            "unhealthy position"
        );

        if (loanLocal.startTimestamp == block.timestamp) {

            uint256 loanToCollateralPrecision = IPriceFeeds(priceFeeds).queryPrecision(
                loanParamsLocal.loanToken, 
                loanParamsLocal.collateralToken
            );
            uint256 collateralToLoanPrecision = IPriceFeeds(priceFeeds).queryPrecision(
                loanParamsLocal.collateralToken,
                loanParamsLocal.loanToken
            );
            uint256 totalSwapRate = loanToCollateralPrecision.mul(collateralToLoanPrecision);
            loanLocal.startRate = isTorqueLoan ? collateralToLoanRate : totalSwapRate.div(sentValues[3]);

        }

        _emitOpeningEvents(
            loanParamsLocal,
            loanLocal,
            sentAddresses,
            sentValues,
            collateralToLoanRate,
            initialMargin,
            isTorqueLoan
        );
    }

    function _emitOpeningEvents(
        LoanParams memory loanParamsLocal,
        Loan memory loanLocal,
        address[4] memory sentAddresses,
        uint256[5] memory sentValues,
        uint256 collateralToLoanRate,
        uint256 margin,
        bool isTorqueLoan
    ) internal {
        if (isTorqueLoan) {
            emit Borrow(
                sentAddresses[1], // user (borrower)
                sentAddresses[0], // lender
                loanLocal.id, // loanId
                loanParamsLocal.loanToken, // loanToken
                loanParamsLocal.collateralToken, // collateralToken
                sentValues[1], // newPrincipal
                sentValues[4], // newCollateral
                sentValues[0], // interestRate
                sentValues[2], // interestDuration
                collateralToLoanRate, // collateralToLoanRate,
                margin // currentMargin
            );
        } else {
            // currentLeverage = 100 / currentMargin
            margin = SafeMath.div(10**38, margin);

            emit Trade(
                sentAddresses[1], // user (trader)
                sentAddresses[0], // lender
                loanLocal.id, // loanId
                loanParamsLocal.collateralToken, // collateralToken
                loanParamsLocal.loanToken, // loanToken
                sentValues[4], // positionSize
                sentValues[1], // borrowedAmount
                sentValues[0], // interestRate,
                loanLocal.endTimestamp, // settlementDate
                sentValues[3], // entryPrice (loanToCollateralSwapRate)
                sentValues[2], // entryLeverage
                margin // currentLeverage
            );
        }
    }

    function _setDelegatedManager(
        bytes32 loanId,
        address delegator,
        address delegated,
        bool toggle
    ) internal {
        delegatedManagers[loanId][delegated] = toggle;

        emit DelegatedManagerSet(loanId, delegator, delegated, toggle);
    }

    function _isCollateralSatisfied(
        LoanParams memory loanParamsLocal,
        Loan memory loanLocal,
        uint256 initialMargin,
        uint256 newCollateral,
        uint256 collateralAmountRequired
    ) internal view returns (bool) {
        // allow at most 2% under-collateralized
        collateralAmountRequired = collateralAmountRequired.mul(98 ether).div(
            100 ether
        );

        if (newCollateral < collateralAmountRequired) {
            // check that existing collateral is sufficient coverage
            if (loanLocal.collateral != 0) {
                uint256 maxDrawdown =
                    IPriceFeeds(priceFeeds).getMaxDrawdown(
                        loanParamsLocal.loanToken,
                        loanParamsLocal.collateralToken,
                        loanLocal.principal,
                        loanLocal.collateral,
                        initialMargin
                    );
                return
                    newCollateral.add(maxDrawdown) >= collateralAmountRequired;
            } else {
                return false;
            }
        }
        return true;
    }

    function _initializeLoan(
        LoanParams memory loanParamsLocal,
        bytes32 loanId,
        uint256 initialMargin,
        address[4] memory sentAddresses,
        uint256[5] memory sentValues
    ) internal returns (bytes32) {
        require(loanParamsLocal.active, "loanParams disabled");

        address lender = sentAddresses[0];
        address borrower = sentAddresses[1];
        address manager = sentAddresses[3];
        uint256 newPrincipal = sentValues[1];

        Loan memory loanLocal;

        if (loanId == 0) {
            borrowerNonce[borrower]++;
            loanId = keccak256(
                abi.encodePacked(
                    loanParamsLocal.id,
                    lender,
                    borrower,
                    borrowerNonce[borrower]
                )
            );
            require(loans[loanId].id == 0, "loan exists");

            loanLocal = Loan({
                id: loanId,
                loanParamsId: loanParamsLocal.id,
                pendingTradesId: 0,
                active: true,
                principal: newPrincipal,
                collateral: 0, // calculated later
                startTimestamp: block.timestamp,
                endTimestamp: 0, // calculated later
                startMargin: initialMargin,
                startRate: 0, // queried later
                borrower: borrower,
                lender: lender
            });

            activeLoansSet.addBytes32(loanId);
            lenderLoanSets[lender].addBytes32(loanId);
            borrowerLoanSets[borrower].addBytes32(loanId);
        } else {
            loanLocal = loans[loanId];
            require(
                loanLocal.active && block.timestamp < loanLocal.endTimestamp,
                "loan has ended"
            );
            require(loanLocal.borrower == borrower, "borrower mismatch");
            require(loanLocal.lender == lender, "lender mismatch");
            require(
                loanLocal.loanParamsId == loanParamsLocal.id,
                "loanParams mismatch"
            );

            loanLocal.principal = loanLocal.principal.add(newPrincipal);
        }

        if (manager != address(0)) {
            _setDelegatedManager(loanId, borrower, manager, true);
        }

        loans[loanId] = loanLocal;

        return loanId;
    }

    function _initializeInterest(
        LoanParams memory loanParamsLocal,
        Loan storage loanLocal,
        uint256 newRate,
        uint256 newPrincipal,
        uint256 torqueInterest // ignored for fixed-term loans
    ) internal returns (uint256 interestAmountRequired) {
        // pay outstanding interest to lender
        _payInterest(loanLocal.lender, loanParamsLocal.loanToken);

        LoanInterest storage loanInterestLocal = loanInterest[loanLocal.id];
        LenderInterest storage lenderInterestLocal =
            lenderInterest[loanLocal.lender][loanParamsLocal.loanToken];

        uint256 maxLoanTerm = loanParamsLocal.maxLoanTerm;

        _settleFeeRewardForInterestExpense(
            loanInterestLocal,
            loanLocal.id,
            loanParamsLocal.loanToken,
            loanLocal.borrower,
            block.timestamp
        );

        uint256 previousDepositRemaining;
        if (maxLoanTerm == 0 && loanLocal.endTimestamp != 0) {
            previousDepositRemaining = loanLocal
                .endTimestamp
                .sub(block.timestamp) // block.timestamp < endTimestamp was confirmed earlier
                .mul(loanInterestLocal.owedPerDay)
                .div(86400);
        }

        uint256 owedPerDay = newPrincipal.mul(newRate).div(365 * 10**20);

        // update stored owedPerDay
        loanInterestLocal.owedPerDay = loanInterestLocal.owedPerDay.add(
            owedPerDay
        );
        lenderInterestLocal.owedPerDay = lenderInterestLocal.owedPerDay.add(
            owedPerDay
        );

        if (maxLoanTerm == 0) {
            // indefinite-term (Torque) loan

            // torqueInterest != 0 was confirmed earlier
            loanLocal.endTimestamp = torqueInterest
                .add(previousDepositRemaining)
                .mul(86400)
                .div(loanInterestLocal.owedPerDay)
                .add(block.timestamp);

            maxLoanTerm = loanLocal.endTimestamp.sub(block.timestamp);

            // loan term has to at least be greater than one hour
            require(maxLoanTerm > 3600, "loan too short");

            interestAmountRequired = torqueInterest;
        } else {
            // fixed-term loan

            if (loanLocal.endTimestamp == 0) {
                loanLocal.endTimestamp = block.timestamp.add(maxLoanTerm);
            }

            interestAmountRequired = loanLocal
                .endTimestamp
                .sub(block.timestamp)
                .mul(owedPerDay)
                .div(86400);
        }

        loanInterestLocal.depositTotal = loanInterestLocal.depositTotal.add(
            interestAmountRequired
        );

        // update remaining lender interest values
        lenderInterestLocal.principalTotal = lenderInterestLocal
            .principalTotal
            .add(newPrincipal);
        lenderInterestLocal.owedTotal = lenderInterestLocal.owedTotal.add(
            interestAmountRequired
        );
    }

    function _getRequiredCollateral(
        address loanToken,
        address collateralToken,
        uint256 newPrincipal,
        uint256 marginAmount,
        bool isTorqueLoan
    ) internal view returns (uint256 collateralTokenAmount) {
        if (loanToken == collateralToken) {
            collateralTokenAmount = newPrincipal.mul(marginAmount).div(10**20);
        } else {
            //using the price feed instead of the swap expected return because we need the rate in the inverse direction
            //so the swap is probably farther off than the price feed.
            (uint256 sourceToDestRate, uint256 sourceToDestPrecision) =
                IPriceFeeds(priceFeeds).queryRate(collateralToken, loanToken);
            if (sourceToDestRate != 0) {
                collateralTokenAmount = newPrincipal
                    .mul(sourceToDestPrecision)
                    .div(sourceToDestRate)
                    .mul(marginAmount)
                    .div(10**20);
            }
        }

        if (isTorqueLoan && collateralTokenAmount != 0) {
            collateralTokenAmount = collateralTokenAmount
                .mul(10**20)
                .div(marginAmount)
                .add(collateralTokenAmount);
        }
    }
>>>>>>> 24c4a8bb
}<|MERGE_RESOLUTION|>--- conflicted
+++ resolved
@@ -12,503 +12,6 @@
 import "../mixins/InterestUser.sol";
 import "../swaps/SwapsUser.sol";
 
-<<<<<<< HEAD
-contract LoanOpenings is LoanOpeningsEvents, VaultController, InterestUser, SwapsUser {
-	constructor() public {}
-
-	function() external {
-		revert("fallback not allowed");
-	}
-
-	function initialize(address target) external onlyOwner {
-		_setTarget(this.borrowOrTradeFromPool.selector, target);
-		_setTarget(this.setDelegatedManager.selector, target);
-		_setTarget(this.getEstimatedMarginExposure.selector, target);
-		_setTarget(this.getRequiredCollateral.selector, target);
-		_setTarget(this.getBorrowAmount.selector, target);
-	}
-
-	// Note: Only callable by loan pools (iTokens)
-	function borrowOrTradeFromPool(
-		bytes32 loanParamsId,
-		bytes32 loanId, // if 0, start a new loan
-		bool isTorqueLoan,
-		uint256 initialMargin,
-		address[4] calldata sentAddresses,
-		// lender: must match loan if loanId provided
-		// borrower: must match loan if loanId provided
-		// receiver: receiver of funds (address(0) assumes borrower address)
-		// manager: delegated manager of loan unless address(0)
-		uint256[5] calldata sentValues,
-		// newRate: new loan interest rate
-		// newPrincipal: new loan size (borrowAmount + any borrowed interest)
-		// torqueInterest: new amount of interest to escrow for Torque loan (determines initial loan length)
-		// loanTokenReceived: total loanToken deposit (amount not sent to borrower in the case of Torque loans)
-		// collateralTokenReceived: total collateralToken deposit
-		bytes calldata loanDataBytes
-	) external payable nonReentrant returns (uint256 newPrincipal, uint256 newCollateral) {
-		require(msg.value == 0 || loanDataBytes.length != 0, "loanDataBytes required with ether");
-
-		// only callable by loan pools
-		require(loanPoolToUnderlying[msg.sender] != address(0), "not authorized");
-
-		LoanParams memory loanParamsLocal = loanParams[loanParamsId];
-		require(loanParamsLocal.id != 0, "loanParams not exists");
-
-		// get required collateral
-		uint256 collateralAmountRequired =
-			_getRequiredCollateral(loanParamsLocal.loanToken, loanParamsLocal.collateralToken, sentValues[1], initialMargin, isTorqueLoan);
-		require(collateralAmountRequired != 0, "collateral is 0");
-
-		return
-			_borrowOrTrade(
-				loanParamsLocal,
-				loanId,
-				isTorqueLoan,
-				collateralAmountRequired,
-				initialMargin,
-				sentAddresses,
-				sentValues,
-				loanDataBytes
-			);
-	}
-
-	function setDelegatedManager(
-		bytes32 loanId,
-		address delegated,
-		bool toggle
-	) external {
-		require(loans[loanId].borrower == msg.sender, "unauthorized");
-
-		_setDelegatedManager(loanId, msg.sender, delegated, toggle);
-	}
-
-	function getEstimatedMarginExposure(
-		address loanToken,
-		address collateralToken,
-		uint256 loanTokenSent,
-		uint256 collateralTokenSent,
-		uint256 interestRate,
-		uint256 newPrincipal
-	) external view returns (uint256) {
-		uint256 maxLoanTerm = 2419200; // 28 days
-
-		uint256 owedPerDay = newPrincipal.mul(interestRate).div(365 * 10**20);
-
-		uint256 interestAmountRequired = maxLoanTerm.mul(owedPerDay).div(86400);
-
-		uint256 swapAmount = loanTokenSent.sub(interestAmountRequired);
-		uint256 tradingFee = _getTradingFee(swapAmount);
-		if (tradingFee != 0) {
-			swapAmount = swapAmount.sub(tradingFee);
-		}
-
-		uint256 receivedAmount = _swapsExpectedReturn(loanToken, collateralToken, swapAmount);
-		if (receivedAmount == 0) {
-			return 0;
-		} else {
-			return collateralTokenSent.add(receivedAmount);
-		}
-	}
-
-	function getRequiredCollateral(
-		address loanToken,
-		address collateralToken,
-		uint256 newPrincipal,
-		uint256 marginAmount,
-		bool isTorqueLoan
-	) public view returns (uint256 collateralAmountRequired) {
-		if (marginAmount != 0) {
-			collateralAmountRequired = _getRequiredCollateral(loanToken, collateralToken, newPrincipal, marginAmount, isTorqueLoan);
-
-			uint256 fee = isTorqueLoan ? _getBorrowingFee(collateralAmountRequired) : _getTradingFee(collateralAmountRequired);
-			if (fee != 0) {
-				collateralAmountRequired = collateralAmountRequired.add(fee);
-			}
-		}
-	}
-
-	function getBorrowAmount(
-		address loanToken,
-		address collateralToken,
-		uint256 collateralTokenAmount,
-		uint256 marginAmount,
-		bool isTorqueLoan
-	) public view returns (uint256 borrowAmount) {
-		if (marginAmount != 0) {
-			if (isTorqueLoan) {
-				marginAmount = marginAmount.add(10**20); // adjust for over-collateralized loan
-			}
-
-			uint256 collateral = collateralTokenAmount;
-			uint256 fee = isTorqueLoan ? _getBorrowingFee(collateral) : _getTradingFee(collateral);
-			if (fee != 0) {
-				collateral = collateral.sub(fee);
-			}
-
-			if (loanToken == collateralToken) {
-				borrowAmount = collateral.mul(10**20).div(marginAmount);
-			} else {
-				(uint256 sourceToDestRate, uint256 sourceToDestPrecision) = IPriceFeeds(priceFeeds).queryRate(collateralToken, loanToken);
-				if (sourceToDestPrecision != 0) {
-					borrowAmount = collateral.mul(10**20).div(marginAmount).mul(sourceToDestRate).div(sourceToDestPrecision);
-				}
-			}
-		}
-	}
-
-	function _borrowOrTrade(
-		LoanParams memory loanParamsLocal,
-		bytes32 loanId, // if 0, start a new loan
-		bool isTorqueLoan,
-		uint256 collateralAmountRequired,
-		uint256 initialMargin,
-		address[4] memory sentAddresses,
-		// lender: must match loan if loanId provided
-		// borrower: must match loan if loanId provided
-		// receiver: receiver of funds (address(0) assumes borrower address)
-		// manager: delegated manager of loan unless address(0)
-		uint256[5] memory sentValues,
-		// newRate: new loan interest rate
-		// newPrincipal: new loan size (borrowAmount + any borrowed interest)
-		// torqueInterest: new amount of interest to escrow for Torque loan (determines initial loan length)
-		// loanTokenReceived: total loanToken deposit
-		// collateralTokenReceived: total collateralToken deposit
-		bytes memory loanDataBytes
-	) internal returns (uint256, uint256) {
-		require(loanParamsLocal.collateralToken != loanParamsLocal.loanToken, "collateral/loan match");
-		require(initialMargin >= loanParamsLocal.minInitialMargin, "initialMargin too low");
-
-		// maxLoanTerm == 0 indicates a Torqueloan and requres that torqueInterest != 0
-		require(
-			loanParamsLocal.maxLoanTerm != 0 || sentValues[2] != 0, // torqueInterest
-			"invalid interest"
-		);
-
-		// initialize loan
-		Loan storage loanLocal = loans[_initializeLoan(loanParamsLocal, loanId, initialMargin, sentAddresses, sentValues)];
-
-		// get required interest
-		uint256 amount =
-			_initializeInterest(
-				loanParamsLocal,
-				loanLocal,
-				sentValues[0], // newRate
-				sentValues[1], // newPrincipal,
-				sentValues[2] // torqueInterest
-			);
-
-		// substract out interest from usable loanToken sent
-		sentValues[3] = sentValues[3].sub(amount);
-
-		if (isTorqueLoan) {
-			require(sentValues[3] == 0, "surplus loan token");
-
-			uint256 borrowingFee = _getBorrowingFee(sentValues[4]);
-			if (borrowingFee != 0) {
-				_payBorrowingFee(
-					sentAddresses[1], // borrower
-					loanLocal.id,
-					loanParamsLocal.collateralToken,
-					borrowingFee
-				);
-
-				sentValues[4] = sentValues[4] // collateralTokenReceived
-					.sub(borrowingFee);
-			}
-		} else {
-			// update collateral after trade
-			// sentValues[3] is repurposed to hold loanToCollateralSwapRate to avoid stack too deep error
-			uint256 receivedAmount;
-			(receivedAmount, , sentValues[3]) = _loanSwap(
-				loanId,
-				loanParamsLocal.loanToken,
-				loanParamsLocal.collateralToken,
-				sentAddresses[1], // borrower
-				sentValues[3], // loanTokenUsable (minSourceTokenAmount)
-				0, // maxSourceTokenAmount (0 means minSourceTokenAmount)
-				0, // requiredDestTokenAmount (enforces that all of loanTokenUsable is swapped)
-				false, // bypassFee
-				loanDataBytes
-			);
-			sentValues[4] = sentValues[4] // collateralTokenReceived
-				.add(receivedAmount);
-		}
-
-		// settle collateral
-		require(
-			_isCollateralSatisfied(loanParamsLocal, loanLocal, initialMargin, sentValues[4], collateralAmountRequired),
-			"collateral insufficient"
-		);
-
-		loanLocal.collateral = loanLocal.collateral.add(sentValues[4]);
-
-		if (isTorqueLoan) {
-			// reclaiming varaible -> interestDuration
-			sentValues[2] = loanLocal.endTimestamp.sub(block.timestamp);
-		} else {
-			// reclaiming varaible -> entryLeverage = 100 / initialMargin
-			sentValues[2] = SafeMath.div(10**38, initialMargin);
-		}
-
-		_finalizeOpen(loanParamsLocal, loanLocal, sentAddresses, sentValues, isTorqueLoan);
-
-		return (sentValues[1], sentValues[4]); // newPrincipal, newCollateral
-	}
-
-	function _finalizeOpen(
-		LoanParams memory loanParamsLocal,
-		Loan storage loanLocal,
-		address[4] memory sentAddresses,
-		uint256[5] memory sentValues,
-		bool isTorqueLoan
-	) internal {
-		//todo here the actual used rate and margin should go
-		(uint256 initialMargin, uint256 collateralToLoanRate) =
-			IPriceFeeds(priceFeeds).getCurrentMargin(
-				loanParamsLocal.loanToken,
-				loanParamsLocal.collateralToken,
-				loanLocal.principal,
-				loanLocal.collateral
-			);
-		require(initialMargin > loanParamsLocal.maintenanceMargin, "unhealthy position");
-
-		if (loanLocal.startTimestamp == block.timestamp) {
-			uint256 totalSwapRate = 10**36;
-			loanLocal.startRate = isTorqueLoan ? collateralToLoanRate : totalSwapRate.div(sentValues[3]);
-		}
-
-		_emitOpeningEvents(loanParamsLocal, loanLocal, sentAddresses, sentValues, collateralToLoanRate, initialMargin, isTorqueLoan);
-	}
-
-	function _emitOpeningEvents(
-		LoanParams memory loanParamsLocal,
-		Loan memory loanLocal,
-		address[4] memory sentAddresses,
-		uint256[5] memory sentValues,
-		uint256 collateralToLoanRate,
-		uint256 margin,
-		bool isTorqueLoan
-	) internal {
-		if (isTorqueLoan) {
-			emit Borrow(
-				sentAddresses[1], // user (borrower)
-				sentAddresses[0], // lender
-				loanLocal.id, // loanId
-				loanParamsLocal.loanToken, // loanToken
-				loanParamsLocal.collateralToken, // collateralToken
-				sentValues[1], // newPrincipal
-				sentValues[4], // newCollateral
-				sentValues[0], // interestRate
-				sentValues[2], // interestDuration
-				collateralToLoanRate, // collateralToLoanRate,
-				margin // currentMargin
-			);
-		} else {
-			// currentLeverage = 100 / currentMargin
-			margin = SafeMath.div(10**38, margin);
-
-			emit Trade(
-				sentAddresses[1], // user (trader)
-				sentAddresses[0], // lender
-				loanLocal.id, // loanId
-				loanParamsLocal.collateralToken, // collateralToken
-				loanParamsLocal.loanToken, // loanToken
-				sentValues[4], // positionSize
-				sentValues[1], // borrowedAmount
-				sentValues[0], // interestRate,
-				loanLocal.endTimestamp, // settlementDate
-				sentValues[3], // entryPrice (loanToCollateralSwapRate)
-				sentValues[2], // entryLeverage
-				margin // currentLeverage
-			);
-		}
-	}
-
-	function _setDelegatedManager(
-		bytes32 loanId,
-		address delegator,
-		address delegated,
-		bool toggle
-	) internal {
-		delegatedManagers[loanId][delegated] = toggle;
-
-		emit DelegatedManagerSet(loanId, delegator, delegated, toggle);
-	}
-
-	function _isCollateralSatisfied(
-		LoanParams memory loanParamsLocal,
-		Loan memory loanLocal,
-		uint256 initialMargin,
-		uint256 newCollateral,
-		uint256 collateralAmountRequired
-	) internal view returns (bool) {
-		// allow at most 2% under-collateralized
-		collateralAmountRequired = collateralAmountRequired.mul(98 ether).div(100 ether);
-
-		if (newCollateral < collateralAmountRequired) {
-			// check that existing collateral is sufficient coverage
-			if (loanLocal.collateral != 0) {
-				uint256 maxDrawdown =
-					IPriceFeeds(priceFeeds).getMaxDrawdown(
-						loanParamsLocal.loanToken,
-						loanParamsLocal.collateralToken,
-						loanLocal.principal,
-						loanLocal.collateral,
-						initialMargin
-					);
-				return newCollateral.add(maxDrawdown) >= collateralAmountRequired;
-			} else {
-				return false;
-			}
-		}
-		return true;
-	}
-
-	function _initializeLoan(
-		LoanParams memory loanParamsLocal,
-		bytes32 loanId,
-		uint256 initialMargin,
-		address[4] memory sentAddresses,
-		uint256[5] memory sentValues
-	) internal returns (bytes32) {
-		require(loanParamsLocal.active, "loanParams disabled");
-
-		address lender = sentAddresses[0];
-		address borrower = sentAddresses[1];
-		address manager = sentAddresses[3];
-		uint256 newPrincipal = sentValues[1];
-
-		Loan memory loanLocal;
-
-		if (loanId == 0) {
-			borrowerNonce[borrower]++;
-			loanId = keccak256(abi.encodePacked(loanParamsLocal.id, lender, borrower, borrowerNonce[borrower]));
-			require(loans[loanId].id == 0, "loan exists");
-
-			loanLocal = Loan({
-				id: loanId,
-				loanParamsId: loanParamsLocal.id,
-				pendingTradesId: 0,
-				active: true,
-				principal: newPrincipal,
-				collateral: 0, // calculated later
-				startTimestamp: block.timestamp,
-				endTimestamp: 0, // calculated later
-				startMargin: initialMargin,
-				startRate: 0, // queried later
-				borrower: borrower,
-				lender: lender
-			});
-
-			activeLoansSet.addBytes32(loanId);
-			lenderLoanSets[lender].addBytes32(loanId);
-			borrowerLoanSets[borrower].addBytes32(loanId);
-		} else {
-			loanLocal = loans[loanId];
-			require(loanLocal.active && block.timestamp < loanLocal.endTimestamp, "loan has ended");
-			require(loanLocal.borrower == borrower, "borrower mismatch");
-			require(loanLocal.lender == lender, "lender mismatch");
-			require(loanLocal.loanParamsId == loanParamsLocal.id, "loanParams mismatch");
-
-			loanLocal.principal = loanLocal.principal.add(newPrincipal);
-		}
-
-		if (manager != address(0)) {
-			_setDelegatedManager(loanId, borrower, manager, true);
-		}
-
-		loans[loanId] = loanLocal;
-
-		return loanId;
-	}
-
-	function _initializeInterest(
-		LoanParams memory loanParamsLocal,
-		Loan storage loanLocal,
-		uint256 newRate,
-		uint256 newPrincipal,
-		uint256 torqueInterest // ignored for fixed-term loans
-	) internal returns (uint256 interestAmountRequired) {
-		// pay outstanding interest to lender
-		_payInterest(loanLocal.lender, loanParamsLocal.loanToken);
-
-		LoanInterest storage loanInterestLocal = loanInterest[loanLocal.id];
-		LenderInterest storage lenderInterestLocal = lenderInterest[loanLocal.lender][loanParamsLocal.loanToken];
-
-		uint256 maxLoanTerm = loanParamsLocal.maxLoanTerm;
-
-		_settleFeeRewardForInterestExpense(loanInterestLocal, loanLocal.id, loanParamsLocal.loanToken, loanLocal.borrower, block.timestamp);
-
-		uint256 previousDepositRemaining;
-		if (maxLoanTerm == 0 && loanLocal.endTimestamp != 0) {
-			previousDepositRemaining = loanLocal
-				.endTimestamp
-				.sub(block.timestamp) // block.timestamp < endTimestamp was confirmed earlier
-				.mul(loanInterestLocal.owedPerDay)
-				.div(86400);
-		}
-
-		uint256 owedPerDay = newPrincipal.mul(newRate).div(365 * 10**20);
-
-		// update stored owedPerDay
-		loanInterestLocal.owedPerDay = loanInterestLocal.owedPerDay.add(owedPerDay);
-		lenderInterestLocal.owedPerDay = lenderInterestLocal.owedPerDay.add(owedPerDay);
-
-		if (maxLoanTerm == 0) {
-			// indefinite-term (Torque) loan
-
-			// torqueInterest != 0 was confirmed earlier
-			loanLocal.endTimestamp = torqueInterest.add(previousDepositRemaining).mul(86400).div(loanInterestLocal.owedPerDay).add(
-				block.timestamp
-			);
-
-			maxLoanTerm = loanLocal.endTimestamp.sub(block.timestamp);
-
-			// loan term has to at least be greater than one hour
-			require(maxLoanTerm > 3600, "loan too short");
-
-			interestAmountRequired = torqueInterest;
-		} else {
-			// fixed-term loan
-
-			if (loanLocal.endTimestamp == 0) {
-				loanLocal.endTimestamp = block.timestamp.add(maxLoanTerm);
-			}
-
-			interestAmountRequired = loanLocal.endTimestamp.sub(block.timestamp).mul(owedPerDay).div(86400);
-		}
-
-		loanInterestLocal.depositTotal = loanInterestLocal.depositTotal.add(interestAmountRequired);
-
-		// update remaining lender interest values
-		lenderInterestLocal.principalTotal = lenderInterestLocal.principalTotal.add(newPrincipal);
-		lenderInterestLocal.owedTotal = lenderInterestLocal.owedTotal.add(interestAmountRequired);
-	}
-
-	function _getRequiredCollateral(
-		address loanToken,
-		address collateralToken,
-		uint256 newPrincipal,
-		uint256 marginAmount,
-		bool isTorqueLoan
-	) internal view returns (uint256 collateralTokenAmount) {
-		if (loanToken == collateralToken) {
-			collateralTokenAmount = newPrincipal.mul(marginAmount).div(10**20);
-		} else {
-			//using the price feed instead of the swap expected return because we need the rate in the inverse direction
-			//so the swap is probably farther off than the price feed.
-			(uint256 sourceToDestRate, uint256 sourceToDestPrecision) = IPriceFeeds(priceFeeds).queryRate(collateralToken, loanToken);
-			if (sourceToDestRate != 0) {
-				collateralTokenAmount = newPrincipal.mul(sourceToDestPrecision).div(sourceToDestRate).mul(marginAmount).div(10**20);
-			}
-		}
-
-		if (isTorqueLoan && collateralTokenAmount != 0) {
-			collateralTokenAmount = collateralTokenAmount.mul(10**20).div(marginAmount).add(collateralTokenAmount);
-		}
-	}
-=======
 contract LoanOpenings is
     LoanOpeningsEvents,
     VaultController,
@@ -1142,5 +645,4 @@
                 .add(collateralTokenAmount);
         }
     }
->>>>>>> 24c4a8bb
 }