/** Speed optimized on branch hardhatTestRefactor, 2021-10-01
 * Bottleneck found at beforeEach hook, redeploying tokens,
 *  protocol, ... on every test.
 *
 * Total time elapsed: 8.1s
 * After optimization: 6.2s
 *
 * Notes: Applied fixture to use snapshot beforeEach test.
 *   Moved some initialization code from tests to fixture.
 */

const { expect } = require("chai");
const { waffle } = require("hardhat");
const { loadFixture } = waffle;
const { expectRevert, BN } = require("@openzeppelin/test-helpers");
const { increaseTime, blockNumber } = require("../Utils/Ethereum");

const FeesEvents = artifacts.require("FeesEvents");
const LoanClosingsEvents = artifacts.require("LoanClosingsEvents");
const IERC20 = artifacts.require("IERC20");
const LockedSOVMockup = artifacts.require("LockedSOVMockup");

const {
	getSUSD,
	getRBTC,
	getWRBTC,
	getBZRX,
	getLoanToken,
	getLoanTokenWRBTC,
	loan_pool_setup,
	set_demand_curve,
	lend_to_pool,
	getPriceFeeds,
	getSovryn,
	decodeLogs,
	open_margin_trade_position,
	getSOV,
	verify_sov_reward_payment,
} = require("../Utils/initializer.js");

const wei = web3.utils.toWei;

const oneEth = new BN(wei("1", "ether"));
const hunEth = new BN(wei("100", "ether"));
const TINY_AMOUNT = new BN(25).mul(new BN(10).pow(new BN(13))); // 25 * 10**13

/*
Tests the close with deposit. 
Note: close with swap is tested in loanToken/trading

1. Test a full closure with deposit
2. Test a partial closure with deposit
3. Should fail to close with 0 deposit 
*/

contract("ProtocolCloseDeposit", (accounts) => {
	let owner;
	let sovryn, SUSD, WRBTC, RBTC, BZRX, loanToken, loanTokenWRBTC, priceFeeds, SOV;
	let borrower, receiver;

	async function deploymentAndInitFixture(_wallets, _provider) {
		// Deploying sovrynProtocol w/ generic function from initializer.js
		SUSD = await getSUSD();
		RBTC = await getRBTC();
		WRBTC = await getWRBTC();
		BZRX = await getBZRX();
		priceFeeds = await getPriceFeeds(WRBTC, SUSD, RBTC, BZRX);

		sovryn = await getSovryn(WRBTC, SUSD, RBTC, priceFeeds);

		loanToken = await getLoanToken(owner, sovryn, WRBTC, SUSD);
		loanTokenWRBTC = await getLoanTokenWRBTC(owner, sovryn, WRBTC, SUSD);
		await loan_pool_setup(sovryn, owner, RBTC, WRBTC, SUSD, loanToken, loanTokenWRBTC);

		/// @dev SOV test token deployment w/ initializer.js
		SOV = await getSOV(sovryn, priceFeeds, SUSD, accounts);

		/// @dev Moved from some tests that require this initialization
		/// and is not interfering w/ any others.
		borrower = accounts[3];
		receiver = accounts[4];
		await set_demand_curve(loanToken);
		await lend_to_pool(loanToken, SUSD, accounts[2]);
	}

	before(async () => {
		[owner] = accounts;
	});

	beforeEach(async () => {
		await loadFixture(deploymentAndInitFixture);
	});

	const internal_test_close_with_deposit = async (
		deposit_amount,
		RBTC,
		SUSD,
		borrower,
		collateral,
		initial_loan,
		initial_loan_interest,
		loanToken,
		loan_id,
		priceFeeds,
		principal,
		receiver,
		sovryn,
		LoanClosingsEvents,
		FeesEvents,
		SOV
	) => {
		await SUSD.mint(borrower, deposit_amount);
		await SUSD.approve(sovryn.address, deposit_amount, { from: borrower });
		const { rate, precision } = await priceFeeds.queryRate(initial_loan["collateralToken"], initial_loan["loanToken"]);

		lockedSOV = await LockedSOVMockup.at(await sovryn.lockedSOVAddress());
		const sov_borrower_initial_balance = (await SOV.balanceOf(borrower)).add(await lockedSOV.getLockedBalance(borrower));

		const tx = await sovryn.closeWithDeposit(loan_id, receiver, deposit_amount, { from: borrower });
		const receipt = tx.receipt;

		let loan_close_amount = deposit_amount.gt(principal) ? principal : deposit_amount;

		// Check that tiny position won't be created
		// Comparison must be in wrbtc format because TINY_AMOUNT is assumed as WRBTC
		const remainingAmount = principal.sub(loan_close_amount);
		if (remainingAmount.gt(new BN(0))) {
			const { rate, precision } = await priceFeeds.queryRate(initial_loan["loanToken"], WRBTC.address);
			remainingAmountInWRBTC = remainingAmount.mul(rate).div(precision);

			if (remainingAmountInWRBTC.cmp(TINY_AMOUNT) <= 0) {
				loan_close_amount = principal;
			}
		}

		const withdraw_amount = loan_close_amount.eq(principal) ? collateral : collateral.mul(loan_close_amount).div(principal);
		const end_collateral = collateral.sub(withdraw_amount);
		const end_principal = loan_close_amount.eq(principal) ? new BN(0) : principal.sub(loan_close_amount);
		const collateral_to_loan_rate = new BN(rate).mul(oneEth).div(new BN(precision));
		const collateral_to_loan_amount = end_collateral.mul(collateral_to_loan_rate).div(oneEth);
		const current_margin =
			end_principal.lte(collateral_to_loan_amount) && !end_principal.eq(new BN(0))
				? collateral_to_loan_amount.sub(end_principal).mul(hunEth).div(end_principal)
				: new BN(0);

		const owed_per_day = new BN(initial_loan_interest["interestOwedPerDay"]);
		const end_timestamp = initial_loan["endTimestamp"];
		const owed_per_day_refund = owed_per_day.mul(loan_close_amount).div(principal);
		// (loan end timestamp - block timestamp) * owedPerDayRefund / 24*60*60
		const num = await blockNumber();
		let lastBlock = await web3.eth.getBlock(num);
		const block_timestamp = lastBlock.timestamp;
		const interest_refund_to_borrower_1 = new BN(end_timestamp - block_timestamp).mul(owed_per_day_refund).div(new BN(24 * 60 * 60));
		const interest_refund_to_borrower = interest_refund_to_borrower_1.lte(loan_close_amount)
			? new BN(0)
			: interest_refund_to_borrower_1.sub(loan_close_amount);

		// Test CloseWithDeposit event parameters
		// When all the tests are run, the event is not recognized so we have to decode it manually
		const decode = decodeLogs(receipt.rawLogs, LoanClosingsEvents, "CloseWithDeposit");
		const close_event = decode[0].args;

		expect(close_event["user"] == borrower).to.be.true;
		expect(close_event["lender"] == loanToken.address).to.be.true;
		expect(close_event["loanId"] == loan_id).to.be.true;
		expect(close_event["closer"] == borrower).to.be.true;
		expect(close_event["loanToken"] == initial_loan["loanToken"]).to.be.true;
		expect(close_event["collateralToken"] == initial_loan["collateralToken"]).to.be.true;
		expect(close_event["repayAmount"] == loan_close_amount.toString()).to.be.true;
		expect(close_event["collateralWithdrawAmount"] == withdraw_amount.toString()).to.be.true;
		expect(close_event["collateralToLoanRate"] == collateral_to_loan_rate.toString()).to.be.true;
		expect(close_event["currentMargin"] == current_margin.toString()).to.be.true;

		// Test refund collateral to receiver
		// Test refund interest to receiver
		expect((await RBTC.balanceOf(receiver)).eq(withdraw_amount)).to.be.true;
		expect((await SUSD.balanceOf(receiver)).eq(interest_refund_to_borrower)).to.be.true;

		// Test loan update
		const end_loan = await sovryn.getLoan(loan_id);
		const new_principal = loan_close_amount.eq(principal) ? new BN(0) : principal.sub(loan_close_amount);
		expect(end_loan["principal"] == new_principal.toString()).to.be.true;
		if (loan_close_amount.eq(principal)) {
			const last_block_timestamp = block_timestamp;
			expect(end_loan["endTimestamp"] <= last_block_timestamp);
		}

		// Test returning principal to lender with deposit
		const loan_close_amount_less_interest = loan_close_amount.gte(interest_refund_to_borrower_1)
			? loan_close_amount.sub(interest_refund_to_borrower_1)
			: new BN(0);

		const decode2 = decodeLogs(receipt.rawLogs, IERC20, "Transfer");
		let transfer_to_lender = decode2.filter((tx_event) => tx_event.args["from"] == borrower);
		expect(transfer_to_lender.length == 1).to.be.true;
		transfer_to_lender = transfer_to_lender[0].args;
		expect(transfer_to_lender["to"] == loanToken.address).to.be.true;
		expect(transfer_to_lender["value"]).eq(loan_close_amount_less_interest.toString());

		await verify_sov_reward_payment(
			receipt.rawLogs,
			FeesEvents,
			SOV,
			borrower,
			loan_id,
			sov_borrower_initial_balance,
			1,
			SUSD.address,
			RBTC.address,
			sovryn
		);
	};

	describe("Tests the close with deposit. ", () => {
		/*
			Test CloseWithDeposit event parameters
			Test refund collateral to receiver
			Test refund interest to receiver
			Test loan update
			Test returning principal to lender with deposit	
		*/
		it("Test full close with deposit", async () => {
<<<<<<< HEAD
			// Prepare the test
			const borrower = accounts[3];
			const receiver = accounts[4];
			await set_demand_curve(loanToken);
			await lend_to_pool(loanToken, SUSD, accounts[2]);
=======
			// prepare the test
>>>>>>> fa258cc9
			const [loan_id] = await open_margin_trade_position(loanToken, RBTC, WRBTC, SUSD, borrower);

			await increaseTime(10 * 24 * 60 * 60);
			const initial_loan = await sovryn.getLoan(loan_id);
			const principal = new BN(initial_loan["principal"]);
			const collateral = new BN(initial_loan["collateral"]);
			const initial_loan_interest = await sovryn.getLoanInterestData(loan_id);

			const deposit_amount = principal;
			await internal_test_close_with_deposit(
				deposit_amount,
				RBTC,
				SUSD,
				borrower,
				collateral,
				initial_loan,
				initial_loan_interest,
				loanToken,
				loan_id,
				priceFeeds,
				principal,
				receiver,
				sovryn,
				LoanClosingsEvents,
				FeesEvents,
				SOV
			);
		});

		it("Test full close with deposit with special rebates", async () => {
<<<<<<< HEAD
			// Prepare the test
			const borrower = accounts[3];
			const receiver = accounts[4];
			await set_demand_curve(loanToken);
			await lend_to_pool(loanToken, SUSD, accounts[2]);

=======
			// prepare the test
>>>>>>> fa258cc9
			await sovryn.setSpecialRebates(SUSD.address, RBTC.address, wei("300", "ether"));
			const [loan_id] = await open_margin_trade_position(loanToken, RBTC, WRBTC, SUSD, borrower);

			await increaseTime(10 * 24 * 60 * 60);
			const initial_loan = await sovryn.getLoan(loan_id);
			const principal = new BN(initial_loan["principal"]);
			const collateral = new BN(initial_loan["collateral"]);
			const initial_loan_interest = await sovryn.getLoanInterestData(loan_id);

			const deposit_amount = principal;
			await internal_test_close_with_deposit(
				deposit_amount,
				RBTC,
				SUSD,
				borrower,
				collateral,
				initial_loan,
				initial_loan_interest,
				loanToken,
				loan_id,
				priceFeeds,
				principal,
				receiver,
				sovryn,
				LoanClosingsEvents,
				FeesEvents,
				SOV
			);
		});

		it("Test partial close with deposit", async () => {
<<<<<<< HEAD
			// Prepare the test
			const borrower = accounts[3];
			const receiver = accounts[4];
			await set_demand_curve(loanToken);
			await lend_to_pool(loanToken, SUSD, accounts[2]);
=======
			// prepare the test
>>>>>>> fa258cc9
			const [loan_id] = await open_margin_trade_position(loanToken, RBTC, WRBTC, SUSD, borrower);

			await increaseTime(10 * 24 * 60 * 60);
			const initial_loan = await sovryn.getLoan(loan_id);
			const principal = new BN(initial_loan["principal"]);
			const collateral = new BN(initial_loan["collateral"]);
			const initial_loan_interest = await sovryn.getLoanInterestData(loan_id);

			const deposit_amount = principal.div(new BN(2));
			await internal_test_close_with_deposit(
				deposit_amount,
				RBTC,
				SUSD,
				borrower,
				collateral,
				initial_loan,
				initial_loan_interest,
				loanToken,
				loan_id,
				priceFeeds,
				principal,
				receiver,
				sovryn,
				LoanClosingsEvents,
				FeesEvents,
				SOV
			);
		});

		it("Test partial close w/ deposit tiny position", async () => {
			// Prepare the test
			const borrower = accounts[3];
			const receiver = accounts[4];
			await set_demand_curve(loanToken);
			await lend_to_pool(loanToken, SUSD, accounts[2]);
			const [loan_id] = await open_margin_trade_position(loanToken, RBTC, WRBTC, SUSD, borrower);

			await increaseTime(10 * 24 * 60 * 60);
			const initial_loan = await sovryn.getLoan(loan_id);
			const principal = new BN(initial_loan["principal"]);
			const collateral = new BN(initial_loan["collateral"]);
			const initial_loan_interest = await sovryn.getLoanInterestData(loan_id);
			const deposit_amount = principal.sub(TINY_AMOUNT);
			await internal_test_close_with_deposit(
				deposit_amount,
				RBTC,
				SUSD,
				borrower,
				collateral,
				initial_loan,
				initial_loan_interest,
				loanToken,
				loan_id,
				priceFeeds,
				principal,
				receiver,
				sovryn,
				LoanClosingsEvents,
				FeesEvents,
				SOV
			);
		});

		it("Test partial close w/ deposit small not so tiny position is failing!", async () => {
			// Prepare the test
			const borrower = accounts[3];
			const receiver = accounts[4];
			await set_demand_curve(loanToken);
			await lend_to_pool(loanToken, SUSD, accounts[2]);
			const [loan_id] = await open_margin_trade_position(loanToken, RBTC, WRBTC, SUSD, borrower);

			await increaseTime(10 * 24 * 60 * 60);
			const initial_loan = await sovryn.getLoan(loan_id);
			const principal = new BN(initial_loan["principal"]);
			const collateral = new BN(initial_loan["collateral"]);
			const initial_loan_interest = await sovryn.getLoanInterestData(loan_id);
			const deposit_amount = principal.div(new BN(300)).mul(new BN(299));
			await internal_test_close_with_deposit(
				deposit_amount,
				RBTC,
				SUSD,
				borrower,
				collateral,
				initial_loan,
				initial_loan_interest,
				loanToken,
				loan_id,
				priceFeeds,
				principal,
				receiver,
				sovryn,
				LoanClosingsEvents,
				FeesEvents,
				SOV
			);
		});

		it("Test partial close w/ swap tiny position", async () => {
			// Prepare the test
			const borrower = accounts[3];
			const receiver = accounts[4];
			await set_demand_curve(loanToken);
			await lend_to_pool(loanToken, SUSD, accounts[2]);
			const [loan_id] = await open_margin_trade_position(loanToken, RBTC, WRBTC, SUSD, borrower);

			await increaseTime(10 * 24 * 60 * 60);
			const initial_loan = await sovryn.getLoan(loan_id);
			const principal = new BN(initial_loan["principal"]);
			const collateral = new BN(initial_loan["collateral"]);
			const initial_loan_interest = await sovryn.getLoanInterestData(loan_id);
			const swap_amount = principal.sub(TINY_AMOUNT);
			const return_token_is_collateral = true; // true: withdraws collateralToken, false: withdraws loanToken
			const { receipt } = await sovryn.closeWithSwap(loan_id, borrower, swap_amount, return_token_is_collateral, "0x", {
				from: borrower,
			});

			// Test loan update
			end_loan = await sovryn.getLoan.call(loan_id);
			expect(end_loan["principal"]).to.be.bignumber.equal(new BN(0), "principal should be 0");
			expect(end_loan["collateral"]).to.be.bignumber.equal(new BN(0), "collateral should be 0");
		});

		it("Test close with zero deposit should fail", async () => {
<<<<<<< HEAD
			// Prepare the test
			const borrower = accounts[3];
			const receiver = accounts[4];
			await set_demand_curve(loanToken);
			await lend_to_pool(loanToken, SUSD, accounts[2]);
=======
			// prepare the test
>>>>>>> fa258cc9
			const [loan_id] = await open_margin_trade_position(loanToken, RBTC, WRBTC, SUSD, borrower);

			await increaseTime(10 * 24 * 60 * 60);

			await expectRevert(sovryn.closeWithDeposit(loan_id, receiver, 0, { from: borrower }), "depositAmount == 0");
		});
	});
});<|MERGE_RESOLUTION|>--- conflicted
+++ resolved
@@ -220,15 +220,12 @@
 			Test returning principal to lender with deposit	
 		*/
 		it("Test full close with deposit", async () => {
-<<<<<<< HEAD
-			// Prepare the test
-			const borrower = accounts[3];
-			const receiver = accounts[4];
-			await set_demand_curve(loanToken);
-			await lend_to_pool(loanToken, SUSD, accounts[2]);
-=======
+			// Prepare the test
+			const borrower = accounts[3];
+			const receiver = accounts[4];
+			await set_demand_curve(loanToken);
+			await lend_to_pool(loanToken, SUSD, accounts[2]);
 			// prepare the test
->>>>>>> fa258cc9
 			const [loan_id] = await open_margin_trade_position(loanToken, RBTC, WRBTC, SUSD, borrower);
 
 			await increaseTime(10 * 24 * 60 * 60);
@@ -259,16 +256,13 @@
 		});
 
 		it("Test full close with deposit with special rebates", async () => {
-<<<<<<< HEAD
-			// Prepare the test
-			const borrower = accounts[3];
-			const receiver = accounts[4];
-			await set_demand_curve(loanToken);
-			await lend_to_pool(loanToken, SUSD, accounts[2]);
-
-=======
+			// Prepare the test
+			const borrower = accounts[3];
+			const receiver = accounts[4];
+			await set_demand_curve(loanToken);
+			await lend_to_pool(loanToken, SUSD, accounts[2]);
+
 			// prepare the test
->>>>>>> fa258cc9
 			await sovryn.setSpecialRebates(SUSD.address, RBTC.address, wei("300", "ether"));
 			const [loan_id] = await open_margin_trade_position(loanToken, RBTC, WRBTC, SUSD, borrower);
 
@@ -300,15 +294,12 @@
 		});
 
 		it("Test partial close with deposit", async () => {
-<<<<<<< HEAD
-			// Prepare the test
-			const borrower = accounts[3];
-			const receiver = accounts[4];
-			await set_demand_curve(loanToken);
-			await lend_to_pool(loanToken, SUSD, accounts[2]);
-=======
+			// Prepare the test
+			const borrower = accounts[3];
+			const receiver = accounts[4];
+			await set_demand_curve(loanToken);
+			await lend_to_pool(loanToken, SUSD, accounts[2]);
 			// prepare the test
->>>>>>> fa258cc9
 			const [loan_id] = await open_margin_trade_position(loanToken, RBTC, WRBTC, SUSD, borrower);
 
 			await increaseTime(10 * 24 * 60 * 60);
@@ -432,15 +423,12 @@
 		});
 
 		it("Test close with zero deposit should fail", async () => {
-<<<<<<< HEAD
-			// Prepare the test
-			const borrower = accounts[3];
-			const receiver = accounts[4];
-			await set_demand_curve(loanToken);
-			await lend_to_pool(loanToken, SUSD, accounts[2]);
-=======
+			// Prepare the test
+			const borrower = accounts[3];
+			const receiver = accounts[4];
+			await set_demand_curve(loanToken);
+			await lend_to_pool(loanToken, SUSD, accounts[2]);
 			// prepare the test
->>>>>>> fa258cc9
 			const [loan_id] = await open_margin_trade_position(loanToken, RBTC, WRBTC, SUSD, borrower);
 
 			await increaseTime(10 * 24 * 60 * 60);
