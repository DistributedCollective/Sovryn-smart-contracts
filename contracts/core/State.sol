/**
 * Copyright 2017-2020, bZeroX, LLC. All Rights Reserved.
 * Licensed under the Apache License, Version 2.0.
 */

pragma solidity 0.5.17;

import "./Objects.sol";
import "../mixins/EnumerableAddressSet.sol";
import "../mixins/EnumerableBytes32Set.sol";
import "../openzeppelin/ReentrancyGuard.sol";
import "../openzeppelin/Ownable.sol";
import "../openzeppelin/SafeMath.sol";
import "../interfaces/IWrbtcERC20.sol";

/**
 * @title State contract.
 * @notice This contract code comes from bZx. bZx is a protocol for tokenized
 * margin trading and lending https://bzx.network similar to the dYdX protocol.
 *
 * This contract contains the storage values of the Protocol.
 * */
contract State is Objects, ReentrancyGuard, Ownable {
	using SafeMath for uint256;
	using EnumerableAddressSet for EnumerableAddressSet.AddressSet; // enumerable map of addresses
	using EnumerableBytes32Set for EnumerableBytes32Set.Bytes32Set; // enumerable map of bytes32 or addresses

	/// Handles asset reference price lookups.
	address public priceFeeds;

	/// Handles asset swaps using dex liquidity.
	address public swapsImpl;

	/// Contract registry address of the Sovryn swap network.
	address public sovrynSwapContractRegistryAddress;

	/// Implementations of protocol functions.
	mapping(bytes4 => address) public logicTargets;

	/// Loans: loanId => Loan
	mapping(bytes32 => Loan) public loans;

	/// Loan parameters: loanParamsId => LoanParams
	mapping(bytes32 => LoanParams) public loanParams;

	/// lender => orderParamsId => Order
	mapping(address => mapping(bytes32 => Order)) public lenderOrders;

	/// borrower => orderParamsId => Order
	mapping(address => mapping(bytes32 => Order)) public borrowerOrders;

	/// loanId => delegated => approved
	mapping(bytes32 => mapping(address => bool)) public delegatedManagers;

	/**
	 *** Interest ***
	 **/

	/// lender => loanToken => LenderInterest object
	mapping(address => mapping(address => LenderInterest)) public lenderInterest;

	/// loanId => LoanInterest object
	mapping(bytes32 => LoanInterest) public loanInterest;

	/**
	 *** Internals ***
	 **/

	/// Implementations set.
	EnumerableBytes32Set.Bytes32Set internal logicTargetsSet;

	/// Active loans set.
	EnumerableBytes32Set.Bytes32Set internal activeLoansSet;

	/// Lender loans set.
	mapping(address => EnumerableBytes32Set.Bytes32Set) internal lenderLoanSets;

	/// Borrow loans set.
	mapping(address => EnumerableBytes32Set.Bytes32Set) internal borrowerLoanSets;

	/// User loan params set.
	mapping(address => EnumerableBytes32Set.Bytes32Set) internal userLoanParamSets;

	/// Address controlling fee withdrawals.
	address public feesController;

	/// 10% fee /// Fee taken from lender interest payments.
	uint256 public lendingFeePercent = 10**19;

	/// Total interest fees received and not withdrawn per asset.
	mapping(address => uint256) public lendingFeeTokensHeld;

	/// Total interest fees withdraw per asset.
	/// lifetime fees = lendingFeeTokensHeld + lendingFeeTokensPaid
	mapping(address => uint256) public lendingFeeTokensPaid;

	/// 0.15% fee /// Fee paid for each trade.
	uint256 public tradingFeePercent = 15 * 10**16;

	/// Total trading fees received and not withdrawn per asset.
	mapping(address => uint256) public tradingFeeTokensHeld;

	/// Total trading fees withdraw per asset
	/// lifetime fees = tradingFeeTokensHeld + tradingFeeTokensPaid
	mapping(address => uint256) public tradingFeeTokensPaid;

	/// 0.09% fee /// Origination fee paid for each loan.
	uint256 public borrowingFeePercent = 9 * 10**16;

	/// Total borrowing fees received and not withdrawn per asset.
	mapping(address => uint256) public borrowingFeeTokensHeld;

	/// Total borrowing fees withdraw per asset.
	/// lifetime fees = borrowingFeeTokensHeld + borrowingFeeTokensPaid
	mapping(address => uint256) public borrowingFeeTokensPaid;

	/// Current protocol token deposit balance.
	uint256 public protocolTokenHeld;

	/// Lifetime total payout of protocol token.
	uint256 public protocolTokenPaid;

	/// 30% fee share /// Fee share for affiliate program.
	uint256 public affiliateFeePercent = 30 * 10**18;

	/// 5% collateral discount /// Discount on collateral for liquidators.
	uint256 public liquidationIncentivePercent = 5 * 10**18;

<<<<<<< HEAD
	uint256 public affiliateFeePercent = 5 * 10**18; // 20% fee share                  // fee share for affiliate program
=======
	/// loanPool => underlying
	mapping(address => address) public loanPoolToUnderlying;
>>>>>>> df0557d0

	/// underlying => loanPool
	mapping(address => address) public underlyingToLoanPool;

	/// Loan pools set.
	EnumerableBytes32Set.Bytes32Set internal loanPoolsSet;

	/// Supported tokens for swaps.
	mapping(address => bool) public supportedTokens;

	/// % disagreement between swap rate and reference rate.
	uint256 public maxDisagreement = 5 * 10**18;

	/// Used as buffer for swap source amount estimations.
	uint256 public sourceBuffer = 10000;

	/// Maximum support swap size in rBTC
	uint256 public maxSwapSize = 50 ether;

	/// Nonce per borrower. Used for loan id creation.
	mapping(address => uint256) public borrowerNonce;

	// Rollover transaction costs around 0.0000168 rBTC, it is denominated in wrBTC.
	uint256 public rolloverBaseReward = 16800000000000;
	uint256 public rolloverFlexFeePercent = 0.1 ether; /// 0.1%

	IWrbtcERC20 public wrbtcToken;
	address public protocolTokenAddress;

	/// 50% fee rebate /// potocolToken reward to user, it is worth % of trading/borrowing fee.
	uint256 public feeRebatePercent = 50 * 10**18;

	address public admin;

<<<<<<< HEAD
	address public protocolAddress; // for modules interaction

	mapping(address => bool) public userNotFirstTradeFlag; // The flag is set on the user's first trade or borrowing

	mapping(address => address) public affiliatesUserReferrer; // User => referrer (affiliate)
	mapping(address => EnumerableAddressSet.AddressSet) internal referralsList; // list of referral addresses that owned by the referrer

	uint256 public minReferralsToPayout = 3;
	mapping(address => uint256) public affiliateRewardsHeld; // Total affiliate rewards that held in the protocol (Because the minimum referrals is less than the rule)
	address public sovTokenAddress; // For affiliates SOV Bonus proccess
	address public lockedSOVAddress;

=======
	/**
	 * @notice Add signature and target to storage.
	 * */
>>>>>>> df0557d0
	function _setTarget(bytes4 sig, address target) internal {
		logicTargets[sig] = target;

		if (target != address(0)) {
			logicTargetsSet.addBytes32(bytes32(sig));
		} else {
			logicTargetsSet.removeBytes32(bytes32(sig));
		}
	}
}<|MERGE_RESOLUTION|>--- conflicted
+++ resolved
@@ -120,18 +120,14 @@
 	/// Lifetime total payout of protocol token.
 	uint256 public protocolTokenPaid;
 
-	/// 30% fee share /// Fee share for affiliate program.
-	uint256 public affiliateFeePercent = 30 * 10**18;
+	/// 5% fee share /// Fee share for affiliate program.
+	uint256 public affiliateFeePercent = 5 * 10**18;
 
 	/// 5% collateral discount /// Discount on collateral for liquidators.
 	uint256 public liquidationIncentivePercent = 5 * 10**18;
 
-<<<<<<< HEAD
-	uint256 public affiliateFeePercent = 5 * 10**18; // 20% fee share                  // fee share for affiliate program
-=======
 	/// loanPool => underlying
 	mapping(address => address) public loanPoolToUnderlying;
->>>>>>> df0557d0
 
 	/// underlying => loanPool
 	mapping(address => address) public underlyingToLoanPool;
@@ -166,7 +162,6 @@
 
 	address public admin;
 
-<<<<<<< HEAD
 	address public protocolAddress; // for modules interaction
 
 	mapping(address => bool) public userNotFirstTradeFlag; // The flag is set on the user's first trade or borrowing
@@ -179,11 +174,9 @@
 	address public sovTokenAddress; // For affiliates SOV Bonus proccess
 	address public lockedSOVAddress;
 
-=======
 	/**
 	 * @notice Add signature and target to storage.
 	 * */
->>>>>>> df0557d0
 	function _setTarget(bytes4 sig, address target) internal {
 		logicTargets[sig] = target;
 
