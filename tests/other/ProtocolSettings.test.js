--- conflicted
+++ resolved
@@ -969,43 +969,87 @@
             expect((await sovryn.rolloverFlexFeePercent()).eq(new_percent)).to.be.true;
         });
 
-<<<<<<< HEAD
         it("Pauser should not be able to set the pauser address", async () => {
             expect((await sovryn.getPauser()) == ZERO_ADDRESS).to.be.true;
             const pauser = accounts[1];
             const dest = sovryn.address;
             const val = 0;
             const data = sovryn.contract.methods.setPauser(pauser).encodeABI();
-=======
+            const tx = await multisig.submitTransaction(dest, val, data, { from: accounts[0] });
+            const txId = tx.logs.filter((item) => item.event == "Submission")[0].args[
+                "transactionId"
+            ];
+            await multisig.confirmTransaction(txId, { from: accounts[1] });
+            expect((await sovryn.getPauser()) == pauser).to.be.true;
+
+            /** Pauser should not be able to call the setter function */
+            await expectRevert(sovryn.setPauser(accounts[4], { from: pauser }), "unauthorized");
+            expect((await sovryn.getPauser()) == pauser).to.be.true;
+        });
+
+        it("Test set pauser", async () => {
+            expect((await sovryn.getPauser()) == ZERO_ADDRESS).to.be.true;
+
+            const pauser1 = accounts[1];
+            const pauser2 = accounts[2];
+            const dest = sovryn.address;
+            const val = 0;
+            const data = sovryn.contract.methods.setPauser(pauser1).encodeABI();
+            const tx = await multisig.submitTransaction(dest, val, data, { from: accounts[0] });
+            const txId = tx.logs.filter((item) => item.event == "Submission")[0].args[
+                "transactionId"
+            ];
+            await multisig.confirmTransaction(txId, { from: accounts[1] });
+
+            expect((await sovryn.getPauser()) == pauser1).to.be.true;
+
+            /** Owner should be able to overwrite if the pauser has been set */
+            const data2 = sovryn.contract.methods.setPauser(pauser2).encodeABI();
+            const tx2 = await multisig.submitTransaction(dest, val, data2, { from: accounts[0] });
+            const txId2 = tx2.logs.filter((item) => item.event == "Submission")[0].args[
+                "transactionId"
+            ];
+            await multisig.confirmTransaction(txId2, { from: accounts[1] });
+            expect((await sovryn.getPauser()) == pauser2).to.be.true;
+        });
+
+        it("Should be able to set pauser to 0 address", async () => {
+            expect((await sovryn.getPauser()) == ZERO_ADDRESS).to.be.true;
+
+            const pauser1 = accounts[1];
+            const dest = sovryn.address;
+            const val = 0;
+            /** Set the pauser from zero to non-zero addreses */
+            const data = sovryn.contract.methods.setPauser(pauser1).encodeABI();
+            const tx = await multisig.submitTransaction(dest, val, data, { from: accounts[0] });
+            const txId = tx.logs.filter((item) => item.event == "Submission")[0].args[
+                "transactionId"
+            ];
+            await multisig.confirmTransaction(txId, { from: accounts[1] });
+
+            expect((await sovryn.getPauser()) == pauser1).to.be.true;
+
+            /** Set the pauser from non-zero to zero addreses */
+            const data2 = sovryn.contract.methods.setPauser(ZERO_ADDRESS).encodeABI();
+            const tx2 = await multisig.submitTransaction(dest, val, data2, { from: accounts[0] });
+            const txId2 = tx2.logs.filter((item) => item.event == "Submission")[0].args[
+                "transactionId"
+            ];
+            await multisig.confirmTransaction(txId2, { from: accounts[1] });
+            expect((await sovryn.getPauser()) == ZERO_ADDRESS).to.be.true;
+        });
+
         it("Admin should not be able to set the admin address", async () => {
             expect((await sovryn.getAdmin()) == ZERO_ADDRESS).to.be.true;
             const admin = accounts[1];
             const dest = sovryn.address;
             const val = 0;
             const data = sovryn.contract.methods.setAdmin(admin).encodeABI();
->>>>>>> f2002bc0
             const tx = await multisig.submitTransaction(dest, val, data, { from: accounts[0] });
             const txId = tx.logs.filter((item) => item.event == "Submission")[0].args[
                 "transactionId"
             ];
             await multisig.confirmTransaction(txId, { from: accounts[1] });
-<<<<<<< HEAD
-            expect((await sovryn.getPauser()) == pauser).to.be.true;
-
-            /** Pauser should not be able to call the setter function */
-            await expectRevert(sovryn.setPauser(accounts[4], { from: pauser }), "unauthorized");
-            expect((await sovryn.getPauser()) == pauser).to.be.true;
-        });
-
-        it("Test set pauser", async () => {
-            expect((await sovryn.getPauser()) == ZERO_ADDRESS).to.be.true;
-
-            const pauser1 = accounts[1];
-            const pauser2 = accounts[2];
-            const dest = sovryn.address;
-            const val = 0;
-            const data = sovryn.contract.methods.setPauser(pauser1).encodeABI();
-=======
             expect((await sovryn.getAdmin()) == admin).to.be.true;
 
             /** Admin should not be able to call the setter function */
@@ -1042,42 +1086,21 @@
             const dest = sovryn.address;
             const val = 0;
             const data = sovryn.contract.methods.setAdmin(admin1).encodeABI();
->>>>>>> f2002bc0
             const tx = await multisig.submitTransaction(dest, val, data, { from: accounts[0] });
             const txId = tx.logs.filter((item) => item.event == "Submission")[0].args[
                 "transactionId"
             ];
             await multisig.confirmTransaction(txId, { from: accounts[1] });
 
-<<<<<<< HEAD
-            expect((await sovryn.getPauser()) == pauser1).to.be.true;
-
-            /** Owner should be able to overwrite if the pauser has been set */
-            const data2 = sovryn.contract.methods.setPauser(pauser2).encodeABI();
-=======
             expect((await sovryn.getAdmin()) == admin1).to.be.true;
 
             /** Owner should be able to overwrite if the admin has been set */
             const data2 = sovryn.contract.methods.setAdmin(admin2).encodeABI();
->>>>>>> f2002bc0
             const tx2 = await multisig.submitTransaction(dest, val, data2, { from: accounts[0] });
             const txId2 = tx2.logs.filter((item) => item.event == "Submission")[0].args[
                 "transactionId"
             ];
             await multisig.confirmTransaction(txId2, { from: accounts[1] });
-<<<<<<< HEAD
-            expect((await sovryn.getPauser()) == pauser2).to.be.true;
-        });
-
-        it("Should be able to set pauser to 0 address", async () => {
-            expect((await sovryn.getPauser()) == ZERO_ADDRESS).to.be.true;
-
-            const pauser1 = accounts[1];
-            const dest = sovryn.address;
-            const val = 0;
-            /** Set the pauser from zero to non-zero addreses */
-            const data = sovryn.contract.methods.setPauser(pauser1).encodeABI();
-=======
             expect((await sovryn.getAdmin()) == admin2).to.be.true;
         });
 
@@ -1089,34 +1112,22 @@
             const val = 0;
             /** Set the admin from zero to non-zero addreses */
             const data = sovryn.contract.methods.setAdmin(admin1).encodeABI();
->>>>>>> f2002bc0
             const tx = await multisig.submitTransaction(dest, val, data, { from: accounts[0] });
             const txId = tx.logs.filter((item) => item.event == "Submission")[0].args[
                 "transactionId"
             ];
             await multisig.confirmTransaction(txId, { from: accounts[1] });
 
-<<<<<<< HEAD
-            expect((await sovryn.getPauser()) == pauser1).to.be.true;
-
-            /** Set the pauser from non-zero to zero addreses */
-            const data2 = sovryn.contract.methods.setPauser(ZERO_ADDRESS).encodeABI();
-=======
             expect((await sovryn.getAdmin()) == admin1).to.be.true;
 
             /** Set the admin from non-zero to zero addreses */
             const data2 = sovryn.contract.methods.setAdmin(ZERO_ADDRESS).encodeABI();
->>>>>>> f2002bc0
             const tx2 = await multisig.submitTransaction(dest, val, data2, { from: accounts[0] });
             const txId2 = tx2.logs.filter((item) => item.event == "Submission")[0].args[
                 "transactionId"
             ];
             await multisig.confirmTransaction(txId2, { from: accounts[1] });
-<<<<<<< HEAD
-            expect((await sovryn.getPauser()) == ZERO_ADDRESS).to.be.true;
-=======
             expect((await sovryn.getAdmin()) == ZERO_ADDRESS).to.be.true;
->>>>>>> f2002bc0
         });
     });
 
