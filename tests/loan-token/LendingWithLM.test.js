--- conflicted
+++ resolved
@@ -53,248 +53,6 @@
 } = require("../Utils/initializer.js");
 
 contract("LoanTokenLogicLM", (accounts) => {
-<<<<<<< HEAD
-	const name = "Test token";
-	const symbol = "TST";
-	const depositAmount = new BN(wei("400", "ether"));
-
-	let lender, account1, account2;
-	let SUSD, WRBTC, SOV;
-	let sovryn, loanToken, loanTokenWRBTC;
-	let liquidityMining;
-	let lockedSOVAdmins, lockedSOV;
-
-	before(async () => {
-		[lender, account1, account2, ...accounts] = accounts;
-		await deployProtocol();
-		await deployLoanTokens();
-		await deployLiquidityMining();
-
-		await loanToken.setLiquidityMiningAddress(liquidityMining.address);
-		await loanTokenWRBTC.setLiquidityMiningAddress(liquidityMining.address);
-		await liquidityMining.add(loanToken.address, 10, false);
-		await liquidityMining.add(loanTokenWRBTC.address, 10, true);
-	});
-
-	describe("Test lending with liquidity mining", () => {
-		it("Should lend to the pool and deposit the pool tokens at the liquidity mining contract", async () => {
-			// await lend_to_the_pool(loanToken, lender, SUSD, WRBTC, sovryn);
-			await SUSD.approve(loanToken.address, depositAmount);
-			const tx = await loanToken.mint(lender, depositAmount, true);
-			const userInfo = await liquidityMining.getUserInfo(loanToken.address, lender);
-
-			// Expected: user pool token balance is 0, but balance of LM contract increased
-			expect(await loanToken.balanceOf(lender)).bignumber.equal("0");
-			expect(userInfo.amount).bignumber.equal(depositAmount);
-			expect(await loanToken.totalSupply()).bignumber.equal(depositAmount);
-
-			// Expect the Mint event to mention the lender
-			expectEvent(tx, "Mint", {
-				minter: lender,
-				tokenAmount: depositAmount,
-				assetAmount: depositAmount,
-			});
-
-			console.log(lender);
-			console.log(account1);
-			console.log(account2);
-			console.log(loanToken.address);
-			// Expect the AllowanceUpdate event triggered at LoanTokenLogicStandard::_internalTransferFrom
-			expectEvent(tx, "AllowanceUpdate", { owner: lender, spender: lender, valueBefore: depositAmount, valueAfter: new BN(0) });
-		});
-
-		it("Should lend to the pool without depositing the pool tokens at the liquidity mining contract", async () => {
-			await SUSD.approve(loanToken.address, depositAmount);
-			const tx = await loanToken.mint(lender, depositAmount, false);
-			const userInfo = await liquidityMining.getUserInfo(loanToken.address, lender);
-			// expected: user pool token balance increased by the deposited amount, LM balance stays unchanged
-			expect(await loanToken.balanceOf(lender)).bignumber.equal(depositAmount);
-			expect(userInfo.amount).bignumber.equal(depositAmount);
-			expect(await loanToken.totalSupply()).bignumber.equal(depositAmount.mul(new BN("2")));
-		});
-
-		it("Should remove the pool tokens from the liquidity mining pool and burn them", async () => {
-			let userInfo = await liquidityMining.getUserInfo(loanToken.address, lender);
-			const tx = await loanToken.burn(lender, userInfo.amount, true);
-			userInfo = await liquidityMining.getUserInfo(loanToken.address, lender);
-			// expected: user pool token balance stayed the same but LM balance is 0
-			expect(await loanToken.balanceOf(lender)).bignumber.equal(depositAmount);
-			expect(userInfo.amount).bignumber.equal("0");
-			expect(await loanToken.totalSupply()).bignumber.equal(depositAmount);
-			// expect the Burn event to mention the lender
-			expectEvent(tx, "Burn", {
-				burner: lender,
-				tokenAmount: depositAmount,
-				assetAmount: depositAmount,
-			});
-		});
-
-		it("Should burn pool tokens without removing them from the LM pool", async () => {
-			await loanToken.burn(lender, depositAmount, false);
-			expect(await loanToken.balanceOf(lender)).bignumber.equal("0");
-			expect(await loanToken.totalSupply()).bignumber.equal("0");
-		});
-	});
-
-	describe("Test WRBTC lending with liquidity mining", () => {
-		it("Should lend to the pool and deposit the pool tokens at the liquidity mining contract", async () => {
-			// await lend_to_the_pool(loanToken, lender, SUSD, WRBTC, sovryn);
-			const tx = await loanTokenWRBTC.mintWithBTC(lender, true, { value: depositAmount });
-			const userInfo = await liquidityMining.getUserInfo(loanTokenWRBTC.address, lender);
-			// expected: user pool token balance is 0, but balance of LM contract increased
-			expect(await loanTokenWRBTC.balanceOf(lender)).bignumber.equal("0");
-			expect(userInfo.amount).bignumber.equal(depositAmount);
-			expect(await loanTokenWRBTC.totalSupply()).bignumber.equal(depositAmount);
-			// expect the Mint event to mention the lender
-			expectEvent(tx, "Mint", {
-				minter: lender,
-				tokenAmount: depositAmount,
-				assetAmount: depositAmount,
-			});
-		});
-
-		it("Should lend to the pool without depositing the pool tokens at the liquidity mining contract", async () => {
-			await loanTokenWRBTC.mintWithBTC(lender, false, { value: depositAmount });
-			const userInfo = await liquidityMining.getUserInfo(loanTokenWRBTC.address, lender);
-			// expected: user pool token balance increased by the deposited amount, LM balance stays unchanged
-			expect(await loanTokenWRBTC.balanceOf(lender)).bignumber.equal(depositAmount);
-			expect(userInfo.amount).bignumber.equal(depositAmount);
-			expect(await loanTokenWRBTC.totalSupply()).bignumber.equal(depositAmount.mul(new BN("2")));
-		});
-
-		it("Should remove the pool tokens from the liquidity mining pool and burn them", async () => {
-			let userInfo = await liquidityMining.getUserInfo(loanTokenWRBTC.address, lender);
-			const tx = await loanTokenWRBTC.burnToBTC(lender, userInfo.amount, true);
-			userInfo = await liquidityMining.getUserInfo(loanTokenWRBTC.address, lender);
-			// expected: user pool token balance stayed the same but LM balance is 0
-			expect(await loanTokenWRBTC.balanceOf(lender)).bignumber.equal(depositAmount);
-			expect(userInfo.amount).bignumber.equal("0");
-			expect(await loanTokenWRBTC.totalSupply()).bignumber.equal(depositAmount);
-			// expect the Burn event to mention the lender
-			expectEvent(tx, "Burn", {
-				burner: lender,
-				tokenAmount: depositAmount,
-				assetAmount: depositAmount,
-			});
-		});
-
-		it("Should burn pool tokens without removing them from the LM pool", async () => {
-			await loanTokenWRBTC.burnToBTC(lender, depositAmount, false);
-			expect(await loanTokenWRBTC.balanceOf(lender)).bignumber.equal("0");
-			expect(await loanTokenWRBTC.totalSupply()).bignumber.equal("0");
-		});
-	});
-
-	describe("Test setting the liquidity mining address", () => {
-		it("Should be able to set the liquidity mining address", async () => {
-			await loanToken.setLiquidityMiningAddress(account2);
-			expect(await loanToken.getLiquidityMiningAddress()).to.be.equal(account2);
-		});
-
-		it("Should fail to set the liquidity mining address with an unauthorized wallet", async () => {
-			await expectRevert(loanToken.setLiquidityMiningAddress(account2, { from: account1 }), "unauthorized");
-		});
-	});
-
-	async function deployLiquidityMining() {
-		lockedSOVAdmins = [lender, account1, account2];
-		// account 1 is a dummy value for the vesting registry
-		lockedSOV = await LockedSOV.new(SOV.address, account1, 1, 10, lockedSOVAdmins);
-
-		let liquidityMiningLogic = await LiquidityMiningLogic.new();
-		let liquidityMiningProxy = await LiquidityMiningProxy.new();
-		await liquidityMiningProxy.setImplementation(liquidityMiningLogic.address);
-		liquidityMining = await LiquidityMiningLogic.at(liquidityMiningProxy.address);
-
-		// dummy settings
-		await liquidityMining.initialize(SOV.address, 10, 1, 1, account1, lockedSOV.address, 0);
-	}
-
-	async function deployProtocol() {
-		// Deploying sovrynProtocol w/ generic function from initializer.js
-		SUSD = await getSUSD();
-		RBTC = await getRBTC();
-		WRBTC = await getWRBTC();
-		BZRX = await getBZRX();
-		priceFeeds = await getPriceFeeds(WRBTC, SUSD, RBTC, BZRX);
-		sovryn = await getSovryn(WRBTC, SUSD, RBTC, priceFeeds);
-		await sovryn.setSovrynProtocolAddress(sovryn.address);
-
-		// Custom tokens
-		SOV = await getSOV(sovryn, priceFeeds, SUSD, accounts);
-
-		feeds = await PriceFeedsLocal.new(WRBTC.address, sovryn.address);
-		await feeds.setRates(SUSD.address, WRBTC.address, wei("0.01", "ether"));
-		await sovryn.setSupportedTokens([SUSD.address, WRBTC.address], [true, true]);
-		await sovryn.setFeesController(lender);
-	}
-
-	async function deployLoanTokens() {
-		const initLoanTokenLogic = await getLoanTokenLogic(); // function will return [LoanTokenLogicProxy, LoanTokenLogicBeacon]
-		loanTokenLogicLM = initLoanTokenLogic[0];
-		loanTokenLogicBeaconLM = initLoanTokenLogic[1];
-
-		loanToken = await LoanToken.new(lender, loanTokenLogicLM.address, sovryn.address, WRBTC.address);
-		await loanToken.initialize(SUSD.address, name, symbol); //iToken
-
-		/** Initialize the loan token logic proxy */
-		loanToken = await ILoanTokenLogicProxy.at(loanToken.address);
-		await loanToken.setBeaconAddress(loanTokenLogicBeaconLM.address);
-
-		/** Use interface of LoanTokenModules */
-		loanToken = await ILoanTokenModules.at(loanToken.address);
-
-		params = [
-			"0x0000000000000000000000000000000000000000000000000000000000000000", // bytes32 id; // id of loan params object
-			false, // bool active; // if false, this object has been disabled by the owner and can't be used for future loans
-			lender, // address owner; // owner of this object
-			SUSD.address, // address loanToken; // the token being loaned
-			WRBTC.address, // address collateralToken; // the required collateral token
-			wei("20", "ether"), // uint256 minInitialMargin; // the minimum allowed initial margin
-			wei("15", "ether"), // uint256 maintenanceMargin; // an unhealthy loan when current margin is at or below this value
-			2419200, // uint256 maxLoanTerm; // the maximum term for new loans (0 means there's no max term)
-		];
-
-		await loanToken.setupLoanParams([params], false);
-
-		const loanTokenAddress = await loanToken.loanTokenAddress();
-		if (lender == (await sovryn.owner())) await sovryn.setLoanPool([loanToken.address], [loanTokenAddress]);
-
-		// --------------- WRBTC -----------------------//
-
-		const initLoanTokenLogicWrbtc = await getLoanTokenLogicWrbtc(); // function will return [LoanTokenLogicProxy, LoanTokenLogicBeacon]
-		loanTokenLogicWrbtc = initLoanTokenLogicWrbtc[0];
-		loanTokenLogicBeaconWrbtc = initLoanTokenLogicWrbtc[1];
-
-		loanTokenWRBTC = await LoanToken.new(lender, loanTokenLogicWrbtc.address, sovryn.address, WRBTC.address);
-		await loanTokenWRBTC.initialize(WRBTC.address, "iRBTC", "iRBTC");
-
-		/** Initialize the loan token logic proxy */
-		loanTokenWRBTC = await ILoanTokenLogicProxy.at(loanTokenWRBTC.address);
-		await loanTokenWRBTC.setBeaconAddress(loanTokenLogicBeaconWrbtc.address);
-
-		/** Use interface of LoanTokenModules */
-		loanTokenWRBTC = await ILoanTokenModules.at(loanTokenWRBTC.address);
-
-		params = [
-			"0x0000000000000000000000000000000000000000000000000000000000000000", // bytes32 id; // id of loan params object
-			false, // bool active; // if false, this object has been disabled by the owner and can't be used for future loans
-			lender, // address owner; // owner of this object
-			WRBTC.address, // address loanToken; // the token being loaned
-			SUSD.address, // address collateralToken; // the required collateral token
-			wei("20", "ether"), // uint256 minInitialMargin; // the minimum allowed initial margin
-			wei("15", "ether"), // uint256 maintenanceMargin; // an unhealthy loan when current margin is at or below this value
-			2419200, // uint256 maxLoanTerm; // the maximum term for new loans (0 means there's no max term)
-		];
-
-		await loanTokenWRBTC.setupLoanParams([params], false);
-		await sovryn.setLoanPool([loanTokenWRBTC.address], [WRBTC.address]);
-
-		// ---------------- SUPPLY FUNDS TO PROTOCOL ---------------------//
-		await WRBTC.mint(sovryn.address, wei("500", "ether"));
-		await SUSD.mint(sovryn.address, wei("50000", "ether"));
-	}
-=======
     const name = "Test token";
     const symbol = "TST";
     const depositAmount = new BN(wei("400", "ether"));
@@ -552,5 +310,4 @@
         await WRBTC.mint(sovryn.address, wei("500", "ether"));
         await SUSD.mint(sovryn.address, wei("50000", "ether"));
     }
->>>>>>> 5569ffa6
 });