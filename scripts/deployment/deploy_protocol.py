from brownie import *
from brownie.network.contract import InterfaceContainer
from brownie.network.state import _add_contract, _remove_contract
import shared
from munch import Munch

'''
script to deploy the protocol. can be used to deploy the protocol alone, but is also used by deploy_everything
'''
def main():
    #note: main() function outdated
    thisNetwork = network.show_active()

    if thisNetwork == "development":
        acct = accounts[0]
    elif thisNetwork == "testnet" or thisNetwork == "rsk-mainnet":
        acct = accounts.load("rskdeployer")
    else:
        raise Exception("network not supported")
    
    deployProtocol(acct)

def deployProtocol(acct, tokens, mocOracleAddress, rskOracleAddress):

    constants = shared.Constants()

    print("Deploying sovrynProtocol.")
    sovrynproxy = acct.deploy(sovrynProtocol)
    sovryn = Contract.from_abi("sovryn", address=sovrynproxy.address, abi=interface.ISovrynBrownie.abi, owner=acct)
    _add_contract(sovryn)

    print("Deploying PriceFeeds.")
    #feeds = acct.deploy(PriceFeedsLocal, tokens.wrbtc.address, sovryn.address)
    priceFeedMoC = acct.deploy(PriceFeedsMoC, mocOracleAddress, rskOracleAddress)
    #2nd address should actually be the protocol token address, not the protocol address
    feeds = acct.deploy(PriceFeeds, tokens.wrbtc.address, sovryn.address, tokens.susd.address)
    feeds.setPriceFeed([tokens.wrbtc.address], [priceFeedMoC.address])

    print("Deploying ProtocolSettings.")
    settings = acct.deploy(ProtocolSettings)
    print("Calling replaceContract.")
    sovryn.replaceContract(settings.address)
    
    print("Deploying Swaps.")
    swaps = acct.deploy(SwapsImplSovrynSwap)
    #do not deploy the sovryn swap mockup on mainnet
    if network.show_active() == "development":
        sovrynSwapSimulator = acct.deploy(TestSovrynSwap, feeds.address)
        sovryn.setSovrynSwapContractRegistryAddress(sovrynSwapSimulator.address)
    sovryn.setSupportedTokens([tokens.susd.address, tokens.wrbtc.address],[True, True])

    print("Calling setPriceFeedContract.")
    sovryn.setPriceFeedContract(
        feeds.address # priceFeeds
    )

    print("Calling setSwapsImplContract.")
    sovryn.setSwapsImplContract(
        swaps.address  # swapsImpl
    )

    sovryn.setFeesController(acct.address)
    sovryn.setWrbtcToken(tokens.wrbtc.address)
    # needs to be replaced with an actual reward token address
    sovryn.setProtocolTokenAddress(sovryn.address)

    ## LoanSettings
    print("Deploying LoanSettings.")
    loanSettings = acct.deploy(LoanSettings)
    print("Calling replaceContract.")
    sovryn.replaceContract(loanSettings.address)

    ## LoanOpenings
    print("Deploying LoanOpenings.")
    loanOpenings = acct.deploy(LoanOpenings)
    print("Calling replaceContract.")
    sovryn.replaceContract(loanOpenings.address)

    ## LoanMaintenance
    print("Deploying LoanMaintenance.")
    loanMaintenance = acct.deploy(LoanMaintenance)
    print("Calling replaceContract.")
    sovryn.replaceContract(loanMaintenance.address)

    ## LoanClosings
    print("Deploying LoanClosingsBase.")
    loanClosingsBase = acct.deploy(LoanClosingsBase)
    print("Calling replaceContract.")
    sovryn.replaceContract(loanClosingsBase.address)
    print("Deploying LoanClosingsWith.")
    loanClosingsWith = acct.deploy(LoanClosingsWith)
    print("Calling replaceContract.")
    sovryn.replaceContract(loanClosingsWith.address)

<<<<<<< HEAD
    ##Affiliates
    print("Deploying Affiliates.")
    affiliates = acct.deploy(Afiliates)
    print("Calling replaceContract.")
    sovryn.replaceContract(affiliates.address)
    
=======
    ## SwapExternal
    print("Deploying SwapExternal.")
    swapExternal = acct.deploy(SwapsExternal)
    print("Calling replaceContract.")
    sovryn.replaceContract(swapExternal.address)

>>>>>>> 8960b87c
    return (sovryn, feeds)<|MERGE_RESOLUTION|>--- conflicted
+++ resolved
@@ -92,19 +92,17 @@
     print("Calling replaceContract.")
     sovryn.replaceContract(loanClosingsWith.address)
 
-<<<<<<< HEAD
     ##Affiliates
     print("Deploying Affiliates.")
     affiliates = acct.deploy(Afiliates)
     print("Calling replaceContract.")
     sovryn.replaceContract(affiliates.address)
     
-=======
+    return (sovryn, feeds)
     ## SwapExternal
     print("Deploying SwapExternal.")
     swapExternal = acct.deploy(SwapsExternal)
     print("Calling replaceContract.")
     sovryn.replaceContract(swapExternal.address)
 
->>>>>>> 8960b87c
     return (sovryn, feeds)