--- conflicted
+++ resolved
@@ -13,12 +13,8 @@
     getSOV,
 } = require("../Utils/initializer.js");
 
-<<<<<<< HEAD
 const { deployAndGetIStaking, getStakingModulesWithBlockMockup } = require("../Utils/initializer");
 
-=======
-const StakingLogic = artifacts.require("StakingMockupMix");
->>>>>>> ddee5647
 const StakingProxy = artifacts.require("StakingProxy");
 
 const StakingRewards = artifacts.require("StakingRewardsMockUp");
@@ -301,11 +297,7 @@
             expect(afterBalance).to.be.bignumber.equal(beforeBalance);
         });
 
-<<<<<<< HEAD
-        it("should be getting correct rewards after stop block", async () => {
-=======
-        it("should be getting correct rewards after stopblock", async () => {
->>>>>>> ddee5647
+        it("should be getting correct rewards after stopBlock", async () => {
             let block = await web3.eth.getBlock("latest");
             let timestamp = block.timestamp;
 
@@ -319,10 +311,7 @@
             const endTime = await staking.timestampToLockDate(timestamp);
             const wsIteration = endTime.sub(startTime).div(new BN(1209600 /** two weeks */));
 
-<<<<<<< HEAD
-=======
             // Since the stake has been withdrawn, mock the current weighted stake.
->>>>>>> ddee5647
             await staking.MOCK_priorWeightedStake(MOCK_WEIGHTED_STAKE.mul(new BN(multiplier)));
 
             await staking.MOCK_priorWeightedStakeAtBlock(
@@ -335,11 +324,8 @@
             expect(fields.amount.toString()).to.equal(
                 multiplier.mul(wsIteration).sub(new BN(1)).toString()
             );
-<<<<<<< HEAD
 
             // resetting mocked values
-=======
->>>>>>> ddee5647
             await staking.MOCK_priorWeightedStakeAtBlock(0, stopBlock.toString());
             await staking.MOCK_priorWeightedStake(0);
         });
