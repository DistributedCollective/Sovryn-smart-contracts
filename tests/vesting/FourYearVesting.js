--- conflicted
+++ resolved
@@ -807,13 +807,8 @@
             }
 
             await expectRevert(
-<<<<<<< HEAD
                 staking.cancelTeamVesting(vesting.address, root, 0, { from: a1 }),
-                "WS01"
-=======
-                staking.governanceWithdrawVesting(vesting.address, root, { from: a1 }),
                 "SS01"
->>>>>>> 35f1cc25
             );
         });
 
