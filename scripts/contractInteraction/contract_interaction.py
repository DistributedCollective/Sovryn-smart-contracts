
'''
This script serves the purpose of interacting with existing smart contracts on the testnet or mainnet.
'''

from brownie import *
from brownie.network.contract import InterfaceContainer
import json
import time;
import copy

def main():
    
    #load the contracts and acct depending on the network
    loadConfig()

    #call the function you want here
    


    #transferTokensFromWallet(contracts['SOV'], contracts['LiquidityMiningProxy'], 40000e18)
    #sendTokensFromMultisig(contracts['SOV'], contracts['LiquidityMiningProxy'], 40000e18)
    #setWrapperOnLM()
    #addAdmin(contracts['LockedSOV'], contracts['VestingRegistry3'])
    #setFeesController()
    #withdrawFees()
    replaceProtocolSettings()
    deployAffiliate()

    #addPoolsToLM()

    #lookupCurrentPoolReserveBalances('0x74EA268426770750695d1ea876918CDb22F8D917')

    '''
    r1 = readPrice(contracts['WRBTC'], contracts['USDT'])
    r2 =readSwapRate(contracts['WRBTC'], contracts['USDT'])

    print('diff: ', (r1-r2*1e5)/r1)
    print('diff: ', (r1-r2*1e5)/(r2*1e5))
    '''
    #0x37A706259F5201C03f6Cb556A960F30F86842d01  -ms aggregator
    #deployMultisig(['0xfe9d5402dc3c86cbaBE80231Cd48d98ba742D3f6','0x4C3d3505d34213751c4b4d621cB6bDe7E664E222',acct], 2)
    #sendFromMultisig('0x2064242b697830535A2d76BE352e82Cf85E0EC2c', 30e18)
    #removeLiquidityV1toMultisigUsingWrapper(contracts['RBTCWrapperProxyWithoutLM'], contracts["ConverterETHs"], 90e18, [contracts['WRBTC'], contracts['ETHs']], [8e18,1])

    #amount = getBalance('0x09c5FAf7723B13434ABdF1A65AB1b667bc02a902', contracts['multisig'])
    #approval = hasApproval('0x09c5FAf7723B13434ABdF1A65AB1b667bc02a902', contracts['multisig'], contracts['RBTCWrapperProxyWithoutLM'])
    #print(amount <= approval)
    #removeLiquidityV1toMultisigUsingWrapper(contracts['RBTCWrapperProxyWithoutLM'], contracts["WRBTCtoSOVConverter"], 1200e18, [contracts['WRBTC'], contracts['SOV']], [28e18,1])
    #replaceOwnerOnMultisig('0x37A706259F5201C03f6Cb556A960F30F86842d01', '0x4C3d3505d34213751c4b4d621cB6bDe7E664E222', '0xEaBB83a1cEFc5f50C83BC4252C618d3294152A86')
    #upgradeAggregator('0x37A706259F5201C03f6Cb556A960F30F86842d01','0x3E9De61dC23D4BC1b84D174781809e5820cfceb7')
    
    #addLiquidityV1FromMultisigUsingWrapper(contracts['RBTCWrapperProxyWithoutLM'], contracts['ConverterETHs'], [contracts['WRBTC'], contracts['ETHs']], [25e18,352e18], 248e18)
    #addLiquidityV1UsingWrapper(contracts['RBTCWrapperProxyWithoutLM'], contracts['ConverterETHs'], [contracts['WRBTC'], contracts['ETHs']], [0.002e18,0.01e18])
    #readWRBTCAddressFromWrapper(contracts['RBTCWrapperProxyWithoutLM'])

    #readSwapRate('0x542fDA317318eBF1d3DEAf76E0b632741A7e677d', '0x1D931Bf8656d795E50eF6D639562C5bD8Ac2B78f')

    #swapTokens(0.0013e18, 1, contracts['swapNetwork'], contracts['WRBTC'], contracts['ETHs'])

def loadConfig():
    global contracts, acct
    thisNetwork = network.show_active()
    if thisNetwork == "development":
        acct = accounts[0]
        configFile =  open('./scripts/contractInteraction/testnet_contracts.json')
    elif thisNetwork == "testnet":
        acct = accounts.load("rskdeployer")
        configFile =  open('./scripts/contractInteraction/testnet_contracts.json')
    elif thisNetwork == "testnet-ws":
        acct = accounts.load("rskdeployer")
        configFile =  open('./scripts/contractInteraction/testnet_contracts.json')
    elif thisNetwork == "rsk-testnet":
        acct = accounts.load("rskdeployer")
        configFile =  open('./scripts/contractInteraction/testnet_contracts.json')
    elif thisNetwork == "rsk-mainnet":
        acct = accounts.load("rskdeployer")
        configFile =  open('./scripts/contractInteraction/mainnet_contracts.json')
    else:
        raise Exception("Network not supported.")
    contracts = json.load(configFile)
    
def readLendingFee():
    sovryn = Contract.from_abi("sovryn", address='0xBAC609F5C8bb796Fa5A31002f12aaF24B7c35818', abi=interface.ISovrynBrownie.abi, owner=acct)
    lfp = sovryn.lendingFeePercent()
    print(lfp/1e18)
    
def setupLoanTokenRates(loanTokenAddress):
    baseRate = 1e18
    rateMultiplier = 20.25e18
    targetLevel=80*10**18
    kinkLevel=90*10**18
    maxScaleRate=100*10**18
    localLoanToken = Contract.from_abi("loanToken", address=loanTokenAddress, abi=LoanToken.abi, owner=acct)
    localLoanToken.setDemandCurve(baseRate,rateMultiplier,baseRate,rateMultiplier, targetLevel, kinkLevel, maxScaleRate)
    borrowInterestRate = localLoanToken.borrowInterestRate()
    print("borrowInterestRate: ",borrowInterestRate)
    
def lendToPool(loanTokenAddress, tokenAddress, amount):
    token = Contract.from_abi("TestToken", address = tokenAddress, abi = TestToken.abi, owner = acct)
    loanToken = Contract.from_abi("loanToken", address=loanTokenAddress, abi=LoanTokenLogicStandard.abi, owner=acct)
    if(token.allowance(acct, loanToken.address) < amount):
        token.approve(loanToken.address, amount)
    loanToken.mint(acct, amount)
    
def removeFromPool(loanTokenAddress, amount):
    loanToken = Contract.from_abi("loanToken", address = loanTokenAddress, abi=LoanTokenLogicStandard.abi, owner=acct)
    loanToken.burn(acct, amount)

def readLoanTokenState(loanTokenAddress):
    loanToken = Contract.from_abi("loanToken", address=loanTokenAddress, abi=LoanTokenLogicStandard.abi, owner=acct)
    tas = loanToken.totalAssetSupply()
    print("total supply", tas/1e18);
    #print((balance - tas)/1e18)
    tab = loanToken.totalAssetBorrow()
    print("total asset borrowed", tab/1e18)
    abir = loanToken.avgBorrowInterestRate()
    print("average borrow interest rate", abir/1e18)
    ir = loanToken.nextSupplyInterestRate(0)
    print("next supply interest rate", ir)
    bir = loanToken.nextBorrowInterestRate(0)
    print("next borrow interest rate", bir)
    
def readLoan(loanId):
    sovryn = Contract.from_abi("sovryn", address=contracts['sovrynProtocol'], abi=interface.ISovrynBrownie.abi, owner=acct)
    print(sovryn.getLoan(loanId).dict())

def getTokenPrice(loanTokenAddress):
    loanToken = Contract.from_abi("loanToken", address=loanTokenAddress, abi=LoanTokenLogicStandard.abi, owner=acct)
    price = loanToken.tokenPrice()
    print("token price",price)
    return price
    
def testTokenBurning(loanTokenAddress, testTokenAddress):
    loanToken = Contract.from_abi("loanToken", address=loanTokenAddress, abi=LoanTokenLogicStandard.abi, owner=acct)
    testToken = Contract.from_abi("TestToken", address = testTokenAddress, abi = TestToken.abi, owner = acct)

    testToken.approve(loanToken,1e17) 
    loanToken.mint(acct, 1e17)
    balance = loanToken.balanceOf(acct)
    print("balance", balance)
    tokenPrice = loanToken.tokenPrice()
    print("token price",tokenPrice/1e18)
    burnAmount = int(balance / 2)
    print("burn amount", burnAmount)
    
    tx = loanToken.burn(acct, burnAmount)
    print(tx.info())
    balance = loanToken.balanceOf(acct)
    print("remaining balance", balance/1e18)
    assert(tx.events["Burn"]["tokenAmount"] == burnAmount)
    
def liquidate(protocolAddress, loanId):
    sovryn = Contract.from_abi("sovryn", address=protocolAddress, abi=interface.ISovrynBrownie.abi, owner=acct)
    loan = sovryn.getLoan(loanId).dict()
    print(loan)
    if(loan['maintenanceMargin'] > loan['currentMargin']):
        value = 0
        if(loan['loanToken']==contracts['WRBTC']):
            value = loan['maxLiquidatable']
        else:
            testToken = Contract.from_abi("TestToken", address = loan['loanToken'], abi = TestToken.abi, owner = acct)
            testToken.approve(sovryn, loan['maxLiquidatable'])
        sovryn.liquidate(loanId, acct, loan['maxLiquidatable'],{'value': value})
    else:
        print("can't liquidate because the loan is healthy")
    
def testTradeOpeningAndClosing(protocolAddress, loanTokenAddress, underlyingTokenAddress, collateralTokenAddress, loanTokenSent, leverage, testClose, sendValue):
    loanToken = Contract.from_abi("loanToken", address=loanTokenAddress, abi=LoanTokenLogicStandard.abi, owner=acct)
    testToken = Contract.from_abi("TestToken", address = underlyingTokenAddress, abi = TestToken.abi, owner = acct)
    sovryn = Contract.from_abi("sovryn", address=protocolAddress, abi=interface.ISovrynBrownie.abi, owner=acct)
    if(sendValue == 0 and testToken.allowance(acct, loanTokenAddress) < loanTokenSent):
        testToken.approve(loanToken, loanTokenSent)
    print('going to trade')
    tx = loanToken.marginTrade(
        "0",  # loanId  (0 for new loans)
        leverage,  # leverageAmount, 18 decimals
        loanTokenSent,  # loanTokenSent
        0,  # no collateral token sent
        collateralTokenAddress,  # collateralTokenAddress
        acct,  # trader,
        b'',  # loanDataBytes (only required with ether)
        {'value': sendValue}
    )
    tx.info()
    loanId = tx.events['Trade']['loanId']
    collateral = tx.events['Trade']['positionSize']
    print("closing loan with id", loanId)
    print("position size is ", collateral)
    loan = sovryn.getLoan(loanId)
    print("found the loan in storage with position size", loan['collateral'])
    print(loan)
    if(testClose):
        tx = sovryn.closeWithSwap(loanId, acct, collateral, True, b'')

def testTradeOpeningAndClosingWithCollateral(protocolAddress, loanTokenAddress, underlyingTokenAddress, collateralTokenAddress, collateralTokenSent, leverage, testClose, sendValue):
    loanToken = Contract.from_abi("loanToken", address=loanTokenAddress, abi=LoanTokenLogicStandard.abi, owner=acct)
    testToken = Contract.from_abi("TestToken", address = underlyingTokenAddress, abi = TestToken.abi, owner = acct)
    sovryn = Contract.from_abi("sovryn", address=protocolAddress, abi=interface.ISovrynBrownie.abi, owner=acct)
    #if(sendValue == 0 and testToken.allowance(acct, loanTokenAddress) < loanTokenSent):
    #    testToken.approve(loanToken, loanTokenSent)
    print('going to trade')
    tx = loanToken.marginTrade(
        "0",  # loanId  (0 for new loans)
        leverage,  # leverageAmount, 18 decimals
        0,  # loanTokenSent
        collateralTokenSent,  # no collateral token sent
        collateralTokenAddress,  # collateralTokenAddress
        acct,  # trader,
        b'',  # loanDataBytes (only required with ether)
        {'value': sendValue}
    )
    tx.info()
    loanId = tx.events['Trade']['loanId']
    collateral = tx.events['Trade']['positionSize']
    print("closing loan with id", loanId)
    print("position size is ", collateral)
    loan = sovryn.getLoan(loanId)
    print("found the loan in storage with position size", loan['collateral'])
    print(loan)
    if(testClose):
        tx = sovryn.closeWithSwap(loanId, acct, collateral, True, b'')



def testBorrow(protocolAddress, loanTokenAddress, underlyingTokenAddress, collateralTokenAddress):
    #read contract abis
    sovryn = Contract.from_abi("sovryn", address=protocolAddress, abi=interface.ISovrynBrownie.abi, owner=acct)
    loanToken = Contract.from_abi("loanToken", address=loanTokenAddress, abi=LoanTokenLogicStandard.abi, owner=acct)
    testToken = Contract.from_abi("TestToken", address = collateralTokenAddress, abi = TestToken.abi, owner = acct)
    
    # determine borrowing parameter
    withdrawAmount = 10e18 #i want to borrow 10 USD
    # compute the required collateral. params: address loanToken, address collateralToken, uint256 newPrincipal,uint256 marginAmount, bool isTorqueLoan 
    collateralTokenSent = 2* sovryn.getRequiredCollateral(underlyingTokenAddress,collateralTokenAddress,withdrawAmount,50e18, True)
    print("collateral needed", collateralTokenSent/1e18)
    durationInSeconds = 60*60*24*10 #10 days
    
    #check requirements
    availableSupply = loanToken.marketLiquidity()
    print('available supply:', availableSupply/1e18)
    assert(availableSupply >= withdrawAmount)
    interestRate = loanToken.nextBorrowInterestRate(withdrawAmount)
    print('interest rate (needs to be > 0):', interestRate)
    assert(interestRate > 0)
    
    #approve the transfer of the collateral if needed
    if(testToken.address.lower() != contracts['WRBTC'].lower() and testToken.allowance(acct, loanToken.address) < collateralTokenSent):
        testToken.approve(loanToken.address, collateralTokenSent)
    
    # borrow some funds
    tx = loanToken.borrow(
        "0",                            # bytes32 loanId
        withdrawAmount,                 # uint256 withdrawAmount
        durationInSeconds,              # uint256 initialLoanDuration
        collateralTokenSent,            # uint256 collateralTokenSent
        testToken.address,                   # address collateralTokenAddress
        acct,                    # address borrower
        acct,                    # address receiver
        b'' ,                            # bytes memory loanDataBytes
        {'value': collateralTokenSent}
    )
    
    #assert the trade was processed as expected
    print(tx.info())
    
def setupTorqueLoanParams(loanTokenAddress, underlyingTokenAddress, collateralTokenAddress):
    loanToken = Contract.from_abi("loanToken", address=loanTokenAddress, abi=LoanTokenLogicStandard.abi, owner=acct)
    setup = [
        b"0x0", ## id
        False, ## active
        str(acct), ## owner
        underlyingTokenAddress, ## loanToken
        collateralTokenAddress, ## collateralToken. 
        Wei("50 ether"), ## minInitialMargin
        Wei("15 ether"), ## maintenanceMargin
        0 ## fixedLoanTerm 
    ]
    params.append(setup)
    tx = loanToken.setupLoanParams(params, True)
    assert('LoanParamsSetup' in tx.events)
    assert('LoanParamsIdSetup' in tx.events)
    print(tx.info())
    
def rollover(loanId):
    sovryn = Contract.from_abi("sovryn", address=contracts['sovrynProtocol'], abi=interface.ISovrynBrownie.abi, owner=acct)
    tx = sovryn.rollover(loanId, b'')
    print(tx.info())

def replaceLoanClosings():
    sovryn = Contract.from_abi("sovryn", address=contracts['sovrynProtocol'], abi=interface.ISovrynBrownie.abi, owner=acct)

    print('replacing loan closings base')
    loanClosingsBase = acct.deploy(LoanClosingsBase)
    data = sovryn.replaceContract.encode_input(loanClosingsBase.address)
    multisig = Contract.from_abi("MultiSig", address=contracts['multisig'], abi=MultiSigWallet.abi, owner=acct)
    tx = multisig.submitTransaction(sovryn.address,0,data)
    txId = tx.events["Submission"]["transactionId"]
    print(txId);

    print('replacing loan closings with')
    loanClosingsWith = acct.deploy(LoanClosingsWith)
    data = sovryn.replaceContract.encode_input(loanClosingsWith.address)
    multisig = Contract.from_abi("MultiSig", address=contracts['multisig'], abi=MultiSigWallet.abi, owner=acct)
    tx = multisig.submitTransaction(sovryn.address,0,data)
    txId = tx.events["Submission"]["transactionId"]
    print(txId);
    
def transferOwner(contractAddress, newOwner):
    contract = Contract.from_abi("loanToken", address=contractAddress, abi=LoanToken.abi, owner=acct)
    tx= contract.transferOwnership(newOwner)
    tx.info()
    checkOwnerIsAddress(contractAddress, newOwner)

def acceptOwnershipWithMultisig(contractAddress):
    abiFile =  open('./scripts/contractInteraction/Owned.json')
    abi = json.load(abiFile)
    ownedContract = Contract.from_abi("Owned", address=contractAddress, abi=abi, owner=acct)
    multisig = Contract.from_abi("MultiSig", address=contracts['multisig'], abi=MultiSigWallet.abi, owner=acct)
    data=ownedContract.acceptOwnership.encode_input()
    tx= multisig.submitTransaction(contractAddress,0,data)
    txId = tx.events["Submission"]["transactionId"]
    print("txid",txId);
    
def getBalance(contractAddress, acct):
    contract = Contract.from_abi("Token", address=contractAddress, abi=LoanToken.abi, owner=acct)
    print(contract.balanceOf(acct))
    
def buyWRBTC():
    contract = Contract.from_abi("WRBTC", address=contracts["WRBTC"], abi=WRBTC.abi, owner=acct)
    tx = contract.deposit({'value':1e18})
    tx.info()
    print("New balance: ", contract.balanceOf(acct))
    
def mintEarlyAccessTokens(contractAddress, userAddress):
    contract = Contract.from_abi("EarlyAccessToken", address=contractAddress, abi=EarlyAccessToken.abi, owner=acct)
    tx = contract.mint(userAddress)
    tx.info()
    
def setTransactionLimits(loanTokenAddress, addresses, limits):
    localLoanToken = Contract.from_abi("loanToken", address=loanTokenAddress, abi=LoanTokenLogicStandard.abi, owner=acct)
    data = localLoanToken.setTransactionLimits.encode_input(addresses,limits)
    multisig = Contract.from_abi("MultiSig", address=contracts['multisig'], abi=MultiSigWallet.abi, owner=acct)
    tx = multisig.submitTransaction(loanTokenAddress,0,data)
    txId = tx.events["Submission"]["transactionId"]
    print("txid",txId);

def setTransactionLimitsOld(loanTokenAddress, settingsAddress, logicAddress, addresses, limits):
    localLoanToken = Contract.from_abi("loanToken", address=loanTokenAddress, abi=LoanToken.abi, owner=acct)
    localLoanToken.setTarget(settingsAddress)
    localLoanToken = Contract.from_abi("loanToken", address=loanTokenAddress, abi=LoanTokenSettingsLowerAdmin.abi, owner=acct)
    tx = localLoanToken.setTransactionLimits(addresses,limits)
    localLoanToken = Contract.from_abi("loanToken", address=loanTokenAddress, abi=LoanToken.abi, owner=acct)
    localLoanToken.setTarget(logicAddress)
    

def readTransactionLimits(loanTokenAddress, SUSD, RBTC, USDT, BPro):
    localLoanToken = Contract.from_abi("loanToken", address=loanTokenAddress, abi=LoanToken.abi, owner=acct)
    limit = localLoanToken.transactionLimit(RBTC)
    print("RBTC limit, ",limit)
    limit = localLoanToken.transactionLimit(SUSD)
    print("DOC limit, ",limit)
    limit = localLoanToken.transactionLimit(USDT)
    print("USDT limit, ",limit)
    limit = localLoanToken.transactionLimit(BPro)
    print("BPro limit, ",limit)
    
def readLiquidity():
    loanToken = Contract.from_abi("loanToken", address=contracts['iRBTC'], abi=LoanTokenLogicStandard.abi, owner=acct)
    tasRBTC = loanToken.totalAssetSupply()
    tabRBTC = loanToken.totalAssetBorrow()
    print("liquidity on iRBTC", (tasRBTC-tabRBTC)/1e18)
    
    loanToken = Contract.from_abi("loanToken", address=contracts['iDOC'], abi=LoanTokenLogicStandard.abi, owner=acct)
    tasIUSD = loanToken.totalAssetSupply()
    tabIUSD = loanToken.totalAssetBorrow()
    print("liquidity on iDOC", (tasIUSD-tabIUSD)/1e18)
    
    loanToken = Contract.from_abi("loanToken", address=contracts['iUSDT'], abi=LoanTokenLogicStandard.abi, owner=acct)
    tasIUSD = loanToken.totalAssetSupply()
    tabIUSD = loanToken.totalAssetBorrow()
    print("liquidity on iUSDT", (tasIUSD-tabIUSD)/1e18)

    tokenContract = Contract.from_abi("Token", address=contracts['USDT'], abi=TestToken.abi, owner=acct)
    bal = tokenContract.balanceOf(contracts['ConverterUSDT'])
    print("supply of USDT on swap", bal/1e18)
    
    tokenContract = Contract.from_abi("Token", address=contracts['WRBTC'], abi=TestToken.abi, owner=acct)
    bal = tokenContract.balanceOf(contracts['ConverterUSDT'])
    print("supply of rBTC on swap", bal/1e18)
    

def hasApproval(tokenContractAddr, sender, receiver):
    tokenContract = Contract.from_abi("Token", address=tokenContractAddr, abi=TestToken.abi, owner=sender)
    allowance = tokenContract.allowance(sender, receiver)
    print("allowance: ", allowance/1e18)
    return allowance
    
def checkIfUserHasToken(EAT, user):
    tokenContract = Contract.from_abi("Token", address=EAT, abi=TestToken.abi, owner=user)
    balance = tokenContract.balanceOf(user)
    print("balance: ", balance)
    
def readLendingBalanceForUser(loanTokenAddress, userAddress):
    loanToken = Contract.from_abi("loanToken", address=loanTokenAddress, abi=LoanTokenLogicStandard.abi, owner=userAddress)
    bal = loanToken.balanceOf(userAddress)
    print('iToken balance', bal)
    bal = loanToken.assetBalanceOf(userAddress)
    print('underlying token balance', bal)
    
def replaceLoanTokenLogic(loanTokenAddress, logicAddress):
    loanToken = Contract.from_abi("loanToken", address=loanTokenAddress, abi=LoanToken.abi, owner=acct)
    loanToken.setTarget(logicAddress)
    
def readOwner(contractAddress):
    contract = Contract.from_abi("loanToken", address=contractAddress, abi=LoanToken.abi, owner=acct)
    print('owner:',contract.owner())

def checkOwnerIsAddress(contractAddress, expectedOwner):
    contract = Contract.from_abi("loanToken", address=contractAddress, abi=LoanToken.abi, owner=acct)
    owner = contract.owner()
    print("owner == expectedOwner?", owner == expectedOwner)

def setupMarginLoanParams(collateralTokenAddress, loanTokenAddress):
    loanToken = Contract.from_abi("loanToken", address=loanTokenAddress, abi=LoanTokenLogicStandard.abi, owner=acct)
    
    params = [];
    setup = [
        b"0x0", ## id
        False, ## active
        acct, ## owner
        "0x0000000000000000000000000000000000000000", ## loanToken -> will be overwritten
        collateralTokenAddress, ## collateralToken.
        Wei("20 ether"), ## minInitialMargin
        Wei("15 ether"), ## maintenanceMargin
        0 ## fixedLoanTerm -> will be overwritten
    ]
    params.append(setup)
    tx = loanToken.setupLoanParams(params, False)
    print(tx.info())

def swapTokens(amount, minReturn, swapNetworkAddress, sourceTokenAddress, destTokenAddress):
    abiFile =  open('./scripts/contractInteraction/SovrynSwapNetwork.json')
    abi = json.load(abiFile)
    swapNetwork = Contract.from_abi("SovrynSwapNetwork", address=swapNetworkAddress, abi=abi, owner=acct)
    sourceToken = Contract.from_abi("Token", address=sourceTokenAddress, abi=TestToken.abi, owner=acct)

    contract = Contract.from_abi("WRBTC", address=contracts["WRBTC"], abi=WRBTC.abi, owner=acct)
    tx = contract.deposit({'value':amount})
    tx.info()

    if(sourceToken.allowance(acct, swapNetworkAddress) < amount):
        sourceToken.approve(swapNetworkAddress,amount)
    path = swapNetwork.conversionPath(sourceTokenAddress,destTokenAddress)
    print("path", path)
    expectedReturn = swapNetwork.getReturnByPath(path, amount)
    print("expected return ", expectedReturn)

    tx = swapNetwork.convertByPath(
        path,
        amount,
        minReturn,
        "0x0000000000000000000000000000000000000000",
        "0x0000000000000000000000000000000000000000",
        0
    )
    tx.info()
    

def replaceLoanTokenLogic(loanTokenAddress, logicAddress):
    loanToken = Contract.from_abi("loanToken", address=loanTokenAddress, abi=LoanToken.abi, owner=acct)
    loanToken.setTarget(logicAddress)
    
def readFromMedianizer():
    medianizer = Contract.from_abi("Medianizer", address=contracts['medianizer'], abi=PriceFeedsMoCMockup.abi, owner=acct)
    print(medianizer.peek())

def updateOracleAddress(newAddress):
    print("set oracle address to", newAddress)
    priceFeedsMoC = Contract.from_abi("PriceFeedsMoC", address = '0x066ba9453e230a260c2a753d9935d91187178C29', abi = PriceFeedsMoC.abi, owner = acct)
    priceFeedsMoC.setMoCOracleAddress(newAddress)

    
def addLiquidity(converter, reserve, amount):
    abiFile =  open('./scripts/contractInteraction/LiquidityPoolV2Converter.json')
    abi = json.load(abiFile)
    converter = Contract.from_abi("LiquidityPoolV2Converter", address=converter, abi=abi, owner=acct)
    print("is active? ", converter.isActive())
    print("price oracle", converter.priceOracle())
    tx = converter.addLiquidity(reserve, amount, 1)
    print(tx)

def deployMultisig(owners, requiredConf):
     multisig = acct.deploy(MultiSigWallet, owners, requiredConf)
     print("multisig:", multisig)

def setupLoanParamsForCollaterals(loanTokenAddress, collateralAddresses):
    loanToken = Contract.from_abi("loanToken", address=loanTokenAddress, abi=LoanTokenLogicStandard.abi, owner=acct)
    marginParams = []
    torqueParams = []
    for collateralAddress in collateralAddresses:
        marginData = [
            b"0x0", ## id
            False, ## active
            str(acct), ## owner
            "0x0000000000000000000000000000000000000000", ## loanToken -> will be overwritten
            collateralAddress, ## collateralToken.
            Wei("20 ether"), ## minInitialMargin -> 20% (allows up to 5x leverage)
            Wei("15 ether"), ## maintenanceMargin -> 15%, below liquidation
            0 ## fixedLoanTerm -> will be overwritten with 28 days
        ]
        torqueData = copy.deepcopy(marginData)
        torqueData[5] = Wei("50 ether")
        print(torqueData)

        marginParams.append(marginData)
        torqueParams.append(torqueData)

    #configure the token settings, and set the setting contract address at the loan token logic contract
    dataM = loanToken.setupLoanParams.encode_input(marginParams, False)
    dataT = loanToken.setupLoanParams.encode_input(torqueParams, True)

    multisig = Contract.from_abi("MultiSig", address=contracts['multisig'], abi=MultiSigWallet.abi, owner=acct)

    tx = multisig.submitTransaction(loanToken.address,0,dataM)
    txId = tx.events["Submission"]["transactionId"]
    print("txid",txId);

    tx = multisig.submitTransaction(loanToken.address,0,dataT)
    txId = tx.events["Submission"]["transactionId"]
    print("txid",txId);


def updatePriceFeedToRSKOracle():
    newPriceFeed = acct.deploy(PriceFeedRSKOracle, contracts['RSKOracle'])
    print("new price feed: ", newPriceFeed)
    feeds = Contract.from_abi("PriceFeeds", address= contracts['PriceFeeds'], abi = PriceFeeds.abi, owner = acct)
    feeds.setPriceFeed([contracts['WRBTC']], [newPriceFeed.address])

def updatePriceFeedToMOCOracle():
    newPriceFeed = acct.deploy(PriceFeedsMoC, contracts['medianizer'], contracts['RSKOracle'])
    print("new price feed: ", newPriceFeed)
    feeds = Contract.from_abi("PriceFeeds", address= contracts['PriceFeeds'], abi = PriceFeeds.abi, owner = acct)
    data = feeds.setPriceFeed.encode_input([contracts['WRBTC']], [newPriceFeed.address])
    multisig = Contract.from_abi("MultiSig", address=contracts['multisig'], abi=MultiSigWallet.abi, owner=acct)
    tx = multisig.submitTransaction(feeds.address,0,data)
    txId = tx.events["Submission"]["transactionId"]
    print("txid",txId);


def readPrice(source, destination):
    feeds = Contract.from_abi("PriceFeeds", address= contracts['PriceFeeds'], abi = PriceFeeds.abi, owner = acct)
    rate = feeds.queryRate(source, destination)
    print('rate is ', rate)
    return rate[0]

def readSwapRate(source, destination):
    abiFile =  open('./scripts/contractInteraction/SovrynSwapNetwork.json')
    abi = json.load(abiFile)
    swapNetwork = Contract.from_abi("SovrynSwapNetwork", address=contracts['swapNetwork'], abi=abi, owner=acct)
    path = swapNetwork.conversionPath(source,destination)
    #print("path:", path)
    expectedReturn = swapNetwork.getReturnByPath(path, 1e10)
    print('rate is ', expectedReturn)
    return expectedReturn[0]

def readConversionFee(converterAddress):
    abiFile =  open('./scripts/contractInteraction/LiquidityPoolV1Converter.json')
    abi = json.load(abiFile)
    converter = Contract.from_abi("Converter", address=converterAddress, abi=abi, owner=acct)
    fee = converter.conversionFee()
    print('fee is ', fee)

def readPriceFromOracle(oracleAddress):
    oracle = Contract.from_abi("Oracle", address=oracleAddress, abi=PriceFeedsMoC.abi, owner=acct)
    price = oracle.latestAnswer()
    print('rate is ', price)

def readTargetWeights(converter, reserve):
    abiFile =  open('./scripts/contractInteraction/LiquidityPoolV2Converter.json')
    abi = json.load(abiFile)
    converter = Contract.from_abi("LiquidityPoolV2Converter", address=converter, abi=abi, owner=acct)
    res = converter.reserves(reserve).dict()
    print(res)
    print('target weight is ',res['weight'])

def updateContracts():
    replaceSwapsImplSovrynSwap()
    replaceSwapsUser()
    replaceLoanOpenings()
    replaceLoanTokenLogicOnAllContracts()

def replaceSwapsExternal():
    #swapsExternal = acct.deploy(SwapsExternal)
    sovryn = Contract.from_abi("sovryn", address=contracts['sovrynProtocol'], abi=interface.ISovrynBrownie.abi, owner=acct)
    data = sovryn.replaceContract.encode_input('0xAa1dEDE8C097349Dd25C98A0bF79c8D9B6e55caf')
    multisig = Contract.from_abi("MultiSig", address=contracts['multisig'], abi=MultiSigWallet.abi, owner=acct)
    tx = multisig.submitTransaction(sovryn.address,0,data)
    txId = tx.events["Submission"]["transactionId"]
    print(txId);

def replaceLoanOpenings():
    print("replacing loan openings")
    loanOpenings = acct.deploy(LoanOpenings)
    sovryn = Contract.from_abi("sovryn", address=contracts['sovrynProtocol'], abi=interface.ISovrynBrownie.abi, owner=acct)
    data = sovryn.replaceContract.encode_input(loanOpenings.address)
    multisig = Contract.from_abi("MultiSig", address=contracts['multisig'], abi=MultiSigWallet.abi, owner=acct)
    tx = multisig.submitTransaction(sovryn.address,0,data)
    txId = tx.events["Submission"]["transactionId"]
    print(txId);

def replaceSwapsUser():
    print("replacing swaps user")
    swapsUser = acct.deploy(SwapsUser)
    sovryn = Contract.from_abi("sovryn", address=contracts['sovrynProtocol'], abi=interface.ISovrynBrownie.abi, owner=acct)
    data = sovryn.replaceContract.encode_input(swapsUser.address)
    multisig = Contract.from_abi("MultiSig", address=contracts['multisig'], abi=MultiSigWallet.abi, owner=acct)
    tx = multisig.submitTransaction(sovryn.address,0,data)
    txId = tx.events["Submission"]["transactionId"]
    print(txId);

def replaceSwapsImplSovrynSwap():
    print("replacing swaps")
    swaps = acct.deploy(SwapsImplSovrynSwap)
    sovryn = Contract.from_abi("sovryn", address=contracts['sovrynProtocol'], abi=interface.ISovrynBrownie.abi, owner=acct)
    data = sovryn.setSwapsImplContract.encode_input(swaps.address)
    multisig = Contract.from_abi("MultiSig", address=contracts['multisig'], abi=MultiSigWallet.abi, owner=acct)
    tx = multisig.submitTransaction(sovryn.address,0,data)
    txId = tx.events["Submission"]["transactionId"]
    print(txId);

def replaceLoanTokenLogicOnAllContracts():
    print("replacing loan token logic")
    logicContract = acct.deploy(LoanTokenLogicStandard)
    print('new LoanTokenLogicStandard contract for iDoC:' + logicContract.address)
    replaceLoanTokenLogic(contracts['iDOC'],logicContract.address)
    replaceLoanTokenLogic(contracts['iUSDT'],logicContract.address)
    replaceLoanTokenLogic(contracts['iBPro'],logicContract.address)
    logicContract = acct.deploy(LoanTokenLogicWrbtc)
    print('new LoanTokenLogicStandard contract for iWRBTC:' + logicContract.address)
    replaceLoanTokenLogic(contracts['iRBTC'], logicContract.address)

def replaceLoanTokenLogic(loanTokenAddress, logicAddress):
    loanToken = Contract.from_abi("loanToken", address=loanTokenAddress, abi=LoanToken.abi, owner=acct)
    data = loanToken.setTarget.encode_input(logicAddress)
    multisig = Contract.from_abi("MultiSig", address=contracts['multisig'], abi=MultiSigWallet.abi, owner=acct)
    tx = multisig.submitTransaction(loanToken.address,0,data)
    txId = tx.events["Submission"]["transactionId"]
    print(txId)

def checkRates():
    print('reading price from WRBTC to DOC')
    readPrice(contracts['WRBTC'], contracts['DoC'])
    print('reading price from WRBTC to USDT')
    readPrice(contracts['WRBTC'], contracts['USDT'])
    print('reading price from WRBTC to BPRO')
    readPrice(contracts['WRBTC'], contracts['BPro'])
    print('read price from USDT to DOC')
    readPrice(contracts['USDT'], contracts['DoC'])

    print('read swap rate from WRBTC to DOC')
    readSwapRate(contracts['WRBTC'], contracts['DoC'])
    print('read swap rate from WRBTC to USDT')
    readSwapRate(contracts['WRBTC'], contracts['USDT'])
    print('read swap rate from WRBTC to BPRO')
    readSwapRate(contracts['WRBTC'], contracts['BPro'])
    print('read swap rate from USDT to DOC')
    readSwapRate(contracts['USDT'], contracts['DoC'])
    print('read swap rate from BPro to DOC')
    readSwapRate(contracts['BPro'], contracts['DoC'])
    print('read swap rate from BPro to USDT')
    readSwapRate(contracts['BPro'], contracts['USDT'])
    print('read swap rate from USDT to WRBTC')
    readSwapRate(contracts['USDT'], contracts['WRBTC'])
    print('read swap rate from DOC to WRBTC')
    readSwapRate(contracts['DoC'], contracts['WRBTC'])

    print("price from the USDT oracle on AMM:")
    readPriceFromOracle('0x78F0b35Edd78eD564830c45F4A22e4b553d7f042')

    readTargetWeights('0x133eBE9c8bA524C9B1B601E794dF527f390729bF', contracts['USDT'])
    readTargetWeights('0x133eBE9c8bA524C9B1B601E794dF527f390729bF', contracts['WRBTC'])

def addOwnerToMultisig(newOwner):
    multisig = Contract.from_abi("MultiSig", address=contracts['multisig'], abi=MultiSigWallet.abi, owner=acct)
    data = multisig.addOwner.encode_input(newOwner)
    tx = multisig.submitTransaction(multisig.address,0,data)
    txId = tx.events["Submission"]["transactionId"]
    print("txid",txId);


def governorAcceptAdmin(type):
    governor = Contract.from_abi("GovernorAlpha", address=contracts[type], abi=GovernorAlpha.abi, owner=acct)
    data = governor.__acceptAdmin.encode_input()

    multisig = Contract.from_abi("MultiSig", address=contracts['multisig'], abi=MultiSigWallet.abi, owner=acct)
    tx = multisig.submitTransaction(governor.address,0,data)
    txId = tx.events["Submission"]["transactionId"]
    print(txId)

def setEarlyAccessToken(loanTokenAddress, EATokenAddress):
    loanToken = Contract.from_abi("loanToken", address=loanTokenAddress, abi=LoanToken.abi, owner=acct)
    data = loanToken.setEarlyAccessToken.encode_input(EATokenAddress)
    multisig = Contract.from_abi("MultiSig", address=contracts['multisig'], abi=MultiSigWallet.abi, owner=acct)
    tx = multisig.submitTransaction(loanToken.address,0,data)
    txId = tx.events["Submission"]["transactionId"]
    print(txId);

def queueProposal(id):
    governor = Contract.from_abi("GovernorAlpha", address=contracts['GovernorOwner'], abi=GovernorAlpha.abi, owner=acct)
    tx = governor.queue(id)
    tx.info()

def executeProposal(id):
    governor = Contract.from_abi("GovernorAlpha", address=contracts['GovernorOwner'], abi=GovernorAlpha.abi, owner=acct)
    tx = governor.execute(id)
    tx.info()

def setLendingFee(fee):
    sovryn = Contract.from_abi("sovryn", address=contracts['sovrynProtocol'], abi=interface.ISovrynBrownie.abi, owner=acct)
    data = sovryn.setLendingFeePercent.encode_input(fee)
    multisig = Contract.from_abi("MultiSig", address=contracts['multisig'], abi=MultiSigWallet.abi, owner=acct)
    tx = multisig.submitTransaction(sovryn.address,0,data)
    txId = tx.events["Submission"]["transactionId"]
    print(txId);

def setTradingFee(fee):
    sovryn = Contract.from_abi("sovryn", address=contracts['sovrynProtocol'], abi=interface.ISovrynBrownie.abi, owner=acct)
    data = sovryn.setTradingFeePercent.encode_input(fee)
    multisig = Contract.from_abi("MultiSig", address=contracts['multisig'], abi=MultiSigWallet.abi, owner=acct)
    tx = multisig.submitTransaction(sovryn.address,0,data)
    txId = tx.events["Submission"]["transactionId"]
    print(txId);

def setBorrowingFee(fee):
    sovryn = Contract.from_abi("sovryn", address=contracts['sovrynProtocol'], abi=interface.ISovrynBrownie.abi, owner=acct)
    data = sovryn.setBorrowingFeePercent.encode_input(fee)
    multisig = Contract.from_abi("MultiSig", address=contracts['multisig'], abi=MultiSigWallet.abi, owner=acct)
    tx = multisig.submitTransaction(sovryn.address,0,data)
    txId = tx.events["Submission"]["transactionId"]
    print(txId);

def setAffiliateFeePercent(fee):
    sovryn = Contract.from_abi("sovryn", address=contracts['sovrynProtocol'], abi=interface.ISovrynBrownie.abi, owner=acct)
    data = sovryn.setAffiliateFeePercent.encode_input(fee)
    multisig = Contract.from_abi("MultiSig", address=contracts['multisig'], abi=MultiSigWallet.abi, owner=acct)
    tx = multisig.submitTransaction(sovryn.address,0,data)
    txId = tx.events["Submission"]["transactionId"]
<<<<<<< HEAD
    print(txId);

def setMinReferralsToPayout(minReferrals):
    sovryn = Contract.from_abi("sovryn", address=contracts['sovrynProtocol'], abi=interface.ISovrynBrownie.abi, owner=acct)
    data = sovryn.setMinReferralsToPayoutAffiliates.encode_input(minReferrals)
    multisig = Contract.from_abi("MultiSig", address=contracts['multisig'], abi=MultiSigWallet.abi, owner=acct)
    tx = multisig.submitTransaction(sovryn.address,0,data)
    txId = tx.events["Submission"]["transactionId"]
    print(txId);

def setSpecialRebates(sourceTokenAddress, destTokenAddress, specialRebatesPercent):
    sovryn = Contract.from_abi("sovryn", address=contracts['sovrynProtocol'], abi=interface.ISovrynBrownie.abi, owner=acct)
    data = sovryn.setSpecialRebates.encode_input(sourceTokenAddress, destTokenAddress, specialRebatesPercent)
    multisig = Contract.from_abi("MultiSig", address=contracts['multisig'], abi=MultiSigWallet.abi, owner=acct)
    tx = multisig.submitTransaction(sovryn.address,0,data)
    txId = tx.events["Submission"]["transactionId"]
    print(txId);

def setDefaultRebatesPercentage(rebatePercent):
    sovryn = Contract.from_abi("sovryn", address=contracts['sovrynProtocol'], abi=interface.ISovrynBrownie.abi, owner=acct)
    data = sovryn.setRebatePercent.encode_input(rebatePercent)
    multisig = Contract.from_abi("MultiSig", address=contracts['multisig'], abi=MultiSigWallet.abi, owner=acct)
    tx = multisig.submitTransaction(sovryn.address,0,data)
    txId = tx.events["Submission"]["transactionId"]
=======
    print('sovryn.setAffiliateFeePercent for', fee, ' tx:')
    print(txId);

def setAffiliateTradingTokenFeePercent(percentFee):
    sovryn = Contract.from_abi("sovryn", address=contracts['sovrynProtocol'], abi=interface.ISovrynBrownie.abi, owner=acct)
    data = sovryn.setAffiliateTradingTokenFeePercent.encode_input(percentFee)
    multisig = Contract.from_abi("MultiSig", address=contracts['multisig'], abi=MultiSigWallet.abi, owner=acct)
    tx = multisig.submitTransaction(sovryn.address,0,data)
    txId = tx.events["Submission"]["transactionId"]
    print('sovryn.setAffiliateTradingTokenFeePercent for ', percentFee, ' tx:')
    print(txId);

def setMinReferralsToPayout(minReferrals):
    sovryn = Contract.from_abi("sovryn", address=contracts['sovrynProtocol'], abi=interface.ISovrynBrownie.abi, owner=acct)
    data = sovryn.setMinReferralsToPayoutAffiliates.encode_input(minReferrals)
    multisig = Contract.from_abi("MultiSig", address=contracts['multisig'], abi=MultiSigWallet.abi, owner=acct)
    tx = multisig.submitTransaction(sovryn.address,0,data)
    txId = tx.events["Submission"]["transactionId"]
    print('setMinReferralsToPayoutAffiliates set to ', minReferrals, ' tx:')
>>>>>>> e50eb9b4
    print(txId);

def sendFromMultisigToVesting(amount):
    vestingRegistry = Contract.from_abi("VestingRegistry", address=contracts['VestingRegistry'], abi=VestingRegistry.abi, owner=acct)
    data = vestingRegistry.deposit.encode_input()
    multisig = Contract.from_abi("MultiSig", address=contracts['multisig'], abi=MultiSigWallet.abi, owner=acct)
    tx = multisig.submitTransaction(vestingRegistry.address,amount,data)
    txId = tx.events["Submission"]["transactionId"]
    print(txId);



def sendFromMultisig(receiver, amount):
    multisig = Contract.from_abi("MultiSig", address=contracts['multisig'], abi=MultiSigWallet.abi, owner=acct)
    tx = multisig.submitTransaction(receiver,amount,'')
    txId = tx.events["Submission"]["transactionId"]
    print(txId);

def sendTokensFromMultisig(token, receiver, amount):
    tokenContract = Contract.from_abi("Token", address=token, abi=TestToken.abi, owner=acct)
    multisig = Contract.from_abi("MultiSig", address=contracts['multisig'], abi=MultiSigWallet.abi, owner=acct)
    data = tokenContract.transfer.encode_input(receiver, amount)
    print(data)
    tx = multisig.submitTransaction(token,0,data)
    txId = tx.events["Submission"]["transactionId"]
    print(txId)


def mintNFT(contractAddress, receiver):
    abiFile =  open('./scripts/contractInteraction/SovrynNft.json')
    abi = json.load(abiFile)
    nft = Contract.from_abi("NFT", address=contractAddress, abi=abi, owner=acct)
    nft.mint(receiver)

def transferSOVtoOriginInvestorsClaim():
    originInvestorsClaimAddress = contracts['OriginInvestorsClaim']
    if (originInvestorsClaimAddress == ''):
        print('Please set originInvestorsClaimAddress and run again')
        return

    originInvestorsClaim = Contract.from_abi("OriginInvestorsClaim", address=originInvestorsClaimAddress, abi=OriginInvestorsClaim.abi, owner=acct)
    amount = originInvestorsClaim.totalAmount()
    if (amount == 0):
        print('Please set amount and run again')
        return

    SOVtoken = Contract.from_abi("SOV", address=contracts['SOV'], abi=SOV.abi, owner=acct)
    data = SOVtoken.transfer.encode_input(originInvestorsClaimAddress, amount)
    print(data)

    multisig = Contract.from_abi("MultiSig", address=contracts['multisig'], abi=MultiSigWallet.abi, owner=acct)
    tx = multisig.submitTransaction(SOVtoken.address,0,data)
    txId = tx.events["Submission"]["transactionId"]
    print(txId)

def createVesting():
    DAY = 24 * 60 * 60
    FOUR_WEEKS = 4 * 7 * DAY

    tokenOwner = "0x21e1AaCb6aadF9c6F28896329EF9423aE5c67416"
    amount = 27186538 * 10**16
    # TODO cliff 4 weeks or less ?
    # cliff = CLIFF_DELAY + int(vesting[2]) * FOUR_WEEKS
    # duration = cliff + (int(vesting[3]) - 1) * FOUR_WEEKS

    # i think we don't need the delay anymore
    # because 2 weeks after TGE passed already
    # we keep the 4 weeks (26th of march first payout)

    cliff = 1 * FOUR_WEEKS
    duration = cliff + (10 - 1) * FOUR_WEEKS

    vestingRegistry = Contract.from_abi("VestingRegistry", address=contracts['VestingRegistry'], abi=VestingRegistry.abi, owner=acct)
    data = vestingRegistry.createVesting.encode_input(tokenOwner, amount, cliff, duration)
    print(data)

    multisig = Contract.from_abi("MultiSig", address=contracts['multisig'], abi=MultiSigWallet.abi, owner=acct)
    tx = multisig.submitTransaction(vestingRegistry.address,0,data)
    txId = tx.events["Submission"]["transactionId"]
    print(txId)

def transferSOVtoVestingRegistry(vestingRegistryAddress, amount):

    SOVtoken = Contract.from_abi("SOV", address=contracts['SOV'], abi=SOV.abi, owner=acct)
    data = SOVtoken.transfer.encode_input(vestingRegistryAddress, amount)
    print(data)

    multisig = Contract.from_abi("MultiSig", address=contracts['multisig'], abi=MultiSigWallet.abi, owner=acct)
    tx = multisig.submitTransaction(SOVtoken.address,0,data)
    txId = tx.events["Submission"]["transactionId"]
    print(txId)

def stakeTokens2():
    tokenOwner = "0x21e1AaCb6aadF9c6F28896329EF9423aE5c67416"
    # 271,865.38 SOV
    amount = 27186538 * 10**16

    vestingRegistry = Contract.from_abi("VestingRegistry", address=contracts['VestingRegistry'], abi=VestingRegistry.abi, owner=acct)
    vestingAddress = vestingRegistry.getVesting(tokenOwner)
    print("vestingAddress: " + vestingAddress)
    data = vestingRegistry.stakeTokens.encode_input(vestingAddress, amount)
    print(data)

    multisig = Contract.from_abi("MultiSig", address=contracts['multisig'], abi=MultiSigWallet.abi, owner=acct)
    tx = multisig.submitTransaction(vestingRegistry.address,0,data)
    txId = tx.events["Submission"]["transactionId"]
    print(txId)

def transferSOVtoVestingRegistry2():
    # Vesting Amount: 20751256676253082407040 (about 21K SOV)
    # BTC Amount: 2.0203423499999995
    amount = 20751256676253082407040

    # Origin - VestingRegistry2
    vestingRegistryAddress = contracts['VestingRegistry2']
    SOVtoken = Contract.from_abi("SOV", address=contracts['SOV'], abi=SOV.abi, owner=acct)
    data = SOVtoken.transfer.encode_input(vestingRegistryAddress, amount)
    print(data)

    multisig = Contract.from_abi("MultiSig", address=contracts['multisig'], abi=MultiSigWallet.abi, owner=acct)
    tx = multisig.submitTransaction(SOVtoken.address,0,data)
    txId = tx.events["Submission"]["transactionId"]
    print(txId)

def triggerEmergencyStop(loanTokenAddress, turnOn):
    loanToken = Contract.from_abi("loanToken", address=loanTokenAddress, abi=LoanTokenLogicStandard.abi, owner=acct)
    #functionSignature = "marginTrade(bytes32,uint256,uint256,uint256,address,address,bytes)"
    functionSignature = "borrow(bytes32,uint256,uint256,uint256,address,address,address,bytes)"
    data = loanToken.toggleFunctionPause.encode_input(functionSignature, turnOn)
    multisig = Contract.from_abi("MultiSig", address=contracts['multisig'], abi=MultiSigWallet.abi, owner=acct)
    tx = multisig.submitTransaction(loanToken.address,0,data)
    txId = tx.events["Submission"]["transactionId"]
    print(txId)

def readPauser(loanTokenAddress):
    loanToken = Contract.from_abi("loanToken", address=loanTokenAddress, abi=LoanTokenLogicStandard.abi, owner=acct)
    print(loanToken.pauser())

def setPauser(loanTokenAddress, pauser):
    loanToken = Contract.from_abi("loanToken", address=loanTokenAddress, abi=LoanTokenLogicStandard.abi, owner=acct)
    data = loanToken.setPauser.encode_input(pauser)
    multisig = Contract.from_abi("MultiSig", address=contracts['multisig'], abi=MultiSigWallet.abi, owner=acct)
    tx = multisig.submitTransaction(loanToken.address,0,data)
    txId = tx.events["Submission"]["transactionId"]
    print(txId)

def executeOnMultisig(transactionId):
    multisig = Contract.from_abi("MultiSig", address=contracts['multisig'], abi=MultiSigWallet.abi, owner=acct)

    multisig.executeTransaction(transactionId)

def checkPause(loanTokenAddress):
    loanToken = Contract.from_abi("loanToken", address=loanTokenAddress, abi=LoanTokenLogicStandard.abi, owner=acct)
    funcId = "borrow(bytes32,uint256,uint256,uint256,address,address,address,bytes)"
    print(loanToken.checkPause(funcId))

def determineFundsAtRisk():
    sovryn = Contract.from_abi("sovryn", address=contracts['sovrynProtocol'], abi=interface.ISovrynBrownie.abi, owner=acct)
    borrowedPositions = []
    sum = 0
    possible = 0
    for i in range (0, 10000, 10):
        loans = sovryn.getActiveLoans(i, i+10, False)
        if(len(loans) == 0):
            break
        for loan in loans:
            if loan[11] == 0 and loan[10] > 150e18:
                print(loan[1])
                sum += loan[3]
                possible += loan[3] * (loan[10] / 150e18)
                borrowedPositions.append(loan)

    print(borrowedPositions)
    print(len(borrowedPositions))
    print('total height of affected loans: ', sum/1e18)
    print('total potential borrowed: ', possible/1e18)
    print('could have been stolen: ', (possible - sum)/1e18)

def addInvestorToBlacklist():
    # we need to process CSOV->SOV exchnage manually,
    # investor address should be added to blacklist in VestingRegistry
    tokenOwner = "0x75F7d09110631FE60a804642003bE00C8Bcd26b7"

    vestingRegistry = Contract.from_abi("VestingRegistry", address=contracts['VestingRegistry'], abi=VestingRegistry.abi, owner=acct)
    data = vestingRegistry.setBlacklistFlag.encode_input(tokenOwner, True)
    print(data)

    # multisig = Contract.from_abi("MultiSig", address=contracts['multisig'], abi=MultiSigWallet.abi, owner=acct)
    # tx = multisig.submitTransaction(vestingRegistry.address,0,data)
    # txId = tx.events["Submission"]["transactionId"]
    # print(txId)

def stake80KTokens():
    # another address of the investor (addInvestorToBlacklist)
    tokenOwner = "0x21e1AaCb6aadF9c6F28896329EF9423aE5c67416"
    # 80K SOV
    amount = 80000 * 10**18

    vestingRegistry = Contract.from_abi("VestingRegistry", address=contracts['VestingRegistry'], abi=VestingRegistry.abi, owner=acct)
    vestingAddress = vestingRegistry.getVesting(tokenOwner)
    print("vestingAddress: " + vestingAddress)
    data = vestingRegistry.stakeTokens.encode_input(vestingAddress, amount)
    print(data)

    # multisig = Contract.from_abi("MultiSig", address=contracts['multisig'], abi=MultiSigWallet.abi, owner=acct)
    # tx = multisig.submitTransaction(vestingRegistry.address,0,data)
    # txId = tx.events["Submission"]["transactionId"]
    # print(txId)

def transferSOVtoTokenSender():
    # 875.39 SOV
    amount = 87539 * 10**16

    tokenSenderAddress = contracts['TokenSender']
    SOVtoken = Contract.from_abi("SOV", address=contracts['SOV'], abi=SOV.abi, owner=acct)
    data = SOVtoken.transfer.encode_input(tokenSenderAddress, amount)
    print(data)

    multisig = Contract.from_abi("MultiSig", address=contracts['multisig'], abi=MultiSigWallet.abi, owner=acct)
    tx = multisig.submitTransaction(SOVtoken.address,0,data)
    txId = tx.events["Submission"]["transactionId"]
    print(txId)

def transferSOVtoScriptAccount():
    # 5825.7 SOV
    amount = 58257 * 10**17

    # TODO set receiver address
    receiver = "0x27D55f5668eF4438635bdCE0aDCA083507E77752"
    if (receiver == ""):
        raise Exception("Invalid address")
    SOVtoken = Contract.from_abi("SOV", address=contracts['SOV'], abi=SOV.abi, owner=acct)
    data = SOVtoken.transfer.encode_input(receiver, amount)
    print(data)

    multisig = Contract.from_abi("MultiSig", address=contracts['multisig'], abi=MultiSigWallet.abi, owner=acct)
    tx = multisig.submitTransaction(SOVtoken.address,0,data)
    txId = tx.events["Submission"]["transactionId"]
    print(txId)

def setSupportedToken(tokenAddress):
    sovryn = Contract.from_abi("sovryn", address=contracts['sovrynProtocol'], abi=interface.ISovrynBrownie.abi, owner=acct)
    multisig = Contract.from_abi("MultiSig", address=contracts['multisig'], abi=MultiSigWallet.abi, owner=acct)

    data = sovryn.setSupportedTokens.encode_input([tokenAddress],[True])
    tx = multisig.submitTransaction(sovryn.address,0,data)
    txId = tx.events["Submission"]["transactionId"]
    print(txId)

def readBalanceFromAMM():

    tokenContract = Contract.from_abi("Token", address=contracts['USDT'], abi=TestToken.abi, owner=acct)
    bal = tokenContract.balanceOf(contracts['ConverterUSDT'])
    print("supply of USDT on swap", bal/1e18)

    abiFile =  open('./scripts/contractInteraction/LiquidityPoolV2Converter.json')
    abi = json.load(abiFile)
    converter = Contract.from_abi("LiquidityPoolV2Converter", address=contracts['ConverterUSDT'], abi=abi, owner=acct)

    reserve = converter.reserves(contracts['USDT'])

    print("registered upply of USDT on swap", reserve[0]/1e18)
    print(reserve)

def testV1Converter(converterAddress, reserve1, reserve2):
    abiFile =  open('./scripts/contractInteraction/LiquidityPoolV1Converter.json')
    abi = json.load(abiFile)
    converter = Contract.from_abi("LiquidityPoolV1Converter", address=converterAddress, abi=abi, owner=acct)

    print(converter.reserveRatio())
    print(converter.reserves(reserve1))
    print(converter.reserves(reserve2))
    bal1 = converter.reserves(reserve1)[0]
    bal2 = converter.reserves(reserve2)[0]

    tokenContract1 = Contract.from_abi("Token", address=reserve1, abi=TestToken.abi, owner=acct)
    tokenContract1.approve(converter.address, bal1/100)

    tokenContract2 = Contract.from_abi("Token", address=reserve2, abi=TestToken.abi, owner=acct)
    tokenContract2.approve(converter.address, bal2/50)
    accountBalance = tokenContract2.balanceOf(acct)

    converter.addLiquidity([reserve1, reserve2],[bal1/100, bal2/50],1)

    newAccountBalance = tokenContract2.balanceOf(acct)

    print('oldBalance: ', accountBalance)
    print('newBalance: ', newAccountBalance)
    print('difference:', accountBalance - newAccountBalance)
    print('expected differnce:', bal2/100)

    addLiquidityV1UsingWrapper(converterAddress, [reserve1, reserve2], [bal1/100, bal2/50])

    newerAccountBalance = tokenContract2.balanceOf(acct)
    print('difference:', newAccountBalance - newerAccountBalance)
    print('expected differnce:', bal2/100)

    balanceOnProxy = tokenContract2.balanceOf(contracts['RBTCWrapperProxy'])
    print('balance on proxy contract after the interaction: ', balanceOnProxy)


def addLiquidityV1(converter, tokens, amounts):
    abiFile =  open('./scripts/contractInteraction/LiquidityPoolV1Converter.json')
    abi = json.load(abiFile)
    converter = Contract.from_abi("LiquidityPoolV1Converter", address=converter, abi=abi, owner=acct)

    print("is active? ", converter.isActive())

    token = Contract.from_abi("ERC20", address=tokens[0], abi=ERC20.abi, owner=acct)
    token.approve(converter.address, amounts[0])
    token = Contract.from_abi("ERC20", address=tokens[1], abi=ERC20.abi, owner=acct)
    token.approve(converter.address, amounts[1])

    tx = converter.addLiquidity(tokens, amounts, 1)
    print(tx)

def addLiquidityV1UsingWrapper(wrapper, converter, tokens, amounts):
    abiFile =  open('./scripts/contractInteraction/RBTCWrapperProxy.json')
    abi = json.load(abiFile)
    wrapperProxy = Contract.from_abi("RBTCWrapperProxy", address=wrapper, abi=abi, owner=acct)
    '''
    token = Contract.from_abi("ERC20", address=tokens[1], abi=ERC20.abi, owner=acct)
    token.approve(wrapperProxy.address, amounts[1])
    '''
    tx = wrapperProxy.addLiquidityToV1(converter, tokens, amounts, 1, {'value': amounts[0], 'allow_revert':True})
    print(tx)

def addLiquidityV2UsingWrapper(converter, tokenAddress, amount):
    abiFile =  open('./scripts/contractInteraction/RBTCWrapperProxy.json')
    abi = json.load(abiFile)
    wrapperProxy = Contract.from_abi("RBTCWrapperProxy", address=contracts['RBTCWrapperProxy'], abi=abi, owner=acct)
    
    token = Contract.from_abi("ERC20", address=tokenAddress, abi=ERC20.abi, owner=acct)
    token.approve(wrapperProxy.address, amount)
    
    tx = wrapperProxy.addLiquidityToV2(converter, tokenAddress, amount, 1, {'allow_revert':True})
    print(tx)


def getTargetAmountFromAMM(_sourceReserveBalance, _sourceReserveWeight, _targetReserveBalance, _targetReserveWeight, _amount):
    abiFile =  open('./scripts/contractInteraction/SovrynSwapFormula.json')
    abi = json.load(abiFile)

    sovrynSwapFormula = Contract.from_abi("SovrynSwapFormula", address=contracts['SovrynSwapFormula'], abi=abi, owner=acct)

    targetAmount = sovrynSwapFormula.crossReserveTargetAmount(_sourceReserveBalance, _sourceReserveWeight, _targetReserveBalance, _targetReserveWeight, _amount)

    print(targetAmount)

#expects the first token to be wrbtc
def addLiquidityV1FromMultisigUsingWrapper(wrapper, converter, tokens, amounts, minReturn):
    abiFile =  open('./scripts/contractInteraction/RBTCWrapperProxy.json')
    abi = json.load(abiFile)
    wrapperProxy = Contract.from_abi("RBTCWrapperProxy", address=wrapper, abi=abi, owner=acct)
    multisig = Contract.from_abi("MultiSig", address=contracts['multisig'], abi=MultiSigWallet.abi, owner=acct)
    
    # approve
    token = Contract.from_abi("ERC20", address=tokens[1], abi=ERC20.abi, owner=acct)
    data = token.approve.encode_input(wrapperProxy.address, amounts[1])
    print(data)

    tx = multisig.submitTransaction(token.address,0,data)
    txId = tx.events["Submission"]["transactionId"]
    print(txId)
    
    # addLiquidityToV1
    data = wrapperProxy.addLiquidityToV1.encode_input(converter, tokens, amounts, minReturn)
    print(data)

    tx = multisig.submitTransaction(wrapperProxy.address,amounts[0],data)
    txId = tx.events["Submission"]["transactionId"]
    print(txId)

def removeLiquidityV1toMultisigUsingWrapper(wrapper, converter, amount, tokens, minReturn):
    abiFile =  open('./scripts/contractInteraction/RBTCWrapperProxy.json')
    abi = json.load(abiFile)
    wrapperProxy = Contract.from_abi("RBTCWrapperProxy", address= wrapper, abi=abi, owner=acct)
    multisig = Contract.from_abi("MultiSig", address=contracts['multisig'], abi=MultiSigWallet.abi, owner=acct)

    converterAbiFile =  open('./scripts/contractInteraction/LiquidityPoolV1Converter.json')
    converterAbi = json.load(converterAbiFile)
    converterContract = Contract.from_abi("LiquidityPoolV1Converter", address=converter, abi=converterAbi, owner=acct)
    poolToken = converterContract.anchor()
    '''
    # approve
    token = Contract.from_abi("ERC20", address=poolToken, abi=ERC20.abi, owner=acct)
    data = token.approve.encode_input(wrapperProxy.address, amount)
    print(data)
    
    tx = multisig.submitTransaction(token.address,0,data)
    txId = tx.events["Submission"]["transactionId"]
    print(txId)
    '''
    # removeLiquidityFromV1
    data = wrapperProxy.removeLiquidityFromV1.encode_input(converter, amount, tokens, minReturn)
    print(data)

    tx = multisig.submitTransaction(wrapperProxy.address,0,data)
    txId = tx.events["Submission"]["transactionId"]
    print(txId)

def readClaimBalanceOrigin(address):
    originClaimContract = Contract.from_abi("originClaim", address=contracts['OriginInvestorsClaim'], abi=OriginInvestorsClaim.abi, owner=acct)
    amount = originClaimContract.investorsAmountsList(address)
    print(amount)

def sendSOVFromVestingRegistry():
    amount = 307470805 * 10**14
    vestingRegistry = Contract.from_abi("VestingRegistry", address=contracts['VestingRegistry'], abi=VestingRegistry.abi, owner=acct)
    data = vestingRegistry.transferSOV.encode_input(contracts['multisig'], amount)
    print(data)

    multisig = Contract.from_abi("MultiSig", address=contracts['multisig'], abi=MultiSigWallet.abi, owner=acct)
    tx = multisig.submitTransaction(vestingRegistry.address,0,data)
    txId = tx.events["Submission"]["transactionId"]
    print(txId)

def replaceProtocolSettings():
    print("Deploying ProtocolSettings.")
    settings = acct.deploy(ProtocolSettings)

    print("Calling replaceContract.")
    sovryn = Contract.from_abi("sovryn", address=contracts['sovrynProtocol'], abi=interface.ISovrynBrownie.abi, owner=acct)
    data = sovryn.replaceContract.encode_input(settings.address)
    print(data)

    multisig = Contract.from_abi("MultiSig", address=contracts['multisig'], abi=MultiSigWallet.abi, owner=acct)
    tx = multisig.submitTransaction(sovryn.address,0,data)
    txId = tx.events["Submission"]["transactionId"]
    print(txId)

def replaceLoanSettings():
    print("Deploying LoanSettings.")
    settings = acct.deploy(LoanSettings)

    print("Calling replaceContract.")
    sovryn = Contract.from_abi("sovryn", address=contracts['sovrynProtocol'], abi=interface.ISovrynBrownie.abi, owner=acct)
    data = sovryn.replaceContract.encode_input(settings.address)
    print(data)

    multisig = Contract.from_abi("MultiSig", address=contracts['multisig'], abi=MultiSigWallet.abi, owner=acct)
    tx = multisig.submitTransaction(sovryn.address,0,data)
    txId = tx.events["Submission"]["transactionId"]
    print(txId)

def deployAffiliate():
<<<<<<< HEAD
    loadConfig()
    # -------------------------------- 1. Replace the protocol settings contract ------------------------------
    replaceProtocolSettings()
=======
    #loadConfig() - called from main()
    # -------------------------------- 1. Replace the protocol settings contract ------------------------------
    #replaceProtocolSettings() - called from main()
>>>>>>> e50eb9b4

    # -------------------------------- 2. Deploy the affiliates -----------------------------------------------
    affiliates = acct.deploy(Affiliates)
    sovryn = Contract.from_abi("sovryn", address=contracts['sovrynProtocol'], abi=interface.ISovrynBrownie.abi, owner=acct)
    data = sovryn.replaceContract.encode_input(affiliates.address)
<<<<<<< HEAD
=======
    print('affiliates deployed. data:')
>>>>>>> e50eb9b4
    print(data)

    multisig = Contract.from_abi("MultiSig", address=contracts['multisig'], abi=MultiSigWallet.abi, owner=acct)
    tx = multisig.submitTransaction(sovryn.address,0,data)
    txId = tx.events["Submission"]["transactionId"]
<<<<<<< HEAD
    print(txId)

    # Set SOVTokenAddress
    sovToken = Contract.from_abi("SOV", address=contracts["SOV"], abi=SOV.abi, owner=acct)
    data = sovryn.setSOVTokenAddress.encode_input(sovToken.address)
    print("Set SOV Token address in protocol settings")
    print(data)

    multisig = Contract.from_abi("MultiSig", address=contracts['multisig'], abi=MultiSigWallet.abi, owner=acct)
    tx = multisig.submitTransaction(sovryn.address,0,data)
    txId = tx.events["Submission"]["transactionId"]
    print(txId)
    print("sovToken address loaded:", sovryn.sovTokenAddress())

    # Set LockedSOVAddress
    lockedSOV = Contract.from_abi("LockedSOV", address=contracts["LockedSOV"], abi=LockedSOV.abi, owner=acct)
    data = sovryn.setLockedSOVAddress.encode_input(lockedSOV.address)
    print("Set Locked SOV address in protocol settings")
=======
    print('affiliates deployed tx:')
    print(txId)

    # Set protocolAddress
    data = sovryn.setSovrynProtocolAddress.encode_input(sovryn.address)
    print("Set Protocol Address in protocol settings")
>>>>>>> e50eb9b4
    print(data)

    multisig = Contract.from_abi("MultiSig", address=contracts['multisig'], abi=MultiSigWallet.abi, owner=acct)
    tx = multisig.submitTransaction(sovryn.address,0,data)
    txId = tx.events["Submission"]["transactionId"]
<<<<<<< HEAD
    print(txId)
    print("lockedSOV address loaded:", sovryn.sovTokenAddress())

    # -------------------------------- 3. Replace Token Logic Standard ----------------------------------------
    replaceLoanTokenLogicOnAllContracts()

def deployTradingRebatesUsingLockedSOV():
    loadConfig()

    sovryn = Contract.from_abi("sovryn", address=contracts['sovrynProtocol'], abi=interface.ISovrynBrownie.abi, owner=acct)

    # ----------------------------- 1. Replace Protocol Settings ------------------------------
    replaceProtocolSettings()

    # ----------------------------- 2. Set protocol token address using SOV address ------------------------------
    sovToken = Contract.from_abi("SOV", address=contracts["SOV"], abi=SOV.abi, owner=acct)
    data = sovryn.setProtocolTokenAddress.encode_input(sovToken.address)
    print("Set Protocol Token address in protocol settings")
=======
    print('sovryn.setSovrynProtocolAddress tx:')
    print(txId)
    print("protocol address loaded") #, sovryn.getProtocolAddress()) - not executed yet

    # Set SOVTokenAddress
    sovToken = Contract.from_abi("SOV", address=contracts["SOV"], abi=SOV.abi, owner=acct)
    data = sovryn.setSOVTokenAddress.encode_input(sovToken.address)
    # data = sovryn.setSOVTokenAddress.encode_input(contracts["SOV"])
    print("Set SOV Token address in protocol settings")
>>>>>>> e50eb9b4
    print(data)

    multisig = Contract.from_abi("MultiSig", address=contracts['multisig'], abi=MultiSigWallet.abi, owner=acct)
    tx = multisig.submitTransaction(sovryn.address,0,data)
    txId = tx.events["Submission"]["transactionId"]
<<<<<<< HEAD
    print(txId)
    print("protocol token address loaded:", sovryn.sovTokenAddress())

    # ----------------------------- 3. Set LockedSOV address -------------------------------------------
=======
    print('set SOV token address to ProtocolSettings tx:')
    print(txId)
    print("sovToken address loaded") #, sovryn.getSovTokenAddress()) - not executed yet

    # Set LockedSOVAddress
>>>>>>> e50eb9b4
    lockedSOV = Contract.from_abi("LockedSOV", address=contracts["LockedSOV"], abi=LockedSOV.abi, owner=acct)
    data = sovryn.setLockedSOVAddress.encode_input(lockedSOV.address)
    print("Set Locked SOV address in protocol settings")
    print(data)

    multisig = Contract.from_abi("MultiSig", address=contracts['multisig'], abi=MultiSigWallet.abi, owner=acct)
    tx = multisig.submitTransaction(sovryn.address,0,data)
    txId = tx.events["Submission"]["transactionId"]
<<<<<<< HEAD
    print(txId)
    print("lockedSOV address loaded:", sovryn.sovTokenAddress())

    # ----------------------------- 4. Set default feeRebatePercent -------------------------------------------
    setDefaultRebatesPercentage(50 * 10**18)

    # TODO
    # setSpecialRebates("sourceTokenAddress", "destTokenAddress", 10 * 10**18)

    # ---------------------------- 5. Redeploy modules which implement InterestUser and SwapsUser -----------------------
=======
    print('lockedSOV tx:')
    print(txId)
    print("lockedSOV address loaded:", lockedSOV.address)

    # Set minReferralsToPayout
    setMinReferralsToPayout(3)

    # Set affiliateTradingTokenFeePercent
    setAffiliateTradingTokenFeePercent(20 * 10**18)

    # Set affiliateFeePercent
    setAffiliateFeePercent(5 * 10**18)

    # ---------------------------- 3. Redeploy modules which implement InterestUser and SwapsUser -----------------------
>>>>>>> e50eb9b4
    # LoanClosingsBase
    # LoanClosingsWith
    replaceLoanClosings()
    # LoanOpenings
    replaceLoanOpenings()
    # LoanMaintenance
    replaceLoanMaintenance()
    # SwapsExternal
    redeploySwapsExternal()
<<<<<<< HEAD
    # LoanSettings
    replaceLoanSettings()

=======
    # LoanSettings()
    replaceLoanSettings()

    # -------------------------------- 4. Replace Token Logic Standard ----------------------------------------
    replaceLoanTokenLogicOnAllContracts()
>>>>>>> e50eb9b4

def replaceLoanMaintenance():
    print("replacing loan maintenance")
    loanMaintenance = acct.deploy(LoanMaintenance)
    sovryn = Contract.from_abi("sovryn", address=contracts['sovrynProtocol'], abi=interface.ISovrynBrownie.abi, owner=acct)
    data = sovryn.replaceContract.encode_input(loanMaintenance.address)
    print(data)

    multisig = Contract.from_abi("MultiSig", address=contracts['multisig'], abi=MultiSigWallet.abi, owner=acct)
    tx = multisig.submitTransaction(sovryn.address,0,data)
    txId = tx.events["Submission"]["transactionId"]
    print(txId)

def redeploySwapsExternal():
    print('replacing swaps external')
    swapsExternal = acct.deploy(SwapsExternal)
    sovryn = Contract.from_abi("sovryn", address=contracts['sovrynProtocol'], abi=interface.ISovrynBrownie.abi, owner=acct)
    data = sovryn.replaceContract.encode_input(swapsExternal.address)
    print(data)
    
    multisig = Contract.from_abi("MultiSig", address=contracts['multisig'], abi=MultiSigWallet.abi, owner=acct)
    tx = multisig.submitTransaction(sovryn.address,0,data)
    txId = tx.events["Submission"]["transactionId"]
<<<<<<< HEAD
    print(txId);
=======
    print(txId);

def printMultisigOwners():
    multisig = Contract.from_abi("MultiSig", address=contracts['multisig'], abi=MultiSigWallet.abi, owner=acct)
    print(multisig.getOwners())

def addAdmin(admin, vestingRegistryAddress):
    multisig = Contract.from_abi("MultiSig", address=contracts['multisig'], abi=MultiSigWallet.abi, owner=acct)
    vestingRegistry = Contract.from_abi("VestingRegistry", address=vestingRegistryAddress, abi=VestingRegistry.abi, owner=acct)
    data = vestingRegistry.addAdmin.encode_input(admin)
    tx = multisig.submitTransaction(vestingRegistry.address,0,data)
    txId = tx.events["Submission"]["transactionId"]
    print(txId)

def isVestingAdmin(admin, vestingRegistryAddress):
    vestingRegistry = Contract.from_abi("VestingRegistry", address=vestingRegistryAddress, abi=VestingRegistry.abi, owner=acct)
    print(vestingRegistry.admins(admin))

def replaceOwnerOnMultisig(multisig, oldOwner, newOwner):
    multisig = Contract.from_abi("MultiSig", address= multisig, abi=MultiSigWallet.abi, owner=acct)
    data = multisig.replaceOwner.encode_input(oldOwner, newOwner)
    tx = multisig.submitTransaction(multisig.address,0,data)
    txId = tx.events["Submission"]["transactionId"]
    print("txid",txId);

def readOwnersOfAllContracts():
    for contractName in contracts:
        #print(contractName)
        contract = Contract.from_abi("Ownable", address=contracts[contractName], abi=LoanToken.abi, owner=acct)
        if(contractName != 'multisig' and contractName != 'WRBTC' and contractName != 'og'  and contractName != 'USDT' and contractName != 'medianizer' and contractName != 'USDTtoUSDTOracleAMM' and contractName != 'GovernorOwner'  and contractName != 'GovernorAdmin' and contractName != 'SovrynSwapFormula' and contractName != 'MOCState' and contractName != 'USDTPriceFeed' and contractName != 'FeeSharingProxy'  and contractName != 'TimelockOwner'  and contractName != 'TimelockAdmin' and contractName != 'AdoptionFund' and contractName != 'DevelopmentFund'):
            owner = contract.owner()
            if(owner != contracts['multisig']):
                print("owner of ", contractName, " is ", owner)

def readVestingContractForAddress(userAddress):
    vestingRegistry = Contract.from_abi("VestingRegistry", address=contracts['VestingRegistry'], abi=VestingRegistry.abi, owner=acct)
    address = vestingRegistry.getVesting(userAddress)
    if(address == '0x0000000000000000000000000000000000000000'):
        vestingRegistry = Contract.from_abi("VestingRegistry", address=contracts['VestingRegistry'], abi=VestingRegistry.abi, owner=acct)
        address = vestingRegistry.getVesting(userAddress)

    print(address)

def readLMVestingContractForAddress(userAddress):
    vestingRegistry = Contract.from_abi("VestingRegistry", address=contracts['VestingRegistry3'], abi=VestingRegistry.abi, owner=acct)
    address = vestingRegistry.getVesting(userAddress)
    print(address)

def readStakingKickOff():
    staking = Contract.from_abi("Staking", address=contracts['Staking'], abi=Staking.abi, owner=acct)
    print(staking.kickoffTS())

def setWrapperOnLM():
    multisig = Contract.from_abi("MultiSig", address=contracts['multisig'], abi=MultiSigWallet.abi, owner=acct)
    lm = Contract.from_abi("LiquidityMining", address = contracts['LiquidityMiningProxy'], abi = LiquidityMining.abi, owner = acct)
    data = lm.setWrapper.encode_input(contracts['RBTCWrapperProxy'])
    tx = multisig.submitTransaction(lm.address,0,data)
    txId = tx.events["Submission"]["transactionId"]
    print("txid",txId);

def transferTokensFromWallet(tokenContract, receiver, amount):
    token = Contract.from_abi("Token", address= tokenContract, abi = TestToken.abi, owner=acct)
    token.transfer(receiver, amount)

def getPoolId(poolToken):
    lm = Contract.from_abi("LiquidityMining", address = contracts['LiquidityMiningProxy'], abi = LiquidityMining.abi, owner = acct)
    print(lm.getPoolId(poolToken))


def getLMInfo():
    lm = Contract.from_abi("LiquidityMining", address = contracts['LiquidityMiningProxy'], abi = LiquidityMining.abi, owner = acct)
    print(lm.getPoolLength())
    print(lm.getPoolInfoList())
    print(lm.wrapper())

def setLockedSOV(newLockedSOV):
    multisig = Contract.from_abi("MultiSig", address=contracts['multisig'], abi=MultiSigWallet.abi, owner=acct)
    lm = Contract.from_abi("LiquidityMining", address = contracts['LiquidityMiningProxy'], abi = LiquidityMining.abi, owner = acct)
    data = lm.setLockedSOV.encode_input(newLockedSOV)
    tx = multisig.submitTransaction(lm.address,0,data)
    txId = tx.events["Submission"]["transactionId"]
    print("txid",txId);

def setFeesController():
    sovryn = Contract.from_abi("sovryn", address=contracts['sovrynProtocol'], abi=interface.ISovrynBrownie.abi, owner=acct)
    data = sovryn.setFeesController.encode_input(contracts['FeeSharingProxy'])
    print(data)
    multisig = Contract.from_abi("MultiSig", address=contracts['multisig'], abi=MultiSigWallet.abi, owner=acct)
    tx = multisig.submitTransaction(sovryn.address,0,data)
    txId = tx.events["Submission"]["transactionId"]
    print("txid",txId);

def withdrawFees():
    feeSharingProxy = Contract.from_abi("FeeSharingProxy", address=contracts['FeeSharingProxy'], abi=FeeSharingProxy.abi, owner=acct)
    feeSharingProxy.withdrawFees(contracts['USDT'])
    feeSharingProxy.withdrawFees(contracts['DoC'])
    feeSharingProxy.withdrawFees(contracts['WRBTC'])

def addPoolsToLM():
    multisig = Contract.from_abi("MultiSig", address=contracts['multisig'], abi=MultiSigWallet.abi, owner=acct)
    liquidityMining = Contract.from_abi("LiquidityMining", address = contracts['LiquidityMiningProxy'], abi = LiquidityMining.abi, owner = acct)
    # TODO prepare pool tokens list
    poolTokens = [contracts['(WR)BTC/USDT1'], contracts['(WR)BTC/USDT2'], contracts['(WR)BTC/DOC1'], contracts['(WR)BTC/DOC2'], contracts['(WR)BTC/BPRO1'], contracts['(WR)BTC/BPRO2']]
    allocationPoints = [1, 1, 1, 1, 1, 1]
    # token weight = allocationPoint / SUM of allocationPoints for all pool tokens
    withUpdate = False # can be False if we adding pool tokens before mining started
    for i in range(0,len(poolTokens)):
        print('adding pool', i)
        data = liquidityMining.add.encode_input(poolTokens[i], allocationPoints[i], withUpdate)
        print(data)
        tx = multisig.submitTransaction(liquidityMining.address,0,data)
        txId = tx.events["Submission"]["transactionId"]
    data = liquidityMining.updateAllPools.encode_input()
    print(data)
    tx = multisig.submitTransaction(liquidityMining.address,0,data)
    txId = tx.events["Submission"]["transactionId"]

def lookupCurrentPoolReserveBalances(userAddress):
    wrbtc = Contract.from_abi("TestToken", address = contracts['WRBTC'], abi = TestToken.abi, owner = acct)
    sov = Contract.from_abi("TestToken", address = contracts['SOV'], abi = TestToken.abi, owner = acct)
    poolToken = Contract.from_abi("TestToken", address = contracts['(WR)BTC/SOV'], abi = TestToken.abi, owner = acct)
    liquidityMining = Contract.from_abi("LiquidityMining", address = contracts['LiquidityMiningProxy'], abi = LiquidityMining.abi, owner = acct)

    wrbtcBal = wrbtc.balanceOf(contracts['WRBTCtoSOVConverter']) / 1e18
    sovBal = sov.balanceOf(contracts['WRBTCtoSOVConverter']) / 1e18
    poolSupply = poolToken.totalSupply() / 1e18
    userBal = liquidityMining.getUserPoolTokenBalance(poolToken.address, userAddress) / 1e18
    print('total sov balance ', sovBal)
    print('total wrbtc balance ', wrbtcBal)
    print('pool supply ', poolSupply)
    print('user balance ', userBal)
    
    print('user has in SOV', userBal/poolSupply * sovBal)
    print('user has in BTC', userBal/poolSupply * wrbtcBal)

def upgradeAggregator(multisig, newImpl):
    abiFile =  open('./scripts/contractInteraction/AggregatorProxy.json')
    abi = json.load(abiFile)
    proxy = Contract.from_abi("ETHAggregatorProxy", address = contracts['ETHAggregatorProxy'], abi = abi, owner = acct)
    data = proxy.upgradeTo(newImpl)
    multisig = Contract.from_abi("MultiSig", multisig, abi=MultiSigWallet.abi, owner=acct)
    tx = multisig.submitTransaction(proxy.address,0,data)
    txId = tx.events["Submission"]["transactionId"]
    print(txId)

def readWRBTCAddressFromWrapper(wrapper):
    abiFile =  open('./scripts/contractInteraction/RBTCWrapperProxy.json')
    abi = json.load(abiFile)
    wrapperProxy = Contract.from_abi("RBTCWrapperProxy", address=wrapper, abi=abi, owner=acct)
    print(wrapperProxy.wrbtcTokenAddress())
>>>>>>> e50eb9b4
<|MERGE_RESOLUTION|>--- conflicted
+++ resolved
@@ -746,7 +746,16 @@
     multisig = Contract.from_abi("MultiSig", address=contracts['multisig'], abi=MultiSigWallet.abi, owner=acct)
     tx = multisig.submitTransaction(sovryn.address,0,data)
     txId = tx.events["Submission"]["transactionId"]
-<<<<<<< HEAD
+    print('sovryn.setAffiliateFeePercent for', fee, ' tx:')
+    print(txId);
+
+def setAffiliateTradingTokenFeePercent(percentFee):
+    sovryn = Contract.from_abi("sovryn", address=contracts['sovrynProtocol'], abi=interface.ISovrynBrownie.abi, owner=acct)
+    data = sovryn.setAffiliateTradingTokenFeePercent.encode_input(percentFee)
+    multisig = Contract.from_abi("MultiSig", address=contracts['multisig'], abi=MultiSigWallet.abi, owner=acct)
+    tx = multisig.submitTransaction(sovryn.address,0,data)
+    txId = tx.events["Submission"]["transactionId"]
+    print('sovryn.setAffiliateTradingTokenFeePercent for ', percentFee, ' tx:')
     print(txId);
 
 def setMinReferralsToPayout(minReferrals):
@@ -755,6 +764,7 @@
     multisig = Contract.from_abi("MultiSig", address=contracts['multisig'], abi=MultiSigWallet.abi, owner=acct)
     tx = multisig.submitTransaction(sovryn.address,0,data)
     txId = tx.events["Submission"]["transactionId"]
+    print('setMinReferralsToPayoutAffiliates set to ', minReferrals, ' tx:')
     print(txId);
 
 def setSpecialRebates(sourceTokenAddress, destTokenAddress, specialRebatesPercent):
@@ -771,27 +781,6 @@
     multisig = Contract.from_abi("MultiSig", address=contracts['multisig'], abi=MultiSigWallet.abi, owner=acct)
     tx = multisig.submitTransaction(sovryn.address,0,data)
     txId = tx.events["Submission"]["transactionId"]
-=======
-    print('sovryn.setAffiliateFeePercent for', fee, ' tx:')
-    print(txId);
-
-def setAffiliateTradingTokenFeePercent(percentFee):
-    sovryn = Contract.from_abi("sovryn", address=contracts['sovrynProtocol'], abi=interface.ISovrynBrownie.abi, owner=acct)
-    data = sovryn.setAffiliateTradingTokenFeePercent.encode_input(percentFee)
-    multisig = Contract.from_abi("MultiSig", address=contracts['multisig'], abi=MultiSigWallet.abi, owner=acct)
-    tx = multisig.submitTransaction(sovryn.address,0,data)
-    txId = tx.events["Submission"]["transactionId"]
-    print('sovryn.setAffiliateTradingTokenFeePercent for ', percentFee, ' tx:')
-    print(txId);
-
-def setMinReferralsToPayout(minReferrals):
-    sovryn = Contract.from_abi("sovryn", address=contracts['sovrynProtocol'], abi=interface.ISovrynBrownie.abi, owner=acct)
-    data = sovryn.setMinReferralsToPayoutAffiliates.encode_input(minReferrals)
-    multisig = Contract.from_abi("MultiSig", address=contracts['multisig'], abi=MultiSigWallet.abi, owner=acct)
-    tx = multisig.submitTransaction(sovryn.address,0,data)
-    txId = tx.events["Submission"]["transactionId"]
-    print('setMinReferralsToPayoutAffiliates set to ', minReferrals, ' tx:')
->>>>>>> e50eb9b4
     print(txId);
 
 def sendFromMultisigToVesting(amount):
@@ -1238,81 +1227,31 @@
     print(txId)
 
 def deployAffiliate():
-<<<<<<< HEAD
-    loadConfig()
-    # -------------------------------- 1. Replace the protocol settings contract ------------------------------
-    replaceProtocolSettings()
-=======
     #loadConfig() - called from main()
     # -------------------------------- 1. Replace the protocol settings contract ------------------------------
     #replaceProtocolSettings() - called from main()
->>>>>>> e50eb9b4
 
     # -------------------------------- 2. Deploy the affiliates -----------------------------------------------
     affiliates = acct.deploy(Affiliates)
     sovryn = Contract.from_abi("sovryn", address=contracts['sovrynProtocol'], abi=interface.ISovrynBrownie.abi, owner=acct)
     data = sovryn.replaceContract.encode_input(affiliates.address)
-<<<<<<< HEAD
-=======
     print('affiliates deployed. data:')
->>>>>>> e50eb9b4
-    print(data)
-
-    multisig = Contract.from_abi("MultiSig", address=contracts['multisig'], abi=MultiSigWallet.abi, owner=acct)
-    tx = multisig.submitTransaction(sovryn.address,0,data)
-    txId = tx.events["Submission"]["transactionId"]
-<<<<<<< HEAD
-    print(txId)
-
-    # Set SOVTokenAddress
-    sovToken = Contract.from_abi("SOV", address=contracts["SOV"], abi=SOV.abi, owner=acct)
-    data = sovryn.setSOVTokenAddress.encode_input(sovToken.address)
-    print("Set SOV Token address in protocol settings")
-    print(data)
-
-    multisig = Contract.from_abi("MultiSig", address=contracts['multisig'], abi=MultiSigWallet.abi, owner=acct)
-    tx = multisig.submitTransaction(sovryn.address,0,data)
-    txId = tx.events["Submission"]["transactionId"]
-    print(txId)
-    print("sovToken address loaded:", sovryn.sovTokenAddress())
-
-    # Set LockedSOVAddress
-    lockedSOV = Contract.from_abi("LockedSOV", address=contracts["LockedSOV"], abi=LockedSOV.abi, owner=acct)
-    data = sovryn.setLockedSOVAddress.encode_input(lockedSOV.address)
-    print("Set Locked SOV address in protocol settings")
-=======
+    print(data)
+
+    multisig = Contract.from_abi("MultiSig", address=contracts['multisig'], abi=MultiSigWallet.abi, owner=acct)
+    tx = multisig.submitTransaction(sovryn.address,0,data)
+    txId = tx.events["Submission"]["transactionId"]
     print('affiliates deployed tx:')
     print(txId)
 
     # Set protocolAddress
     data = sovryn.setSovrynProtocolAddress.encode_input(sovryn.address)
     print("Set Protocol Address in protocol settings")
->>>>>>> e50eb9b4
-    print(data)
-
-    multisig = Contract.from_abi("MultiSig", address=contracts['multisig'], abi=MultiSigWallet.abi, owner=acct)
-    tx = multisig.submitTransaction(sovryn.address,0,data)
-    txId = tx.events["Submission"]["transactionId"]
-<<<<<<< HEAD
-    print(txId)
-    print("lockedSOV address loaded:", sovryn.sovTokenAddress())
-
-    # -------------------------------- 3. Replace Token Logic Standard ----------------------------------------
-    replaceLoanTokenLogicOnAllContracts()
-
-def deployTradingRebatesUsingLockedSOV():
-    loadConfig()
-
-    sovryn = Contract.from_abi("sovryn", address=contracts['sovrynProtocol'], abi=interface.ISovrynBrownie.abi, owner=acct)
-
-    # ----------------------------- 1. Replace Protocol Settings ------------------------------
-    replaceProtocolSettings()
-
-    # ----------------------------- 2. Set protocol token address using SOV address ------------------------------
-    sovToken = Contract.from_abi("SOV", address=contracts["SOV"], abi=SOV.abi, owner=acct)
-    data = sovryn.setProtocolTokenAddress.encode_input(sovToken.address)
-    print("Set Protocol Token address in protocol settings")
-=======
+    print(data)
+
+    multisig = Contract.from_abi("MultiSig", address=contracts['multisig'], abi=MultiSigWallet.abi, owner=acct)
+    tx = multisig.submitTransaction(sovryn.address,0,data)
+    txId = tx.events["Submission"]["transactionId"]
     print('sovryn.setSovrynProtocolAddress tx:')
     print(txId)
     print("protocol address loaded") #, sovryn.getProtocolAddress()) - not executed yet
@@ -1322,24 +1261,16 @@
     data = sovryn.setSOVTokenAddress.encode_input(sovToken.address)
     # data = sovryn.setSOVTokenAddress.encode_input(contracts["SOV"])
     print("Set SOV Token address in protocol settings")
->>>>>>> e50eb9b4
-    print(data)
-
-    multisig = Contract.from_abi("MultiSig", address=contracts['multisig'], abi=MultiSigWallet.abi, owner=acct)
-    tx = multisig.submitTransaction(sovryn.address,0,data)
-    txId = tx.events["Submission"]["transactionId"]
-<<<<<<< HEAD
-    print(txId)
-    print("protocol token address loaded:", sovryn.sovTokenAddress())
-
-    # ----------------------------- 3. Set LockedSOV address -------------------------------------------
-=======
+    print(data)
+
+    multisig = Contract.from_abi("MultiSig", address=contracts['multisig'], abi=MultiSigWallet.abi, owner=acct)
+    tx = multisig.submitTransaction(sovryn.address,0,data)
+    txId = tx.events["Submission"]["transactionId"]
     print('set SOV token address to ProtocolSettings tx:')
     print(txId)
     print("sovToken address loaded") #, sovryn.getSovTokenAddress()) - not executed yet
 
     # Set LockedSOVAddress
->>>>>>> e50eb9b4
     lockedSOV = Contract.from_abi("LockedSOV", address=contracts["LockedSOV"], abi=LockedSOV.abi, owner=acct)
     data = sovryn.setLockedSOVAddress.encode_input(lockedSOV.address)
     print("Set Locked SOV address in protocol settings")
@@ -1348,18 +1279,6 @@
     multisig = Contract.from_abi("MultiSig", address=contracts['multisig'], abi=MultiSigWallet.abi, owner=acct)
     tx = multisig.submitTransaction(sovryn.address,0,data)
     txId = tx.events["Submission"]["transactionId"]
-<<<<<<< HEAD
-    print(txId)
-    print("lockedSOV address loaded:", sovryn.sovTokenAddress())
-
-    # ----------------------------- 4. Set default feeRebatePercent -------------------------------------------
-    setDefaultRebatesPercentage(50 * 10**18)
-
-    # TODO
-    # setSpecialRebates("sourceTokenAddress", "destTokenAddress", 10 * 10**18)
-
-    # ---------------------------- 5. Redeploy modules which implement InterestUser and SwapsUser -----------------------
-=======
     print('lockedSOV tx:')
     print(txId)
     print("lockedSOV address loaded:", lockedSOV.address)
@@ -1374,7 +1293,6 @@
     setAffiliateFeePercent(5 * 10**18)
 
     # ---------------------------- 3. Redeploy modules which implement InterestUser and SwapsUser -----------------------
->>>>>>> e50eb9b4
     # LoanClosingsBase
     # LoanClosingsWith
     replaceLoanClosings()
@@ -1384,17 +1302,11 @@
     replaceLoanMaintenance()
     # SwapsExternal
     redeploySwapsExternal()
-<<<<<<< HEAD
-    # LoanSettings
-    replaceLoanSettings()
-
-=======
     # LoanSettings()
     replaceLoanSettings()
 
     # -------------------------------- 4. Replace Token Logic Standard ----------------------------------------
     replaceLoanTokenLogicOnAllContracts()
->>>>>>> e50eb9b4
 
 def replaceLoanMaintenance():
     print("replacing loan maintenance")
@@ -1418,9 +1330,6 @@
     multisig = Contract.from_abi("MultiSig", address=contracts['multisig'], abi=MultiSigWallet.abi, owner=acct)
     tx = multisig.submitTransaction(sovryn.address,0,data)
     txId = tx.events["Submission"]["transactionId"]
-<<<<<<< HEAD
-    print(txId);
-=======
     print(txId);
 
 def printMultisigOwners():
@@ -1566,9 +1475,59 @@
     txId = tx.events["Submission"]["transactionId"]
     print(txId)
 
+def deployTradingRebatesUsingLockedSOV():
+    loadConfig()
+
+    sovryn = Contract.from_abi("sovryn", address=contracts['sovrynProtocol'], abi=interface.ISovrynBrownie.abi, owner=acct)
+
+    # ----------------------------- 1. Replace Protocol Settings ------------------------------
+    replaceProtocolSettings()
+
+    # ----------------------------- 2. Set protocol token address using SOV address ------------------------------
+    sovToken = Contract.from_abi("SOV", address=contracts["SOV"], abi=SOV.abi, owner=acct)
+    data = sovryn.setProtocolTokenAddress.encode_input(sovToken.address)
+    print("Set Protocol Token address in protocol settings")
+    print(data)
+
+    multisig = Contract.from_abi("MultiSig", address=contracts['multisig'], abi=MultiSigWallet.abi, owner=acct)
+    tx = multisig.submitTransaction(sovryn.address,0,data)
+    txId = tx.events["Submission"]["transactionId"]
+    print(txId)
+    print("protocol token address loaded:", sovryn.sovTokenAddress())
+
+    # ----------------------------- 3. Set LockedSOV address -------------------------------------------
+    lockedSOV = Contract.from_abi("LockedSOV", address=contracts["LockedSOV"], abi=LockedSOV.abi, owner=acct)
+    data = sovryn.setLockedSOVAddress.encode_input(lockedSOV.address)
+    print("Set Locked SOV address in protocol settings")
+    print(data)
+
+    multisig = Contract.from_abi("MultiSig", address=contracts['multisig'], abi=MultiSigWallet.abi, owner=acct)
+    tx = multisig.submitTransaction(sovryn.address,0,data)
+    txId = tx.events["Submission"]["transactionId"]
+    print(txId)
+    print("lockedSOV address loaded:", sovryn.sovTokenAddress())
+
+    # ----------------------------- 4. Set default feeRebatePercent -------------------------------------------
+    setDefaultRebatesPercentage(50 * 10**18)
+
+    # TODO
+    # setSpecialRebates("sourceTokenAddress", "destTokenAddress", 10 * 10**18)
+
+    # ---------------------------- 5. Redeploy modules which implement InterestUser and SwapsUser -----------------------
+    # LoanClosingsBase
+    # LoanClosingsWith
+    replaceLoanClosings()
+    # LoanOpenings
+    replaceLoanOpenings()
+    # LoanMaintenance
+    replaceLoanMaintenance()
+    # SwapsExternal
+    redeploySwapsExternal()
+    # LoanSettings
+    replaceLoanSettings()
+
 def readWRBTCAddressFromWrapper(wrapper):
     abiFile =  open('./scripts/contractInteraction/RBTCWrapperProxy.json')
     abi = json.load(abiFile)
     wrapperProxy = Contract.from_abi("RBTCWrapperProxy", address=wrapper, abi=abi, owner=acct)
-    print(wrapperProxy.wrbtcTokenAddress())
->>>>>>> e50eb9b4
+    print(wrapperProxy.wrbtcTokenAddress())