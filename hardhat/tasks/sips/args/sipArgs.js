--- conflicted
+++ resolved
@@ -258,7 +258,6 @@
     return { args, governor: "GovernorOwner" };
 };
 
-<<<<<<< HEAD
 const getArgsSip0046Part1 = async (hre) => {
     const {
         deployments: { get },
@@ -726,8 +725,9 @@
         description:
             "SIP-0046: Transferring ownership of Sovryn contracts (Part 4), Details: https://github.com/DistributedCollective/SIPS/blob/f350a00/SIP-0046_part-4.md, sha256: 51f041f0a2df9bb6cae180b2cb30fb92ba9b46a016d6e228401e0ee4bcbeef7d",
     };
-
-=======
+    return { args, governor: "GovernorOwner" };
+};
+
 const getArgsSip0047 = async (hre) => {
     const {
         ethers,
@@ -756,7 +756,6 @@
         description:
             "SIP-0047: Changing of the Guardians, Details: https://github.com/DistributedCollective/SIPS/blob/018582f/SIP-0047.md, sha256: be610df85582328b0205412dd6da87e2805d1a8656d591e0c09bc9783888b831",
     };
->>>>>>> 8800e924
     return { args, governor: "GovernorOwner" };
 };
 
