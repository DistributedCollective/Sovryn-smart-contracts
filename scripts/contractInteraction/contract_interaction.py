--- conflicted
+++ resolved
@@ -77,10 +77,7 @@
     else:
         raise Exception("Network not supported.")
     contracts = json.load(configFile)
-<<<<<<< HEAD
-=======
-
->>>>>>> a95c2ff5
+
     
 def readLendingFee():
     sovryn = Contract.from_abi("sovryn", address='0xBAC609F5C8bb796Fa5A31002f12aaF24B7c35818', abi=interface.ISovrynBrownie.abi, owner=acct)
