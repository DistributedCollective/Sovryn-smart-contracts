/** Speed optimized on branch hardhatTestRefactor, 2021-09-24
 * Bottlenecks found at beforeEach hook, redeploying tokens,
 *  protocol, ... on every test.
 *
 * Total time elapsed: 6.1s
 * After optimization: 5.1s
 *
 * Other minor optimizations:
 * - removed unneeded variables
 *
 * Notes: Applied fixture to use snapshot beforeEach test.
 *   Updated to use the initializer.js functions for protocol deployment.
 *   Updated to use WRBTC as collateral token, instead of custom testWRBTC token.
 *   Updated to use SUSD as underlying token, instead of custom underlyingToken.
 *   Moved some initialization code from tests to fixture.
 *   Added tests to increase the test coverage index:
 *     + "test avgBorrowInterestRate() function"
 *     + "test totalSupplyInterestRate() function"
 *     + ...
 */

const { expect } = require("chai");
const { waffle } = require("hardhat");
const { loadFixture } = waffle;
const { expectRevert, constants, BN } = require("@openzeppelin/test-helpers");
const {
	getSUSD,
	getRBTC,
	getWRBTC,
	getBZRX,
	getLoanTokenLogic,
	getLoanToken,
	getLoanTokenLogicWrbtc,
	getLoanTokenWRBTC,
	loan_pool_setup,
	set_demand_curve,
	getPriceFeeds,
	getSovryn,
	decodeLogs,
	getSOV,
} = require("../Utils/initializer.js");

const LoanToken = artifacts.require("LoanToken");
<<<<<<< HEAD
const LoanTokenLogicWrbtc = artifacts.require("LoanTokenLogicWrbtc");
=======
const ILoanTokenLogicProxy = artifacts.require("ILoanTokenLogicProxy");
const ILoanTokenModules = artifacts.require("ILoanTokenModules");
const LoanSettings = artifacts.require("LoanSettings");
const LoanMaintenance = artifacts.require("LoanMaintenance");
const LoanOpenings = artifacts.require("LoanOpenings");
const LoanClosingsBase = artifacts.require("LoanClosingsBase");
const LoanClosingsWith = artifacts.require("LoanClosingsWith");
const SwapsExternal = artifacts.require("SwapsExternal");

const PriceFeedsLocal = artifacts.require("PriceFeedsLocal");
const TestSovrynSwap = artifacts.require("TestSovrynSwap");
const SwapsImplSovrynSwap = artifacts.require("SwapsImplSovrynSwap");
>>>>>>> 98baf25e

const { verify_start_conditions, verify_lending_result_and_itoken_price_change, cash_out_from_the_pool } = require("./helpers");

const { getLoanTokenLogicWrbtc } = require("../Utils/initializer.js");

const wei = web3.utils.toWei;

contract("LoanTokenLending", (accounts) => {
	let lender;
	let SUSD, WRBTC;
	let sovryn, loanToken;
	let baseRate;

	async function deploymentAndInitFixture(_wallets, _provider) {
		// Deploying sovrynProtocol w/ generic function from initializer.js
		SUSD = await getSUSD();
		RBTC = await getRBTC();
		WRBTC = await getWRBTC();
		BZRX = await getBZRX();
		priceFeeds = await getPriceFeeds(WRBTC, SUSD, RBTC, BZRX);
		sovryn = await getSovryn(WRBTC, SUSD, RBTC, priceFeeds);
		await sovryn.setSovrynProtocolAddress(sovryn.address);

		await priceFeeds.setRates(SUSD.address, WRBTC.address, wei("0.01", "ether"));
		await sovryn.setSupportedTokens([SUSD.address, WRBTC.address], [true, true]);
		await sovryn.setFeesController(lender);

		// Custom tokens
		await getSOV(sovryn, priceFeeds, SUSD, accounts);

<<<<<<< HEAD
		loanTokenLogicWrbtc = await LoanTokenLogicWrbtc.new();
		loanToken = await LoanToken.new(lender, loanTokenLogicWrbtc.address, sovryn.address, WRBTC.address);
		await loanToken.initialize(WRBTC.address, "iWRBTC", "iWRBTC"); // iToken
		loanToken = await LoanTokenLogicWrbtc.at(loanToken.address);
=======
		const initLoanTokenLogic = await getLoanTokenLogicWrbtc(); // function will return [LoanTokenLogicProxy, LoanTokenLogicBeacon]
		loanTokenLogicWrbtc = initLoanTokenLogic[0];
		loanTokenLogicBeaconWrbtc = initLoanTokenLogic[1];

		loanToken = await LoanToken.new(lender, loanTokenLogicWrbtc.address, sovryn.address, testWrbtc.address);
		await loanToken.initialize(testWrbtc.address, "iWRBTC", "iWRBTC"); //iToken

		/** Initialize the loan token logic proxy */
		loanToken = await ILoanTokenLogicProxy.at(loanToken.address);
		await loanToken.setBeaconAddress(loanTokenLogicBeaconWrbtc.address);

		/** Use interface of LoanTokenModules */
		loanToken = await ILoanTokenModules.at(loanToken.address);
>>>>>>> 98baf25e

		params = [
			"0x0000000000000000000000000000000000000000000000000000000000000000", // bytes32 id; // id of loan params object
			false, // bool active; // if false, this object has been disabled by the owner and can't be used for future loans
			lender, // address owner; // owner of this object
			WRBTC.address, // address loanToken; // the token being loaned
			SUSD.address, // address collateralToken; // the required collateral token
			wei("20", "ether"), // uint256 minInitialMargin; // the minimum allowed initial margin
			wei("15", "ether"), // uint256 maintenanceMargin; // an unhealthy loan when current margin is at or below this value
			2419200, // uint256 maxLoanTerm; // the maximum term for new loans (0 means there's no max term)
		];

		await loanToken.setupLoanParams([params], false);
		await loanToken.setupLoanParams([params], true);

		const loanTokenAddress = await loanToken.loanTokenAddress();
		if (lender == (await sovryn.owner())) await sovryn.setLoanPool([loanToken.address], [loanTokenAddress]);

		await WRBTC.mint(sovryn.address, wei("500", "ether"));

		baseRate = wei("1", "ether");
		const rateMultiplier = wei("20.25", "ether");
		const targetLevel = wei("80", "ether");
		const kinkLevel = wei("90", "ether");
		const maxScaleRate = wei("100", "ether");

		await loanToken.setDemandCurve(baseRate, rateMultiplier, baseRate, rateMultiplier, targetLevel, kinkLevel, maxScaleRate);
	}

	before(async () => {
		[lender, ...accounts] = accounts;
	});

	beforeEach(async () => {
		await loadFixture(deploymentAndInitFixture);
	});

	describe("test lending using wRBTC as loanToken", () => {
		it("should fail calling loanToken fallback function", async () => {
			await expectRevert(
				loanToken.send(wei("0.0000000000000001", "ether")),
				"fallback function is not payable and was called with value 100"
			);
		});

		it("test avgBorrowInterestRate() function", async () => {
			expect(await loanToken.avgBorrowInterestRate()).to.be.a.bignumber.equal(new BN(0));
		});

		it("test supplyInterestRate() function", async () => {
			expect(await loanToken.supplyInterestRate()).to.be.a.bignumber.equal(new BN(0));
		});

		it("test nextSupplyInterestRate() function", async () => {
			const deposit_amount = new BN(1);
			expect(await loanToken.nextSupplyInterestRate(deposit_amount)).to.be.a.bignumber.equal(new BN(0));
		});

		it("test totalSupplyInterestRate() function", async () => {
			const deposit_amount = new BN(1);
			expect(await loanToken.totalSupplyInterestRate(deposit_amount)).to.be.a.bignumber.equal(new BN(0));
		});

		it("test lend to the pool", async () => {
			borrow_interest_rate = await loanToken.borrowInterestRate();
			expect(borrow_interest_rate.gt(baseRate)).to.be.true;

			const deposit_amount = new BN(wei("4", "ether"));
			const loan_token_sent = new BN(wei("1", "ether"));
			let initial_balance = new BN(0);
			const actual_initial_balance = new BN(await web3.eth.getBalance(lender));

			await verify_start_conditions(WRBTC, loanToken, lender, initial_balance, deposit_amount);
			await loanToken.mintWithBTC(lender, false, { value: deposit_amount });

			initial_balance = new BN(wei("5", "ether"));
			await verify_lending_result_and_itoken_price_change(
				WRBTC,
				SUSD,
				loanToken,
				lender,
				loan_token_sent,
				deposit_amount,
				sovryn,
				true
			);

			const new_balance = new BN(await web3.eth.getBalance(lender));
			expect(new_balance.lt(actual_initial_balance)).to.be.true;
		});

		it("test cash out from the pool", async () => {
			await cash_out_from_the_pool(loanToken, lender, WRBTC, true);
		});

		it("test cash out from the pool more of lender balance should not fail", async () => {
			const total_deposit_amount = new BN(wei("200", "ether"));
			await loanToken.mintWithBTC(lender, false, { value: total_deposit_amount.toString() });
			await expectRevert(loanToken.burnToBTC(lender, total_deposit_amount.mul(new BN(2)).toString(), false), "32");
			await loanToken.burnToBTC(lender, constants.MAX_UINT256, false);
			expect(await loanToken.balanceOf(lender)).to.be.a.bignumber.equal(new BN(0));
		});
	});

	describe("Test iRBTC withdrawal from RBTC loan token contract", () => {
		it("test withdrawal from iRBTC contract", async () => {
			await loanToken.mintWithBTC(lender, false, { value: 10000, gas: 22000 });
			const contractBalance = await web3.eth.getBalance(loanToken.address);
			const balanceBefore = await web3.eth.getBalance(account1);
			let tx = await loanToken.withdrawRBTCTo(account1, contractBalance);
			expectEvent(tx, "WithdrawRBTCTo", {
				to: account1,
				amount: contractBalance,
			});
			const balanceAfter = await web3.eth.getBalance(account1);
			expect(new BN(balanceAfter).sub(new BN(balanceBefore))).to.be.a.bignumber.equal(new BN(contractBalance));
		});

		it("shouldn't withdraw when zero address is passed", async () => {
			await expectRevert(loanToken.withdrawRBTCTo(constants.ZERO_ADDRESS, 100), "receiver address invalid");
		});

		it("shouldn't withdraw when triggered by anyone other than owner", async () => {
			await expectRevert(loanToken.withdrawRBTCTo(account4, 100, { from: account4 }), "unauthorized");
		});

		it("shouldn't withdraw if amount is 0", async () => {
			await web3.eth.sendTransaction({ from: accounts[0].toString(), to: loanToken.address, value: 10000, gas: 22000 });
			await expectRevert(loanToken.withdrawRBTCTo(account4, 0), "non-zero withdraw amount expected");
		});

		it("shouldn't withdraw if amount is invalid", async () => {
			await web3.eth.sendTransaction({ from: accounts[0].toString(), to: loanToken.address, value: 10000, gas: 22000 });
			await expectRevert(loanToken.withdrawRBTCTo(account4, 20000), "withdraw amount cannot exceed balance");
		});
	});
});<|MERGE_RESOLUTION|>--- conflicted
+++ resolved
@@ -22,7 +22,7 @@
 const { expect } = require("chai");
 const { waffle } = require("hardhat");
 const { loadFixture } = waffle;
-const { expectRevert, constants, BN } = require("@openzeppelin/test-helpers");
+const { expectRevert, expectEvent, constants, BN } = require("@openzeppelin/test-helpers");
 const {
 	getSUSD,
 	getRBTC,
@@ -41,31 +41,15 @@
 } = require("../Utils/initializer.js");
 
 const LoanToken = artifacts.require("LoanToken");
-<<<<<<< HEAD
-const LoanTokenLogicWrbtc = artifacts.require("LoanTokenLogicWrbtc");
-=======
 const ILoanTokenLogicProxy = artifacts.require("ILoanTokenLogicProxy");
 const ILoanTokenModules = artifacts.require("ILoanTokenModules");
-const LoanSettings = artifacts.require("LoanSettings");
-const LoanMaintenance = artifacts.require("LoanMaintenance");
-const LoanOpenings = artifacts.require("LoanOpenings");
-const LoanClosingsBase = artifacts.require("LoanClosingsBase");
-const LoanClosingsWith = artifacts.require("LoanClosingsWith");
-const SwapsExternal = artifacts.require("SwapsExternal");
-
-const PriceFeedsLocal = artifacts.require("PriceFeedsLocal");
-const TestSovrynSwap = artifacts.require("TestSovrynSwap");
-const SwapsImplSovrynSwap = artifacts.require("SwapsImplSovrynSwap");
->>>>>>> 98baf25e
 
 const { verify_start_conditions, verify_lending_result_and_itoken_price_change, cash_out_from_the_pool } = require("./helpers");
 
-const { getLoanTokenLogicWrbtc } = require("../Utils/initializer.js");
-
 const wei = web3.utils.toWei;
 
 contract("LoanTokenLending", (accounts) => {
-	let lender;
+	let lender, account1, account2, account3, account4;
 	let SUSD, WRBTC;
 	let sovryn, loanToken;
 	let baseRate;
@@ -87,18 +71,12 @@
 		// Custom tokens
 		await getSOV(sovryn, priceFeeds, SUSD, accounts);
 
-<<<<<<< HEAD
-		loanTokenLogicWrbtc = await LoanTokenLogicWrbtc.new();
-		loanToken = await LoanToken.new(lender, loanTokenLogicWrbtc.address, sovryn.address, WRBTC.address);
-		await loanToken.initialize(WRBTC.address, "iWRBTC", "iWRBTC"); // iToken
-		loanToken = await LoanTokenLogicWrbtc.at(loanToken.address);
-=======
 		const initLoanTokenLogic = await getLoanTokenLogicWrbtc(); // function will return [LoanTokenLogicProxy, LoanTokenLogicBeacon]
 		loanTokenLogicWrbtc = initLoanTokenLogic[0];
 		loanTokenLogicBeaconWrbtc = initLoanTokenLogic[1];
 
-		loanToken = await LoanToken.new(lender, loanTokenLogicWrbtc.address, sovryn.address, testWrbtc.address);
-		await loanToken.initialize(testWrbtc.address, "iWRBTC", "iWRBTC"); //iToken
+		loanToken = await LoanToken.new(lender, loanTokenLogicWrbtc.address, sovryn.address, WRBTC.address);
+		await loanToken.initialize(WRBTC.address, "iWRBTC", "iWRBTC"); // iToken
 
 		/** Initialize the loan token logic proxy */
 		loanToken = await ILoanTokenLogicProxy.at(loanToken.address);
@@ -106,7 +84,6 @@
 
 		/** Use interface of LoanTokenModules */
 		loanToken = await ILoanTokenModules.at(loanToken.address);
->>>>>>> 98baf25e
 
 		params = [
 			"0x0000000000000000000000000000000000000000000000000000000000000000", // bytes32 id; // id of loan params object
@@ -137,7 +114,7 @@
 	}
 
 	before(async () => {
-		[lender, ...accounts] = accounts;
+		[lender, account1, account2, account3, account4, ...accounts] = accounts;
 	});
 
 	beforeEach(async () => {
