pragma solidity ^0.5.17;

import "../Staking/SafeMath96.sol";
import "../../openzeppelin/SafeMath.sol";
import "../../openzeppelin/SafeERC20.sol";
import "../../openzeppelin/Ownable.sol";
import "../IFeeSharingProxy.sol";
import "../../openzeppelin/Address.sol";
import "./FeeSharingProxyStorage.sol";
import "../../interfaces/IConverterAMM.sol";

/**
 * @title The FeeSharingLogic contract.
 * @notice Staking is not only granting voting rights, but also access to fee
 * sharing according to the own voting power in relation to the total. Whenever
 * somebody decides to collect the fees from the protocol, they get transferred
 * to a proxy contract which invests the funds in the lending pool and keeps
 * the pool tokens.
 *
 * The fee sharing proxy will be set as feesController of the protocol contract.
 * This allows the fee sharing proxy to withdraw the fees. The fee sharing
 * proxy holds the pool tokens and keeps track of which user owns how many
 * tokens. In order to know how many tokens a user owns, the fee sharing proxy
 * needs to know the user’s weighted stake in relation to the total weighted
 * stake (aka total voting power).
 *
 * Because both values are subject to change, they may be different on each fee
 * withdrawal. To be able to calculate a user’s share of tokens when he wants
 * to withdraw, we need checkpoints.
 *
 * This contract is intended to be set as the protocol fee collector.
 * Anybody can invoke the withdrawFees function which uses
 * protocol.withdrawFees to obtain available fees from operations on a
 * certain token. These fees are deposited in the corresponding loanPool.
 * Also, the staking contract sends slashed tokens to this contract. When a
 * user calls the withdraw function, the contract transfers the fee sharing
 * rewards in proportion to the user’s weighted stake since the last withdrawal.
 *
 * The protocol is collecting fees in all sorts of currencies and then automatically
 * supplies them to the respective lending pools. Therefore, all fees are
 * generating interest for the SOV holders. If one of them withdraws fees, it will
 * get pool tokens. It is planned to add the option to convert anything to rBTC
 * before withdrawing, but not yet implemented.
 * */
contract FeeSharingLogic is SafeMath96, IFeeSharingProxy, Ownable, FeeSharingProxyStorage {
	using SafeMath for uint256;
	using SafeERC20 for IERC20;

	/* Events */

	/// @notice An event emitted when fee get withdrawn.
	event FeeWithdrawn(address indexed sender, address indexed token, uint256 amount);

	/// @notice An event emitted when tokens transferred.
	event TokensTransferred(address indexed sender, address indexed token, uint256 amount);

	/// @notice An event emitted when checkpoint added.
	event CheckpointAdded(address indexed sender, address indexed token, uint256 amount);

	/// @notice An event emitted when user fee get withdrawn.
	event UserFeeWithdrawn(address indexed sender, address indexed receiver, address indexed token, uint256 amount);

	/**
	 * @notice An event emitted when fee from AMM get withdrawn.
	 *
	 * @param sender sender who initiate the withdrawn amm fees.
	 * @param converter the converter address.
	 * @param amount total amount of fee (Already converted to WRBTC).
	 */
	event FeeAMMWithdrawn(address indexed sender, address indexed converter, uint256 amount);

	/// @notice An event emitted when converter address has been registered to be whitelisted.
	event WhitelistedConverter(address indexed sender, address converter);

	/// @notice An event emitted when converter address has been removed from whitelist.
	event UnwhitelistedConverter(address indexed sender, address converter);

	/* Functions */

	/**
	 * @notice Withdraw fees for the given token:
	 * lendingFee + tradingFee + borrowingFee
	 * the fees (except SOV) will be converted in wRBTC form, and then will be transferred to wRBTC loan pool.
	 * For SOV, it will be directly deposited into the feeSharingProxy from the protocol.
	 *
	 * @param _tokens array address of the token
	 * */
	function withdrawFees(address[] memory _tokens) public {
		for (uint256 i = 0; i < _tokens.length; i++) {
			require(Address.isContract(_tokens[i]), "FeeSharingProxy::withdrawFees: token is not a contract");
		}

		uint256 wrbtcAmountWithdrawn = protocol.withdrawFees(_tokens, address(this));
		uint256 poolTokenAmount;

		address wRBTCAddress = protocol.wrbtcToken();
		require(wRBTCAddress != address(0), "FeeSharingProxy::withdrawFees: wRBTCAddress is not set");

		address loanPoolToken = protocol.underlyingToLoanPool(wRBTCAddress);
		require(loanPoolToken != address(0), "FeeSharingProxy::withdrawFees: loan wRBTC not found");

		if (wrbtcAmountWithdrawn > 0) {
			/// @dev TODO can be also used - function addLiquidity(IERC20Token _reserveToken, uint256 _amount, uint256 _minReturn)
			IERC20(wRBTCAddress).approve(loanPoolToken, wrbtcAmountWithdrawn);
			poolTokenAmount = ILoanToken(loanPoolToken).mint(address(this), wrbtcAmountWithdrawn);

<<<<<<< HEAD
			/// @notice Update unprocessed amount of tokens
			uint96 amount96 = safe96(poolTokenAmount, "FeeSharingProxy::withdrawFees: pool token amount exceeds 96 bits");
			unprocessedAmount[loanPoolToken] = add96(
				unprocessedAmount[loanPoolToken],
				amount96,
				"FeeSharingProxy::withdrawFees: unprocessedAmount exceeds 96 bits"
			);

			_addCheckpoint(loanPoolToken);
		}
=======
		/// @notice Update unprocessed amount of tokens
		uint96 amount96 = safe96(poolTokenAmount, "FeeSharingProxy::withdrawFees: pool token amount exceeds 96 bits");

		_addCheckpoint(loanPoolToken, amount96);
>>>>>>> 588f058d

		emit FeeWithdrawn(msg.sender, loanPoolToken, poolTokenAmount);
	}

	/**
	 * @notice Withdraw amm fees for the given converter addresses:
	 * protocolFee from the conversion
	 * the fees will be converted in wRBTC form, and then will be transferred to wRBTC loan pool
	 *
	 * @param _converters array addresses of the converters
	 * */
	function withdrawFeesAMM(address[] memory _converters) public {
		address wRBTCAddress = protocol.wrbtcToken();
		require(wRBTCAddress != address(0), "FeeSharingProxy::withdrawFees: wRBTCAddress is not set");

		address loanPoolToken = protocol.underlyingToLoanPool(wRBTCAddress);
		require(loanPoolToken != address(0), "FeeSharingProxy::withdrawFees: loan wRBTC not found");

		// Validate
		_validateWhitelistedConverter(_converters);

		uint96 totalPoolTokenAmount;
		for (uint256 i = 0; i < _converters.length; i++) {
			uint256 wrbtcAmountWithdrawn = IConverterAMM(_converters[i]).withdrawFees(address(this));

			if (wrbtcAmountWithdrawn > 0) {
				/// @dev TODO can be also used - function addLiquidity(IERC20Token _reserveToken, uint256 _amount, uint256 _minReturn)
				IERC20(wRBTCAddress).approve(loanPoolToken, wrbtcAmountWithdrawn);
				uint256 poolTokenAmount = ILoanToken(loanPoolToken).mint(address(this), wrbtcAmountWithdrawn);

				/// @notice Update unprocessed amount of tokens
				uint96 amount96 = safe96(poolTokenAmount, "FeeSharingProxy::withdrawFees: pool token amount exceeds 96 bits");

				totalPoolTokenAmount = add96(
					totalPoolTokenAmount,
					amount96,
					"FeeSharingProxy::withdrawFees: total pool token amount exceeds 96 bits"
				);

				emit FeeAMMWithdrawn(msg.sender, _converters[i], poolTokenAmount);
			}
		}

		if (totalPoolTokenAmount > 0) {
			_addCheckpoint(loanPoolToken, totalPoolTokenAmount);
		}
	}

	/**
	 * @notice Transfer tokens to this contract.
	 * @dev We just update amount of tokens here and write checkpoint in a separate methods
	 * in order to prevent adding checkpoints too often.
	 * @param _token Address of the token.
	 * @param _amount Amount to be transferred.
	 * */
	function transferTokens(address _token, uint96 _amount) public {
		require(_token != address(0), "FeeSharingProxy::transferTokens: invalid address");
		require(_amount > 0, "FeeSharingProxy::transferTokens: invalid amount");

		/// @notice Transfer tokens from msg.sender
		bool success = IERC20(_token).transferFrom(address(msg.sender), address(this), _amount);
		require(success, "Staking::transferTokens: token transfer failed");

		_addCheckpoint(_token, _amount);

		emit TokensTransferred(msg.sender, _token, _amount);
	}

	/**
	 * @notice Add checkpoint with accumulated amount by function invocation.
	 * @param _token Address of the token.
	 * */
	function _addCheckpoint(address _token, uint96 _amount) internal {
		if (block.timestamp - lastFeeWithdrawalTime[_token] >= FEE_WITHDRAWAL_INTERVAL) {
			lastFeeWithdrawalTime[_token] = block.timestamp;
			uint96 amount = add96(unprocessedAmount[_token], _amount, "FeeSharingProxy::_addCheckpoint: amount exceeds 96 bits");

			/// @notice Reset unprocessed amount of tokens to zero.
			unprocessedAmount[_token] = 0;

			/// @notice Write a regular checkpoint.
			_writeTokenCheckpoint(_token, amount);
		} else {
			unprocessedAmount[_token] = add96(
				unprocessedAmount[_token],
				_amount,
				"FeeSharingProxy::_addCheckpoint: unprocessedAmount exceeds 96 bits"
			);
		}
	}

	/**
	 * @notice Withdraw accumulated fee to the message sender.
	 *
	 * The Sovryn protocol collects fees on every trade/swap and loan.
	 * These fees will be distributed to SOV stakers based on their voting
	 * power as a percentage of total voting power. Therefore, staking more
	 * SOV and/or staking for longer will increase your share of the fees
	 * generated, meaning you will earn more from staking.
	 *
	 * This function will directly burnToBTC and use the msg.sender (user) as the receiver
	 *
	 * @param _loanPoolToken Address of the pool token.
	 * @param _maxCheckpoints Maximum number of checkpoints to be processed.
	 * @param _receiver The receiver of tokens or msg.sender
	 * */
	function withdraw(
		address _loanPoolToken,
		uint32 _maxCheckpoints,
		address _receiver
	) public nonReentrant {
		/// @dev Prevents processing / checkpoints because of block gas limit.
		require(_maxCheckpoints > 0, "FeeSharingProxy::withdraw: _maxCheckpoints should be positive");

		address wRBTCAddress = protocol.wrbtcToken();
		require(wRBTCAddress != address(0), "FeeSharingProxy::withdraw: wRBTCAddress is not set");

		address loanPoolTokenWRBTC = protocol.underlyingToLoanPool(wRBTCAddress);
		require(loanPoolTokenWRBTC != address(0), "FeeSharingProxy::withdraw: loan wRBTC not found");

		address user = msg.sender;
		if (_receiver == address(0)) {
			_receiver = msg.sender;
		}

		uint256 amount;
		uint256 end;
		(amount, end) = _getAccumulatedFees(user, _loanPoolToken, _maxCheckpoints);
		require(amount > 0, "FeeSharingProxy::withdrawFees: no tokens for a withdrawal");

		processedCheckpoints[user][_loanPoolToken] = end;

		if (loanPoolTokenWRBTC == _loanPoolToken) {
			// We will change, so that feeSharingProxy will directly burn then loanToken (IWRBTC) to rbtc and send to the user --- by call burnToBTC function
			uint256 loanAmountPaid = ILoanTokenWRBTC(_loanPoolToken).burnToBTC(_receiver, amount, false);
		} else {
			// Previously it directly send the loanToken to the user
			require(IERC20(_loanPoolToken).transfer(user, amount), "FeeSharingProxy::withdraw: withdrawal failed");
		}

		emit UserFeeWithdrawn(msg.sender, _receiver, _loanPoolToken, amount);
	}

	/**
	 * @notice Get the accumulated loan pool fee of the message sender.
	 * @param _user The address of the user or contract.
	 * @param _loanPoolToken Address of the pool token.
	 * @return The accumulated fee for the message sender.
	 * */
	function getAccumulatedFees(address _user, address _loanPoolToken) public view returns (uint256) {
		uint256 amount;
		(amount, ) = _getAccumulatedFees(_user, _loanPoolToken, 0);
		return amount;
	}

	/**
	 * @notice Whenever fees are withdrawn, the staking contract needs to
	 * checkpoint the block number, the number of pool tokens and the
	 * total voting power at that time (read from the staking contract).
	 * While the total voting power would not necessarily need to be
	 * checkpointed, it makes sense to save gas cost on withdrawal.
	 *
	 * When the user wants to withdraw its share of tokens, we need
	 * to iterate over all of the checkpoints since the users last
	 * withdrawal (note: remember last withdrawal block), query the
	 * user’s balance at the checkpoint blocks from the staking contract,
	 * compute his share of the checkpointed tokens and add them up.
	 * The maximum number of checkpoints to process at once should be limited.
	 *
	 * @param _user Address of the user's account.
	 * @param _loanPoolToken Loan pool token address.
	 * @param _maxCheckpoints Checkpoint index incremental.
	 * */
	function _getAccumulatedFees(
		address _user,
		address _loanPoolToken,
		uint32 _maxCheckpoints
	) internal view returns (uint256, uint256) {
		if (staking.isVestingContract(_user)) {
			return (0, 0);
		}

		uint256 start = processedCheckpoints[_user][_loanPoolToken];
		uint256 end;

		/// @dev Additional bool param can't be used because of stack too deep error.
		if (_maxCheckpoints > 0) {
			/// @dev withdraw -> _getAccumulatedFees
			require(start < numTokenCheckpoints[_loanPoolToken], "FeeSharingProxy::withdrawFees: no tokens for a withdrawal");
			end = _getEndOfRange(start, _loanPoolToken, _maxCheckpoints);
		} else {
			/// @dev getAccumulatedFees -> _getAccumulatedFees
			/// Don't throw error for getter invocation outside of transaction.
			if (start >= numTokenCheckpoints[_loanPoolToken]) {
				return (0, numTokenCheckpoints[_loanPoolToken]);
			}
			end = numTokenCheckpoints[_loanPoolToken];
		}

		uint256 amount = 0;
		uint256 cachedLockDate = 0;
		uint96 cachedWeightedStake = 0;
		for (uint256 i = start; i < end; i++) {
			Checkpoint storage checkpoint = tokenCheckpoints[_loanPoolToken][i];
			uint256 lockDate = staking.timestampToLockDate(checkpoint.timestamp);
			uint96 weightedStake;
			if (lockDate == cachedLockDate) {
				weightedStake = cachedWeightedStake;
			} else {
				/// @dev We need to use "checkpoint.blockNumber - 1" here to calculate weighted stake
				/// For the same block like we did for total voting power in _writeTokenCheckpoint
				weightedStake = staking.getPriorWeightedStake(_user, checkpoint.blockNumber - 1, checkpoint.timestamp);
				cachedWeightedStake = weightedStake;
				cachedLockDate = lockDate;
			}
			uint256 share = uint256(checkpoint.numTokens).mul(weightedStake).div(uint256(checkpoint.totalWeightedStake));
			amount = amount.add(share);
		}
		return (amount, end);
	}

	/**
	 * @notice Withdrawal should only be possible for blocks which were already
	 * mined. If the fees are withdrawn in the same block as the user withdrawal
	 * they are not considered by the withdrawing logic (to avoid inconsistencies).
	 *
	 * @param start Start of the range.
	 * @param _loanPoolToken Loan pool token address.
	 * @param _maxCheckpoints Checkpoint index incremental.
	 * */
	function _getEndOfRange(
		uint256 start,
		address _loanPoolToken,
		uint32 _maxCheckpoints
	) internal view returns (uint256) {
		uint256 nCheckpoints = numTokenCheckpoints[_loanPoolToken];
		uint256 end;
		if (_maxCheckpoints == 0) {
			/// @dev All checkpoints will be processed (only for getter outside of a transaction).
			end = nCheckpoints;
		} else {
			if (_maxCheckpoints > MAX_CHECKPOINTS) {
				_maxCheckpoints = MAX_CHECKPOINTS;
			}
			end = safe32(start + _maxCheckpoints, "FeeSharingProxy::withdraw: checkpoint index exceeds 32 bits");
			if (end > nCheckpoints) {
				end = nCheckpoints;
			}
		}

		/// @dev Withdrawal should only be possible for blocks which were already mined.
		uint32 lastBlockNumber = tokenCheckpoints[_loanPoolToken][end - 1].blockNumber;
		if (block.number == lastBlockNumber) {
			end--;
		}
		return end;
	}

	/**
	 * @notice Write a regular checkpoint w/ the foolowing data:
	 * block number, block timestamp, total weighted stake and num of tokens.
	 * @param _token The pool token address.
	 * @param _numTokens The amount of pool tokens.
	 * */
	function _writeTokenCheckpoint(address _token, uint96 _numTokens) internal {
		uint32 blockNumber = safe32(block.number, "FeeSharingProxy::_writeCheckpoint: block number exceeds 32 bits");
		uint32 blockTimestamp = safe32(block.timestamp, "FeeSharingProxy::_writeCheckpoint: block timestamp exceeds 32 bits");
		uint256 nCheckpoints = numTokenCheckpoints[_token];

		uint96 totalWeightedStake = _getVoluntaryWeightedStake(blockNumber - 1, block.timestamp);
		require(totalWeightedStake > 0, "Invalid totalWeightedStake");
		if (nCheckpoints > 0 && tokenCheckpoints[_token][nCheckpoints - 1].blockNumber == blockNumber) {
			tokenCheckpoints[_token][nCheckpoints - 1].totalWeightedStake = totalWeightedStake;
			tokenCheckpoints[_token][nCheckpoints - 1].numTokens = _numTokens;
		} else {
			tokenCheckpoints[_token][nCheckpoints] = Checkpoint(blockNumber, blockTimestamp, totalWeightedStake, _numTokens);
			numTokenCheckpoints[_token] = nCheckpoints + 1;
		}
		emit CheckpointAdded(msg.sender, _token, _numTokens);
	}

	/**
	 * Queries the total weighted stake and the weighted stake of vesting contracts and returns the difference
	 * @param blockNumber the blocknumber
	 * @param timestamp the timestamp
	 */
	function _getVoluntaryWeightedStake(uint32 blockNumber, uint256 timestamp) internal view returns (uint96 totalWeightedStake) {
		uint96 vestingWeightedStake = staking.getPriorVestingWeightedStake(blockNumber, timestamp);
		totalWeightedStake = staking.getPriorTotalVotingPower(blockNumber, timestamp);
		totalWeightedStake = sub96(
			totalWeightedStake,
			vestingWeightedStake,
			"FeeSharingProxy::_getTotalVoluntaryWeightedStake: vested stake exceeds total stake"
		);
	}

	/**
	 * @dev Whitelisting converter address.
	 *
	 * @param converterAddress converter address to be whitelisted.
	 */
	function addWhitelistedConverterAddress(address converterAddress) external onlyOwner {
		require(Address.isContract(converterAddress), "Non contract address given");
		require(converterAddress != address(0), "ERR_ZERO_ADDRESS");
		require(!isWhitelistedConverter[converterAddress], "WHITELISTED_CONVERTER");
		isWhitelistedConverter[converterAddress] = true;
		emit WhitelistedConverter(msg.sender, converterAddress);
	}

	/**
	 * @dev Removing converter address from whitelist.
	 *
	 * @param converterAddress converter address to be removed from whitelist.
	 */
	function removeWhitelistedConverterAddress(address converterAddress) external onlyOwner {
		require(isWhitelistedConverter[converterAddress], "UNWHITELISTED_CONVERTER");
		isWhitelistedConverter[converterAddress] = false;
		emit UnwhitelistedConverter(msg.sender, converterAddress);
	}

	/**
	 * @dev getter for isWhitelistedConverter.
	 *
	 * @param converterAddress the address of the converter.
	 *
	 * @return bool, whether given converterAddress is whitelisted or not.
	 */
	function getIsWhitelistedConverter(address converterAddress) public view returns (bool) {
		return isWhitelistedConverter[converterAddress];
	}

	/**
	 * @dev validate array of given address whether is whitelisted or not.
	 * @dev if one of them is not whitelisted, then revert.
	 *
	 * @param converterAddresses array of converter addresses.
	 */
	function _validateWhitelistedConverter(address[] memory converterAddresses) private view {
		for (uint256 i = 0; i < converterAddresses.length; i++) {
			require(isWhitelistedConverter[converterAddresses[i]], "Invalid Converter");
		}
	}
}

/* Interfaces */
interface ILoanToken {
	function mint(address receiver, uint256 depositAmount) external returns (uint256 mintAmount);
}

interface ILoanTokenWRBTC {
	function burnToBTC(
		address receiver,
		uint256 burnAmount,
		bool useLM
	) external returns (uint256 loanAmountPaid);
}<|MERGE_RESOLUTION|>--- conflicted
+++ resolved
@@ -104,23 +104,11 @@
 			IERC20(wRBTCAddress).approve(loanPoolToken, wrbtcAmountWithdrawn);
 			poolTokenAmount = ILoanToken(loanPoolToken).mint(address(this), wrbtcAmountWithdrawn);
 
-<<<<<<< HEAD
 			/// @notice Update unprocessed amount of tokens
 			uint96 amount96 = safe96(poolTokenAmount, "FeeSharingProxy::withdrawFees: pool token amount exceeds 96 bits");
-			unprocessedAmount[loanPoolToken] = add96(
-				unprocessedAmount[loanPoolToken],
-				amount96,
-				"FeeSharingProxy::withdrawFees: unprocessedAmount exceeds 96 bits"
-			);
-
-			_addCheckpoint(loanPoolToken);
-		}
-=======
-		/// @notice Update unprocessed amount of tokens
-		uint96 amount96 = safe96(poolTokenAmount, "FeeSharingProxy::withdrawFees: pool token amount exceeds 96 bits");
-
-		_addCheckpoint(loanPoolToken, amount96);
->>>>>>> 588f058d
+
+			_addCheckpoint(loanPoolToken, amount96);
+		}
 
 		emit FeeWithdrawn(msg.sender, loanPoolToken, poolTokenAmount);
 	}
