# The FeeSharingCollector contract. (FeeSharingCollector.sol)

View Source: [contracts/governance/FeeSharingCollector/FeeSharingCollector.sol](../contracts/governance/FeeSharingCollector/FeeSharingCollector.sol)

**↗ Extends: [SafeMath96](SafeMath96.md), [IFeeSharingCollector](IFeeSharingCollector.md), [Ownable](Ownable.md), [FeeSharingCollectorStorage](FeeSharingCollectorStorage.md)**

## **FeeSharingCollector** contract

This contract withdraws fees to be paid to SOV Stakers from the protocol.
Stakers call withdraw() to get their share of the fees.
 *

## Contract Members
**Constants & Variables**

```js
//internal members
address internal constant ZERO_ADDRESS;

//public members
address public constant RBTC_DUMMY_ADDRESS_FOR_CHECKPOINT;

```

**Events**

```js
event FeeWithdrawnInRBTC(address indexed sender, uint256  amount);
event TokensTransferred(address indexed sender, address indexed token, uint256  amount);
event CheckpointAdded(address indexed sender, address indexed token, uint256  amount);
event UserFeeWithdrawn(address indexed sender, address indexed receiver, address indexed token, uint256  amount);
event UserFeeProcessedNoWithdraw(address indexed sender, address indexed token, uint256  prevProcessedCheckpoints, uint256  newProcessedCheckpoints);
event FeeAMMWithdrawn(address indexed sender, address indexed converter, uint256  amount);
event WhitelistedConverter(address indexed sender, address  converter);
event UnwhitelistedConverter(address indexed sender, address  converter);
event RBTCWithdrawn(address indexed sender, address indexed receiver, uint256  amount);
```

## Modifiers

<<<<<<< HEAD
- [validFromCheckpointParam](#validfromcheckpointparam)

=======
- [oneTimeExecution](#onetimeexecution)
- [validFromCheckpointParam](#validfromcheckpointparam)

### oneTimeExecution

```js
modifier oneTimeExecution(bytes4 _funcSig) internal
```

**Arguments**

| Name        | Type           | Description  |
| ------------- |------------- | -----|
| _funcSig | bytes4 |  | 

>>>>>>> 724397c9
### validFromCheckpointParam

Validates if the checkpoint is payable for the user

```js
modifier validFromCheckpointParam(uint256 _fromCheckpoint, address _user, address _token) internal
```

**Arguments**

| Name        | Type           | Description  |
| ------------- |------------- | -----|
| _fromCheckpoint | uint256 |  | 
| _user | address |  | 
| _token | address |  | 

## Functions

- [constructor()](#constructor)
- [withdrawFees(address[] _tokens)](#withdrawfees)
- [withdrawFeesAMM(address[] _converters)](#withdrawfeesamm)
- [transferTokens(address _token, uint96 _amount)](#transfertokens)
- [transferRBTC()](#transferrbtc)
- [_addCheckpoint(address _token, uint96 _amount)](#_addcheckpoint)
- [_withdraw(address _token, uint32 _maxCheckpoints, address _receiver)](#_withdraw)
- [withdraw(address _token, uint32 _maxCheckpoints, address _receiver)](#withdraw)
- [withdrawStartingFromCheckpoint(address _token, uint256 _fromCheckpoint, uint32 _maxCheckpoints, address _receiver)](#withdrawstartingfromcheckpoint)
- [_withdrawRBTC(uint32 _maxCheckpoints, address _receiver)](#_withdrawrbtc)
- [withdrawRBTC(uint32 _maxCheckpoints, address _receiver)](#withdrawrbtc)
- [withdrawRBTCStartingFromCheckpoint(uint256 _fromCheckpoint, uint32 _maxCheckpoints, address _receiver)](#withdrawrbtcstartingfromcheckpoint)
- [getNextPositiveUserCheckpoint(address _user, address _token, uint256 _startFrom, uint256 _maxCheckpoints)](#getnextpositiveusercheckpoint)
- [getAccumulatedFees(address _user, address _token)](#getaccumulatedfees)
- [getAccumulatedFeesForCheckpointsRange(address _user, address _token, uint256 _startFrom, uint32 _maxCheckpoints)](#getaccumulatedfeesforcheckpointsrange)
- [_getAccumulatedFees(address _user, address _token, uint256 _startFrom, uint32 _maxCheckpoints)](#_getaccumulatedfees)
- [_getEndOfRange(uint256 _start, address _token, uint32 _maxCheckpoints)](#_getendofrange)
- [_writeTokenCheckpoint(address _token, uint96 _numTokens)](#_writetokencheckpoint)
- [_getVoluntaryWeightedStake(uint32 blockNumber, uint256 timestamp)](#_getvoluntaryweightedstake)
- [addWhitelistedConverterAddress(address converterAddress)](#addwhitelistedconverteraddress)
- [removeWhitelistedConverterAddress(address converterAddress)](#removewhitelistedconverteraddress)
- [getWhitelistedConverterList()](#getwhitelistedconverterlist)
- [_validateWhitelistedConverter(address[] converterAddresses)](#_validatewhitelistedconverter)
- [withdrawWRBTC(address receiver, uint256 wrbtcAmount)](#withdrawwrbtc)
- [recoverIncorrectAllocatedFees()](#recoverincorrectallocatedfees)
- [getAccumulatedRBTCFeeBalances(address _user)](#getaccumulatedrbtcfeebalances)
- [_getRBTCBalances(address _user, uint32 _maxCheckpoints)](#_getrbtcbalances)
- [_getAndValidateLoanPoolWRBTC(address _wRBTCAddress)](#_getandvalidateloanpoolwrbtc)
- [numTokenCheckpoints(address _token)](#numtokencheckpoints)
- [mint(address receiver, uint256 depositAmount)](#mint)
- [burnToBTC(address receiver, uint256 burnAmount, bool useLM)](#burntobtc)
- [tokenPrice()](#tokenprice)

---    

> ### constructor

fallback function to support rbtc transfer when unwrap the wrbtc.

```solidity
function () external payable
```

<details>
	<summary><strong>Source Code</strong></summary>

```javascript
on() external payable {}

```
</details>

---    

> ### withdrawFees

⤾ overrides [IFeeSharingCollector.withdrawFees](IFeeSharingCollector.md#withdrawfees)

Withdraw fees for the given token:
lendingFee + tradingFee + borrowingFee
the fees (except SOV) will be converted in wRBTC form, and then will be transferred to wRBTC loan pool.
For SOV, it will be directly deposited into the feeSharingCollector from the protocol.
     *

```solidity
function withdrawFees(address[] _tokens) external nonpayable
```

**Arguments**

| Name        | Type           | Description  |
| ------------- |------------- | -----|
| _tokens | address[] | array address of the token | 

<details>
	<summary><strong>Source Code</strong></summary>

```javascript
on withdrawFees(address[] calldata _tokens) external {
        for (uint256 i = 0; i < _tokens.length; i++) {
            require(
                Address.isContract(_tokens[i]),
                "FeeSharingCollector::withdrawFees: token is not a contract"
            );
        }

        uint256 wrbtcAmountWithdrawn = protocol.withdrawFees(_tokens, address(this));

        IWrbtcERC20 wRBTCToken = protocol.wrbtcToken();

        if (wrbtcAmountWithdrawn > 0) {
            // unwrap the wrbtc to rbtc, and hold the rbtc.
            wRBTCToken.withdraw(wrbtcAmountWithdrawn);

            /// @notice Update unprocessed amount of tokens
            uint96 amount96 =
                safe96(
                    wrbtcAmountWithdrawn,
                    "FeeSharingCollector::withdrawFees: wrbtc token amount exceeds 96 bits"
                );

            _addCheckpoint(RBTC_DUMMY_ADDRESS_FOR_CHECKPOINT, amount96);
        }

        // note deprecated event since we unify the wrbtc & rbtc
        // emit FeeWithdrawn(msg.sender, RBTC_DUMMY_ADDRESS_FOR_CHECKPOINT, poolTokenAmount);

        // note new emitted event
        emit FeeWithdrawnInRBTC(msg.sender, wrbtcAmountWithdrawn);
    }

```
</details>

---    

> ### withdrawFeesAMM

Withdraw amm fees for the given converter addresses:
protocolFee from the conversion
the fees will be converted in wRBTC form, and then will be transferred to wRBTC loan pool
     *

```solidity
function withdrawFeesAMM(address[] _converters) public nonpayable
```

**Arguments**

| Name        | Type           | Description  |
| ------------- |------------- | -----|
| _converters | address[] | array addresses of the converters | 

<details>
	<summary><strong>Source Code</strong></summary>

```javascript
on withdrawFeesAMM(address[] memory _converters) public {
        IWrbtcERC20 wRBTCToken = protocol.wrbtcToken();

        // Validate
        _validateWhitelistedConverter(_converters);

        uint96 totalPoolTokenAmount;
        for (uint256 i = 0; i < _converters.length; i++) {
            uint256 wrbtcAmountWithdrawn =
                IConverterAMM(_converters[i]).withdrawFees(address(this));

            if (wrbtcAmountWithdrawn > 0) {
                // unwrap wrbtc to rbtc, and hold the rbtc
                wRBTCToken.withdraw(wrbtcAmountWithdrawn);

                /// @notice Update unprocessed amount of tokens
                uint96 amount96 =
                    safe96(
                        wrbtcAmountWithdrawn,
                        "FeeSharingCollector::withdrawFeesAMM: wrbtc token amount exceeds 96 bits"
                    );

                totalPoolTokenAmount = add96(
                    totalPoolTokenAmount,
                    amount96,
                    "FeeSharingCollector::withdrawFeesAMM: total wrbtc token amount exceeds 96 bits"
                );

                emit FeeAMMWithdrawn(msg.sender, _converters[i], wrbtcAmountWithdrawn);
            }
        }

        if (totalPoolTokenAmount > 0) {
            _addCheckpoint(RBTC_DUMMY_ADDRESS_FOR_CHECKPOINT, totalPoolTokenAmount);
        }
    }

```
</details>

---    

> ### transferTokens

⤾ overrides [IFeeSharingCollector.transferTokens](IFeeSharingCollector.md#transfertokens)

Transfer tokens to this contract.

```solidity
function transferTokens(address _token, uint96 _amount) public nonpayable
```

**Arguments**

| Name        | Type           | Description  |
| ------------- |------------- | -----|
| _token | address | Address of the token. | 
| _amount | uint96 | Amount to be transferred. | 

<details>
	<summary><strong>Source Code</strong></summary>

```javascript
on transferTokens(address _token, uint96 _amount) public {
        require(_token != ZERO_ADDRESS, "FeeSharingCollector::transferTokens: invalid address");
        require(_amount > 0, "FeeSharingCollector::transferTokens: invalid amount");

        /// @notice Transfer tokens from msg.sender
        bool success = IERC20(_token).transferFrom(address(msg.sender), address(this), _amount);
        require(success, "Staking::transferTokens: token transfer failed");

        // if _token is wrbtc, need to unwrap it to rbtc
        IWrbtcERC20 wrbtcToken = protocol.wrbtcToken();
        if (_token == address(wrbtcToken)) {
            wrbtcToken.withdraw(_amount);
            _token = RBTC_DUMMY_ADDRESS_FOR_CHECKPOINT;
        }

        _addCheckpoint(_token, _amount);

        emit TokensTransferred(msg.sender, _token, _amount);
    }

```
</details>

---    

> ### transferRBTC

Transfer RBTC / native tokens to this contract.

```solidity
function transferRBTC() external payable
```

<details>
	<summary><strong>Source Code</strong></summary>

```javascript
on transferRBTC() external payable {
        uint96 _amount = uint96(msg.value);
        require(_amount > 0, "FeeSharingCollector::transferRBTC: invalid value");

        _addCheckpoint(RBTC_DUMMY_ADDRESS_FOR_CHECKPOINT, _amount);

        emit TokensTransferred(msg.sender, ZERO_ADDRESS, _amount);
    }

```
</details>

---    

> ### _addCheckpoint

Add checkpoint with accumulated amount by function invocation.

```solidity
function _addCheckpoint(address _token, uint96 _amount) internal nonpayable
```

**Arguments**

| Name        | Type           | Description  |
| ------------- |------------- | -----|
| _token | address | Address of the token. | 
| _amount | uint96 |  | 

<details>
	<summary><strong>Source Code</strong></summary>

```javascript
on _addCheckpoint(address _token, uint96 _amount) internal {
        if (block.timestamp - lastFeeWithdrawalTime[_token] >= FEE_WITHDRAWAL_INTERVAL) {
            lastFeeWithdrawalTime[_token] = block.timestamp;
            uint96 amount =
                add96(
                    unprocessedAmount[_token],
                    _amount,
                    "FeeSharingCollector::_addCheckpoint: amount exceeds 96 bits"
                );

            /// @notice Reset unprocessed amount of tokens to zero.
            unprocessedAmount[_token] = 0;

            /// @notice Write a regular checkpoint.
            _writeTokenCheckpoint(_token, amount);
        } else {
            unprocessedAmount[_token] = add96(
                unprocessedAmount[_token],
                _amount,
                "FeeSharingCollector::_addCheckpoint: unprocessedAmount exceeds 96 bits"
            );
        }
    }

```
</details>

---    

> ### _withdraw

```solidity
function _withdraw(address _token, uint32 _maxCheckpoints, address _receiver) internal nonpayable
```

**Arguments**

| Name        | Type           | Description  |
| ------------- |------------- | -----|
| _token | address |  | 
| _maxCheckpoints | uint32 |  | 
| _receiver | address |  | 

<details>
	<summary><strong>Source Code</strong></summary>

```javascript
on _withdraw(
        address _token,
        uint32 _maxCheckpoints,
        address _receiver
    ) internal {
        /// @dev Prevents block gas limit hit when processing checkpoints
        require(
            _maxCheckpoints > 0,
            "FeeSharingCollector::withdraw: _maxCheckpoints should be positive"
        );

        address wRBTCAddress = address(protocol.wrbtcToken());
        address loanPoolTokenWRBTC = _getAndValidateLoanPoolWRBTC(wRBTCAddress);

        address user = msg.sender;
        if (_receiver == ZERO_ADDRESS) {
            _receiver = msg.sender;
        }
        uint256 processedUserCheckpoints = processedCheckpoints[user][_token];
        (uint256 amount, uint256 end) =
            _getAccumulatedFees(user, _token, processedUserCheckpoints, _maxCheckpoints);
        if (amount == 0) {
            if (end > processedUserCheckpoints) {
                emit UserFeeProcessedNoWithdraw(msg.sender, _token, processedUserCheckpoints, end);
                processedCheckpoints[user][_token] = end;
                return;
            } else {
                // getting here most likely means smth wrong with the state
                revert("FeeSharingCollector::withdrawFees: no tokens for withdrawal");
            }
        }

        processedCheckpoints[user][_token] = end;
        if (loanPoolTokenWRBTC == _token) {
            // We will change, so that feeSharingCollector will directly burn then loanToken (IWRBTC) to rbtc and send to the user --- by call burnToBTC function
            ILoanTokenWRBTC(_token).burnToBTC(_receiver, amount, false);
        } else {
            // Previously it directly send the loanToken to the user
            require(
                IERC20(_token).transfer(_receiver, amount),
                "FeeSharingCollector::withdraw: withdrawal failed"
            );
        }

        emit UserFeeWithdrawn(msg.sender, _receiver, _token, amount);
    }

```
</details>

---    

> ### withdraw

⤾ overrides [IFeeSharingCollector.withdraw](IFeeSharingCollector.md#withdraw)

Withdraw accumulated fee to the message sender.
     * The Sovryn protocol collects fees on every trade/swap and loan.
These fees will be distributed to SOV stakers based on their voting
power as a percentage of total voting power. Therefore, staking more
SOV and/or staking for longer will increase your share of the fees
generated, meaning you will earn more from staking.
     * This function will directly burnToBTC and use the msg.sender (user) as the receiver
     *

```solidity
function withdraw(address _token, uint32 _maxCheckpoints, address _receiver) public nonpayable nonReentrant 
```

**Arguments**

| Name        | Type           | Description  |
| ------------- |------------- | -----|
| _token | address | RBTC dummy to fit into existing data structure or SOV. Former address of the pool token. | 
| _maxCheckpoints | uint32 | Maximum number of checkpoints to be processed. Must be positive value. | 
| _receiver | address | The receiver of tokens or msg.sender | 

<details>
	<summary><strong>Source Code</strong></summary>

```javascript
on withdraw(
        address _token,
        uint32 _maxCheckpoints,
        address _receiver
    ) public nonReentrant {
        _withdraw(_token, _maxCheckpoints, _receiver);
    }

```
</details>

---    

> ### withdrawStartingFromCheckpoint

Withdraw accumulated fee to the message sender/receiver.
     * The Sovryn protocol collects fees on every trade/swap and loan.
These fees will be distributed to SOV stakers based on their voting
power as a percentage of total voting power.
     * This function will directly burnToBTC and use the msg.sender (user) as the receiver
     *

```solidity
function withdrawStartingFromCheckpoint(address _token, uint256 _fromCheckpoint, uint32 _maxCheckpoints, address _receiver) public nonpayable validFromCheckpointParam nonReentrant 
```

**Arguments**

| Name        | Type           | Description  |
| ------------- |------------- | -----|
| _token | address | RBTC dummy to fit into existing data structure or SOV. Former address of the pool token. | 
| _fromCheckpoint | uint256 | Skips all the checkpoints before '_fromCheckpoint'        should be calculated offchain with getNextPositiveUserCheckpoint function | 
| _maxCheckpoints | uint32 | Maximum number of checkpoints to be processed. | 
| _receiver | address | The receiver of tokens or msg.sender | 

<details>
	<summary><strong>Source Code</strong></summary>

```javascript
on withdrawStartingFromCheckpoint(
        address _token,
        uint256 _fromCheckpoint,
        uint32 _maxCheckpoints,
        address _receiver
    ) public validFromCheckpointParam(_fromCheckpoint, msg.sender, _token) nonReentrant {
        // @dev e.g. _fromCheckpoint == 10 meaning we should set 9 user's processed checkpoints
        // after _withdraw() the user's processedCheckpoints should be 10
        uint256 prevFromCheckpoint = _fromCheckpoint.sub(1);
        if (prevFromCheckpoint > processedCheckpoints[msg.sender][_token]) {
            processedCheckpoints[msg.sender][_token] = prevFromCheckpoint;
        }
        _withdraw(_token, _maxCheckpoints, _receiver);
    }

```
</details>

---    

> ### _withdrawRBTC

```solidity
function _withdrawRBTC(uint32 _maxCheckpoints, address _receiver) internal nonpayable
```

**Arguments**

| Name        | Type           | Description  |
| ------------- |------------- | -----|
| _maxCheckpoints | uint32 |  | 
| _receiver | address |  | 

<details>
	<summary><strong>Source Code</strong></summary>

```javascript
on _withdrawRBTC(uint32 _maxCheckpoints, address _receiver) internal {
        uint256 wrbtcAmount;
        uint256 rbtcAmount;
        uint256 iWrbtcAmount;
        uint256 endRBTC;
        uint256 endWRBTC;
        uint256 endIWRBTC;
        uint256 iWRBTCloanAmountPaid;
        address user = msg.sender;

        IWrbtcERC20 wrbtcToken = protocol.wrbtcToken();

        address loanPoolTokenWRBTC = _getAndValidateLoanPoolWRBTC(address(wrbtcToken));

        if (_receiver == ZERO_ADDRESS) {
            _receiver = msg.sender;
        }

        (rbtcAmount, wrbtcAmount, iWrbtcAmount, endRBTC, endWRBTC, endIWRBTC) = _getRBTCBalances(
            user,
            _maxCheckpoints
        );

        if (rbtcAmount > 0) {
            processedCheckpoints[user][RBTC_DUMMY_ADDRESS_FOR_CHECKPOINT] = endRBTC;
        }

        // unwrap the wrbtc
        if (wrbtcAmount > 0) {
            processedCheckpoints[user][address(wrbtcToken)] = endWRBTC;
            wrbtcToken.withdraw(wrbtcAmount);
        }

        // pull out the iWRBTC to rbtc to this feeSharingCollector contract
        if (iWrbtcAmount > 0) {
            processedCheckpoints[user][loanPoolTokenWRBTC] = endIWRBTC;
            iWRBTCloanAmountPaid = ILoanTokenWRBTC(loanPoolTokenWRBTC).burnToBTC(
                address(this),
                iWrbtcAmount,
                false
            );
        }

        uint256 totalAmount = rbtcAmount.add(wrbtcAmount).add(iWRBTCloanAmountPaid);
        require(totalAmount > 0, "FeeSharingCollector::withdrawFees: no rbtc for a withdrawal");

        // withdraw everything
        (bool success, ) = _receiver.call.value(totalAmount)("");
        require(success, "FeeSharingCollector::withdrawRBTC: Withdrawal failed");

        emit RBTCWithdrawn(user, _receiver, totalAmount);
    }

```
</details>

---    

> ### withdrawRBTC

withdraw all of the RBTC balance based on particular checkpoints
     * RBTC balance consists of:
- rbtc balance
- wrbtc balance which will be unwrapped to rbtc
- iwrbtc balance which will be unwrapped to rbtc
     *

```solidity
function withdrawRBTC(uint32 _maxCheckpoints, address _receiver) external nonpayable nonReentrant 
```

**Arguments**

| Name        | Type           | Description  |
| ------------- |------------- | -----|
| _maxCheckpoints | uint32 | Maximum number of checkpoints to be processed to workaround block gas limit | 
| _receiver | address | An optional tokens receiver (msg.sender used if 0) | 

<details>
	<summary><strong>Source Code</strong></summary>

```javascript
on withdrawRBTC(uint32 _maxCheckpoints, address _receiver) external nonReentrant {
        _withdrawRBTC(_maxCheckpoints, _receiver);
    }

```
</details>

---    

> ### withdrawRBTCStartingFromCheckpoint

Withdraw all of the RBTC balance based starting from a specific checkpoint
The function was designed to skip checkpoints with no fees for users
     * RBTC balance consists of:
- rbtc balance
- wrbtc balance which will be unwrapped to rbtc
- iwrbtc balance which will be unwrapped to rbtc
     *

```solidity
function withdrawRBTCStartingFromCheckpoint(uint256 _fromCheckpoint, uint32 _maxCheckpoints, address _receiver) external nonpayable validFromCheckpointParam nonReentrant 
```

**Arguments**

| Name        | Type           | Description  |
| ------------- |------------- | -----|
| _fromCheckpoint | uint256 | Skips all the checkpoints before '_fromCheckpoint'        should be calculated offchain with getNextPositiveUserCheckpoint function | 
| _maxCheckpoints | uint32 | Maximum number of checkpoints to be processed to workaround block gas limit | 
| _receiver | address | An optional tokens receiver (msg.sender used if 0) | 

<details>
	<summary><strong>Source Code</strong></summary>

```javascript
on withdrawRBTCStartingFromCheckpoint(
        uint256 _fromCheckpoint,
        uint32 _maxCheckpoints,
        address _receiver
    )
        external
        validFromCheckpointParam(_fromCheckpoint, msg.sender, RBTC_DUMMY_ADDRESS_FOR_CHECKPOINT)
        nonReentrant
    {
        // @dev e.g. _fromCheckpoint == 10
        // after _withdraw() user's processedCheckpoints should be 10 =>
        // set processed checkpoints = 9, next maping index = 9 (10th checkpoint)
        uint256 prevFromCheckpoint = _fromCheckpoint.sub(1);
        if (
            prevFromCheckpoint >
            processedCheckpoints[msg.sender][RBTC_DUMMY_ADDRESS_FOR_CHECKPOINT]
        ) {
            processedCheckpoints[msg.sender][
                RBTC_DUMMY_ADDRESS_FOR_CHECKPOINT
            ] = prevFromCheckpoint;
        }
        _withdrawRBTC(_maxCheckpoints, _receiver);
    }

```
</details>

---    

> ### getNextPositiveUserCheckpoint

Returns first user's checkpoint with weighted stake > 0
     *

```solidity
function getNextPositiveUserCheckpoint(address _user, address _token, uint256 _startFrom, uint256 _maxCheckpoints) external view
returns(checkpointNum uint256, hasSkippedCheckpoints bool, hasFees bool)
```

**Arguments**

| Name        | Type           | Description  |
| ------------- |------------- | -----|
| _user | address | The address of the user or contract. | 
| _token | address | RBTC dummy to fit into existing data structure or SOV. Former address of the pool token. | 
| _startFrom | uint256 | Checkpoint number to start from. If _startFrom < processedUserCheckpoints then starts from processedUserCheckpoints. | 
| _maxCheckpoints | uint256 | Max checkpoints to process in a row to avoid timeout error | 

**Returns**

[checkpointNum: checkpoint number where user's weighted stake > 0, hasSkippedCheckpoints, hasFees]

<details>
	<summary><strong>Source Code</strong></summary>

```javascript
on getNextPositiveUserCheckpoint(
        address _user,
        address _token,
        uint256 _startFrom,
        uint256 _maxCheckpoints
    )
        external
        view
        returns (
            uint256 checkpointNum,
            bool hasSkippedCheckpoints,
            bool hasFees
        )
    {
        if (staking.isVestingContract(_user)) {
            return (0, false, false);
        }
        require(_maxCheckpoints > 0, "_maxCheckpoints must be > 0");

        uint256 totalCheckpoints = totalTokenCheckpoints[_token];
        uint256 processedUserCheckpoints = processedCheckpoints[_user][_token];

        if (processedUserCheckpoints >= totalCheckpoints || totalCheckpoints == 0) {
            return (totalCheckpoints, false, false);
        }

        uint256 startFrom =
            _startFrom > processedUserCheckpoints ? _startFrom : processedUserCheckpoints;

        uint256 end = startFrom.add(_maxCheckpoints);
        if (end >= totalCheckpoints) {
            end = totalCheckpoints;
        }

        // @note here processedUserCheckpoints is a number of processed checkpoints and
        // also an index for the next checkpoint because an array index starts wtih 0
        for (uint256 i = startFrom; i < end; i++) {
            Checkpoint storage tokenCheckpoint = tokenCheckpoints[_token][i];
            uint96 weightedStake =
                staking.getPriorWeightedStake(
                    _user,
                    tokenCheckpoint.blockNumber - 1,
                    tokenCheckpoint.timestamp
                );
            if (weightedStake > 0) {
                // i is the index and we need to return checkpoint num which is i + 1
                return (i + 1, i > processedUserCheckpoints, true);
            }
        }
        return (end, end > processedUserCheckpoints, false);
    }

```
</details>

---    

> ### getAccumulatedFees

Get the accumulated loan pool fee of the message sender.

```solidity
function getAccumulatedFees(address _user, address _token) public view
returns(uint256)
```

**Arguments**

| Name        | Type           | Description  |
| ------------- |------------- | -----|
| _user | address | The address of the user or contract. | 
| _token | address | RBTC dummy to fit into existing data structure or SOV. Former address of the pool token. | 

**Returns**

The accumulated fee for the message sender.

<details>
	<summary><strong>Source Code</strong></summary>

```javascript
on getAccumulatedFees(address _user, address _token) public view returns (uint256) {
        uint256 amount;
        (amount, ) = _getAccumulatedFees({
            _user: _user,
            _token: _token,
            _startFrom: 0,
            _maxCheckpoints: 0
        });
        return amount;
    }

```
</details>

---    

> ### getAccumulatedFeesForCheckpointsRange

Get the accumulated fee rewards for the message sender for a checkpoints range
     *

```solidity
function getAccumulatedFeesForCheckpointsRange(address _user, address _token, uint256 _startFrom, uint32 _maxCheckpoints) external view
returns(uint256)
```

**Arguments**

| Name        | Type           | Description  |
| ------------- |------------- | -----|
| _user | address | The address of a user (staker) or contract. | 
| _token | address | RBTC dummy to fit into existing data structure or SOV. Former address of the pool token. | 
| _startFrom | uint256 | Checkpoint to start calculating fees from. | 
| _maxCheckpoints | uint32 | maxCheckpoints to get accumulated fees for the _user | 

**Returns**

The accumulated fees rewards for the _user in the given checkpoints interval: [_startFrom, _startFrom + maxCheckpoints].

<details>
	<summary><strong>Source Code</strong></summary>

```javascript
on getAccumulatedFeesForCheckpointsRange(
        address _user,
        address _token,
        uint256 _startFrom,
        uint32 _maxCheckpoints
    ) external view returns (uint256) {
        uint256 amount;
        (amount, ) = _getAccumulatedFees(_user, _token, _startFrom, _maxCheckpoints);
        return amount;
    }

```
</details>

---    

> ### _getAccumulatedFees

Gets accumulated fees for a user starting from a given checkpoint
     *

```solidity
function _getAccumulatedFees(address _user, address _token, uint256 _startFrom, uint32 _maxCheckpoints) internal view
returns(feesAmount uint256, endCheckpoint uint256)
```

**Arguments**

| Name        | Type           | Description  |
| ------------- |------------- | -----|
| _user | address | Address of the user's account. | 
| _token | address | RBTC dummy to fit into existing data structure or SOV. Former address of the pool token. | 
| _startFrom | uint256 | Checkpoint num to start calculations from      * | 
| _maxCheckpoints | uint32 | Max checkpoints to process at once to fit into block gas limit | 

**Returns**

feesAmount - accumulated fees amount

<details>
	<summary><strong>Source Code</strong></summary>

```javascript
on _getAccumulatedFees(
        address _user,
        address _token,
        uint256 _startFrom,
        uint32 _maxCheckpoints
    ) internal view returns (uint256 feesAmount, uint256 endCheckpoint) {
        if (staking.isVestingContract(_user)) {
            return (0, 0);
        }
        uint256 processedUserCheckpoints = processedCheckpoints[_user][_token];
        uint256 startOfRange =
            _startFrom > processedUserCheckpoints ? _startFrom : processedUserCheckpoints;
        endCheckpoint = _maxCheckpoints > 0
            ? _getEndOfRange(startOfRange, _token, _maxCheckpoints)
            : totalTokenCheckpoints[_token];

        if (startOfRange >= totalTokenCheckpoints[_token]) {
            return (0, endCheckpoint);
        }

        uint256 cachedLockDate = 0;
        uint96 cachedWeightedStake = 0;
        // @note here processedUserCheckpoints is a number of processed checkpoints and
        // also an index for the next checkpoint because an array index starts wtih 0
        for (uint256 i = startOfRange; i < endCheckpoint; i++) {
            Checkpoint memory checkpoint = tokenCheckpoints[_token][i];
            uint256 lockDate = staking.timestampToLockDate(checkpoint.timestamp);
            uint96 weightedStake;
            if (lockDate == cachedLockDate) {
                weightedStake = cachedWeightedStake;
            } else {
                /// @dev We need to use "checkpoint.blockNumber - 1" here to calculate weighted stake
                /// For the same block like we did for total voting power in _writeTokenCheckpoint
                weightedStake = staking.getPriorWeightedStake(
                    _user,
                    checkpoint.blockNumber - 1,
                    checkpoint.timestamp
                );
                cachedWeightedStake = weightedStake;
                cachedLockDate = lockDate;
            }
            uint256 share =
                uint256(checkpoint.numTokens).mul(weightedStake).div(
                    uint256(checkpoint.totalWeightedStake)
                );
            feesAmount = feesAmount.add(share);
        }
        return (feesAmount, endCheckpoint);
    }

```
</details>

---    

> ### _getEndOfRange

Withdrawal should only be possible for blocks which were already
mined. If the fees are withdrawn in the same block as the user withdrawal
they are not considered by the withdrawing logic (to avoid inconsistencies).
     *

```solidity
function _getEndOfRange(uint256 _start, address _token, uint32 _maxCheckpoints) internal view
returns(uint256)
```

**Arguments**

| Name        | Type           | Description  |
| ------------- |------------- | -----|
| _start | uint256 | Start of the range. | 
| _token | address | RBTC dummy to fit into existing data structure or SOV. Former address of a pool token. | 
| _maxCheckpoints | uint32 | Checkpoint index incremental. | 

<details>
	<summary><strong>Source Code</strong></summary>

```javascript
on _getEndOfRange(
        uint256 _start,
        address _token,
        uint32 _maxCheckpoints
    ) internal view returns (uint256) {
        uint256 nextCheckpointIndex = totalTokenCheckpoints[_token];
        if (nextCheckpointIndex == 0) {
            return 0;
        }
        uint256 end;

        if (_maxCheckpoints == 0) {
            /// @dev All checkpoints will be processed (only for getter outside of a transaction).
            end = nextCheckpointIndex;
        } else {
            end = safe32(
                _start + _maxCheckpoints,
                "FeeSharingCollector::withdraw: checkpoint index exceeds 32 bits"
            );
            if (end > nextCheckpointIndex) {
                end = nextCheckpointIndex;
            }
        }

        /// @dev Withdrawal should only be possible for blocks which were already mined.
        uint32 lastBlockNumber = tokenCheckpoints[_token][end - 1].blockNumber;
        if (block.number == lastBlockNumber) {
            end--;
        }
        return end;
    }

```
</details>

---    

> ### _writeTokenCheckpoint

Write a regular checkpoint w/ the foolowing data:
block number, block timestamp, total weighted stake and num of tokens.

```solidity
function _writeTokenCheckpoint(address _token, uint96 _numTokens) internal nonpayable
```

**Arguments**

| Name        | Type           | Description  |
| ------------- |------------- | -----|
| _token | address | The pool token address. | 
| _numTokens | uint96 | The amount of pool tokens. | 

<details>
	<summary><strong>Source Code</strong></summary>

```javascript
on _writeTokenCheckpoint(address _token, uint96 _numTokens) internal {
        uint32 blockNumber =
            safe32(
                block.number,
                "FeeSharingCollector::_writeCheckpoint: block number exceeds 32 bits"
            );
        uint32 blockTimestamp =
            safe32(
                block.timestamp,
                "FeeSharingCollector::_writeCheckpoint: block timestamp exceeds 32 bits"
            );
        uint256 nextCheckpointsIndex = totalTokenCheckpoints[_token];

        uint96 totalWeightedStake = _getVoluntaryWeightedStake(blockNumber - 1, block.timestamp);
        require(totalWeightedStake > 0, "Invalid totalWeightedStake");
        if (
            nextCheckpointsIndex > 0 &&
            tokenCheckpoints[_token][nextCheckpointsIndex - 1].blockNumber == blockNumber
        ) {
            tokenCheckpoints[_token][nextCheckpointsIndex - 1]
                .totalWeightedStake = totalWeightedStake;
            tokenCheckpoints[_token][nextCheckpointsIndex - 1].numTokens = _numTokens;
        } else {
            tokenCheckpoints[_token][nextCheckpointsIndex] = Checkpoint(
                blockNumber,
                blockTimestamp,
                totalWeightedStake,
                _numTokens
            );
            totalTokenCheckpoints[_token] = nextCheckpointsIndex + 1;
        }
        emit CheckpointAdded(msg.sender, _token, _numTokens);
    }

```
</details>

---    

> ### _getVoluntaryWeightedStake

```solidity
function _getVoluntaryWeightedStake(uint32 blockNumber, uint256 timestamp) internal view
returns(totalWeightedStake uint96)
```

**Arguments**

| Name        | Type           | Description  |
| ------------- |------------- | -----|
| blockNumber | uint32 | the blocknumber | 
| timestamp | uint256 | the timestamp | 

<details>
	<summary><strong>Source Code</strong></summary>

```javascript
on _getVoluntaryWeightedStake(uint32 blockNumber, uint256 timestamp)
        internal
        view
        returns (uint96 totalWeightedStake)
    {
        uint96 vestingWeightedStake = staking.getPriorVestingWeightedStake(blockNumber, timestamp);
        totalWeightedStake = staking.getPriorTotalVotingPower(blockNumber, timestamp);
        totalWeightedStake = sub96(
            totalWeightedStake,
            vestingWeightedStake,
            "FeeSharingCollector::_getTotalVoluntaryWeightedStake: vested stake exceeds total stake"
        );
    }

```
</details>

---    

> ### addWhitelistedConverterAddress

Whitelisting converter address.
     *

```solidity
function addWhitelistedConverterAddress(address converterAddress) external nonpayable onlyOwner 
```

**Arguments**

| Name        | Type           | Description  |
| ------------- |------------- | -----|
| converterAddress | address | converter address to be whitelisted. | 

<details>
	<summary><strong>Source Code</strong></summary>

```javascript
on addWhitelistedConverterAddress(address converterAddress) external onlyOwner {
        require(Address.isContract(converterAddress), "Non contract address given");
        whitelistedConverterList.add(converterAddress);
        emit WhitelistedConverter(msg.sender, converterAddress);
    }

```
</details>

---    

> ### removeWhitelistedConverterAddress

Removing converter address from whitelist.
     *

```solidity
function removeWhitelistedConverterAddress(address converterAddress) external nonpayable onlyOwner 
```

**Arguments**

| Name        | Type           | Description  |
| ------------- |------------- | -----|
| converterAddress | address | converter address to be removed from whitelist. | 

<details>
	<summary><strong>Source Code</strong></summary>

```javascript
on removeWhitelistedConverterAddress(address converterAddress) external onlyOwner {
        whitelistedConverterList.remove(converterAddress);
        emit UnwhitelistedConverter(msg.sender, converterAddress);
    }

```
</details>

---    

> ### getWhitelistedConverterList

Getter to query all of the whitelisted converter.

```solidity
function getWhitelistedConverterList() external view
returns(converterList address[])
```

<details>
	<summary><strong>Source Code</strong></summary>

```javascript
on getWhitelistedConverterList() external view returns (address[] memory converterList) {
        converterList = whitelistedConverterList.enumerate();
    }

```
</details>

---    

> ### _validateWhitelistedConverter

validate array of given address whether is whitelisted or not.

```solidity
function _validateWhitelistedConverter(address[] converterAddresses) private view
```

**Arguments**

| Name        | Type           | Description  |
| ------------- |------------- | -----|
| converterAddresses | address[] | array of converter addresses. | 

<details>
	<summary><strong>Source Code</strong></summary>

```javascript
on _validateWhitelistedConverter(address[] memory converterAddresses) private view {
        for (uint256 i = 0; i < converterAddresses.length; i++) {
            require(whitelistedConverterList.contains(converterAddresses[i]), "Invalid Converter");
        }
    }

```
</details>

---    

> ### withdrawWRBTC

```solidity
function withdrawWRBTC(address receiver, uint256 wrbtcAmount) external nonpayable onlyOwner 
```

**Arguments**

| Name        | Type           | Description  |
| ------------- |------------- | -----|
| receiver | address |  | 
| wrbtcAmount | uint256 |  | 

<details>
	<summary><strong>Source Code</strong></summary>

```javascript
on withdrawWRBTC(address receiver, uint256 wrbtcAmount) external onlyOwner {
        address wRBTCAddress = address(protocol.wrbtcToken());

        uint256 balance = IERC20(wRBTCAddress).balanceOf(address(this));
        require(wrbtcAmount <= balance, "Insufficient balance");

        IERC20(wRBTCAddress).safeTransfer(receiver, wrbtcAmount);
    }

<<<<<<< HEAD
=======
```
</details>

---    

> ### recoverIncorrectAllocatedFees

This function is dedicated to recover the wrong fee allocation for the 4 year vesting contracts.
This function can only be called once
The affected tokens to be withdrawn
1. RBTC
2. ZUSD
3. SOV
The amount for all of the tokens above is hardcoded
The withdrawn tokens will be sent to the owner.

```solidity
function recoverIncorrectAllocatedFees() external nonpayable oneTimeExecution onlyOwner 
```

<details>
	<summary><strong>Source Code</strong></summary>

```javascript
on recoverIncorrectAllocatedFees()
        external
        oneTimeExecution(this.recoverIncorrectAllocatedFees.selector)
        onlyOwner
    {
        uint256 rbtcAmount = 878778886164898400;
        uint256 zusdAmount = 16658600400155126000000;
        uint256 sovAmount = 6275898259771202000000;

        address zusdToken = 0xdB107FA69E33f05180a4C2cE9c2E7CB481645C2d;
        address sovToken = 0xEFc78fc7d48b64958315949279Ba181c2114ABBd;

        // Withdraw rbtc
        (bool success, ) = owner().call.value(rbtcAmount)("");
        require(
            success,
            "FeeSharingCollector::recoverIncorrectAllocatedFees: Withdrawal rbtc failed"
        );

        // Withdraw ZUSD
        IERC20(zusdToken).safeTransfer(owner(), zusdAmount);

        // Withdraw SOV
        IERC20(sovToken).safeTransfer(owner(), sovAmount);
    }

>>>>>>> 724397c9
```
</details>

---    

> ### getAccumulatedRBTCFeeBalances

view function that calculate the total RBTC that includes:
- RBTC
- WRBTC
- iWRBTC * iWRBTC.tokenPrice()

```solidity
function getAccumulatedRBTCFeeBalances(address _user) external view
returns(uint256)
```

**Arguments**

| Name        | Type           | Description  |
| ------------- |------------- | -----|
| _user | address | address of the user. | 

**Returns**

rbtc balance of the given user's address.

<details>
	<summary><strong>Source Code</strong></summary>

```javascript
on getAccumulatedRBTCFeeBalances(address _user) external view returns (uint256) {
        (uint256 _rbtcAmount, uint256 _wrbtcAmount, uint256 _iWrbtcAmount, , , ) =
            _getRBTCBalances(_user, 0);
        IWrbtcERC20 wrbtcToken = protocol.wrbtcToken();
        address loanPoolTokenWRBTC = _getAndValidateLoanPoolWRBTC(address(wrbtcToken));
        uint256 iWRBTCAmountInRBTC =
            _iWrbtcAmount.mul(ILoanTokenWRBTC(loanPoolTokenWRBTC).tokenPrice()).div(1e18);
        return _rbtcAmount.add(_wrbtcAmount).add(iWRBTCAmountInRBTC);
    }

```
</details>

---    

> ### _getRBTCBalances

private function that responsible to calculate the user's token that has RBTC as underlying token (rbtc, wrbtc, iWrbtc)
     *

```solidity
function _getRBTCBalances(address _user, uint32 _maxCheckpoints) private view
returns(_rbtcAmount uint256, _wrbtcAmount uint256, _iWrbtcAmount uint256, _endRBTC uint256, _endWRBTC uint256, _endIWRBTC uint256)
```

**Arguments**

| Name        | Type           | Description  |
| ------------- |------------- | -----|
| _user | address | address of the user. | 
| _maxCheckpoints | uint32 | maximum checkpoints.      * | 

**Returns**

_rbtcAmount rbtc amount

<details>
	<summary><strong>Source Code</strong></summary>

```javascript
on _getRBTCBalances(address _user, uint32 _maxCheckpoints)
        private
        view
        returns (
            uint256 _rbtcAmount,
            uint256 _wrbtcAmount,
            uint256 _iWrbtcAmount,
            uint256 _endRBTC,
            uint256 _endWRBTC,
            uint256 _endIWRBTC
        )
    {
        IWrbtcERC20 wrbtcToken = protocol.wrbtcToken();

        address loanPoolTokenWRBTC = _getAndValidateLoanPoolWRBTC(address(wrbtcToken));

        (_rbtcAmount, _endRBTC) = _getAccumulatedFees({
            _user: _user,
            _token: RBTC_DUMMY_ADDRESS_FOR_CHECKPOINT,
            _startFrom: 0,
            _maxCheckpoints: _maxCheckpoints
        });

        (_wrbtcAmount, _endWRBTC) = _getAccumulatedFees({
            _user: _user,
            _token: address(wrbtcToken),
            _startFrom: 0,
            _maxCheckpoints: _maxCheckpoints
        });
        (_iWrbtcAmount, _endIWRBTC) = _getAccumulatedFees({
            _user: _user,
            _token: loanPoolTokenWRBTC,
            _startFrom: 0,
            _maxCheckpoints: _maxCheckpoints
        });
    }

```
</details>

---    

> ### _getAndValidateLoanPoolWRBTC

private function to get and validate the wrbtc loan pool token address based on the wrbtc token address.

```solidity
function _getAndValidateLoanPoolWRBTC(address _wRBTCAddress) private view
returns(address)
```

**Arguments**

| Name        | Type           | Description  |
| ------------- |------------- | -----|
| _wRBTCAddress | address | wrbtc token address.      * | 

**Returns**

wrbtc loan pool wrbtc token address

<details>
	<summary><strong>Source Code</strong></summary>

```javascript
on _getAndValidateLoanPoolWRBTC(address _wRBTCAddress) private view returns (address) {
        address loanPoolTokenWRBTC = protocol.underlyingToLoanPool(_wRBTCAddress);
        require(
            loanPoolTokenWRBTC != ZERO_ADDRESS,
            "FeeSharingCollector::withdraw: loan wRBTC not found"
        );

        return loanPoolTokenWRBTC;
    }

```
</details>

---    

> ### numTokenCheckpoints

This getter function `numTokenCheckpoints` is added for backwards compatibility
     broken when renamed `numTokenCheckpoints` storage variable to `totalTokenCheckpoints`.
     *

```solidity
function numTokenCheckpoints(address _token) external view
returns(uint256)
```

**Arguments**

| Name        | Type           | Description  |
| ------------- |------------- | -----|
| _token | address | token address to get checkpoints for      * | 

**Returns**

Total token checkpoints

<details>
	<summary><strong>Source Code</strong></summary>

```javascript
on numTokenCheckpoints(address _token) external view returns (uint256) {
        return totalTokenCheckpoints[_token];
    }
}

/*
```
</details>

---    

> ### mint

```solidity
function mint(address receiver, uint256 depositAmount) external nonpayable
returns(mintAmount uint256)
```

**Arguments**

| Name        | Type           | Description  |
| ------------- |------------- | -----|
| receiver | address |  | 
| depositAmount | uint256 |  | 

<details>
	<summary><strong>Source Code</strong></summary>

```javascript
on mint(address receiver, uint256 depositAmount) external returns (uint256 mintAmount);
}

in
```
</details>

---    

> ### burnToBTC

```solidity
function burnToBTC(address receiver, uint256 burnAmount, bool useLM) external nonpayable
returns(loanAmountPaid uint256)
```

**Arguments**

| Name        | Type           | Description  |
| ------------- |------------- | -----|
| receiver | address |  | 
| burnAmount | uint256 |  | 
| useLM | bool |  | 

<details>
	<summary><strong>Source Code</strong></summary>

```javascript
on burnToBTC(
        address receiver,
        uint256 burnAmount,
        bool useLM
    ) external returns (uint256 loanAmountPaid);

```
</details>

---    

> ### tokenPrice

```solidity
function tokenPrice() external view
returns(price uint256)
```

<details>
	<summary><strong>Source Code</strong></summary>

```javascript
on tokenPrice() external view returns (uint256 price);
}

```
</details>

## Contracts

* [Address](Address.md)
* [Administered](Administered.md)
* [AdminRole](AdminRole.md)
* [AdvancedToken](AdvancedToken.md)
* [AdvancedTokenStorage](AdvancedTokenStorage.md)
* [Affiliates](Affiliates.md)
* [AffiliatesEvents](AffiliatesEvents.md)
* [ApprovalReceiver](ApprovalReceiver.md)
* [BProPriceFeed](BProPriceFeed.md)
* [CheckpointsShared](CheckpointsShared.md)
* [Constants](Constants.md)
* [Context](Context.md)
* [DevelopmentFund](DevelopmentFund.md)
* [DummyContract](DummyContract.md)
* [EnumerableAddressSet](EnumerableAddressSet.md)
* [EnumerableBytes32Set](EnumerableBytes32Set.md)
* [EnumerableBytes4Set](EnumerableBytes4Set.md)
* [ERC20](ERC20.md)
* [ERC20Detailed](ERC20Detailed.md)
* [ErrorDecoder](ErrorDecoder.md)
* [Escrow](Escrow.md)
* [EscrowReward](EscrowReward.md)
* [FeedsLike](FeedsLike.md)
* [FeesEvents](FeesEvents.md)
* [FeeSharingCollector](FeeSharingCollector.md)
* [FeeSharingCollectorProxy](FeeSharingCollectorProxy.md)
* [FeeSharingCollectorStorage](FeeSharingCollectorStorage.md)
* [FeesHelper](FeesHelper.md)
* [FourYearVesting](FourYearVesting.md)
* [FourYearVestingFactory](FourYearVestingFactory.md)
* [FourYearVestingLogic](FourYearVestingLogic.md)
* [FourYearVestingStorage](FourYearVestingStorage.md)
* [GenericTokenSender](GenericTokenSender.md)
* [GovernorAlpha](GovernorAlpha.md)
* [GovernorVault](GovernorVault.md)
* [IApproveAndCall](IApproveAndCall.md)
* [IChai](IChai.md)
* [IContractRegistry](IContractRegistry.md)
* [IConverterAMM](IConverterAMM.md)
* [IERC1820Registry](IERC1820Registry.md)
* [IERC20_](IERC20_.md)
* [IERC20](IERC20.md)
* [IERC777](IERC777.md)
* [IERC777Recipient](IERC777Recipient.md)
* [IERC777Sender](IERC777Sender.md)
* [IFeeSharingCollector](IFeeSharingCollector.md)
* [IFourYearVesting](IFourYearVesting.md)
* [IFourYearVestingFactory](IFourYearVestingFactory.md)
* [IFunctionsList](IFunctionsList.md)
* [ILiquidityMining](ILiquidityMining.md)
* [ILiquidityPoolV1Converter](ILiquidityPoolV1Converter.md)
* [ILoanPool](ILoanPool.md)
* [ILoanToken](ILoanToken.md)
* [ILoanTokenLogicBeacon](ILoanTokenLogicBeacon.md)
* [ILoanTokenLogicModules](ILoanTokenLogicModules.md)
* [ILoanTokenLogicProxy](ILoanTokenLogicProxy.md)
* [ILoanTokenModules](ILoanTokenModules.md)
* [ILoanTokenWRBTC](ILoanTokenWRBTC.md)
* [ILockedSOV](ILockedSOV.md)
* [IMoCState](IMoCState.md)
* [IModulesProxyRegistry](IModulesProxyRegistry.md)
* [Initializable](Initializable.md)
* [InterestUser](InterestUser.md)
* [IPot](IPot.md)
* [IPriceFeeds](IPriceFeeds.md)
* [IPriceFeedsExt](IPriceFeedsExt.md)
* [IProtocol](IProtocol.md)
* [IRSKOracle](IRSKOracle.md)
* [ISovryn](ISovryn.md)
* [ISovrynSwapNetwork](ISovrynSwapNetwork.md)
* [IStaking](IStaking.md)
* [ISwapsImpl](ISwapsImpl.md)
* [ITeamVesting](ITeamVesting.md)
* [ITimelock](ITimelock.md)
* [IV1PoolOracle](IV1PoolOracle.md)
* [IVesting](IVesting.md)
* [IVestingFactory](IVestingFactory.md)
* [IVestingRegistry](IVestingRegistry.md)
* [IWrbtc](IWrbtc.md)
* [IWrbtcERC20](IWrbtcERC20.md)
* [LenderInterestStruct](LenderInterestStruct.md)
* [LiquidationHelper](LiquidationHelper.md)
* [LiquidityMining](LiquidityMining.md)
* [LiquidityMiningConfigToken](LiquidityMiningConfigToken.md)
* [LiquidityMiningProxy](LiquidityMiningProxy.md)
* [LiquidityMiningStorage](LiquidityMiningStorage.md)
* [LoanClosingsEvents](LoanClosingsEvents.md)
* [LoanClosingsLiquidation](LoanClosingsLiquidation.md)
* [LoanClosingsRollover](LoanClosingsRollover.md)
* [LoanClosingsShared](LoanClosingsShared.md)
* [LoanClosingsWith](LoanClosingsWith.md)
* [LoanClosingsWithoutInvariantCheck](LoanClosingsWithoutInvariantCheck.md)
* [LoanInterestStruct](LoanInterestStruct.md)
* [LoanMaintenance](LoanMaintenance.md)
* [LoanMaintenanceEvents](LoanMaintenanceEvents.md)
* [LoanOpenings](LoanOpenings.md)
* [LoanOpeningsEvents](LoanOpeningsEvents.md)
* [LoanParamsStruct](LoanParamsStruct.md)
* [LoanSettings](LoanSettings.md)
* [LoanSettingsEvents](LoanSettingsEvents.md)
* [LoanStruct](LoanStruct.md)
* [LoanToken](LoanToken.md)
* [LoanTokenBase](LoanTokenBase.md)
* [LoanTokenLogicBeacon](LoanTokenLogicBeacon.md)
* [LoanTokenLogicLM](LoanTokenLogicLM.md)
* [LoanTokenLogicProxy](LoanTokenLogicProxy.md)
* [LoanTokenLogicStandard](LoanTokenLogicStandard.md)
* [LoanTokenLogicStorage](LoanTokenLogicStorage.md)
* [LoanTokenLogicWrbtc](LoanTokenLogicWrbtc.md)
* [LoanTokenSettingsLowerAdmin](LoanTokenSettingsLowerAdmin.md)
* [LockedSOV](LockedSOV.md)
* [MarginTradeStructHelpers](MarginTradeStructHelpers.md)
* [Medianizer](Medianizer.md)
* [ModuleCommonFunctionalities](ModuleCommonFunctionalities.md)
* [ModulesCommonEvents](ModulesCommonEvents.md)
* [ModulesProxy](ModulesProxy.md)
* [ModulesProxyRegistry](ModulesProxyRegistry.md)
* [MultiSigKeyHolders](MultiSigKeyHolders.md)
* [MultiSigWallet](MultiSigWallet.md)
* [Mutex](Mutex.md)
* [Objects](Objects.md)
* [OrderStruct](OrderStruct.md)
* [OrigingVestingCreator](OrigingVestingCreator.md)
* [OriginInvestorsClaim](OriginInvestorsClaim.md)
* [Ownable](Ownable.md)
* [Pausable](Pausable.md)
* [PausableOz](PausableOz.md)
* [PreviousLoanToken](PreviousLoanToken.md)
* [PreviousLoanTokenSettingsLowerAdmin](PreviousLoanTokenSettingsLowerAdmin.md)
* [PriceFeedRSKOracle](PriceFeedRSKOracle.md)
* [PriceFeeds](PriceFeeds.md)
* [PriceFeedsLocal](PriceFeedsLocal.md)
* [PriceFeedsMoC](PriceFeedsMoC.md)
* [PriceFeedV1PoolOracle](PriceFeedV1PoolOracle.md)
* [ProtocolAffiliatesInterface](ProtocolAffiliatesInterface.md)
* [ProtocolLike](ProtocolLike.md)
* [ProtocolSettings](ProtocolSettings.md)
* [ProtocolSettingsEvents](ProtocolSettingsEvents.md)
* [ProtocolSettingsLike](ProtocolSettingsLike.md)
* [ProtocolSwapExternalInterface](ProtocolSwapExternalInterface.md)
* [ProtocolTokenUser](ProtocolTokenUser.md)
* [Proxy](Proxy.md)
* [ProxyOwnable](ProxyOwnable.md)
* [ReentrancyGuard](ReentrancyGuard.md)
* [RewardHelper](RewardHelper.md)
* [RSKAddrValidator](RSKAddrValidator.md)
* [SafeERC20](SafeERC20.md)
* [SafeMath](SafeMath.md)
* [SafeMath96](SafeMath96.md)
* [setGet](setGet.md)
* [SharedReentrancyGuard](SharedReentrancyGuard.md)
* [SignedSafeMath](SignedSafeMath.md)
* [SOV](SOV.md)
* [sovrynProtocol](sovrynProtocol.md)
* [StakingAdminModule](StakingAdminModule.md)
* [StakingGovernanceModule](StakingGovernanceModule.md)
* [StakingInterface](StakingInterface.md)
* [StakingProxy](StakingProxy.md)
* [StakingRewards](StakingRewards.md)
* [StakingRewardsProxy](StakingRewardsProxy.md)
* [StakingRewardsStorage](StakingRewardsStorage.md)
* [StakingShared](StakingShared.md)
* [StakingStakeModule](StakingStakeModule.md)
* [StakingStorageModule](StakingStorageModule.md)
* [StakingStorageShared](StakingStorageShared.md)
* [StakingVestingModule](StakingVestingModule.md)
* [StakingWithdrawModule](StakingWithdrawModule.md)
* [State](State.md)
* [SwapsEvents](SwapsEvents.md)
* [SwapsExternal](SwapsExternal.md)
* [SwapsImplLocal](SwapsImplLocal.md)
* [SwapsImplSovrynSwap](SwapsImplSovrynSwap.md)
* [SwapsUser](SwapsUser.md)
* [TeamVesting](TeamVesting.md)
* [Timelock](Timelock.md)
* [TimelockHarness](TimelockHarness.md)
* [TimelockInterface](TimelockInterface.md)
* [TokenSender](TokenSender.md)
* [UpgradableProxy](UpgradableProxy.md)
* [USDTPriceFeed](USDTPriceFeed.md)
* [Utils](Utils.md)
* [VaultController](VaultController.md)
* [Vesting](Vesting.md)
* [VestingCreator](VestingCreator.md)
* [VestingFactory](VestingFactory.md)
* [VestingLogic](VestingLogic.md)
* [VestingRegistry](VestingRegistry.md)
* [VestingRegistry2](VestingRegistry2.md)
* [VestingRegistry3](VestingRegistry3.md)
* [VestingRegistryLogic](VestingRegistryLogic.md)
* [VestingRegistryProxy](VestingRegistryProxy.md)
* [VestingRegistryStorage](VestingRegistryStorage.md)
* [VestingStorage](VestingStorage.md)
* [WeightedStakingModule](WeightedStakingModule.md)
* [WRBTC](WRBTC.md)<|MERGE_RESOLUTION|>--- conflicted
+++ resolved
@@ -38,10 +38,6 @@
 
 ## Modifiers
 
-<<<<<<< HEAD
-- [validFromCheckpointParam](#validfromcheckpointparam)
-
-=======
 - [oneTimeExecution](#onetimeexecution)
 - [validFromCheckpointParam](#validfromcheckpointparam)
 
@@ -57,7 +53,6 @@
 | ------------- |------------- | -----|
 | _funcSig | bytes4 |  | 
 
->>>>>>> 724397c9
 ### validFromCheckpointParam
 
 Validates if the checkpoint is payable for the user
@@ -1238,8 +1233,6 @@
         IERC20(wRBTCAddress).safeTransfer(receiver, wrbtcAmount);
     }
 
-<<<<<<< HEAD
-=======
 ```
 </details>
 
@@ -1290,7 +1283,6 @@
         IERC20(sovToken).safeTransfer(owner(), sovAmount);
     }
 
->>>>>>> 724397c9
 ```
 </details>
 
