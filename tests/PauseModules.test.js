<<<<<<< HEAD
/** Speed optimized on branch hardhatTestRefactor, 2021-09-13
 * Greatest bottlenecks found at:
 * 	- fixtureInitialize (3s)
 * 		Due to fixture load and a it contains a large deployment
 * 	- Pause LoanClosingBase test (267ms)
 * 		Due to requiring a call to setup_rollover_test as initialization
 * Total time elapsed: 4s
 *
 * Other minor optimizations:
 *  - removed unused modules and variables:
 *      Wallet, Contract, balance, verify_sov_reward_payment, signers, ethers
 *  - removed two redundant SOV deployments
 *  - reformatted code comments
 *  - reordered external modules apart from local variables
 *
 * Notes:
 * 	Previous optimization by Tyrone adding a waffle fixture (loadFixture)
 *  improved a 20% the code speed:
 * 		reduced total elapsed time from 5s to 4s
 *  Updated to use only the initializer.js functions for protocol deployment.
 *  Updated to use SUSD as underlying token.
 */
=======
const { assert, expect } = require("chai");
const { Wallet, Contract } = require("ethers");

const { ethers, waffle } = require("hardhat");
const { loadFixture } = waffle;
>>>>>>> d6b9ba27

const { assert, expect } = require("chai");
const { waffle } = require("hardhat");
const { loadFixture } = waffle;
const { BN, constants, expectEvent, expectRevert } = require("@openzeppelin/test-helpers");

const sovrynProtocol = artifacts.require("sovrynProtocol");
const ProtocolSettings = artifacts.require("ProtocolSettings");
const LoanSettings = artifacts.require("LoanSettings");
const LoanMaintenance = artifacts.require("LoanMaintenance");
const LoanOpenings = artifacts.require("LoanOpenings");
const SwapsExternal = artifacts.require("SwapsExternal");
const LoanClosingsBase = artifacts.require("LoanClosingsBase");
const LoanClosingsWith = artifacts.require("LoanClosingsWith");
const Affiliates = artifacts.require("Affiliates");

const ISovryn = artifacts.require("ISovryn");
const TestToken = artifacts.require("TestToken");
const LockedSOV = artifacts.require("LockedSOVMockup");
const MockLoanTokenLogic = artifacts.require("MockLoanTokenLogic");
const TestWrbtc = artifacts.require("TestWrbtc");
const SOVToken = artifacts.require("SOV");
const LoanToken = artifacts.require("LoanToken");
const LoanOpeningsEvents = artifacts.require("LoanOpeningsEvents");

const TestCoverage = artifacts.require("TestCoverage");

const TOTAL_SUPPLY = "10000000000000000000000000";
const wei = web3.utils.toWei;
const oneEth = new BN(wei("1", "ether"));
const hunEth = new BN(wei("100", "ether"));
const { increaseTime, blockNumber } = require("./Utils/Ethereum");

const {
	getSUSD,
	getRBTC,
	getWRBTC,
	getBZRX,
	getLoanToken,
	getLoanTokenWRBTC,
	loan_pool_setup,
	set_demand_curve,
	getPriceFeeds,
	getSovryn,
	decodeLogs,
	getSOV,
	verify_sov_reward_payment,
} = require("./Utils/initializer.js");
const { ZERO_ADDRESS } = require("@openzeppelin/test-helpers/src/constants");

contract("Pause Modules", (accounts) => {
	let sovryn, SUSD, WRBTC, RBTC, BZRX, loanToken, loanTokenWRBTC, priceFeeds, SOV;
	let loanParams, loanParamsId;
<<<<<<< HEAD

	async function fixtureInitialize(_wallets, _provider) {
=======
	///@note https://stackoverflow.com/questions/68182729/implementing-fixtures-with-nomiclabs-hardhat-waffle
	async function fixtureInitialize(_wallets, _provider) {
		const signers = ethers.getSigners();
>>>>>>> d6b9ba27
		const sovrynproxy = await sovrynProtocol.new();
		sovryn = await ISovryn.at(sovrynproxy.address);
		await sovryn.replaceContract((await LoanClosingsBase.new()).address);
		await sovryn.replaceContract((await LoanClosingsWith.new()).address);
		await sovryn.replaceContract((await ProtocolSettings.new()).address);
		await sovryn.replaceContract((await LoanSettings.new()).address);
		await sovryn.replaceContract((await LoanMaintenance.new()).address);
		await sovryn.replaceContract((await SwapsExternal.new()).address);
		await sovryn.replaceContract((await LoanOpenings.new()).address);
		await sovryn.replaceContract((await Affiliates.new()).address);
		await sovryn.setSovrynProtocolAddress(sovrynproxy.address);
		SUSD = await getSUSD();
		RBTC = await getRBTC();
		WRBTC = await getWRBTC();
		BZRX = await getBZRX();
		priceFeeds = await getPriceFeeds(WRBTC, SUSD, RBTC, sovryn, BZRX);
		sovryn = await getSovryn(WRBTC, SUSD, RBTC, priceFeeds);

		loanToken = await getLoanToken(owner, sovryn, WRBTC, SUSD);
		loanTokenWRBTC = await getLoanTokenWRBTC(owner, sovryn, WRBTC, SUSD);
		await loan_pool_setup(sovryn, owner, RBTC, WRBTC, SUSD, loanToken, loanTokenWRBTC);
		SOV = await getSOV(sovryn, priceFeeds, SUSD, accounts);

		//Token
		underlyingToken = await TestToken.new("Test token", "TST", 18, TOTAL_SUPPLY);

		loanParams = {
			id: "0x0000000000000000000000000000000000000000000000000000000000000000",
			active: false,
			owner: constants.ZERO_ADDRESS,
			loanToken: underlyingToken.address,
			collateralToken: loanTokenWRBTC.address,
			minInitialMargin: wei("50", "ether"),
			maintenanceMargin: wei("15", "ether"),
			maxLoanTerm: "2419200",
		};
<<<<<<< HEAD
	}

=======

		//return { SOV, SUSD, underlyingToken, loanParams};
	}
>>>>>>> d6b9ba27
	before(async () => {
		[owner, trader, referrer, account1, account2, ...accounts] = accounts;
		await loadFixture(fixtureInitialize);
	});

	const setup_rollover_test = async (RBTC, SUSD, accounts, loanToken, set_demand_curve, sovryn) => {
		await set_demand_curve(loanToken);
		await SUSD.approve(loanToken.address, new BN(10).pow(new BN(40)));
		const lender = accounts[0];
		const borrower = accounts[1];
		let tx = await sovryn.togglePaused(false); //Unpaused
		await expectEvent(tx, "TogglePaused", {
			sender: owner,
			oldFlag: true,
			newFlag: false,
		});
		await loanToken.mint(lender, new BN(10).pow(new BN(30)));
		const loan_token_sent = hunEth;
		await SUSD.mint(borrower, loan_token_sent);
		await SUSD.approve(loanToken.address, loan_token_sent, { from: borrower });
		const { receipt } = await loanToken.marginTrade(
			"0x0", // loanId  (0 for new loans)
			new BN(2).mul(oneEth), // leverageAmount
			loan_token_sent, // loanTokenSent
			0, // no collateral token sent
			RBTC.address, // collateralTokenAddress
			borrower, // trader,
			0, // slippage
			"0x", // loanDataBytes (only required with ether)
			{ from: borrower }
		);

		const decode = decodeLogs(receipt.rawLogs, LoanOpeningsEvents, "Trade");
		const loan_id = decode[0].args["loanId"];
		const loan = await sovryn.getLoan(loan_id);
		const num = await blockNumber();
		let currentBlock = await web3.eth.getBlock(num);
		const block_timestamp = currentBlock.timestamp;
		const time_until_loan_end = loan["endTimestamp"] - block_timestamp;
		await increaseTime(time_until_loan_end);
		return [borrower, loan, loan_id, parseInt(loan["endTimestamp"])];
	};

	describe("Pause Affiliates", () => {
		it("Should pause setting Affiliates referrer", async () => {
			loanTokenLogic = await MockLoanTokenLogic.new();
			testWrbtc = await TestWrbtc.new();
			doc = await TestToken.new("dollar on chain", "DOC", 18, wei("20000", "ether"));
			tokenSOV = await SOVToken.new(TOTAL_SUPPLY);
			loanTokenV1 = await LoanToken.new(owner, loanTokenLogic.address, sovryn.address, testWrbtc.address);
			await loanTokenV1.initialize(doc.address, "SUSD", "SUSD");
			loanTokenV2 = await MockLoanTokenLogic.at(loanTokenV1.address);
			const loanTokenAddress = await loanTokenV1.loanTokenAddress();
			if (owner == (await sovryn.owner())) {
				await sovryn.setLoanPool([loanTokenV2.address], [loanTokenAddress]);
			}
			let tx = await sovryn.togglePaused(true); //Paused
			await expectRevert(sovryn.togglePaused(true), "Can't toggle");
			await expectEvent(tx, "TogglePaused", {
				sender: owner,
				oldFlag: false,
				newFlag: true,
			});
			await expectRevert(loanTokenV2.setAffiliatesReferrer(trader, referrer), "Paused");
		});
	});

	describe("Pause LoanClosingBase", () => {
		it("Test rollover reward payment", async () => {
			// prepare the test
			const [, initial_loan, loan_id] = await setup_rollover_test(RBTC, SUSD, accounts, loanToken, set_demand_curve, sovryn);

			const num = await blockNumber();
			let currentBlock = await web3.eth.getBlock(num);
			const block_timestamp = currentBlock.timestamp;
			const time_until_loan_end = initial_loan["endTimestamp"] - block_timestamp;
			await increaseTime(time_until_loan_end);

			const receiver = accounts[3];
			expect((await RBTC.balanceOf(receiver)).toNumber() == 0).to.be.true;
			let tx = await sovryn.togglePaused(true); //Paused
			await expectEvent(tx, "TogglePaused", {
				sender: owner,
				oldFlag: false,
				newFlag: true,
			});
			await expectRevert(sovryn.rollover(loan_id, "0x", { from: receiver }), "Paused");
		});
	});

	describe("Pause ProtocolSettings", () => {
		it("Should pause setting SOV token address", async () => {
			const sov = await TestToken.new("Sovryn", "SOV", 18, new BN(10).pow(new BN(50)));
			await expectRevert(sovryn.setSOVTokenAddress(sov.address), "Paused");
		});

		it("Should pause setting LockedSOV token address", async () => {
			const sov = await TestToken.new("Sovryn", "SOV", 18, new BN(10).pow(new BN(50)));
			const lockedSOV = await LockedSOV.new(sov.address, [accounts[0]]);
			await expectRevert(sovryn.setLockedSOVAddress(lockedSOV.address), "Paused");
		});

		it("Should pause setting affiliate fee percent", async () => {
			const affiliateFeePercent = web3.utils.toWei("20", "ether");
			await expectRevert(sovryn.setAffiliateFeePercent(affiliateFeePercent), "Paused");
		});

		it("Should pause setting affiliate fee percent", async () => {
			const affiliateTradingTokenFeePercent = web3.utils.toWei("20", "ether");
			await expectRevert(sovryn.setAffiliateTradingTokenFeePercent(affiliateTradingTokenFeePercent), "Paused");
		});

		it("Should set affiliate fee percent when Unpaused", async () => {
			let tx = await sovryn.togglePaused(false); //Unpaused
			await expectRevert(sovryn.togglePaused(false), "Can't toggle");
			await expectEvent(tx, "TogglePaused", {
				sender: owner,
				oldFlag: true,
				newFlag: false,
			});
			const affiliateTradingTokenFeePercent = web3.utils.toWei("20", "ether");
			const invalidAffiliateTradingTokenFeePercent = web3.utils.toWei("101", "ether");
			// Should revert if set with non owner
			await expectRevert(
				sovryn.setAffiliateTradingTokenFeePercent(affiliateTradingTokenFeePercent, { from: accounts[1] }),
				"unauthorized"
			);
			// Should revert if value too high
			await expectRevert(sovryn.setAffiliateTradingTokenFeePercent(invalidAffiliateTradingTokenFeePercent), "value too high");

			await sovryn.setAffiliateTradingTokenFeePercent(affiliateTradingTokenFeePercent);
			expect((await sovryn.affiliateTradingTokenFeePercent()).toString() == affiliateTradingTokenFeePercent).to.be.true;
		});
	});
	describe("Pause LoanSettings", () => {
		it("Able to setupLoanParams & disableLoanParamsEvents when unpaused", async () => {
			let tx = await sovryn.setupLoanParams([Object.values(loanParams)]);
			loanParamsId = tx.logs[1].args.id;

			tx = await sovryn.disableLoanParams([loanParamsId], { from: owner });

			await expectEvent(tx, "LoanParamsIdDisabled", { owner: owner });
			assert(tx.logs[1]["id"] != "0x0");

			await expectEvent(tx, "LoanParamsDisabled", {
				owner: owner,
				loanToken: underlyingToken.address,
				collateralToken: loanTokenWRBTC.address,
				minInitialMargin: wei("50", "ether"),
				maintenanceMargin: wei("15", "ether"),
				maxLoanTerm: "2419200",
			});
			assert(tx.logs[0]["id"] != "0x0");
		});

		it("setupLoanParams & disableLoanParamsEvents freezes when protocol is paused", async () => {
			let tx = await sovryn.togglePaused(true); //Paused
			await expectEvent(tx, "TogglePaused", {
				sender: owner,
				oldFlag: false,
				newFlag: true,
			});
			await expectRevert(sovryn.setupLoanParams([Object.values(loanParams)]), "Paused");
		});
	});
<<<<<<< HEAD

	describe("Testing Pausable contract", () => {
		it("Pausable function runs if not paused", async () => {
			testCoverage = await TestCoverage.new();
			await testCoverage.dummyPausableFunction();
		});
		it("Pausable function reverts if paused", async () => {
			testCoverage = await TestCoverage.new();
			await testCoverage.togglePause("dummyPausableFunction()", true);
			await expectRevert(testCoverage.dummyPausableFunction(), "unauthorized");
=======
	describe("Testing isProtocolPaused()", () => {
		it("isProtocolPaused() returns correct result when toggling pause/upause", async () => {
			await loadFixture(fixtureInitialize);
			await sovryn.togglePaused(true);
			expect(await sovryn.isProtocolPaused()).to.be.true;
			//check deterministic result when trying to set current value
			expectRevert.unspecified(sovryn.togglePaused(true));
			expect(await sovryn.isProtocolPaused()).to.be.true;

			//pause true -> false
			await sovryn.togglePaused(false);
			expect(await sovryn.isProtocolPaused()).to.be.false;
			expectRevert.unspecified(sovryn.togglePaused(false));
			expect(await sovryn.isProtocolPaused()).to.be.false;

			//pause false -> true
			await sovryn.togglePaused(true);
			expect(await sovryn.isProtocolPaused()).to.be.true;
>>>>>>> d6b9ba27
		});
	});
});<|MERGE_RESOLUTION|>--- conflicted
+++ resolved
@@ -1,4 +1,3 @@
-<<<<<<< HEAD
 /** Speed optimized on branch hardhatTestRefactor, 2021-09-13
  * Greatest bottlenecks found at:
  * 	- fixtureInitialize (3s)
@@ -21,15 +20,8 @@
  *  Updated to use only the initializer.js functions for protocol deployment.
  *  Updated to use SUSD as underlying token.
  */
-=======
 const { assert, expect } = require("chai");
-const { Wallet, Contract } = require("ethers");
-
-const { ethers, waffle } = require("hardhat");
 const { loadFixture } = waffle;
->>>>>>> d6b9ba27
-
-const { assert, expect } = require("chai");
 const { waffle } = require("hardhat");
 const { loadFixture } = waffle;
 const { BN, constants, expectEvent, expectRevert } = require("@openzeppelin/test-helpers");
@@ -81,30 +73,13 @@
 contract("Pause Modules", (accounts) => {
 	let sovryn, SUSD, WRBTC, RBTC, BZRX, loanToken, loanTokenWRBTC, priceFeeds, SOV;
 	let loanParams, loanParamsId;
-<<<<<<< HEAD
-
+	/// @note https://stackoverflow.com/questions/68182729/implementing-fixtures-with-nomiclabs-hardhat-waffle
 	async function fixtureInitialize(_wallets, _provider) {
-=======
-	///@note https://stackoverflow.com/questions/68182729/implementing-fixtures-with-nomiclabs-hardhat-waffle
-	async function fixtureInitialize(_wallets, _provider) {
-		const signers = ethers.getSigners();
->>>>>>> d6b9ba27
-		const sovrynproxy = await sovrynProtocol.new();
-		sovryn = await ISovryn.at(sovrynproxy.address);
-		await sovryn.replaceContract((await LoanClosingsBase.new()).address);
-		await sovryn.replaceContract((await LoanClosingsWith.new()).address);
-		await sovryn.replaceContract((await ProtocolSettings.new()).address);
-		await sovryn.replaceContract((await LoanSettings.new()).address);
-		await sovryn.replaceContract((await LoanMaintenance.new()).address);
-		await sovryn.replaceContract((await SwapsExternal.new()).address);
-		await sovryn.replaceContract((await LoanOpenings.new()).address);
-		await sovryn.replaceContract((await Affiliates.new()).address);
-		await sovryn.setSovrynProtocolAddress(sovrynproxy.address);
-		SUSD = await getSUSD();
+		SUSD = await getSUSD(); // Underlying Token
 		RBTC = await getRBTC();
 		WRBTC = await getWRBTC();
 		BZRX = await getBZRX();
-		priceFeeds = await getPriceFeeds(WRBTC, SUSD, RBTC, sovryn, BZRX);
+		priceFeeds = await getPriceFeeds(WRBTC, SUSD, RBTC, BZRX);
 		sovryn = await getSovryn(WRBTC, SUSD, RBTC, priceFeeds);
 
 		loanToken = await getLoanToken(owner, sovryn, WRBTC, SUSD);
@@ -125,14 +100,8 @@
 			maintenanceMargin: wei("15", "ether"),
 			maxLoanTerm: "2419200",
 		};
-<<<<<<< HEAD
 	}
 
-=======
-
-		//return { SOV, SUSD, underlyingToken, loanParams};
-	}
->>>>>>> d6b9ba27
 	before(async () => {
 		[owner, trader, referrer, account1, account2, ...accounts] = accounts;
 		await loadFixture(fixtureInitialize);
@@ -298,7 +267,28 @@
 			await expectRevert(sovryn.setupLoanParams([Object.values(loanParams)]), "Paused");
 		});
 	});
-<<<<<<< HEAD
+
+	describe("Testing isProtocolPaused()", () => {
+		it("isProtocolPaused() returns correct result when toggling pause/unpause", async () => {
+			await loadFixture(fixtureInitialize);
+			await sovryn.togglePaused(true);
+			expect(await sovryn.isProtocolPaused()).to.be.true;
+
+			// Check deterministic result when trying to set current value
+			expectRevert.unspecified(sovryn.togglePaused(true));
+			expect(await sovryn.isProtocolPaused()).to.be.true;
+
+			// Pause true -> false
+			await sovryn.togglePaused(false);
+			expect(await sovryn.isProtocolPaused()).to.be.false;
+			expectRevert.unspecified(sovryn.togglePaused(false));
+			expect(await sovryn.isProtocolPaused()).to.be.false;
+
+			// Pause false -> true
+			await sovryn.togglePaused(true);
+			expect(await sovryn.isProtocolPaused()).to.be.true;
+		});
+	});
 
 	describe("Testing Pausable contract", () => {
 		it("Pausable function runs if not paused", async () => {
@@ -309,26 +299,6 @@
 			testCoverage = await TestCoverage.new();
 			await testCoverage.togglePause("dummyPausableFunction()", true);
 			await expectRevert(testCoverage.dummyPausableFunction(), "unauthorized");
-=======
-	describe("Testing isProtocolPaused()", () => {
-		it("isProtocolPaused() returns correct result when toggling pause/upause", async () => {
-			await loadFixture(fixtureInitialize);
-			await sovryn.togglePaused(true);
-			expect(await sovryn.isProtocolPaused()).to.be.true;
-			//check deterministic result when trying to set current value
-			expectRevert.unspecified(sovryn.togglePaused(true));
-			expect(await sovryn.isProtocolPaused()).to.be.true;
-
-			//pause true -> false
-			await sovryn.togglePaused(false);
-			expect(await sovryn.isProtocolPaused()).to.be.false;
-			expectRevert.unspecified(sovryn.togglePaused(false));
-			expect(await sovryn.isProtocolPaused()).to.be.false;
-
-			//pause false -> true
-			await sovryn.togglePaused(true);
-			expect(await sovryn.isProtocolPaused()).to.be.true;
->>>>>>> d6b9ba27
 		});
 	});
 });