
'''
This script serves the purpose of interacting with existing smart contracts on the testnet or mainnet.
'''

from brownie import *
from brownie.network.contract import InterfaceContainer
import json
import time;
import copy

def main():
    
    #load the contracts and acct depending on the network
    loadConfig()

    #call the function you want here
    


    #transferTokensFromWallet(contracts['SOV'], contracts['LiquidityMiningProxy'], 40000e18)
    #sendTokensFromMultisig(contracts['SOV'], contracts['LiquidityMiningProxy'], 40000e18)
    #setWrapperOnLM()
    #addAdmin(contracts['LockedSOV'], contracts['VestingRegistry3'])
    #setFeesController()
    #withdrawFees()
    #replaceProtocolSettings()

    #addPoolsToLM()

    #lookupCurrentPoolReserveBalances('0x74EA268426770750695d1ea876918CDb22F8D917')

    '''
    r1 = readPrice(contracts['WRBTC'], contracts['USDT'])
    r2 =readSwapRate(contracts['WRBTC'], contracts['USDT'])

    print('diff: ', (r1-r2*1e5)/r1)
    print('diff: ', (r1-r2*1e5)/(r2*1e5))
    '''
    #0x37A706259F5201C03f6Cb556A960F30F86842d01  -ms aggregator
    #deployMultisig(['0xfe9d5402dc3c86cbaBE80231Cd48d98ba742D3f6','0x4C3d3505d34213751c4b4d621cB6bDe7E664E222',acct], 2)
    sendFromMultisig('0x2064242b697830535A2d76BE352e82Cf85E0EC2c', 30e18)
    #removeLiquidityV1toMultisigUsingWrapper(contracts['RBTCWrapperProxyWithoutLM'], contracts["ConverterETHs"], 90e18, [contracts['WRBTC'], contracts['ETHs']], [8e18,1])

    #amount = getBalance('0x09c5FAf7723B13434ABdF1A65AB1b667bc02a902', contracts['multisig'])
    #approval = hasApproval('0x09c5FAf7723B13434ABdF1A65AB1b667bc02a902', contracts['multisig'], contracts['RBTCWrapperProxyWithoutLM'])
    #print(amount <= approval)
    #removeLiquidityV1toMultisigUsingWrapper(contracts['RBTCWrapperProxyWithoutLM'], contracts["WRBTCtoSOVConverter"], 1200e18, [contracts['WRBTC'], contracts['SOV']], [28e18,1])
    #replaceOwnerOnMultisig('0x37A706259F5201C03f6Cb556A960F30F86842d01', '0x4C3d3505d34213751c4b4d621cB6bDe7E664E222', '0xEaBB83a1cEFc5f50C83BC4252C618d3294152A86')
    #upgradeAggregator('0x37A706259F5201C03f6Cb556A960F30F86842d01','0x3E9De61dC23D4BC1b84D174781809e5820cfceb7')
    
    #addLiquidityV1FromMultisigUsingWrapper(contracts['RBTCWrapperProxyWithoutLM'], contracts['ConverterETHs'], [contracts['WRBTC'], contracts['ETHs']], [25e18,352e18], 248e18)
    #addLiquidityV1UsingWrapper(contracts['RBTCWrapperProxyWithoutLM'], contracts['ConverterETHs'], [contracts['WRBTC'], contracts['ETHs']], [0.002e18,0.01e18])
    #readWRBTCAddressFromWrapper(contracts['RBTCWrapperProxyWithoutLM'])

    #readSwapRate('0x542fDA317318eBF1d3DEAf76E0b632741A7e677d', '0x1D931Bf8656d795E50eF6D639562C5bD8Ac2B78f')

    #swapTokens(0.0013e18, 1, contracts['swapNetwork'], contracts['WRBTC'], contracts['ETHs'])

def loadConfig():
    global contracts, acct
    thisNetwork = network.show_active()
    if thisNetwork == "development":
        acct = accounts[0]
        configFile =  open('./scripts/contractInteraction/testnet_contracts.json')
    elif thisNetwork == "testnet":
        acct = accounts.load("rskdeployer")
        configFile =  open('./scripts/contractInteraction/testnet_contracts.json')
    elif thisNetwork == "rsk-testnet":
        acct = accounts.load("rskdeployer")
        configFile =  open('./scripts/contractInteraction/testnet_contracts.json')
    elif thisNetwork == "rsk-mainnet":
        acct = accounts.load("rskdeployer")
        configFile =  open('./scripts/contractInteraction/mainnet_contracts.json')
    else:
        raise Exception("Network not supported.")
    contracts = json.load(configFile)

    
def readLendingFee():
    sovryn = Contract.from_abi("sovryn", address='0xBAC609F5C8bb796Fa5A31002f12aaF24B7c35818', abi=interface.ISovrynBrownie.abi, owner=acct)
    lfp = sovryn.lendingFeePercent()
    print(lfp/1e18)
    
def setupLoanTokenRates(loanTokenAddress):
    baseRate = 1e18
    rateMultiplier = 20.25e18
    targetLevel=80*10**18
    kinkLevel=90*10**18
    maxScaleRate=100*10**18
    localLoanToken = Contract.from_abi("loanToken", address=loanTokenAddress, abi=LoanToken.abi, owner=acct)
    localLoanToken.setDemandCurve(baseRate,rateMultiplier,baseRate,rateMultiplier, targetLevel, kinkLevel, maxScaleRate)
    borrowInterestRate = localLoanToken.borrowInterestRate()
    print("borrowInterestRate: ",borrowInterestRate)
    
def lendToPool(loanTokenAddress, tokenAddress, amount):
    token = Contract.from_abi("TestToken", address = tokenAddress, abi = TestToken.abi, owner = acct)
    loanToken = Contract.from_abi("loanToken", address=loanTokenAddress, abi=LoanTokenLogicStandard.abi, owner=acct)
    if(token.allowance(acct, loanToken.address) < amount):
        token.approve(loanToken.address, amount)
    loanToken.mint(acct, amount)
    
def removeFromPool(loanTokenAddress, amount):
    loanToken = Contract.from_abi("loanToken", address = loanTokenAddress, abi=LoanTokenLogicStandard.abi, owner=acct)
    loanToken.burn(acct, amount)

def readLoanTokenState(loanTokenAddress):
    loanToken = Contract.from_abi("loanToken", address=loanTokenAddress, abi=LoanTokenLogicStandard.abi, owner=acct)
    tas = loanToken.totalAssetSupply()
    print("total supply", tas/1e18);
    #print((balance - tas)/1e18)
    tab = loanToken.totalAssetBorrow()
    print("total asset borrowed", tab/1e18)
    abir = loanToken.avgBorrowInterestRate()
    print("average borrow interest rate", abir/1e18)
    ir = loanToken.nextSupplyInterestRate(0)
    print("next supply interest rate", ir)
    bir = loanToken.nextBorrowInterestRate(0)
    print("next borrow interest rate", bir)
    
def readLoan(loanId):
    sovryn = Contract.from_abi("sovryn", address=contracts['sovrynProtocol'], abi=interface.ISovrynBrownie.abi, owner=acct)
    print(sovryn.getLoan(loanId).dict())

def getTokenPrice(loanTokenAddress):
    loanToken = Contract.from_abi("loanToken", address=loanTokenAddress, abi=LoanTokenLogicStandard.abi, owner=acct)
    price = loanToken.tokenPrice()
    print("token price",price)
    return price
    
def testTokenBurning(loanTokenAddress, testTokenAddress):
    loanToken = Contract.from_abi("loanToken", address=loanTokenAddress, abi=LoanTokenLogicStandard.abi, owner=acct)
    testToken = Contract.from_abi("TestToken", address = testTokenAddress, abi = TestToken.abi, owner = acct)

    testToken.approve(loanToken,1e17) 
    loanToken.mint(acct, 1e17)
    balance = loanToken.balanceOf(acct)
    print("balance", balance)
    tokenPrice = loanToken.tokenPrice()
    print("token price",tokenPrice/1e18)
    burnAmount = int(balance / 2)
    print("burn amount", burnAmount)
    
    tx = loanToken.burn(acct, burnAmount)
    print(tx.info())
    balance = loanToken.balanceOf(acct)
    print("remaining balance", balance/1e18)
    assert(tx.events["Burn"]["tokenAmount"] == burnAmount)
    
def liquidate(protocolAddress, loanId):
    sovryn = Contract.from_abi("sovryn", address=protocolAddress, abi=interface.ISovrynBrownie.abi, owner=acct)
    loan = sovryn.getLoan(loanId).dict()
    print(loan)
    if(loan['maintenanceMargin'] > loan['currentMargin']):
        value = 0
        if(loan['loanToken']==contracts['WRBTC']):
            value = loan['maxLiquidatable']
        else:
            testToken = Contract.from_abi("TestToken", address = loan['loanToken'], abi = TestToken.abi, owner = acct)
            testToken.approve(sovryn, loan['maxLiquidatable'])
        sovryn.liquidate(loanId, acct, loan['maxLiquidatable'],{'value': value})
    else:
        print("can't liquidate because the loan is healthy")
    
def testTradeOpeningAndClosing(protocolAddress, loanTokenAddress, underlyingTokenAddress, collateralTokenAddress, loanTokenSent, leverage, testClose, sendValue):
    loanToken = Contract.from_abi("loanToken", address=loanTokenAddress, abi=LoanTokenLogicStandard.abi, owner=acct)
    testToken = Contract.from_abi("TestToken", address = underlyingTokenAddress, abi = TestToken.abi, owner = acct)
    sovryn = Contract.from_abi("sovryn", address=protocolAddress, abi=interface.ISovrynBrownie.abi, owner=acct)
    if(sendValue == 0 and testToken.allowance(acct, loanTokenAddress) < loanTokenSent):
        testToken.approve(loanToken, loanTokenSent)
    print('going to trade')
    tx = loanToken.marginTrade(
        "0",  # loanId  (0 for new loans)
        leverage,  # leverageAmount, 18 decimals
        loanTokenSent,  # loanTokenSent
        0,  # no collateral token sent
        collateralTokenAddress,  # collateralTokenAddress
        acct,  # trader,
        b'',  # loanDataBytes (only required with ether)
        {'value': sendValue}
    )
    tx.info()
    loanId = tx.events['Trade']['loanId']
    collateral = tx.events['Trade']['positionSize']
    print("closing loan with id", loanId)
    print("position size is ", collateral)
    loan = sovryn.getLoan(loanId)
    print("found the loan in storage with position size", loan['collateral'])
    print(loan)
    if(testClose):
        tx = sovryn.closeWithSwap(loanId, acct, collateral, True, b'')

def testTradeOpeningAndClosingWithCollateral(protocolAddress, loanTokenAddress, underlyingTokenAddress, collateralTokenAddress, collateralTokenSent, leverage, testClose, sendValue):
    loanToken = Contract.from_abi("loanToken", address=loanTokenAddress, abi=LoanTokenLogicStandard.abi, owner=acct)
    testToken = Contract.from_abi("TestToken", address = underlyingTokenAddress, abi = TestToken.abi, owner = acct)
    sovryn = Contract.from_abi("sovryn", address=protocolAddress, abi=interface.ISovrynBrownie.abi, owner=acct)
    #if(sendValue == 0 and testToken.allowance(acct, loanTokenAddress) < loanTokenSent):
    #    testToken.approve(loanToken, loanTokenSent)
    print('going to trade')
    tx = loanToken.marginTrade(
        "0",  # loanId  (0 for new loans)
        leverage,  # leverageAmount, 18 decimals
        0,  # loanTokenSent
        collateralTokenSent,  # no collateral token sent
        collateralTokenAddress,  # collateralTokenAddress
        acct,  # trader,
        b'',  # loanDataBytes (only required with ether)
        {'value': sendValue}
    )
    tx.info()
    loanId = tx.events['Trade']['loanId']
    collateral = tx.events['Trade']['positionSize']
    print("closing loan with id", loanId)
    print("position size is ", collateral)
    loan = sovryn.getLoan(loanId)
    print("found the loan in storage with position size", loan['collateral'])
    print(loan)
    if(testClose):
        tx = sovryn.closeWithSwap(loanId, acct, collateral, True, b'')



def testBorrow(protocolAddress, loanTokenAddress, underlyingTokenAddress, collateralTokenAddress):
    #read contract abis
    sovryn = Contract.from_abi("sovryn", address=protocolAddress, abi=interface.ISovrynBrownie.abi, owner=acct)
    loanToken = Contract.from_abi("loanToken", address=loanTokenAddress, abi=LoanTokenLogicStandard.abi, owner=acct)
    testToken = Contract.from_abi("TestToken", address = collateralTokenAddress, abi = TestToken.abi, owner = acct)
    
    # determine borrowing parameter
    withdrawAmount = 10e18 #i want to borrow 10 USD
    # compute the required collateral. params: address loanToken, address collateralToken, uint256 newPrincipal,uint256 marginAmount, bool isTorqueLoan 
    collateralTokenSent = 2* sovryn.getRequiredCollateral(underlyingTokenAddress,collateralTokenAddress,withdrawAmount,50e18, True)
    print("collateral needed", collateralTokenSent/1e18)
    durationInSeconds = 60*60*24*10 #10 days
    
    #check requirements
    availableSupply = loanToken.marketLiquidity()
    print('available supply:', availableSupply/1e18)
    assert(availableSupply >= withdrawAmount)
    interestRate = loanToken.nextBorrowInterestRate(withdrawAmount)
    print('interest rate (needs to be > 0):', interestRate)
    assert(interestRate > 0)
    
    #approve the transfer of the collateral if needed
    if(testToken.address.lower() != contracts['WRBTC'].lower() and testToken.allowance(acct, loanToken.address) < collateralTokenSent):
        testToken.approve(loanToken.address, collateralTokenSent)
    
    # borrow some funds
    tx = loanToken.borrow(
        "0",                            # bytes32 loanId
        withdrawAmount,                 # uint256 withdrawAmount
        durationInSeconds,              # uint256 initialLoanDuration
        collateralTokenSent,            # uint256 collateralTokenSent
        testToken.address,                   # address collateralTokenAddress
        acct,                    # address borrower
        acct,                    # address receiver
        b'' ,                            # bytes memory loanDataBytes
        {'value': collateralTokenSent}
    )
    
    #assert the trade was processed as expected
    print(tx.info())
    
def setupTorqueLoanParams(loanTokenAddress, underlyingTokenAddress, collateralTokenAddress):
    loanToken = Contract.from_abi("loanToken", address=loanTokenAddress, abi=LoanTokenLogicStandard.abi, owner=acct)
    setup = [
        b"0x0", ## id
        False, ## active
        str(acct), ## owner
        underlyingTokenAddress, ## loanToken
        collateralTokenAddress, ## collateralToken. 
        Wei("50 ether"), ## minInitialMargin
        Wei("15 ether"), ## maintenanceMargin
        0 ## fixedLoanTerm 
    ]
    params.append(setup)
    tx = loanToken.setupLoanParams(params, True)
    assert('LoanParamsSetup' in tx.events)
    assert('LoanParamsIdSetup' in tx.events)
    print(tx.info())
    
def rollover(loanId):
    sovryn = Contract.from_abi("sovryn", address=contracts['sovrynProtocol'], abi=interface.ISovrynBrownie.abi, owner=acct)
    tx = sovryn.rollover(loanId, b'')
    print(tx.info())

def replaceLoanClosings():
    sovryn = Contract.from_abi("sovryn", address=contracts['sovrynProtocol'], abi=interface.ISovrynBrownie.abi, owner=acct)

    print('replacing loan closings base')
    loanClosingsBase = acct.deploy(LoanClosingsBase)
    data = sovryn.replaceContract.encode_input(loanClosingsBase.address)
    multisig = Contract.from_abi("MultiSig", address=contracts['multisig'], abi=MultiSigWallet.abi, owner=acct)
    tx = multisig.submitTransaction(sovryn.address,0,data)
    txId = tx.events["Submission"]["transactionId"]
    print(txId);

    print('replacing loan closings with')
    loanClosingsWith = acct.deploy(LoanClosingsWith)
    data = sovryn.replaceContract.encode_input(loanClosingsWith.address)
    multisig = Contract.from_abi("MultiSig", address=contracts['multisig'], abi=MultiSigWallet.abi, owner=acct)
    tx = multisig.submitTransaction(sovryn.address,0,data)
    txId = tx.events["Submission"]["transactionId"]
    print(txId);
    
def transferOwner(contractAddress, newOwner):
    contract = Contract.from_abi("loanToken", address=contractAddress, abi=LoanToken.abi, owner=acct)
    tx= contract.transferOwnership(newOwner)
    tx.info()
    checkOwnerIsAddress(contractAddress, newOwner)

def acceptOwnershipWithMultisig(contractAddress):
    abiFile =  open('./scripts/contractInteraction/Owned.json')
    abi = json.load(abiFile)
    ownedContract = Contract.from_abi("Owned", address=contractAddress, abi=abi, owner=acct)
    multisig = Contract.from_abi("MultiSig", address=contracts['multisig'], abi=MultiSigWallet.abi, owner=acct)
    data=ownedContract.acceptOwnership.encode_input()
    tx= multisig.submitTransaction(contractAddress,0,data)
    txId = tx.events["Submission"]["transactionId"]
    print("txid",txId);
    
def getBalance(contractAddress, acct):
    contract = Contract.from_abi("Token", address=contractAddress, abi=LoanToken.abi, owner=acct)
    print(contract.balanceOf(acct))
    
def buyWRBTC():
    contract = Contract.from_abi("WRBTC", address=contracts["WRBTC"], abi=WRBTC.abi, owner=acct)
    tx = contract.deposit({'value':1e18})
    tx.info()
    print("new balance", getBalance(contracts["WRBTC"], acct))
    
def mintEarlyAccessTokens(contractAddress, userAddress):
    contract = Contract.from_abi("EarlyAccessToken", address=contractAddress, abi=EarlyAccessToken.abi, owner=acct)
    tx = contract.mint(userAddress)
    tx.info()
    
def setTransactionLimits(loanTokenAddress, addresses, limits):
    localLoanToken = Contract.from_abi("loanToken", address=loanTokenAddress, abi=LoanTokenLogicStandard.abi, owner=acct)
    data = localLoanToken.setTransactionLimits.encode_input(addresses,limits)
    multisig = Contract.from_abi("MultiSig", address=contracts['multisig'], abi=MultiSigWallet.abi, owner=acct)
    tx = multisig.submitTransaction(loanTokenAddress,0,data)
    txId = tx.events["Submission"]["transactionId"]
    print("txid",txId);

def setTransactionLimitsOld(loanTokenAddress, settingsAddress, logicAddress, addresses, limits):
    localLoanToken = Contract.from_abi("loanToken", address=loanTokenAddress, abi=LoanToken.abi, owner=acct)
    localLoanToken.setTarget(settingsAddress)
    localLoanToken = Contract.from_abi("loanToken", address=loanTokenAddress, abi=LoanTokenSettingsLowerAdmin.abi, owner=acct)
    tx = localLoanToken.setTransactionLimits(addresses,limits)
    localLoanToken = Contract.from_abi("loanToken", address=loanTokenAddress, abi=LoanToken.abi, owner=acct)
    localLoanToken.setTarget(logicAddress)
    

def readTransactionLimits(loanTokenAddress, SUSD, RBTC, USDT, BPro):
    localLoanToken = Contract.from_abi("loanToken", address=loanTokenAddress, abi=LoanToken.abi, owner=acct)
    limit = localLoanToken.transactionLimit(RBTC)
    print("RBTC limit, ",limit)
    limit = localLoanToken.transactionLimit(SUSD)
    print("DOC limit, ",limit)
    limit = localLoanToken.transactionLimit(USDT)
    print("USDT limit, ",limit)
    limit = localLoanToken.transactionLimit(BPro)
    print("BPro limit, ",limit)
    
def readLiquidity():
    loanToken = Contract.from_abi("loanToken", address=contracts['iRBTC'], abi=LoanTokenLogicStandard.abi, owner=acct)
    tasRBTC = loanToken.totalAssetSupply()
    tabRBTC = loanToken.totalAssetBorrow()
    print("liquidity on iRBTC", (tasRBTC-tabRBTC)/1e18)
    
    loanToken = Contract.from_abi("loanToken", address=contracts['iDOC'], abi=LoanTokenLogicStandard.abi, owner=acct)
    tasIUSD = loanToken.totalAssetSupply()
    tabIUSD = loanToken.totalAssetBorrow()
    print("liquidity on iDOC", (tasIUSD-tabIUSD)/1e18)
    
    loanToken = Contract.from_abi("loanToken", address=contracts['iUSDT'], abi=LoanTokenLogicStandard.abi, owner=acct)
    tasIUSD = loanToken.totalAssetSupply()
    tabIUSD = loanToken.totalAssetBorrow()
    print("liquidity on iUSDT", (tasIUSD-tabIUSD)/1e18)

    tokenContract = Contract.from_abi("Token", address=contracts['USDT'], abi=TestToken.abi, owner=acct)
    bal = tokenContract.balanceOf(contracts['ConverterUSDT'])
    print("supply of USDT on swap", bal/1e18)
    
    tokenContract = Contract.from_abi("Token", address=contracts['WRBTC'], abi=TestToken.abi, owner=acct)
    bal = tokenContract.balanceOf(contracts['ConverterUSDT'])
    print("supply of rBTC on swap", bal/1e18)
    

def hasApproval(tokenContractAddr, sender, receiver):
    tokenContract = Contract.from_abi("Token", address=tokenContractAddr, abi=TestToken.abi, owner=sender)
    allowance = tokenContract.allowance(sender, receiver)
    print("allowance: ", allowance/1e18)
    return allowance
    
def checkIfUserHasToken(EAT, user):
    tokenContract = Contract.from_abi("Token", address=EAT, abi=TestToken.abi, owner=user)
    balance = tokenContract.balanceOf(user)
    print("balance: ", balance)
    
def readLendingBalanceForUser(loanTokenAddress, userAddress):
    loanToken = Contract.from_abi("loanToken", address=loanTokenAddress, abi=LoanTokenLogicStandard.abi, owner=userAddress)
    bal = loanToken.balanceOf(userAddress)
    print('iToken balance', bal)
    bal = loanToken.assetBalanceOf(userAddress)
    print('underlying token balance', bal)
    
def replaceLoanTokenLogic(loanTokenAddress, logicAddress):
    loanToken = Contract.from_abi("loanToken", address=loanTokenAddress, abi=LoanToken.abi, owner=acct)
    loanToken.setTarget(logicAddress)
    
def readOwner(contractAddress):
    contract = Contract.from_abi("loanToken", address=contractAddress, abi=LoanToken.abi, owner=acct)
    print('owner:',contract.owner())

def checkOwnerIsAddress(contractAddress, expectedOwner):
    contract = Contract.from_abi("loanToken", address=contractAddress, abi=LoanToken.abi, owner=acct)
    owner = contract.owner()
    print("owner == expectedOwner?", owner == expectedOwner)

def setupMarginLoanParams(collateralTokenAddress, loanTokenAddress):
    loanToken = Contract.from_abi("loanToken", address=loanTokenAddress, abi=LoanTokenLogicStandard.abi, owner=acct)
    
    params = [];
    setup = [
        b"0x0", ## id
        False, ## active
        acct, ## owner
        "0x0000000000000000000000000000000000000000", ## loanToken -> will be overwritten
        collateralTokenAddress, ## collateralToken.
        Wei("20 ether"), ## minInitialMargin
        Wei("15 ether"), ## maintenanceMargin
        0 ## fixedLoanTerm -> will be overwritten
    ]
    params.append(setup)
    tx = loanToken.setupLoanParams(params, False)
    print(tx.info())

def swapTokens(amount, minReturn, swapNetworkAddress, sourceTokenAddress, destTokenAddress):
    abiFile =  open('./scripts/contractInteraction/SovrynSwapNetwork.json')
    abi = json.load(abiFile)
    swapNetwork = Contract.from_abi("SovrynSwapNetwork", address=swapNetworkAddress, abi=abi, owner=acct)
    sourceToken = Contract.from_abi("Token", address=sourceTokenAddress, abi=TestToken.abi, owner=acct)

    contract = Contract.from_abi("WRBTC", address=contracts["WRBTC"], abi=WRBTC.abi, owner=acct)
    tx = contract.deposit({'value':amount})
    tx.info()

    if(sourceToken.allowance(acct, swapNetworkAddress) < amount):
        sourceToken.approve(swapNetworkAddress,amount)
    path = swapNetwork.conversionPath(sourceTokenAddress,destTokenAddress)
    print("path", path)
    expectedReturn = swapNetwork.getReturnByPath(path, amount)
    print("expected return ", expectedReturn)

    tx = swapNetwork.convertByPath(
        path,
        amount,
        minReturn,
        "0x0000000000000000000000000000000000000000",
        "0x0000000000000000000000000000000000000000",
        0
    )
    tx.info()
    

def replaceLoanTokenLogic(loanTokenAddress, logicAddress):
    loanToken = Contract.from_abi("loanToken", address=loanTokenAddress, abi=LoanToken.abi, owner=acct)
    loanToken.setTarget(logicAddress)
    
def readFromMedianizer():
    medianizer = Contract.from_abi("Medianizer", address=contracts['medianizer'], abi=PriceFeedsMoCMockup.abi, owner=acct)
    print(medianizer.peek())

def updateOracleAddress(newAddress):
    print("set oracle address to", newAddress)
    priceFeedsMoC = Contract.from_abi("PriceFeedsMoC", address = '0x066ba9453e230a260c2a753d9935d91187178C29', abi = PriceFeedsMoC.abi, owner = acct)
    priceFeedsMoC.setMoCOracleAddress(newAddress)

    
def addLiquidity(converter, reserve, amount):
    abiFile =  open('./scripts/contractInteraction/LiquidityPoolV2Converter.json')
    abi = json.load(abiFile)
    converter = Contract.from_abi("LiquidityPoolV2Converter", address=converter, abi=abi, owner=acct)
    print("is active? ", converter.isActive())
    print("price oracle", converter.priceOracle())
    tx = converter.addLiquidity(reserve, amount, 1)
    print(tx)

def deployMultisig(owners, requiredConf):
     multisig = acct.deploy(MultiSigWallet, owners, requiredConf)
     print("multisig:", multisig)

def setupLoanParamsForCollaterals(loanTokenAddress, collateralAddresses):
    loanToken = Contract.from_abi("loanToken", address=loanTokenAddress, abi=LoanTokenLogicStandard.abi, owner=acct)
    marginParams = []
    torqueParams = []
    for collateralAddress in collateralAddresses:
        marginData = [
            b"0x0", ## id
            False, ## active
            str(acct), ## owner
            "0x0000000000000000000000000000000000000000", ## loanToken -> will be overwritten
            collateralAddress, ## collateralToken.
            Wei("20 ether"), ## minInitialMargin -> 20% (allows up to 5x leverage)
            Wei("15 ether"), ## maintenanceMargin -> 15%, below liquidation
            0 ## fixedLoanTerm -> will be overwritten with 28 days
        ]
        torqueData = copy.deepcopy(marginData)
        torqueData[5] = Wei("50 ether")
        print(torqueData)

        marginParams.append(marginData)
        torqueParams.append(torqueData)

    #configure the token settings, and set the setting contract address at the loan token logic contract
    dataM = loanToken.setupLoanParams.encode_input(marginParams, False)
    dataT = loanToken.setupLoanParams.encode_input(torqueParams, True)

    multisig = Contract.from_abi("MultiSig", address=contracts['multisig'], abi=MultiSigWallet.abi, owner=acct)

    tx = multisig.submitTransaction(loanToken.address,0,dataM)
    txId = tx.events["Submission"]["transactionId"]
    print("txid",txId);

    tx = multisig.submitTransaction(loanToken.address,0,dataT)
    txId = tx.events["Submission"]["transactionId"]
    print("txid",txId);


def updatePriceFeedToRSKOracle():
    newPriceFeed = acct.deploy(PriceFeedRSKOracle, contracts['RSKOracle'])
    print("new price feed: ", newPriceFeed)
    feeds = Contract.from_abi("PriceFeeds", address= contracts['PriceFeeds'], abi = PriceFeeds.abi, owner = acct)
    feeds.setPriceFeed([contracts['WRBTC']], [newPriceFeed.address])

def updatePriceFeedToMOCOracle():
    newPriceFeed = acct.deploy(PriceFeedsMoC, contracts['medianizer'], contracts['RSKOracle'])
    print("new price feed: ", newPriceFeed)
    feeds = Contract.from_abi("PriceFeeds", address= contracts['PriceFeeds'], abi = PriceFeeds.abi, owner = acct)
    data = feeds.setPriceFeed.encode_input([contracts['WRBTC']], [newPriceFeed.address])
    multisig = Contract.from_abi("MultiSig", address=contracts['multisig'], abi=MultiSigWallet.abi, owner=acct)
    tx = multisig.submitTransaction(feeds.address,0,data)
    txId = tx.events["Submission"]["transactionId"]
    print("txid",txId);


def readPrice(source, destination):
    feeds = Contract.from_abi("PriceFeeds", address= contracts['PriceFeeds'], abi = PriceFeeds.abi, owner = acct)
    rate = feeds.queryRate(source, destination)
    print('rate is ', rate)
    return rate[0]

def readSwapRate(source, destination):
    abiFile =  open('./scripts/contractInteraction/SovrynSwapNetwork.json')
    abi = json.load(abiFile)
    swapNetwork = Contract.from_abi("SovrynSwapNetwork", address=contracts['swapNetwork'], abi=abi, owner=acct)
    path = swapNetwork.conversionPath(source,destination)
    #print("path:", path)
    expectedReturn = swapNetwork.getReturnByPath(path, 1e10)
    print('rate is ', expectedReturn)
    return expectedReturn[0]

def readConversionFee(converterAddress):
    abiFile =  open('./scripts/contractInteraction/LiquidityPoolV1Converter.json')
    abi = json.load(abiFile)
    converter = Contract.from_abi("Converter", address=converterAddress, abi=abi, owner=acct)
    fee = converter.conversionFee()
    print('fee is ', fee)

def readPriceFromOracle(oracleAddress):
    oracle = Contract.from_abi("Oracle", address=oracleAddress, abi=PriceFeedsMoC.abi, owner=acct)
    price = oracle.latestAnswer()
    print('rate is ', price)

def readTargetWeights(converter, reserve):
    abiFile =  open('./scripts/contractInteraction/LiquidityPoolV2Converter.json')
    abi = json.load(abiFile)
    converter = Contract.from_abi("LiquidityPoolV2Converter", address=converter, abi=abi, owner=acct)
    res = converter.reserves(reserve).dict()
    print(res)
    print('target weight is ',res['weight'])

def updateContracts():
    replaceSwapsImplSovrynSwap()
    replaceSwapsUser()
    replaceLoanOpenings()
    replaceLoanTokenLogicOnAllContracts()

def replaceSwapsExternal():
    #swapsExternal = acct.deploy(SwapsExternal)
    sovryn = Contract.from_abi("sovryn", address=contracts['sovrynProtocol'], abi=interface.ISovrynBrownie.abi, owner=acct)
    data = sovryn.replaceContract.encode_input('0xAa1dEDE8C097349Dd25C98A0bF79c8D9B6e55caf')
    multisig = Contract.from_abi("MultiSig", address=contracts['multisig'], abi=MultiSigWallet.abi, owner=acct)
    tx = multisig.submitTransaction(sovryn.address,0,data)
    txId = tx.events["Submission"]["transactionId"]
    print(txId);

def replaceLoanOpenings():
    print("replacing loan openings")
    loanOpenings = acct.deploy(LoanOpenings)
    sovryn = Contract.from_abi("sovryn", address=contracts['sovrynProtocol'], abi=interface.ISovrynBrownie.abi, owner=acct)
    data = sovryn.replaceContract.encode_input(loanOpenings.address)
    multisig = Contract.from_abi("MultiSig", address=contracts['multisig'], abi=MultiSigWallet.abi, owner=acct)
    tx = multisig.submitTransaction(sovryn.address,0,data)
    txId = tx.events["Submission"]["transactionId"]
    print(txId);

def replaceSwapsUser():
    print("replacing swaps user")
    swapsUser = acct.deploy(SwapsUser)
    sovryn = Contract.from_abi("sovryn", address=contracts['sovrynProtocol'], abi=interface.ISovrynBrownie.abi, owner=acct)
    data = sovryn.replaceContract.encode_input(swapsUser.address)
    multisig = Contract.from_abi("MultiSig", address=contracts['multisig'], abi=MultiSigWallet.abi, owner=acct)
    tx = multisig.submitTransaction(sovryn.address,0,data)
    txId = tx.events["Submission"]["transactionId"]
    print(txId);

def replaceSwapsImplSovrynSwap():
    print("replacing swaps")
    swaps = acct.deploy(SwapsImplSovrynSwap)
    sovryn = Contract.from_abi("sovryn", address=contracts['sovrynProtocol'], abi=interface.ISovrynBrownie.abi, owner=acct)
    data = sovryn.setSwapsImplContract.encode_input(swaps.address)
    multisig = Contract.from_abi("MultiSig", address=contracts['multisig'], abi=MultiSigWallet.abi, owner=acct)
    tx = multisig.submitTransaction(sovryn.address,0,data)
    txId = tx.events["Submission"]["transactionId"]
    print(txId);

def replaceProtocolSettings():
    protocolSettings = acct.deploy(ProtocolSettings)
    sovryn = Contract.from_abi("sovryn", address=contracts['sovrynProtocol'], abi=interface.ISovrynBrownie.abi, owner=acct)
    data = sovryn.replaceContract.encode_input(protocolSettings.address)
    multisig = Contract.from_abi("MultiSig", address=contracts['multisig'], abi=MultiSigWallet.abi, owner=acct)
    tx = multisig.submitTransaction(sovryn.address,0,data)
    txId = tx.events["Submission"]["transactionId"]
    print(txId);

def replaceLoanTokenLogicOnAllContracts():
    print("replacing loan token logic")
    logicContract = acct.deploy(LoanTokenLogicStandard)
    print('new LoanTokenLogicStandard contract for iDoC:' + logicContract.address)
    replaceLoanTokenLogic(contracts['iDOC'],logicContract.address)
    replaceLoanTokenLogic(contracts['iUSDT'],logicContract.address)
    replaceLoanTokenLogic(contracts['iBPro'],logicContract.address)
    logicContract = acct.deploy(LoanTokenLogicWrbtc)
    print('new LoanTokenLogicStandard contract for iWRBTC:' + logicContract.address)
    replaceLoanTokenLogic(contracts['iRBTC'], logicContract.address)

def replaceLoanTokenLogic(loanTokenAddress, logicAddress):
    loanToken = Contract.from_abi("loanToken", address=loanTokenAddress, abi=LoanToken.abi, owner=acct)
    data = loanToken.setTarget.encode_input(logicAddress)
    multisig = Contract.from_abi("MultiSig", address=contracts['multisig'], abi=MultiSigWallet.abi, owner=acct)
    tx = multisig.submitTransaction(loanToken.address,0,data)
    txId = tx.events["Submission"]["transactionId"]
    print(txId)

def checkRates():
    print('reading price from WRBTC to DOC')
    readPrice(contracts['WRBTC'], contracts['DoC'])
    print('reading price from WRBTC to USDT')
    readPrice(contracts['WRBTC'], contracts['USDT'])
    print('reading price from WRBTC to BPRO')
    readPrice(contracts['WRBTC'], contracts['BPro'])
    print('read price from USDT to DOC')
    readPrice(contracts['USDT'], contracts['DoC'])

    print('read swap rate from WRBTC to DOC')
    readSwapRate(contracts['WRBTC'], contracts['DoC'])
    print('read swap rate from WRBTC to USDT')
    readSwapRate(contracts['WRBTC'], contracts['USDT'])
    print('read swap rate from WRBTC to BPRO')
    readSwapRate(contracts['WRBTC'], contracts['BPro'])
    print('read swap rate from USDT to DOC')
    readSwapRate(contracts['USDT'], contracts['DoC'])
    print('read swap rate from BPro to DOC')
    readSwapRate(contracts['BPro'], contracts['DoC'])
    print('read swap rate from BPro to USDT')
    readSwapRate(contracts['BPro'], contracts['USDT'])
    print('read swap rate from USDT to WRBTC')
    readSwapRate(contracts['USDT'], contracts['WRBTC'])
    print('read swap rate from DOC to WRBTC')
    readSwapRate(contracts['DoC'], contracts['WRBTC'])

    print("price from the USDT oracle on AMM:")
    readPriceFromOracle('0x78F0b35Edd78eD564830c45F4A22e4b553d7f042')

    readTargetWeights('0x133eBE9c8bA524C9B1B601E794dF527f390729bF', contracts['USDT'])
    readTargetWeights('0x133eBE9c8bA524C9B1B601E794dF527f390729bF', contracts['WRBTC'])

def addOwnerToMultisig(newOwner):
    multisig = Contract.from_abi("MultiSig", address=contracts['multisig'], abi=MultiSigWallet.abi, owner=acct)
    data = multisig.addOwner.encode_input(newOwner)
    tx = multisig.submitTransaction(multisig.address,0,data)
    txId = tx.events["Submission"]["transactionId"]
    print("txid",txId);


def governorAcceptAdmin(type):
    governor = Contract.from_abi("GovernorAlpha", address=contracts[type], abi=GovernorAlpha.abi, owner=acct)
    data = governor.__acceptAdmin.encode_input()

    multisig = Contract.from_abi("MultiSig", address=contracts['multisig'], abi=MultiSigWallet.abi, owner=acct)
    tx = multisig.submitTransaction(governor.address,0,data)
    txId = tx.events["Submission"]["transactionId"]
    print(txId)

def setEarlyAccessToken(loanTokenAddress, EATokenAddress):
    loanToken = Contract.from_abi("loanToken", address=loanTokenAddress, abi=LoanToken.abi, owner=acct)
    data = loanToken.setEarlyAccessToken.encode_input(EATokenAddress)
    multisig = Contract.from_abi("MultiSig", address=contracts['multisig'], abi=MultiSigWallet.abi, owner=acct)
    tx = multisig.submitTransaction(loanToken.address,0,data)
    txId = tx.events["Submission"]["transactionId"]
    print(txId);

def queueProposal(id):
    governor = Contract.from_abi("GovernorAlpha", address=contracts['GovernorOwner'], abi=GovernorAlpha.abi, owner=acct)
    tx = governor.queue(id)
    tx.info()

def executeProposal(id):
    governor = Contract.from_abi("GovernorAlpha", address=contracts['GovernorOwner'], abi=GovernorAlpha.abi, owner=acct)
    tx = governor.execute(id)
    tx.info()

def setLendingFee(fee):
    sovryn = Contract.from_abi("sovryn", address=contracts['sovrynProtocol'], abi=interface.ISovrynBrownie.abi, owner=acct)
    data = sovryn.setLendingFeePercent.encode_input(fee)
    multisig = Contract.from_abi("MultiSig", address=contracts['multisig'], abi=MultiSigWallet.abi, owner=acct)
    tx = multisig.submitTransaction(sovryn.address,0,data)
    txId = tx.events["Submission"]["transactionId"]
    print(txId);

def setTradingFee(fee):
    sovryn = Contract.from_abi("sovryn", address=contracts['sovrynProtocol'], abi=interface.ISovrynBrownie.abi, owner=acct)
    data = sovryn.setTradingFeePercent.encode_input(fee)
    multisig = Contract.from_abi("MultiSig", address=contracts['multisig'], abi=MultiSigWallet.abi, owner=acct)
    tx = multisig.submitTransaction(sovryn.address,0,data)
    txId = tx.events["Submission"]["transactionId"]
    print(txId);

def setBorrowingFee(fee):
    sovryn = Contract.from_abi("sovryn", address=contracts['sovrynProtocol'], abi=interface.ISovrynBrownie.abi, owner=acct)
    data = sovryn.setBorrowingFeePercent.encode_input(fee)
    multisig = Contract.from_abi("MultiSig", address=contracts['multisig'], abi=MultiSigWallet.abi, owner=acct)
    tx = multisig.submitTransaction(sovryn.address,0,data)
    txId = tx.events["Submission"]["transactionId"]
    print(txId);

def setAffiliateFeePercent(fee):
    sovryn = Contract.from_abi("sovryn", address=contracts['sovrynProtocol'], abi=interface.ISovrynBrownie.abi, owner=acct)
    data = sovryn.setAffiliateFeePercent.encode_input(fee)
    multisig = Contract.from_abi("MultiSig", address=contracts['multisig'], abi=MultiSigWallet.abi, owner=acct)
    tx = multisig.submitTransaction(sovryn.address,0,data)
    txId = tx.events["Submission"]["transactionId"]
    print(txId);

def setAffiliateTradingTokenFeePercent(percentFee):
    sovryn = Contract.from_abi("sovryn", address=contracts['sovrynProtocol'], abi=interface.ISovrynBrownie.abi, owner=acct)
    data = sovryn.setAffiliateTradingTokenFeePercent.encode_input(percentFee)
    multisig = Contract.from_abi("MultiSig", address=contracts['multisig'], abi=MultiSigWallet.abi, owner=acct)
    tx = multisig.submitTransaction(sovryn.address,0,data)
    txId = tx.events["Submission"]["transactionId"]
    print(txId);

def setMinReferralsToPayout(minReferrals):
    sovryn = Contract.from_abi("sovryn", address=contracts['sovrynProtocol'], abi=interface.ISovrynBrownie.abi, owner=acct)
    data = sovryn.setMinReferralsToPayoutAffiliates.encode_input(minReferrals)
    multisig = Contract.from_abi("MultiSig", address=contracts['multisig'], abi=MultiSigWallet.abi, owner=acct)
    tx = multisig.submitTransaction(sovryn.address,0,data)
    txId = tx.events["Submission"]["transactionId"]
    print(txId);

def sendFromMultisigToVesting(amount):
    vestingRegistry = Contract.from_abi("VestingRegistry", address=contracts['VestingRegistry'], abi=VestingRegistry.abi, owner=acct)
    data = vestingRegistry.deposit.encode_input()
    multisig = Contract.from_abi("MultiSig", address=contracts['multisig'], abi=MultiSigWallet.abi, owner=acct)
    tx = multisig.submitTransaction(vestingRegistry.address,amount,data)
    txId = tx.events["Submission"]["transactionId"]
    print(txId);



def sendFromMultisig(receiver, amount):
    multisig = Contract.from_abi("MultiSig", address=contracts['multisig'], abi=MultiSigWallet.abi, owner=acct)
    tx = multisig.submitTransaction(receiver,amount,'')
    txId = tx.events["Submission"]["transactionId"]
    print(txId);

def sendTokensFromMultisig(token, receiver, amount):
    tokenContract = Contract.from_abi("Token", address=token, abi=TestToken.abi, owner=acct)
    multisig = Contract.from_abi("MultiSig", address=contracts['multisig'], abi=MultiSigWallet.abi, owner=acct)
    data = tokenContract.transfer.encode_input(receiver, amount)
    print(data)
    tx = multisig.submitTransaction(token,0,data)
    txId = tx.events["Submission"]["transactionId"]
    print(txId)


def mintNFT(contractAddress, receiver):
    abiFile =  open('./scripts/contractInteraction/SovrynNft.json')
    abi = json.load(abiFile)
    nft = Contract.from_abi("NFT", address=contractAddress, abi=abi, owner=acct)
    nft.mint(receiver)

def transferSOVtoOriginInvestorsClaim():
    originInvestorsClaimAddress = contracts['OriginInvestorsClaim']
    if (originInvestorsClaimAddress == ''):
        print('Please set originInvestorsClaimAddress and run again')
        return

    originInvestorsClaim = Contract.from_abi("OriginInvestorsClaim", address=originInvestorsClaimAddress, abi=OriginInvestorsClaim.abi, owner=acct)
    amount = originInvestorsClaim.totalAmount()
    if (amount == 0):
        print('Please set amount and run again')
        return

    SOVtoken = Contract.from_abi("SOV", address=contracts['SOV'], abi=SOV.abi, owner=acct)
    data = SOVtoken.transfer.encode_input(originInvestorsClaimAddress, amount)
    print(data)

    multisig = Contract.from_abi("MultiSig", address=contracts['multisig'], abi=MultiSigWallet.abi, owner=acct)
    tx = multisig.submitTransaction(SOVtoken.address,0,data)
    txId = tx.events["Submission"]["transactionId"]
    print(txId)

def createVesting():
    DAY = 24 * 60 * 60
    FOUR_WEEKS = 4 * 7 * DAY

    tokenOwner = "0x21e1AaCb6aadF9c6F28896329EF9423aE5c67416"
    amount = 27186538 * 10**16
    # TODO cliff 4 weeks or less ?
    # cliff = CLIFF_DELAY + int(vesting[2]) * FOUR_WEEKS
    # duration = cliff + (int(vesting[3]) - 1) * FOUR_WEEKS

    # i think we don't need the delay anymore
    # because 2 weeks after TGE passed already
    # we keep the 4 weeks (26th of march first payout)

    cliff = 1 * FOUR_WEEKS
    duration = cliff + (10 - 1) * FOUR_WEEKS

    vestingRegistry = Contract.from_abi("VestingRegistry", address=contracts['VestingRegistry'], abi=VestingRegistry.abi, owner=acct)
    data = vestingRegistry.createVesting.encode_input(tokenOwner, amount, cliff, duration)
    print(data)

    multisig = Contract.from_abi("MultiSig", address=contracts['multisig'], abi=MultiSigWallet.abi, owner=acct)
    tx = multisig.submitTransaction(vestingRegistry.address,0,data)
    txId = tx.events["Submission"]["transactionId"]
    print(txId)

def transferSOVtoVestingRegistry(vestingRegistryAddress, amount):

    SOVtoken = Contract.from_abi("SOV", address=contracts['SOV'], abi=SOV.abi, owner=acct)
    data = SOVtoken.transfer.encode_input(vestingRegistryAddress, amount)
    print(data)

    multisig = Contract.from_abi("MultiSig", address=contracts['multisig'], abi=MultiSigWallet.abi, owner=acct)
    tx = multisig.submitTransaction(SOVtoken.address,0,data)
    txId = tx.events["Submission"]["transactionId"]
    print(txId)

def stakeTokens2():
    tokenOwner = "0x21e1AaCb6aadF9c6F28896329EF9423aE5c67416"
    # 271,865.38 SOV
    amount = 27186538 * 10**16

    vestingRegistry = Contract.from_abi("VestingRegistry", address=contracts['VestingRegistry'], abi=VestingRegistry.abi, owner=acct)
    vestingAddress = vestingRegistry.getVesting(tokenOwner)
    print("vestingAddress: " + vestingAddress)
    data = vestingRegistry.stakeTokens.encode_input(vestingAddress, amount)
    print(data)

    multisig = Contract.from_abi("MultiSig", address=contracts['multisig'], abi=MultiSigWallet.abi, owner=acct)
    tx = multisig.submitTransaction(vestingRegistry.address,0,data)
    txId = tx.events["Submission"]["transactionId"]
    print(txId)

def transferSOVtoVestingRegistry2():
    # Vesting Amount: 20751256676253082407040 (about 21K SOV)
    # BTC Amount: 2.0203423499999995
    amount = 20751256676253082407040

    # Origin - VestingRegistry2
    vestingRegistryAddress = contracts['VestingRegistry2']
    SOVtoken = Contract.from_abi("SOV", address=contracts['SOV'], abi=SOV.abi, owner=acct)
    data = SOVtoken.transfer.encode_input(vestingRegistryAddress, amount)
    print(data)

    multisig = Contract.from_abi("MultiSig", address=contracts['multisig'], abi=MultiSigWallet.abi, owner=acct)
    tx = multisig.submitTransaction(SOVtoken.address,0,data)
    txId = tx.events["Submission"]["transactionId"]
    print(txId)

def triggerEmergencyStop(loanTokenAddress, turnOn):
    loanToken = Contract.from_abi("loanToken", address=loanTokenAddress, abi=LoanTokenLogicStandard.abi, owner=acct)
    #functionSignature = "marginTrade(bytes32,uint256,uint256,uint256,address,address,bytes)"
    functionSignature = "borrow(bytes32,uint256,uint256,uint256,address,address,address,bytes)"
    data = loanToken.toggleFunctionPause.encode_input(functionSignature, turnOn)
    multisig = Contract.from_abi("MultiSig", address=contracts['multisig'], abi=MultiSigWallet.abi, owner=acct)
    tx = multisig.submitTransaction(loanToken.address,0,data)
    txId = tx.events["Submission"]["transactionId"]
    print(txId)

def readPauser(loanTokenAddress):
    loanToken = Contract.from_abi("loanToken", address=loanTokenAddress, abi=LoanTokenLogicStandard.abi, owner=acct)
    print(loanToken.pauser())

def setPauser(loanTokenAddress, pauser):
    loanToken = Contract.from_abi("loanToken", address=loanTokenAddress, abi=LoanTokenLogicStandard.abi, owner=acct)
    data = loanToken.setPauser.encode_input(pauser)
    multisig = Contract.from_abi("MultiSig", address=contracts['multisig'], abi=MultiSigWallet.abi, owner=acct)
    tx = multisig.submitTransaction(loanToken.address,0,data)
    txId = tx.events["Submission"]["transactionId"]
    print(txId)

def executeOnMultisig(transactionId):
    multisig = Contract.from_abi("MultiSig", address=contracts['multisig'], abi=MultiSigWallet.abi, owner=acct)

    multisig.executeTransaction(transactionId)

def checkPause(loanTokenAddress):
    loanToken = Contract.from_abi("loanToken", address=loanTokenAddress, abi=LoanTokenLogicStandard.abi, owner=acct)
    funcId = "borrow(bytes32,uint256,uint256,uint256,address,address,address,bytes)"
    print(loanToken.checkPause(funcId))

def determineFundsAtRisk():
    sovryn = Contract.from_abi("sovryn", address=contracts['sovrynProtocol'], abi=interface.ISovrynBrownie.abi, owner=acct)
    borrowedPositions = []
    sum = 0
    possible = 0
    for i in range (0, 10000, 10):
        loans = sovryn.getActiveLoans(i, i+10, False)
        if(len(loans) == 0):
            break
        for loan in loans:
            if loan[11] == 0 and loan[10] > 150e18:
                print(loan[1])
                sum += loan[3]
                possible += loan[3] * (loan[10] / 150e18)
                borrowedPositions.append(loan)

    print(borrowedPositions)
    print(len(borrowedPositions))
    print('total height of affected loans: ', sum/1e18)
    print('total potential borrowed: ', possible/1e18)
    print('could have been stolen: ', (possible - sum)/1e18)

def addInvestorToBlacklist():
    # we need to process CSOV->SOV exchnage manually,
    # investor address should be added to blacklist in VestingRegistry
    tokenOwner = "0x75F7d09110631FE60a804642003bE00C8Bcd26b7"

    vestingRegistry = Contract.from_abi("VestingRegistry", address=contracts['VestingRegistry'], abi=VestingRegistry.abi, owner=acct)
    data = vestingRegistry.setBlacklistFlag.encode_input(tokenOwner, True)
    print(data)

    # multisig = Contract.from_abi("MultiSig", address=contracts['multisig'], abi=MultiSigWallet.abi, owner=acct)
    # tx = multisig.submitTransaction(vestingRegistry.address,0,data)
    # txId = tx.events["Submission"]["transactionId"]
    # print(txId)

def stake80KTokens():
    # another address of the investor (addInvestorToBlacklist)
    tokenOwner = "0x21e1AaCb6aadF9c6F28896329EF9423aE5c67416"
    # 80K SOV
    amount = 80000 * 10**18

    vestingRegistry = Contract.from_abi("VestingRegistry", address=contracts['VestingRegistry'], abi=VestingRegistry.abi, owner=acct)
    vestingAddress = vestingRegistry.getVesting(tokenOwner)
    print("vestingAddress: " + vestingAddress)
    data = vestingRegistry.stakeTokens.encode_input(vestingAddress, amount)
    print(data)

    # multisig = Contract.from_abi("MultiSig", address=contracts['multisig'], abi=MultiSigWallet.abi, owner=acct)
    # tx = multisig.submitTransaction(vestingRegistry.address,0,data)
    # txId = tx.events["Submission"]["transactionId"]
    # print(txId)

def transferSOVtoTokenSender():
    # 875.39 SOV
    amount = 87539 * 10**16

    tokenSenderAddress = contracts['TokenSender']
    SOVtoken = Contract.from_abi("SOV", address=contracts['SOV'], abi=SOV.abi, owner=acct)
    data = SOVtoken.transfer.encode_input(tokenSenderAddress, amount)
    print(data)

    multisig = Contract.from_abi("MultiSig", address=contracts['multisig'], abi=MultiSigWallet.abi, owner=acct)
    tx = multisig.submitTransaction(SOVtoken.address,0,data)
    txId = tx.events["Submission"]["transactionId"]
    print(txId)

def transferSOVtoScriptAccount():
    # 5825.7 SOV
    amount = 58257 * 10**17

    # TODO set receiver address
    receiver = "0x27D55f5668eF4438635bdCE0aDCA083507E77752"
    if (receiver == ""):
        raise Exception("Invalid address")
    SOVtoken = Contract.from_abi("SOV", address=contracts['SOV'], abi=SOV.abi, owner=acct)
    data = SOVtoken.transfer.encode_input(receiver, amount)
    print(data)

    multisig = Contract.from_abi("MultiSig", address=contracts['multisig'], abi=MultiSigWallet.abi, owner=acct)
    tx = multisig.submitTransaction(SOVtoken.address,0,data)
    txId = tx.events["Submission"]["transactionId"]
    print(txId)

def setSupportedToken(tokenAddress):
    sovryn = Contract.from_abi("sovryn", address=contracts['sovrynProtocol'], abi=interface.ISovrynBrownie.abi, owner=acct)
    multisig = Contract.from_abi("MultiSig", address=contracts['multisig'], abi=MultiSigWallet.abi, owner=acct)

    data = sovryn.setSupportedTokens.encode_input([tokenAddress],[True])
    tx = multisig.submitTransaction(sovryn.address,0,data)
    txId = tx.events["Submission"]["transactionId"]
    print(txId)

def readBalanceFromAMM():

    tokenContract = Contract.from_abi("Token", address=contracts['USDT'], abi=TestToken.abi, owner=acct)
    bal = tokenContract.balanceOf(contracts['ConverterUSDT'])
    print("supply of USDT on swap", bal/1e18)

    abiFile =  open('./scripts/contractInteraction/LiquidityPoolV2Converter.json')
    abi = json.load(abiFile)
    converter = Contract.from_abi("LiquidityPoolV2Converter", address=contracts['ConverterUSDT'], abi=abi, owner=acct)

    reserve = converter.reserves(contracts['USDT'])

    print("registered upply of USDT on swap", reserve[0]/1e18)
    print(reserve)

def testV1Converter(converterAddress, reserve1, reserve2):
    abiFile =  open('./scripts/contractInteraction/LiquidityPoolV1Converter.json')
    abi = json.load(abiFile)
    converter = Contract.from_abi("LiquidityPoolV1Converter", address=converterAddress, abi=abi, owner=acct)

    print(converter.reserveRatio())
    print(converter.reserves(reserve1))
    print(converter.reserves(reserve2))
    bal1 = converter.reserves(reserve1)[0]
    bal2 = converter.reserves(reserve2)[0]

    tokenContract1 = Contract.from_abi("Token", address=reserve1, abi=TestToken.abi, owner=acct)
    tokenContract1.approve(converter.address, bal1/100)

    tokenContract2 = Contract.from_abi("Token", address=reserve2, abi=TestToken.abi, owner=acct)
    tokenContract2.approve(converter.address, bal2/50)
    accountBalance = tokenContract2.balanceOf(acct)

    converter.addLiquidity([reserve1, reserve2],[bal1/100, bal2/50],1)

    newAccountBalance = tokenContract2.balanceOf(acct)

    print('oldBalance: ', accountBalance)
    print('newBalance: ', newAccountBalance)
    print('difference:', accountBalance - newAccountBalance)
    print('expected differnce:', bal2/100)

    addLiquidityV1UsingWrapper(converterAddress, [reserve1, reserve2], [bal1/100, bal2/50])

    newerAccountBalance = tokenContract2.balanceOf(acct)
    print('difference:', newAccountBalance - newerAccountBalance)
    print('expected differnce:', bal2/100)

    balanceOnProxy = tokenContract2.balanceOf(contracts['RBTCWrapperProxy'])
    print('balance on proxy contract after the interaction: ', balanceOnProxy)


def addLiquidityV1(converter, tokens, amounts):
    abiFile =  open('./scripts/contractInteraction/LiquidityPoolV1Converter.json')
    abi = json.load(abiFile)
    converter = Contract.from_abi("LiquidityPoolV1Converter", address=converter, abi=abi, owner=acct)

    print("is active? ", converter.isActive())

    token = Contract.from_abi("ERC20", address=tokens[0], abi=ERC20.abi, owner=acct)
    token.approve(converter.address, amounts[0])
    token = Contract.from_abi("ERC20", address=tokens[1], abi=ERC20.abi, owner=acct)
    token.approve(converter.address, amounts[1])

    tx = converter.addLiquidity(tokens, amounts, 1)
    print(tx)

def addLiquidityV1UsingWrapper(wrapper, converter, tokens, amounts):
    abiFile =  open('./scripts/contractInteraction/RBTCWrapperProxy.json')
    abi = json.load(abiFile)
    wrapperProxy = Contract.from_abi("RBTCWrapperProxy", address=wrapper, abi=abi, owner=acct)
    '''
    token = Contract.from_abi("ERC20", address=tokens[1], abi=ERC20.abi, owner=acct)
    token.approve(wrapperProxy.address, amounts[1])
    '''
    tx = wrapperProxy.addLiquidityToV1(converter, tokens, amounts, 1, {'value': amounts[0], 'allow_revert':True})
    print(tx)

def addLiquidityV2UsingWrapper(converter, tokenAddress, amount):
    abiFile =  open('./scripts/contractInteraction/RBTCWrapperProxy.json')
    abi = json.load(abiFile)
    wrapperProxy = Contract.from_abi("RBTCWrapperProxy", address=contracts['RBTCWrapperProxy'], abi=abi, owner=acct)
    
    token = Contract.from_abi("ERC20", address=tokenAddress, abi=ERC20.abi, owner=acct)
    token.approve(wrapperProxy.address, amount)
    
    tx = wrapperProxy.addLiquidityToV2(converter, tokenAddress, amount, 1, {'allow_revert':True})
    print(tx)


def getTargetAmountFromAMM(_sourceReserveBalance, _sourceReserveWeight, _targetReserveBalance, _targetReserveWeight, _amount):
    abiFile =  open('./scripts/contractInteraction/SovrynSwapFormula.json')
    abi = json.load(abiFile)

    sovrynSwapFormula = Contract.from_abi("SovrynSwapFormula", address=contracts['SovrynSwapFormula'], abi=abi, owner=acct)

    targetAmount = sovrynSwapFormula.crossReserveTargetAmount(_sourceReserveBalance, _sourceReserveWeight, _targetReserveBalance, _targetReserveWeight, _amount)

    print(targetAmount)

#expects the first token to be wrbtc
def addLiquidityV1FromMultisigUsingWrapper(wrapper, converter, tokens, amounts, minReturn):
    abiFile =  open('./scripts/contractInteraction/RBTCWrapperProxy.json')
    abi = json.load(abiFile)
    wrapperProxy = Contract.from_abi("RBTCWrapperProxy", address=wrapper, abi=abi, owner=acct)
    multisig = Contract.from_abi("MultiSig", address=contracts['multisig'], abi=MultiSigWallet.abi, owner=acct)
    
    # approve
    token = Contract.from_abi("ERC20", address=tokens[1], abi=ERC20.abi, owner=acct)
    data = token.approve.encode_input(wrapperProxy.address, amounts[1])
    print(data)

    tx = multisig.submitTransaction(token.address,0,data)
    txId = tx.events["Submission"]["transactionId"]
    print(txId)
    
    # addLiquidityToV1
    data = wrapperProxy.addLiquidityToV1.encode_input(converter, tokens, amounts, minReturn)
    print(data)

    tx = multisig.submitTransaction(wrapperProxy.address,amounts[0],data)
    txId = tx.events["Submission"]["transactionId"]
    print(txId)

def removeLiquidityV1toMultisigUsingWrapper(wrapper, converter, amount, tokens, minReturn):
    abiFile =  open('./scripts/contractInteraction/RBTCWrapperProxy.json')
    abi = json.load(abiFile)
    wrapperProxy = Contract.from_abi("RBTCWrapperProxy", address= wrapper, abi=abi, owner=acct)
    multisig = Contract.from_abi("MultiSig", address=contracts['multisig'], abi=MultiSigWallet.abi, owner=acct)

    converterAbiFile =  open('./scripts/contractInteraction/LiquidityPoolV1Converter.json')
    converterAbi = json.load(converterAbiFile)
    converterContract = Contract.from_abi("LiquidityPoolV1Converter", address=converter, abi=converterAbi, owner=acct)
    poolToken = converterContract.anchor()
    '''
    # approve
    token = Contract.from_abi("ERC20", address=poolToken, abi=ERC20.abi, owner=acct)
    data = token.approve.encode_input(wrapperProxy.address, amount)
    print(data)
    
    tx = multisig.submitTransaction(token.address,0,data)
    txId = tx.events["Submission"]["transactionId"]
    print(txId)
    '''
    # removeLiquidityFromV1
    data = wrapperProxy.removeLiquidityFromV1.encode_input(converter, amount, tokens, minReturn)
    print(data)

    tx = multisig.submitTransaction(wrapperProxy.address,0,data)
    txId = tx.events["Submission"]["transactionId"]
    print(txId)

def readClaimBalanceOrigin(address):
    originClaimContract = Contract.from_abi("originClaim", address=contracts['OriginInvestorsClaim'], abi=OriginInvestorsClaim.abi, owner=acct)
    amount = originClaimContract.investorsAmountsList(address)
    print(amount)

def sendSOVFromVestingRegistry():
    amount = 307470805 * 10**14
    vestingRegistry = Contract.from_abi("VestingRegistry", address=contracts['VestingRegistry'], abi=VestingRegistry.abi, owner=acct)
    data = vestingRegistry.transferSOV.encode_input(contracts['multisig'], amount)
    print(data)

    multisig = Contract.from_abi("MultiSig", address=contracts['multisig'], abi=MultiSigWallet.abi, owner=acct)
    tx = multisig.submitTransaction(vestingRegistry.address,0,data)
    txId = tx.events["Submission"]["transactionId"]
    print(txId)

<<<<<<< HEAD
def replaceProtocolSettings():
    print("Deploying ProtocolSettings.")
    settings = acct.deploy(ProtocolSettings)

    print("Calling replaceContract.")
    sovryn = Contract.from_abi("sovryn", address=contracts['sovrynProtocol'], abi=interface.ISovrynBrownie.abi, owner=acct)
    data = sovryn.replaceContract.encode_input(settings.address)
    print(data)

    multisig = Contract.from_abi("MultiSig", address=contracts['multisig'], abi=MultiSigWallet.abi, owner=acct)
    tx = multisig.submitTransaction(sovryn.address,0,data)
    txId = tx.events["Submission"]["transactionId"]
    print(txId)

def replaceLoanSettings():
    print("Deploying LoanSettings.")
    settings = acct.deploy(LoanSettings)

    print("Calling replaceContract.")
    sovryn = Contract.from_abi("sovryn", address=contracts['sovrynProtocol'], abi=interface.ISovrynBrownie.abi, owner=acct)
    data = sovryn.replaceContract.encode_input(settings.address)
    print(data)

    multisig = Contract.from_abi("MultiSig", address=contracts['multisig'], abi=MultiSigWallet.abi, owner=acct)
    tx = multisig.submitTransaction(sovryn.address,0,data)
    txId = tx.events["Submission"]["transactionId"]
    print(txId)

def deployAffiliate():
    loadConfig()
    # -------------------------------- 1. Replace the protocol settings contract ------------------------------
    replaceProtocolSettings()

    # -------------------------------- 2. Deploy the affiliates -----------------------------------------------
    affiliates = acct.deploy(Affiliates)
    sovryn = Contract.from_abi("sovryn", address=contracts['sovrynProtocol'], abi=interface.ISovrynBrownie.abi, owner=acct)
    data = sovryn.replaceContract.encode_input(affiliates.address)
    print(data)

    multisig = Contract.from_abi("MultiSig", address=contracts['multisig'], abi=MultiSigWallet.abi, owner=acct)
    tx = multisig.submitTransaction(sovryn.address,0,data)
    txId = tx.events["Submission"]["transactionId"]
    print(txId)

    # Set protocolAddress
    data = sovryn.setSovrynProtocolAddress.encode_input(sovryn.address)
    print("Set Protocol Address in protocol settings")
    print(data)

    multisig = Contract.from_abi("MultiSig", address=contracts['multisig'], abi=MultiSigWallet.abi, owner=acct)
    tx = multisig.submitTransaction(sovryn.address,0,data)
    txId = tx.events["Submission"]["transactionId"]
    print(txId)
    print("protocol address loaded:", sovryn.getProtocolAddress())

    # Set SOVTokenAddress
    sovToken = Contract.from_abi("SOV", address=contracts["SOV"], abi=SOV.abi, owner=acct)
    data = sovryn.setSOVTokenAddress.encode_input(sovToken.address)
    print("Set SOV Token address in protocol settings")
    print(data)

    multisig = Contract.from_abi("MultiSig", address=contracts['multisig'], abi=MultiSigWallet.abi, owner=acct)
    tx = multisig.submitTransaction(sovryn.address,0,data)
    txId = tx.events["Submission"]["transactionId"]
    print(txId)
    print("sovToken address loaded:", sovryn.getSovTokenAddress())

    # Set LockedSOVAddress
    lockedSOV = Contract.from_abi("LockedSOV", address=contracts["LockedSOV"], abi=LockedSOV.abi, owner=acct)
    data = sovryn.setLockedSOVAddress.encode_input(lockedSOV.address)
    print("Set Locked SOV address in protocol settings")
    print(data)

    multisig = Contract.from_abi("MultiSig", address=contracts['multisig'], abi=MultiSigWallet.abi, owner=acct)
    tx = multisig.submitTransaction(sovryn.address,0,data)
    txId = tx.events["Submission"]["transactionId"]
    print(txId)
    print("lockedSOV address loaded:", lockedSOV.address)

    # Set minReferralsToPayout
    setMinReferralsToPayout(3)

    # Set affiliateTradingTokenFeePercent
    setAffiliateTradingTokenFeePercent(20 * 10**18)

    # Set affiliateFeePercent
    setAffiliateFeePercent(5 * 10**18)

    # ---------------------------- 3. Redeploy modules which implement InterestUser and SwapsUser -----------------------
    # LoanClosingsBase
    # LoanClosingsWith
    replaceLoanClosings()
    # LoanOpenings
    replaceLoanOpenings()
    # LoanMaintenance
    replaceLoanMaintenance()
    # SwapsExternal
    redeploySwapsExternal()
    # LoanSettings()
    replaceLoanSettings()

    # -------------------------------- 4. Replace Token Logic Standard ----------------------------------------
    replaceLoanTokenLogicOnAllContracts()

def replaceLoanMaintenance():
    print("replacing loan maintenance")
    loanMaintenance = acct.deploy(LoanMaintenance)
    sovryn = Contract.from_abi("sovryn", address=contracts['sovrynProtocol'], abi=interface.ISovrynBrownie.abi, owner=acct)
    data = sovryn.replaceContract.encode_input(loanMaintenance.address)
    print(data)

    multisig = Contract.from_abi("MultiSig", address=contracts['multisig'], abi=MultiSigWallet.abi, owner=acct)
    tx = multisig.submitTransaction(sovryn.address,0,data)
    txId = tx.events["Submission"]["transactionId"]
    print(txId)

def redeploySwapsExternal():
    print('replacing swaps external')
    swapsExternal = acct.deploy(SwapsExternal)
    sovryn = Contract.from_abi("sovryn", address=contracts['sovrynProtocol'], abi=interface.ISovrynBrownie.abi, owner=acct)
    data = sovryn.replaceContract.encode_input(swapsExternal.address)
    print(data)
    
    multisig = Contract.from_abi("MultiSig", address=contracts['multisig'], abi=MultiSigWallet.abi, owner=acct)
    tx = multisig.submitTransaction(sovryn.address,0,data)
    txId = tx.events["Submission"]["transactionId"]
    print(txId);
=======
def printMultisigOwners():
    multisig = Contract.from_abi("MultiSig", address=contracts['multisig'], abi=MultiSigWallet.abi, owner=acct)
    print(multisig.getOwners())

def addAdmin(admin, vestingRegistryAddress):
    multisig = Contract.from_abi("MultiSig", address=contracts['multisig'], abi=MultiSigWallet.abi, owner=acct)
    vestingRegistry = Contract.from_abi("VestingRegistry", address=vestingRegistryAddress, abi=VestingRegistry.abi, owner=acct)
    data = vestingRegistry.addAdmin.encode_input(admin)
    tx = multisig.submitTransaction(vestingRegistry.address,0,data)
    txId = tx.events["Submission"]["transactionId"]
    print(txId)

def isVestingAdmin(admin, vestingRegistryAddress):
    vestingRegistry = Contract.from_abi("VestingRegistry", address=vestingRegistryAddress, abi=VestingRegistry.abi, owner=acct)
    print(vestingRegistry.admins(admin))

def replaceOwnerOnMultisig(multisig, oldOwner, newOwner):
    multisig = Contract.from_abi("MultiSig", address= multisig, abi=MultiSigWallet.abi, owner=acct)
    data = multisig.replaceOwner.encode_input(oldOwner, newOwner)
    tx = multisig.submitTransaction(multisig.address,0,data)
    txId = tx.events["Submission"]["transactionId"]
    print("txid",txId);

def readOwnersOfAllContracts():
    for contractName in contracts:
        #print(contractName)
        contract = Contract.from_abi("Ownable", address=contracts[contractName], abi=LoanToken.abi, owner=acct)
        if(contractName != 'multisig' and contractName != 'WRBTC' and contractName != 'og'  and contractName != 'USDT' and contractName != 'medianizer' and contractName != 'USDTtoUSDTOracleAMM' and contractName != 'GovernorOwner'  and contractName != 'GovernorAdmin' and contractName != 'SovrynSwapFormula' and contractName != 'MOCState' and contractName != 'USDTPriceFeed' and contractName != 'FeeSharingProxy'  and contractName != 'TimelockOwner'  and contractName != 'TimelockAdmin' and contractName != 'AdoptionFund' and contractName != 'DevelopmentFund'):
            owner = contract.owner()
            if(owner != contracts['multisig']):
                print("owner of ", contractName, " is ", owner)

def readVestingContractForAddress(userAddress):
    vestingRegistry = Contract.from_abi("VestingRegistry", address=contracts['VestingRegistry'], abi=VestingRegistry.abi, owner=acct)
    address = vestingRegistry.getVesting(userAddress)
    if(address == '0x0000000000000000000000000000000000000000'):
        vestingRegistry = Contract.from_abi("VestingRegistry", address=contracts['VestingRegistry'], abi=VestingRegistry.abi, owner=acct)
        address = vestingRegistry.getVesting(userAddress)

    print(address)

def readLMVestingContractForAddress(userAddress):
    vestingRegistry = Contract.from_abi("VestingRegistry", address=contracts['VestingRegistry3'], abi=VestingRegistry.abi, owner=acct)
    address = vestingRegistry.getVesting(userAddress)
    print(address)

def readStakingKickOff():
    staking = Contract.from_abi("Staking", address=contracts['Staking'], abi=Staking.abi, owner=acct)
    print(staking.kickoffTS())

def setWrapperOnLM():
    multisig = Contract.from_abi("MultiSig", address=contracts['multisig'], abi=MultiSigWallet.abi, owner=acct)
    lm = Contract.from_abi("LiquidityMining", address = contracts['LiquidityMiningProxy'], abi = LiquidityMining.abi, owner = acct)
    data = lm.setWrapper.encode_input(contracts['RBTCWrapperProxy'])
    tx = multisig.submitTransaction(lm.address,0,data)
    txId = tx.events["Submission"]["transactionId"]
    print("txid",txId);

def transferTokensFromWallet(tokenContract, receiver, amount):
    token = Contract.from_abi("Token", address= tokenContract, abi = TestToken.abi, owner=acct)
    token.transfer(receiver, amount)

def getPoolId(poolToken):
    lm = Contract.from_abi("LiquidityMining", address = contracts['LiquidityMiningProxy'], abi = LiquidityMining.abi, owner = acct)
    print(lm.getPoolId(poolToken))


def getLMInfo():
    lm = Contract.from_abi("LiquidityMining", address = contracts['LiquidityMiningProxy'], abi = LiquidityMining.abi, owner = acct)
    print(lm.getPoolLength())
    print(lm.getPoolInfoList())
    print(lm.wrapper())

def setLockedSOV(newLockedSOV):
    multisig = Contract.from_abi("MultiSig", address=contracts['multisig'], abi=MultiSigWallet.abi, owner=acct)
    lm = Contract.from_abi("LiquidityMining", address = contracts['LiquidityMiningProxy'], abi = LiquidityMining.abi, owner = acct)
    data = lm.setLockedSOV.encode_input(newLockedSOV)
    tx = multisig.submitTransaction(lm.address,0,data)
    txId = tx.events["Submission"]["transactionId"]
    print("txid",txId);

def setFeesController():
    sovryn = Contract.from_abi("sovryn", address=contracts['sovrynProtocol'], abi=interface.ISovrynBrownie.abi, owner=acct)
    data = sovryn.setFeesController.encode_input(contracts['FeeSharingProxy'])
    print(data)
    multisig = Contract.from_abi("MultiSig", address=contracts['multisig'], abi=MultiSigWallet.abi, owner=acct)
    tx = multisig.submitTransaction(sovryn.address,0,data)
    txId = tx.events["Submission"]["transactionId"]
    print("txid",txId);

def withdrawFees():
    feeSharingProxy = Contract.from_abi("FeeSharingProxy", address=contracts['FeeSharingProxy'], abi=FeeSharingProxy.abi, owner=acct)
    feeSharingProxy.withdrawFees(contracts['USDT'])
    feeSharingProxy.withdrawFees(contracts['DoC'])
    feeSharingProxy.withdrawFees(contracts['WRBTC'])

def addPoolsToLM():
    multisig = Contract.from_abi("MultiSig", address=contracts['multisig'], abi=MultiSigWallet.abi, owner=acct)
    liquidityMining = Contract.from_abi("LiquidityMining", address = contracts['LiquidityMiningProxy'], abi = LiquidityMining.abi, owner = acct)
    # TODO prepare pool tokens list
    poolTokens = [contracts['(WR)BTC/USDT1'], contracts['(WR)BTC/USDT2'], contracts['(WR)BTC/DOC1'], contracts['(WR)BTC/DOC2'], contracts['(WR)BTC/BPRO1'], contracts['(WR)BTC/BPRO2']]
    allocationPoints = [1, 1, 1, 1, 1, 1]
    # token weight = allocationPoint / SUM of allocationPoints for all pool tokens
    withUpdate = False # can be False if we adding pool tokens before mining started
    for i in range(0,len(poolTokens)):
        print('adding pool', i)
        data = liquidityMining.add.encode_input(poolTokens[i], allocationPoints[i], withUpdate)
        print(data)
        tx = multisig.submitTransaction(liquidityMining.address,0,data)
        txId = tx.events["Submission"]["transactionId"]
    data = liquidityMining.updateAllPools.encode_input()
    print(data)
    tx = multisig.submitTransaction(liquidityMining.address,0,data)
    txId = tx.events["Submission"]["transactionId"]

def lookupCurrentPoolReserveBalances(userAddress):
    wrbtc = Contract.from_abi("TestToken", address = contracts['WRBTC'], abi = TestToken.abi, owner = acct)
    sov = Contract.from_abi("TestToken", address = contracts['SOV'], abi = TestToken.abi, owner = acct)
    poolToken = Contract.from_abi("TestToken", address = contracts['(WR)BTC/SOV'], abi = TestToken.abi, owner = acct)
    liquidityMining = Contract.from_abi("LiquidityMining", address = contracts['LiquidityMiningProxy'], abi = LiquidityMining.abi, owner = acct)

    wrbtcBal = wrbtc.balanceOf(contracts['WRBTCtoSOVConverter']) / 1e18
    sovBal = sov.balanceOf(contracts['WRBTCtoSOVConverter']) / 1e18
    poolSupply = poolToken.totalSupply() / 1e18
    userBal = liquidityMining.getUserPoolTokenBalance(poolToken.address, userAddress) / 1e18
    print('total sov balance ', sovBal)
    print('total wrbtc balance ', wrbtcBal)
    print('pool supply ', poolSupply)
    print('user balance ', userBal)
    
    print('user has in SOV', userBal/poolSupply * sovBal)
    print('user has in BTC', userBal/poolSupply * wrbtcBal)

def upgradeAggregator(multisig, newImpl):
    abiFile =  open('./scripts/contractInteraction/AggregatorProxy.json')
    abi = json.load(abiFile)
    proxy = Contract.from_abi("ETHAggregatorProxy", address = contracts['ETHAggregatorProxy'], abi = abi, owner = acct)
    data = proxy.upgradeTo(newImpl)
    multisig = Contract.from_abi("MultiSig", multisig, abi=MultiSigWallet.abi, owner=acct)
    tx = multisig.submitTransaction(proxy.address,0,data)
    txId = tx.events["Submission"]["transactionId"]
    print(txId)

def readWRBTCAddressFromWrapper(wrapper):
    abiFile =  open('./scripts/contractInteraction/RBTCWrapperProxy.json')
    abi = json.load(abiFile)
    wrapperProxy = Contract.from_abi("RBTCWrapperProxy", address=wrapper, abi=abi, owner=acct)
    print(wrapperProxy.wrbtcTokenAddress())
>>>>>>> 308e7a82
<|MERGE_RESOLUTION|>--- conflicted
+++ resolved
@@ -626,15 +626,6 @@
     txId = tx.events["Submission"]["transactionId"]
     print(txId);
 
-def replaceProtocolSettings():
-    protocolSettings = acct.deploy(ProtocolSettings)
-    sovryn = Contract.from_abi("sovryn", address=contracts['sovrynProtocol'], abi=interface.ISovrynBrownie.abi, owner=acct)
-    data = sovryn.replaceContract.encode_input(protocolSettings.address)
-    multisig = Contract.from_abi("MultiSig", address=contracts['multisig'], abi=MultiSigWallet.abi, owner=acct)
-    tx = multisig.submitTransaction(sovryn.address,0,data)
-    txId = tx.events["Submission"]["transactionId"]
-    print(txId);
-
 def replaceLoanTokenLogicOnAllContracts():
     print("replacing loan token logic")
     logicContract = acct.deploy(LoanTokenLogicStandard)
@@ -1185,7 +1176,6 @@
     txId = tx.events["Submission"]["transactionId"]
     print(txId)
 
-<<<<<<< HEAD
 def replaceProtocolSettings():
     print("Deploying ProtocolSettings.")
     settings = acct.deploy(ProtocolSettings)
@@ -1313,7 +1303,7 @@
     tx = multisig.submitTransaction(sovryn.address,0,data)
     txId = tx.events["Submission"]["transactionId"]
     print(txId);
-=======
+
 def printMultisigOwners():
     multisig = Contract.from_abi("MultiSig", address=contracts['multisig'], abi=MultiSigWallet.abi, owner=acct)
     print(multisig.getOwners())
@@ -1461,5 +1451,4 @@
     abiFile =  open('./scripts/contractInteraction/RBTCWrapperProxy.json')
     abi = json.load(abiFile)
     wrapperProxy = Contract.from_abi("RBTCWrapperProxy", address=wrapper, abi=abi, owner=acct)
-    print(wrapperProxy.wrbtcTokenAddress())
->>>>>>> 308e7a82
+    print(wrapperProxy.wrbtcTokenAddress())