/**
 * Copyright 2017-2020, bZeroX, LLC. All Rights Reserved.
 * Licensed under the Apache License, Version 2.0.
 */

pragma solidity >=0.5.0 <0.6.0;
pragma experimental ABIEncoderV2;
//TODO: stored in ./interfaces only while brownie isn't removed
//TODO: move to contracts/interfaces after with brownie is removed

import "../contracts/core/State.sol";
import "../contracts/events/ProtocolSettingsEvents.sol";
import "../contracts/events/LoanSettingsEvents.sol";
import "../contracts/events/LoanOpeningsEvents.sol";
import "../contracts/events/LoanMaintenanceEvents.sol";
import "../contracts/events/LoanClosingsEvents.sol";
import "../contracts/events/FeesEvents.sol";
import "../contracts/events/SwapsEvents.sol";
import "../contracts/events/AffiliatesEvents.sol";
import "../contracts/connectors/loantoken/lib/MarginTradeStructHelpers.sol";

contract ISovrynBrownie is
    State,
    ProtocolSettingsEvents,
    LoanSettingsEvents,
    LoanOpeningsEvents,
    LoanMaintenanceEvents,
    LoanClosingsEvents,
    SwapsEvents,
    AffiliatesEvents,
    FeesEvents
{
    ////// Protocol //////

    function replaceContract(address target) external;

    function setTargets(string[] calldata sigsArr, address[] calldata targetsArr) external;

    function getTarget(string calldata sig) external view returns (address);

    ////// Protocol Settings //////

    function setSovrynProtocolAddress(address newProtocolAddress) external;

    function setSOVTokenAddress(address newSovTokenAddress) external;

    function setLockedSOVAddress(address newLockedSOVAddress) external;

    function setMinReferralsToPayoutAffiliates(uint256 newMinReferrals) external;

    function setPriceFeedContract(address newContract) external;

    function setSwapsImplContract(address newContract) external;

    function setLoanPool(address[] calldata pools, address[] calldata assets) external;

    function setSupportedTokens(address[] calldata addrs, bool[] calldata toggles) external;

    function setLendingFeePercent(uint256 newValue) external;

    function setTradingFeePercent(uint256 newValue) external;

    function setBorrowingFeePercent(uint256 newValue) external;

    function setSwapExternalFeePercent(uint256 newValue) external;

    function setAffiliateFeePercent(uint256 newValue) external;

    function setAffiliateTradingTokenFeePercent(uint256 newValue) external;

    function setLiquidationIncentivePercent(uint256 newAmount) external;

    function setMaxDisagreement(uint256 newAmount) external;

    function setSourceBuffer(uint256 newAmount) external;

    function setMaxSwapSize(uint256 newAmount) external;

    function setFeesController(address newController) external;

    function withdrawFees(address[] calldata tokens, address receiver)
        external
        returns (uint256 totalWRBTCWithdrawn);

    function withdrawLendingFees(
        address token,
        address receiver,
        uint256 amount
    ) external returns (bool);

    function withdrawTradingFees(
        address token,
        address receiver,
        uint256 amount
    ) external returns (bool);

    function withdrawBorrowingFees(
        address token,
        address receiver,
        uint256 amount
    ) external returns (bool);

    function withdrawProtocolToken(address receiver, uint256 amount)
        external
        returns (address, bool);

    function depositProtocolToken(uint256 amount) external;

    function getLoanPoolsList(uint256 start, uint256 count) external;

    function isLoanPool(address loanPool) external view returns (bool);

    function setWrbtcToken(address wrbtcTokenAddress) external;

    function setSovrynSwapContractRegistryAddress(address registryAddress) external;

    function setProtocolTokenAddress(address _protocolTokenAddress) external;

    function setRolloverBaseReward(uint256 transactionCost) external;

    function setRebatePercent(uint256 rebatePercent) external;

    function setSpecialRebates(
        address sourceToken,
        address destToken,
        uint256 specialRebatesPercent
    ) external;

    function getSpecialRebates(address sourceToken, address destToken)
        external
        view
        returns (uint256 specialRebatesPercent);

    function togglePaused(bool paused) external;

    function isProtocolPaused() external view returns (bool);

    ////// Loan Settings //////

    function setupLoanParams(LoanParams[] calldata loanParamsList)
        external
        returns (bytes32[] memory loanParamsIdList);

    // Deactivates LoanParams for future loans. Active loans using it are unaffected.
    function disableLoanParams(bytes32[] calldata loanParamsIdList) external;

    function getLoanParams(bytes32[] calldata loanParamsIdList)
        external
        view
        returns (LoanParams[] memory loanParamsList);

    function getLoanParamsList(
        address owner,
        uint256 start,
        uint256 count
    ) external view returns (bytes32[] memory loanParamsList);

    function getTotalPrincipal(address lender, address loanToken) external view returns (uint256);

    function minInitialMargin(bytes32 loanParamsId) external view returns (uint256);

    ////// Loan Openings //////

    function borrowOrTradeFromPool(
        bytes32 loanParamsId,
        bytes32 loanId, // if 0, start a new loan
        bool isTorqueLoan,
        uint256 initialMargin,
        MarginTradeStructHelpers.SentAddresses calldata sentAddresses,
        // lender: must match loan if loanId provided
        // borrower: must match loan if loanId provided
        // receiver: receiver of funds (address(0) assumes borrower address)
        // manager: delegated manager of loan unless address(0)
        MarginTradeStructHelpers.SentAmounts calldata sentValues,
        // newRate: new loan interest rate
        // newPrincipal: new loan size (borrowAmount + any borrowed interest)
        // torqueInterest: new amount of interest to escrow for Torque loan (determines initial loan length)
        // loanTokenReceived: total loanToken deposit (amount not sent to borrower in the case of Torque loans)
        // collateralTokenReceived: total collateralToken deposit
        bytes calldata loanDataBytes
    ) external payable returns (uint256);

    function setDelegatedManager(
        bytes32 loanId,
        address delegated,
        bool toggle
    ) external;

    function getEstimatedMarginExposure(
        address loanToken,
        address collateralToken,
        uint256 loanTokenSent,
        uint256 collateralTokenSent,
        uint256 interestRate,
        uint256 newPrincipal
    ) external view returns (uint256);

    function getRequiredCollateral(
        address loanToken,
        address collateralToken,
        uint256 newPrincipal,
        uint256 marginAmount,
        bool isTorqueLoan
    ) external view returns (uint256 collateralAmountRequired);

    function getBorrowAmount(
        address loanToken,
        address collateralToken,
        uint256 collateralTokenAmount,
        uint256 marginAmount,
        bool isTorqueLoan
    ) external view returns (uint256 borrowAmount);

    ////// Loan Closings //////

    function liquidate(
        bytes32 loanId,
        address receiver,
        uint256 closeAmount // denominated in loanToken
    )
        external
        payable
        returns (
            uint256 loanCloseAmount,
            uint256 seizedAmount,
            address seizedToken
        );

    function rollover(bytes32 loanId, bytes calldata loanDataBytes) external;

    function closeWithDeposit(
        bytes32 loanId,
        address receiver,
        uint256 depositAmount // denominated in loanToken
    )
        external
        payable
        returns (
            uint256 loanCloseAmount,
            uint256 withdrawAmount,
            address withdrawToken
        );

    function closeWithSwap(
        bytes32 loanId,
        address receiver,
        uint256 swapAmount, // denominated in collateralToken
        bool returnTokenIsCollateral, // true: withdraws collateralToken, false: withdraws loanToken
        bytes calldata loanDataBytes
    )
        external
        returns (
            uint256 loanCloseAmount,
            uint256 withdrawAmount,
            address withdrawToken
        );

    ////// Loan Maintenance //////

    function depositCollateral(
        bytes32 loanId,
        uint256 depositAmount // must match msg.value if ether is sent
    ) external payable;

    function withdrawCollateral(
        bytes32 loanId,
        address receiver,
        uint256 withdrawAmount
    ) external returns (uint256 actualWithdrawAmount);

    function extendLoanByInterest(
        bytes32 loanId,
        address payer,
        uint256 depositAmount,
        bool useCollateral,
        bytes calldata loanDataBytes
    ) external payable returns (uint256 secondsExtended);

    function reduceLoanByInterest(
        bytes32 loanId,
        address receiver,
        uint256 withdrawAmount
    ) external returns (uint256 secondsReduced);

    function withdrawAccruedInterest(address loanToken) external;

    function getLenderInterestData(address lender, address loanToken)
        external
        view
        returns (
            uint256 interestPaid,
            uint256 interestPaidDate,
            uint256 interestOwedPerDay,
            uint256 interestUnPaid,
            uint256 interestFeePercent,
            uint256 principalTotal
        );

    function getLoanInterestData(bytes32 loanId)
        external
        view
        returns (
            address loanToken,
            uint256 interestOwedPerDay,
            uint256 interestDepositTotal,
            uint256 interestDepositRemaining
        );

    struct LoanReturnData {
        bytes32 loanId;
        address loanToken;
        address collateralToken;
        uint256 principal;
        uint256 collateral;
        uint256 interestOwedPerDay;
        uint256 interestDepositRemaining;
        uint256 startRate; // collateralToLoanRate
        uint256 startMargin;
        uint256 maintenanceMargin;
        uint256 currentMargin;
        uint256 maxLoanTerm;
        uint256 endTimestamp;
        uint256 maxLiquidatable;
        uint256 maxSeizable;
    }

    struct LoanReturnDataV2 {
        bytes32 loanId;
        address loanToken;
        address collateralToken;
        address borrower;
        uint256 principal;
        uint256 collateral;
        uint256 interestOwedPerDay;
        uint256 interestDepositRemaining;
        uint256 startRate; /// collateralToLoanRate
        uint256 startMargin;
        uint256 maintenanceMargin;
        uint256 currentMargin;
        uint256 maxLoanTerm;
        uint256 endTimestamp;
        uint256 maxLiquidatable;
        uint256 maxSeizable;
        uint256 creationTimestamp;
    }

    function getUserLoans(
        address user,
        uint256 start,
        uint256 count,
        uint256 loanType,
        bool isLender,
        bool unsafeOnly
    ) external view returns (LoanReturnData[] memory loansData);

    function getUserLoansV2(
        address user,
        uint256 start,
        uint256 count,
        uint256 loanType,
        bool isLender,
        bool unsafeOnly
    ) external view returns (LoanReturnDataV2[] memory loansDataV2);

    function getLoan(bytes32 loanId) external view returns (LoanReturnData memory loanData);

    function getLoanV2(bytes32 loanId) external view returns (LoanReturnDataV2 memory loanDataV2);

    function getActiveLoans(
        uint256 start,
        uint256 count,
        bool unsafeOnly
    ) external view returns (LoanReturnData[] memory loansData);

    function getActiveLoansV2(
        uint256 start,
        uint256 count,
        bool unsafeOnly
    ) external view returns (LoanReturnDataV2[] memory loansDataV2);

    ////// Protocol Migration //////

    function setLegacyOracles(address[] calldata refs, address[] calldata oracles) external;

    function getLegacyOracle(address ref) external view returns (address);

    ////// Affiliates Module //////
    function getUserNotFirstTradeFlag(address user) external view returns (bool);

    function setUserNotFirstTradeFlag(address user) external view returns (bool);

    function payTradingFeeToAffiliatesReferrer(
        address referrer,
        address trader,
        address token,
        uint256 tradingFeeTokenBaseAmount
    ) external returns (uint256 affiliatesBonusSOVAmount, uint256 affiliatesBonusTokenAmount);

    function setAffiliatesReferrer(address user, address referrer) external; //onlyCallableByLoanPools

    function getReferralsList(address referrer) external view returns (address[] memory refList);

    function getAffiliatesReferrerBalances(address referrer)
        external
        view
        returns (address[] memory referrerTokensList, uint256[] memory referrerTokensBalances);

    function getAffiliatesReferrerTokensList(address referrer)
        external
        view
        returns (address[] memory tokensList);

    function getAffiliatesReferrerTokenBalance(address referrer, address token)
        external
        view
        returns (uint256);

    function withdrawAffiliatesReferrerTokenFees(
        address token,
        address receiver,
        uint256 amount
    ) external returns (uint256 withdrawAmount);

    function withdrawAllAffiliatesReferrerTokenFees(address receiver) external;

    // function getAffiliatesUserReferrer(address user) external returns ; //AUDIT: do we need it to be public?

    function getProtocolAddress() external view returns (address);

    function getSovTokenAddress() external view returns (address);

    function getLockedSOVAddress() external view returns (address);

    function getFeeRebatePercent() external view returns (uint256);

    function getMinReferralsToPayout() external view returns (uint256);

    function getAffiliatesUserReferrer(address user) external view returns (address referrer);

    function getAffiliateRewardsHeld(address referrer) external view returns (uint256);

    function getAffiliateTradingTokenFeePercent()
        external
        view
        returns (uint256 affiliateTradingTokenFeePercent);

    function getAffiliatesTokenRewardsValueInRbtc(address referrer)
        external
        view
        returns (uint256 rbtcTotalAmount);

    function getSwapExternalFeePercent() external view returns (uint256 swapExternalFeePercent);

    function swapExternal(
        address sourceToken,
        address destToken,
        address receiver,
        address returnToSender,
        uint256 sourceTokenAmount,
        uint256 requiredDestTokenAmount,
        uint256 minReturn,
        bytes calldata swapData
    ) external returns (uint256 destTokenAmountReceived, uint256 sourceTokenAmountUsed);

    function getSwapExpectedReturn(
        address sourceToken,
        address destToken,
        uint256 sourceTokenAmount
    ) external view returns (uint256);

    function checkPriceDivergence(
        address sourceToken,
        address destToken,
        uint256 sourceTokenAmount,
        uint256 minReturn
    ) external view;

    function setTradingRebateRewardsBasisPoint(uint256 newBasisPoint) external;

    function getTradingRebateRewardsBasisPoint() external view returns (uint256);

    function getDedicatedSOVRebate() external view returns (uint256);

    function setRolloverFlexFeePercent(uint256 newRolloverFlexFeePercent) external;

<<<<<<< HEAD
    function getDefaultPathConversion(address sourceTokenAddress, address destTokenAddress)
        external
        view
        returns (IERC20[] memory);

    function setDefaultPathConversion(
        address sourceTokenAddress,
        address destTokenAddress,
        IERC20[] calldata defaultPath
    ) external;

    function removeDefaultPathConversion(address sourceTokenAddress, address destTokenAddress)
        external;
=======
    function checkCloseWithDepositIsTinyPosition(bytes32 loanId, uint256 depositAmount)
        external
        view
        returns (bool isTinyPosition, uint256 tinyPositionAmount);
>>>>>>> e43b13ed
}<|MERGE_RESOLUTION|>--- conflicted
+++ resolved
@@ -483,7 +483,6 @@
 
     function setRolloverFlexFeePercent(uint256 newRolloverFlexFeePercent) external;
 
-<<<<<<< HEAD
     function getDefaultPathConversion(address sourceTokenAddress, address destTokenAddress)
         external
         view
@@ -497,10 +496,8 @@
 
     function removeDefaultPathConversion(address sourceTokenAddress, address destTokenAddress)
         external;
-=======
     function checkCloseWithDepositIsTinyPosition(bytes32 loanId, uint256 depositAmount)
         external
         view
         returns (bool isTinyPosition, uint256 tinyPositionAmount);
->>>>>>> e43b13ed
 }