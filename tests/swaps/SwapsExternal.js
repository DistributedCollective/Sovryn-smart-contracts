/** Speed optimized on branch hardhatTestRefactor, 2021-09-30
 * Bottlenecks found at beforeEach hook, redeploying tokens,
 *  protocol, ... on every test.
 *
 * Total time elapsed: 14.5s
 * After optimization: 6.2s
 *
 * Other minor optimizations:
 * - removed unneeded variables
 *
 * Notes: Applied fixture to use snapshot beforeEach test.
 *   Updated to use the initializer.js functions for protocol deployment.
 *   Updated to use WRBTC as collateral token, instead of custom testWRBTC token.
 *   Updated to use SUSD as underlying token, instead of custom underlyingToken.
 *   Updated to use the initializer.js functions for protocol token deployment.
 */

const { expectRevert, expectEvent, BN, constants } = require("@openzeppelin/test-helpers");
const { waffle } = require("hardhat");
const { loadFixture } = waffle;

const LockedSOV = artifacts.require("LockedSOV");

const LoanToken = artifacts.require("LoanToken");
const ILoanTokenModules = artifacts.require("ILoanTokenModules");
const ILoanTokenLogicProxy = artifacts.require("ILoanTokenLogicProxy");
const LoanTokenLogicStandard = artifacts.require("LoanTokenLogicStandard");
const LoanTokenLogicWrbtc = artifacts.require("LoanTokenLogicWrbtc");
const SwapsExternal = artifacts.require("SwapsExternal");

const PriceFeedsLocal = artifacts.require("PriceFeedsLocal");
const TestSovrynSwap = artifacts.require("TestSovrynSwap");

const StakingLogic = artifacts.require("StakingMockup");
const StakingProxy = artifacts.require("StakingProxy");

const FeeSharingLogic = artifacts.require("FeeSharingLogic");
const FeeSharingProxy = artifacts.require("FeeSharingProxy");

const VestingLogic = artifacts.require("VestingLogic");
const VestingFactory = artifacts.require("VestingFactory");
const VestingRegistry = artifacts.require("VestingRegistry3");
const {
	getSUSD,
	getRBTC,
	getWRBTC,
	getBZRX,
	getLoanTokenLogic,
	getLoanToken,
	getLoanTokenLogicWrbtc,
	getLoanTokenWRBTC,
	loan_pool_setup,
	set_demand_curve,
	getPriceFeeds,
	getSovryn,
	decodeLogs,
	getSOV,
} = require("../Utils/initializer.js");
const { etherGasCost } = require("../Utils/Ethereum.js");

<<<<<<< HEAD
=======
const { getLoanTokenLogic } = require("../Utils/initializer.js");

const TOTAL_SUPPLY = web3.utils.toWei("1000", "ether");
>>>>>>> 98baf25e
const { ZERO_ADDRESS } = constants;
const wei = web3.utils.toWei;
const hunEth = new BN(wei("100", "ether"));
const TWO_WEEKS = 86400 * 14;
let cliff = 1; // This is in 4 weeks. i.e. 1 * 4 weeks.
let duration = 11; // This is in 4 weeks. i.e. 11 * 4 weeks.

contract("SwapsExternal", (accounts) => {
	const name = "Test token";
	const symbol = "TST";

	let lender;
	let SUSD, WRBTC;
	let sovryn, loanToken;

	async function deploymentAndInitFixture(_wallets, _provider) {
		// Deploying sovrynProtocol w/ generic function from initializer.js
		SUSD = await getSUSD();
		RBTC = await getRBTC();
		WRBTC = await getWRBTC();
		BZRX = await getBZRX();
		priceFeeds = await getPriceFeeds(WRBTC, SUSD, RBTC, BZRX);
		sovryn = await getSovryn(WRBTC, SUSD, RBTC, priceFeeds);
		await sovryn.setSovrynProtocolAddress(sovryn.address);

		SOVToken = await getSOV(sovryn, priceFeeds, SUSD, accounts);

		// Overwritting priceFeeds
		priceFeeds = await PriceFeedsLocal.new(WRBTC.address, sovryn.address);
		await priceFeeds.setRates(SUSD.address, WRBTC.address, wei("1", "ether"));
		const sovrynSwapSimulator = await TestSovrynSwap.new(priceFeeds.address);
		await sovryn.setSovrynSwapContractRegistryAddress(sovrynSwapSimulator.address);
		await sovryn.setSupportedTokens([SUSD.address, WRBTC.address], [true, true]);

		await sovryn.setFeesController(lender);
		await sovryn.setSwapExternalFeePercent(wei("10", "ether"));

<<<<<<< HEAD
		loanTokenLogicStandard = await LoanTokenLogicStandard.new();
		loanToken = await LoanToken.new(lender, loanTokenLogicStandard.address, sovryn.address, WRBTC.address);
		await loanToken.initialize(SUSD.address, name, symbol); // iToken
		loanToken = await LoanTokenLogicStandard.at(loanToken.address);
=======
		const initLoanTokenLogic = await getLoanTokenLogic(); // function will return [LoanTokenLogicProxy, LoanTokenLogicBeacon]
		loanTokenLogic = initLoanTokenLogic[0];
		loanTokenLogicBeacon = initLoanTokenLogic[1];

		loanToken = await LoanToken.new(lender, loanTokenLogic.address, sovryn.address, testWrbtc.address);
		await loanToken.initialize(underlyingToken.address, name, symbol); //iToken

		/** Initialize the loan token logic proxy */
		loanToken = await ILoanTokenLogicProxy.at(loanToken.address);
		await loanToken.setBeaconAddress(loanTokenLogicBeacon.address);

		/** Use interface of LoanTokenModules */
		loanToken = await ILoanTokenModules.at(loanToken.address);
>>>>>>> 98baf25e

		// Staking
		let stakingLogic = await StakingLogic.new(SUSD.address);
		staking = await StakingProxy.new(SUSD.address);
		await staking.setImplementation(stakingLogic.address);
		staking = await StakingLogic.at(staking.address);

		//FeeSharingProxy
		feeSharingLogic = await FeeSharingLogic.new();
		feeSharingProxyObj = await FeeSharingProxy.new(sovryn.address, staking.address);
		await feeSharingProxyObj.setImplementation(feeSharingLogic.address);
		feeSharingProxy = await FeeSharingLogic.at(feeSharingProxyObj.address);
		await sovryn.setFeesController(feeSharingProxy.address);

		// Set loan pool for wRBTC -- because our fee sharing proxy required the loanPool of wRBTC
		loanTokenLogicWrbtc = await LoanTokenLogicWrbtc.new();
		loanTokenWrbtc = await LoanToken.new(accounts[0], loanTokenLogicWrbtc.address, sovryn.address, WRBTC.address);
		await loanTokenWrbtc.initialize(WRBTC.address, "iWRBTC", "iWRBTC");

		loanTokenWrbtc = await LoanTokenLogicWrbtc.at(loanTokenWrbtc.address);
		const loanTokenAddressWrbtc = await loanTokenWrbtc.loanTokenAddress();
		await sovryn.setLoanPool([loanTokenWrbtc.address], [loanTokenAddressWrbtc]);

		await WRBTC.mint(sovryn.address, wei("500", "ether"));

		// Creating the Vesting Instance.
		vestingLogic = await VestingLogic.new();
		vestingFactory = await VestingFactory.new(vestingLogic.address);
		vestingRegistry = await VestingRegistry.new(
			vestingFactory.address,
			SOVToken.address,
			staking.address,
			feeSharingProxy.address,
			lender // This should be Governance Timelock Contract.
		);
		vestingFactory.transferOwnership(vestingRegistry.address);

		await sovryn.setLockedSOVAddress(
<<<<<<< HEAD
			(await LockedSOV.new(SOVToken.address, vestingRegistry.address, cliff, duration, [lender])).address
=======
			(await LockedSOV.new(tokenSOV.address, vestingRegistry.address, cliff, duration, [lender])).address
>>>>>>> 98baf25e
		);

		params = [
			"0x0000000000000000000000000000000000000000000000000000000000000000", // bytes32 id; // id of loan params object
			false, // bool active; // if false, this object has been disabled by the owner and can't be used for future loans
			lender, // address owner; // owner of this object
			SUSD.address, // address loanToken; // the token being loaned
			WRBTC.address, // address collateralToken; // the required collateral token
			wei("20", "ether"), // uint256 minInitialMargin; // the minimum allowed initial margin
			wei("15", "ether"), // uint256 maintenanceMargin; // an unhealthy loan when current margin is at or below this value
			2419200, // uint256 maxLoanTerm; // the maximum term for new loans (0 means there's no max term)
		];

		await loanToken.setupLoanParams([params], false);

		const loanTokenAddress = await loanToken.loanTokenAddress();
		if (lender == (await sovryn.owner())) await sovryn.setLoanPool([loanToken.address], [loanTokenAddress]);

		await WRBTC.mint(sovryn.address, wei("500", "ether"));
	}

	before(async () => {
		[lender, staker] = accounts;
	});

	beforeEach(async () => {
		await loadFixture(deploymentAndInitFixture);
	});

	describe("SwapsExternal - Swap External", () => {
		it("Doesn't allow fallback function calls", async () => {
			const swapsExternal = await SwapsExternal.new();
			await expectRevert(
				swapsExternal.send(wei("0.0000000000000001", "ether")),
				"fallback function is not payable and was called with value 100"
			);
			await expectRevert(swapsExternal.sendTransaction({}), "fallback not allowed");
		});

		it("Doesn't allow swaps if source token amount = 0", async () => {
			await expectRevert(
				sovryn.swapExternal(SUSD.address, WRBTC.address, accounts[0], accounts[0], 0, 0, 0, "0x"),
				"sourceTokenAmount == 0"
			);
		});

		it("Doesn't allow swaps without enough allowance", async () => {
			await expectRevert(
				sovryn.swapExternal(SUSD.address, WRBTC.address, accounts[0], accounts[0], hunEth, 0, 0, "0x"),
				"SafeERC20: low-level call failed"
			);
		});

		it("Doesn't allow swaps if token address contract unavailable", async () => {
			await expectRevert(
				sovryn.swapExternal(ZERO_ADDRESS, WRBTC.address, accounts[0], accounts[0], 100, 0, 0, "0x"),
				"call to non-contract"
			);
		});

		it("Doesn't allow swaps if source token address is missing", async () => {
			const assetBalance = await loanToken.assetBalanceOf(lender);
			await SUSD.approve(sovryn.address, assetBalance.add(new BN(wei("10", "ether"))).toString());
			await expectRevert(
				sovryn.swapExternal(ZERO_ADDRESS, WRBTC.address, accounts[0], accounts[0], wei("1", "ether"), 0, 0, "0x", {
					value: wei("1", "ether"),
				}),
				"swap failed"
			);
		});

		it("Doesn't allow swaps if destination token is zero address", async () => {
			const assetBalance = await loanToken.assetBalanceOf(lender);
			await SUSD.approve(sovryn.address, assetBalance.add(new BN(wei("10", "ether"))).toString());
			await expectRevert(sovryn.swapExternal(SUSD.address, ZERO_ADDRESS, accounts[0], accounts[0], 100, 0, 0, "0x"), "swap failed");
		});

		it("Doesn't allow source token mismatch", async () => {
			const assetBalance = await loanToken.assetBalanceOf(lender);
			await SUSD.approve(sovryn.address, assetBalance.add(new BN(wei("10", "ether"))).toString());
			await expectRevert(
				sovryn.swapExternal(SUSD.address, WRBTC.address, accounts[0], accounts[0], wei("1", "ether"), 0, 0, "0x", {
					value: wei("1", "ether"),
				}),
				"sourceToken mismatch"
			);
		});

		it("Doesn't allow source token amount mismatch", async () => {
			const assetBalance = await loanToken.assetBalanceOf(lender);
			await WRBTC.approve(sovryn.address, assetBalance.add(new BN(wei("10", "ether"))).toString());
			await expectRevert(
				sovryn.swapExternal(WRBTC.address, SUSD.address, accounts[0], accounts[0], wei("1", "ether"), 0, 0, "0x", {
					value: 100,
				}),
				"sourceTokenAmount mismatch"
			);
		});

		it("Check swapExternal with minReturn > 0 should revert if minReturn is not valid (higher)", async () => {
			const assetBalance = await loanToken.assetBalanceOf(lender);
			await SUSD.approve(sovryn.address, assetBalance.add(new BN(wei("10", "ether"))).toString());
			await expectRevert(
				sovryn.swapExternal(SUSD.address, WRBTC.address, accounts[0], accounts[0], wei("1", "ether"), 0, wei("10", "ether"), "0x"),
				"destTokenAmountReceived too low"
			);
		});

		it("Check swapExternal with minReturn > 0 should revert if minReturn is valid", async () => {
			const assetBalance = await loanToken.assetBalanceOf(lender);
			await SUSD.approve(sovryn.address, assetBalance.add(new BN(wei("10", "ether"))).toString());
			// feeds price is set 0.01, so test minReturn with 0.01 as well for the 1 ether swap
			const tx = await sovryn.swapExternal(
				SUSD.address,
				WRBTC.address,
				accounts[0],
				accounts[0],
				wei("1", "ether"),
				0,
				wei("0.01", "ether"),
				"0x"
			);
			const fields = await sovryn.swapExternal.call(
				SUSD.address,
				WRBTC.address,
				accounts[0],
				accounts[0],
				wei("1", "ether"),
				0,
				wei("0.01", "ether"),
				"0x"
			);
			expectEvent(tx, "ExternalSwap", {
				user: lender,
				sourceToken: SUSD.address,
				destToken: WRBTC.address,
				sourceAmount: wei("1", "ether"),
				destAmount: fields.destTokenAmountReceived.toString(),
			});

			expectEvent(tx, "PayTradingFee", {
				amount: new BN(wei("1", "ether"))
					.mul(new BN(wei("10", "ether")))
					.div(new BN(wei("100", "ether")))
					.toString(),
			});

			let destTokenAmount = await sovryn.getSwapExpectedReturn(SUSD.address, WRBTC.address, wei("1", "ether"));
			const trading_fee_percent = await sovryn.getSwapExternalFeePercent();
			const trading_fee = destTokenAmount.mul(trading_fee_percent).div(hunEth);
			let desTokenAmountAfterFee = destTokenAmount - trading_fee;
			assert.equal(desTokenAmountAfterFee, fields.destTokenAmountReceived.toString());
		});

		it("Should be able to withdraw fees", async () => {
			const assetBalance = await loanToken.assetBalanceOf(lender);
			await SUSD.approve(sovryn.address, assetBalance.add(new BN(wei("10", "ether"))).toString());
			// feeds price is set 0.01, so test minReturn with 0.01 as well for the 1 ether swap
			await sovryn.swapExternal(
				SUSD.address,
				WRBTC.address,
				accounts[0],
				accounts[0],
				wei("1", "ether"),
				0,
				wei("0.01", "ether"),
				"0x"
			);

			const fields = await sovryn.swapExternal.call(
				SUSD.address,
				WRBTC.address,
				accounts[0],
				accounts[0],
				wei("1", "ether"),
				0,
				wei("0.01", "ether"),
				"0x"
			);

			let destTokenAmount = await sovryn.getSwapExpectedReturn(SUSD.address, WRBTC.address, wei("1", "ether"));
			const trading_fee_percent = await sovryn.getSwapExternalFeePercent();
			const trading_fee = destTokenAmount.mul(trading_fee_percent).div(hunEth);
			await SUSD.transfer(sovryn.address, wei("1", "ether"));

			// stake - getPriorTotalVotingPower
			let amount = trading_fee;
			// await SUSD.transfer(lender, amount);
			await SUSD.approve(staking.address, amount, { from: lender });
			let kickoffTS = await staking.kickoffTS.call();
			await staking.stake(amount, kickoffTS.add(new BN(TWO_WEEKS)), lender, lender, { from: lender });

			const tx = await feeSharingProxy.withdrawFees([SUSD.address]);

			let swapFee = amount.mul(trading_fee_percent).div(new BN(wei("100", "ether")));

			// need to sub by swap fee because at this point, protocol will received the trading fee again.
			loanTokenWRBTCBalanceShouldBe = amount.mul(new BN(1)).sub(swapFee);

			expectEvent(tx, "FeeWithdrawn", {
				sender: lender,
				token: loanTokenWrbtc.address,
				amount: loanTokenWRBTCBalanceShouldBe,
			});
		});

		it("Check swapExternal with minReturn > 0 should revert if minReturn is valid", async () => {
			await expectRevert(
				sovryn.checkPriceDivergence(SUSD.address, WRBTC.address, wei("1", "ether"), wei("2", "ether")),
				"destTokenAmountReceived too low"
			);
		});

		it("Swap external using RBTC", async () => {
			const swapper = accounts[2];
			const underlyingBalancePrev = await SUSD.balanceOf(swapper);
			const rbtcBalancePrev = new BN(await web3.eth.getBalance(swapper));
			const assetBalance = await loanToken.assetBalanceOf(swapper);
			const rbtcValueBeingSent = 1e14;
			await SUSD.approve(sovryn.address, assetBalance.add(new BN(wei("10", "ether"))).toString());

			const tx = await sovryn.swapExternal(
				WRBTC.address, // source token must be wrbtc
				SUSD.address, // dest token
				swapper, // receiver
				swapper, // return to sender address
				rbtcValueBeingSent, // sourceTokenAmount
				0, // requiredDestTokenAmount
				0, // minReturn (slippage)
				"0x",
				{ value: rbtcValueBeingSent, from: swapper }
			);

			const underlyingBalanceAfter = await SUSD.balanceOf(swapper);
			const rbtcBalanceAfter = new BN(await web3.eth.getBalance(swapper));

			let event_name = "ExternalSwap";
			let decode = decodeLogs(tx.receipt.rawLogs, SwapsExternal, event_name);
			if (!decode.length) {
				throw "Event ExternalSwap is not fired properly";
			}

			const user = decode[0].args["user"];
			const sourceToken = decode[0].args["sourceToken"];
			const destToken = decode[0].args["destToken"];
			const sourceAmount = decode[0].args["sourceAmount"];
			const destAmount = decode[0].args["destAmount"];
			const txFee = new BN((await etherGasCost(tx.receipt)).toString());

			const finalUnderlyingBalance = underlyingBalanceAfter.sub(underlyingBalancePrev);
			const finalRbtcBalance = rbtcBalancePrev.sub(rbtcBalanceAfter);

			expect(user).to.be.equal(swapper);
			expect(sourceToken).to.be.equal(WRBTC.address);
			expect(destToken).to.be.equal(SUSD.address);
			expect(destAmount.toString()).to.be.equal(finalUnderlyingBalance.toString());
			expect(sourceAmount.toString()).to.be.equal(finalRbtcBalance.sub(txFee).toString());
			expect(sourceAmount.toString()).to.be.equal(rbtcValueBeingSent.toString());
		});

		it("Swap external using RBTC should failed if source token amount is not matched with rbtc being sent", async () => {
			const assetBalance = await loanToken.assetBalanceOf(lender);
			const rbtcValueBeingSent = 1e14;
			await SUSD.approve(sovryn.address, assetBalance.add(new BN(wei("10", "ether"))).toString());

			await expectRevert(
				sovryn.swapExternal(
					constants.ZERO_ADDRESS, // source token must be wrbtc
					SUSD.address, // dest token
					lender, // receiver
					lender, // return to sender address
					rbtcValueBeingSent, // sourceTokenAmount
					0, // requiredDestTokenAmount
					0, // minReturn (slippage)
					"0x",
					{ value: 2e14 }
				),
				"sourceTokenAmount mismatch"
			);
		});

		// Should fail to change swap external fee percent by invalid value (more than 100%)
		it("Test set swapExternalFeePercent with invalid value", async () => {
			await expectRevert(sovryn.setSwapExternalFeePercent(wei("101", "ether")), "value too high");
		});
	});
});<|MERGE_RESOLUTION|>--- conflicted
+++ resolved
@@ -58,12 +58,6 @@
 } = require("../Utils/initializer.js");
 const { etherGasCost } = require("../Utils/Ethereum.js");
 
-<<<<<<< HEAD
-=======
-const { getLoanTokenLogic } = require("../Utils/initializer.js");
-
-const TOTAL_SUPPLY = web3.utils.toWei("1000", "ether");
->>>>>>> 98baf25e
 const { ZERO_ADDRESS } = constants;
 const wei = web3.utils.toWei;
 const hunEth = new BN(wei("100", "ether"));
@@ -101,18 +95,12 @@
 		await sovryn.setFeesController(lender);
 		await sovryn.setSwapExternalFeePercent(wei("10", "ether"));
 
-<<<<<<< HEAD
-		loanTokenLogicStandard = await LoanTokenLogicStandard.new();
-		loanToken = await LoanToken.new(lender, loanTokenLogicStandard.address, sovryn.address, WRBTC.address);
-		await loanToken.initialize(SUSD.address, name, symbol); // iToken
-		loanToken = await LoanTokenLogicStandard.at(loanToken.address);
-=======
 		const initLoanTokenLogic = await getLoanTokenLogic(); // function will return [LoanTokenLogicProxy, LoanTokenLogicBeacon]
 		loanTokenLogic = initLoanTokenLogic[0];
 		loanTokenLogicBeacon = initLoanTokenLogic[1];
 
-		loanToken = await LoanToken.new(lender, loanTokenLogic.address, sovryn.address, testWrbtc.address);
-		await loanToken.initialize(underlyingToken.address, name, symbol); //iToken
+		loanToken = await LoanToken.new(lender, loanTokenLogic.address, sovryn.address, WRBTC.address);
+		await loanToken.initialize(SUSD.address, name, symbol); // iToken
 
 		/** Initialize the loan token logic proxy */
 		loanToken = await ILoanTokenLogicProxy.at(loanToken.address);
@@ -120,7 +108,6 @@
 
 		/** Use interface of LoanTokenModules */
 		loanToken = await ILoanTokenModules.at(loanToken.address);
->>>>>>> 98baf25e
 
 		// Staking
 		let stakingLogic = await StakingLogic.new(SUSD.address);
@@ -128,7 +115,7 @@
 		await staking.setImplementation(stakingLogic.address);
 		staking = await StakingLogic.at(staking.address);
 
-		//FeeSharingProxy
+		// FeeSharingProxy
 		feeSharingLogic = await FeeSharingLogic.new();
 		feeSharingProxyObj = await FeeSharingProxy.new(sovryn.address, staking.address);
 		await feeSharingProxyObj.setImplementation(feeSharingLogic.address);
@@ -159,11 +146,7 @@
 		vestingFactory.transferOwnership(vestingRegistry.address);
 
 		await sovryn.setLockedSOVAddress(
-<<<<<<< HEAD
 			(await LockedSOV.new(SOVToken.address, vestingRegistry.address, cliff, duration, [lender])).address
-=======
-			(await LockedSOV.new(tokenSOV.address, vestingRegistry.address, cliff, duration, [lender])).address
->>>>>>> 98baf25e
 		);
 
 		params = [
