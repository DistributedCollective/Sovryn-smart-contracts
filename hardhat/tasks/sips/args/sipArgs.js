const { HardhatRuntimeEnvironment } = require("hardhat/types");
const {
    getStakingModulesNames,
    getProtocolModules,
} = require("../../../../deployment/helpers/helpers");
const { validateAmmOnchainAddresses, getAmmOracleAddress } = require("../../../helpers");
const Logs = require("node-logs");
const logger = new Logs().showInConsole(true);
const col = require("cli-color");

const sampleGovernorOwnerSIP = async (hre) => {
    /*
        target = [contracts['SOV']]
    value = [0]
    signature = ["symbol()"]
    data = ["0x"]
    description = "SIP-0037: The Sovryn Mynt: https://github.com/DistributedCollective/SIPS/blob/8bd786c/SIP-0037.md, sha256: 35904333545f2df983173e5e95a31020fbc2e3922a70f23e5bae94ee94194a3e"
    */
    const {
        ethers,
        deployments: { get },
    } = hre;
    const chainId = (await ethers.provider.getNetwork()).chainId;
    if (![31, 31337].includes(chainId)) {
        throw new Error(`sampleGovernorOwnerSIP cannot run on the network ID == ${chainId}`);
    }
    const SampleToken = await ethers.getContractFactory("ERC20");
    const args = {
        targets: [(await get("SOV")).address],
        values: [0],
        signatures: ["symbol()"],
        data: ["0x"],
        description:
            "SIP-SAMPLE-GOVERNOR-OWNER: Dummy proposal - will call SOV.symbol(). SHA256: 16a581f5f5e2b22dbf2ffcfb73fce6c850d2f039d1d7aa4adae983c17f4a6953",
    };

    return { args, governor: "GovernorOwner" };
};

const sampleGovernorAdminSIP = async (hre) => {
    const {
        ethers,
        deployments: { get },
    } = hre;
    const chainId = (await ethers.provider.getNetwork()).chainId;
    if (![31, 31337].includes(chainId)) {
        throw new Error(`sampleGovernorOwnerSIP cannot run on the network ID == ${chainId}`);
    }
    const SampleToken = await ethers.getContractFactory("ERC20");
    const args = {
        targets: [(await hre.deployments.get("SOV")).address],
        values: [0],
        signatures: ["name()"],
        data: ["0x"],
        description:
            "SIP-SAMPLE-GOVERNOR-ADMIN: Dummy proposal - will call SOV.name(). SHA256: 4912fe9c24aa4c050c5743dadca689769726fd61f2f996a307f2977b80e32b19 ",
    };

    return { args, governor: "GovernorAdmin" };
};

const getArgsSip0049 = async (hre) => {
    const {
        ethers,
        deployments: { get },
    } = hre;
    const abiCoder = new ethers.utils.AbiCoder();
    const stakingModulesProxyDeployment = await get("StakingModulesProxy");
    const stakingModulesProxyInterface = new ethers.utils.Interface(
        stakingModulesProxyDeployment.abi
    );
    const stakingProxy = await ethers.getContract("StakingProxy");
    const isNewModulesProxy =
        (await stakingProxy.getImplementation()) != stakingModulesProxyDeployment.implementation;

    const moduleNamesObject = getStakingModulesNames();

    const addModules = [];
    const replaceModulesFrom = [];
    const replaceModulesTo = [];
    const invalidModules = [];
    const targets = [];
    const values = [];
    const signatures = [];
    const datas = [];

    for (let newModuleName in moduleNamesObject) {
        const newModuleDeployment = await get(newModuleName);
        const newModuleAddress = newModuleDeployment.address;
        addModules.push(newModuleAddress);
        /* we are skipping these validations because otherwise we would need to have Staking modules proxy implementation set (and voted) 
            // first and then execute modules replacement 
            // but leaving here commented to be used further as a boilerplate
            if (await stakingModules.canAddModule(newModuleAddress)) {
                addModules.push(newModuleAddress);
            } else {
                const clashing = await stakingModules.checkClashingFuncSelectors(
                    newModuleAddress
                );
                const clashingUnique = clashing.clashingModules.filter(arrayToUnique);

                if (clashingUnique.length == 1) {
                    replaceModulesFrom.push(clashingUnique[0]);
                    replaceModulesTo.push(newModuleAddress);
                } else if (clashing.clashingModules.length > 1) {
                    const invalidModulesLog = clashing.clashingModules.reduce((o, c, i) => {
                        o[c] = o[c]
                            ? o[c] + ", " + clashing.clashingModulesFuncSelectors[i]
                            : clashing.clashingModulesFuncSelectors[i];
                        return o;
                    });
                    invalidModules.push({
                        name: newModuleName,
                        address: newModuleAddress,
                        clashing: invalidModulesLog,
                    });
                }
        } 
        */
    }

    // if (invalidModules.length != 0)
    //    throw Exception("Function clashing with multiple modules log:" + invalidModules);

    //targets = [contracts['Staking'], contracts['Staking']]
    if (isNewModulesProxy) {
        targets.push(stakingProxy.address);
        values.push(0);
        signatures.push("setImplementation(address)");
        datas.push(abiCoder.encode(["address"], [stakingModulesProxyDeployment.implementation]));
    }
    if (addModules.length > 0) {
        targets.push(stakingProxy.address);
        values.push(0);
        signatures.push("addModules(address[])");
        datas.push(abiCoder.encode(["address[]"], [addModules]));
    }
    if (replaceModulesFrom.length > 0) {
        targets.push(stakingProxy.address);
        values.push(0);
        signatures.push("replaceModules(address[],address[])");
        datas.push(
            abiCoder.encode(["address[]", "address[]"], [replaceModulesFrom, replaceModulesTo])
        );
        throw new Error(
            "SIP-0049 is initial Staking modules deployment and should not have modules to replace"
        );
    }
    description =
        "SIP-0049: Staking contract refactoring and other improvements, Details: https://github.com/DistributedCollective/SIPS/blob/48a3f26/SIP-0049.md, sha256: 666a1d06a574d17acb44c34d443edcce724bbd34709b005d0f49b848e4adf9ce";

    const args = {
        targets: targets,
        values: values,
        signatures: signatures,
        data: datas,
        description: description,
    };

    return { args, governor: "GovernorOwner" };
};

const getArgsSip0058 = async (hre) => {
    const {
        ethers,
        deployments: { get },
    } = hre;

    const modulesFrom = [
        "0x4Ca823cEd18212876bB13092e4460cC65d2c7874", // StakingVestingModule
        "0x7Fe861e0948df601f28e0d84664Fa2Ddf4b39155", // StakingWithdrawModule
    ];
    const modulesTo = [
        (await get("StakingVestingModule")).address, //"0x53C5C57302e7A6529C1A298B036426b944dC23Af",
        (await get("StakingWithdrawModule")).address, //"0xf97c4751E4c75d28B600b0207519f2C71aA8902c",
    ];

    console.log(modulesTo);

    const args = {
        targets: [(await get("StakingProxy")).address],
        values: [0],
        signatures: ["replaceModules(address[],address[])"],
        data: [
            ethers.utils.defaultAbiCoder.encode(
                ["address[]", "address[]"],
                [modulesFrom, modulesTo]
            ),
        ],
        description:
            "SIP-0058: Staking contract update, Details: https://github.com/DistributedCollective/SIPS/blob/7c96f89/SIP-0058.md, sha256: da1a79797bad8b1d830cd188046dc62946f90af7a6b016c540eaee419e720c10",
    };

    return { args, governor: "GovernorOwner" };
};

const getArgsSip0063 = async (hre) => {
    const {
        ethers,
        deployments: { get },
    } = hre;

    const modulesFrom = [
        "0xdf41bD1F610d0DBe9D990e3eb04fd983777f1966", // StakingStakeModule
    ];
    const modulesTo = [(await get("StakingStakeModule")).address];

    console.log([modulesFrom], "->", [modulesTo]);

    const args = {
        targets: [(await get("StakingProxy")).address],
        values: [0],
        signatures: ["replaceModules(address[],address[])"],
        data: [
            ethers.utils.defaultAbiCoder.encode(
                ["address[]", "address[]"],
                [modulesFrom, modulesTo]
            ),
        ],
        description:
            "SIP-0063: Fix Staking Bug to Prevent Reverting Delegated Voting Power, Details: https://github.com/DistributedCollective/SIPS/blob/12f2600/SIP-0063.md, sha256: c56786f8bd6907c844720a127136b6ee0189360790f3e87f1490b23e2ddd614a",
    };

    return { args, governor: "GovernorOwner" };
};

const getArgsSip0065 = async (hre) => {
    const {
        ethers,
        deployments: { get },
    } = hre;

    const contracts = require("../../../../scripts/contractInteraction/mainnet_contracts.json");
    const AdoptionFundAddress = contracts["AdoptionFund"];
    const DevelopmentFundAddress = contracts["DevelopmentFund"];
    const SovAddress = contracts["SOV"];
    const multiSigAddress = contracts["multisig"];
    const amountFromAdoption = ethers.utils.parseEther("1000000");
    const amountFromDevelopment = ethers.utils.parseEther("2000000");
    const amountToTransfer = ethers.utils.parseEther("3000000");

    const args = {
        targets: [AdoptionFundAddress, DevelopmentFundAddress, SovAddress],
        values: [0, 0, 0],
        signatures: [
            "withdrawTokensByUnlockedTokenOwner(uint256)",
            "withdrawTokensByUnlockedTokenOwner(uint256)",
            "transfer(address,uint256)",
        ],
        data: [
            ethers.utils.defaultAbiCoder.encode(["uint256"], [amountFromAdoption]),
            ethers.utils.defaultAbiCoder.encode(["uint256"], [amountFromDevelopment]),
            ethers.utils.defaultAbiCoder.encode(
                ["address", "uint256"],
                [multiSigAddress, amountToTransfer]
            ),
        ],
        description:
            "SIP-0065: Transfer of SOV from Adoption and Development Funds to Exchequer, Details: https://github.com/DistributedCollective/SIPS/blob/cd3d249cddb6a5d0af59209c337c6864ad922007/SIP-0065.md, sha256: d6a703af4d3866ff6a7f927b680da23f450338d5346dca5d3d1e6b5751c45550",
    };

    return { args, governor: "GovernorOwner" };
};

const getArgsSip0046Part1 = async (hre) => {
    const {
        deployments: { get },
        ethers,
    } = hre;

    const ownershipABI = [
        "function owner() view returns(address)",
        "function newOwner() view returns(address)",
    ];
    const ownershipInterface = new ethers.utils.Interface(ownershipABI);
    const multisigDeployment = await get("MultiSigWallet");
    const timeLockAdminDeployment = await get("TimelockAdmin");

    const deploymentTargets = [
        {
            deployment: await get("AmmSovrynSwapNetwork"),
            contractName: "SovrynSwapNetwork",
            sourceContractTypeToValidate: "ContractRegistry",
            sourceContractNameToValidate: "AmmContractRegistry",
        },
        {
            deployment: await get("AmmSwapSettings"),
            contractName: "SwapSettings",
            sourceContractTypeToValidate: "ContractRegistry",
            sourceContractNameToValidate: "AmmContractRegistry",
        },
        {
            deployment: "oracle",
            contractName: "MocOracle",
            sourceContractTypeToValidate: "ConverterV1",
            sourceContractNameToValidate: "AmmConverterMoc",
        },
        {
            deployment: "oracle",
            contractName: "SovOracle",
            sourceContractTypeToValidate: "ConverterV1",
            sourceContractNameToValidate: "AmmConverterSov",
        },
        {
            deployment: "oracle",
            contractName: "EthOracle",
            sourceContractTypeToValidate: "ConverterV1",
            sourceContractNameToValidate: "AmmConverterEth",
        },
        {
            deployment: "oracle",
            contractName: "BnbOracle",
            sourceContractTypeToValidate: "ConverterV1",
            sourceContractNameToValidate: "AmmConverterBnb",
        },
        {
            deployment: "oracle",
            contractName: "XusdOracle",
            sourceContractTypeToValidate: "ConverterV1",
            sourceContractNameToValidate: "AmmConverterXusd",
        },
        {
            deployment: "oracle",
            contractName: "FishOracle",
            sourceContractTypeToValidate: "ConverterV1",
            sourceContractNameToValidate: "AmmConverterFish",
        },
        {
            deployment: "oracle",
            contractName: "RifOracle",
            sourceContractTypeToValidate: "ConverterV1",
            sourceContractNameToValidate: "AmmConverterRif",
        },
    ];

    const targets = [];
    const values = [];
    const signatures = [];
    const datas = [];
    for (let i = 0; i < deploymentTargets.length; i++) {
        deploymentTarget = deploymentTargets[i];
        if (deploymentTarget.deployment === "oracle") {
            const oracleAddress = await getAmmOracleAddress(
                deploymentTarget.sourceContractNameToValidate,
                deploymentTarget.sourceContractTypeToValidate
            );
            if (oracleAddress === ethers.constants.AddressZero) {
                logger.error(`Zero address for oracle converter ${deploymentTarget.contractName}`);
                return process.exit;
            }
            const oracleArtifact = await deployments.getArtifact("Oracle");
            deploymentTarget.deployment = await ethers.getContractAt(
                oracleArtifact.abi,
                oracleAddress
            );
        } else {
            const isValid = await validateAmmOnchainAddresses(deploymentTarget);
            if (!isValid) {
                logger.error(
                    `validation amm onchain address is failed for ${deploymentTarget.contractName}`
                );
                return process.exit;
            }
        }

        const ammContract = await ethers.getContractAt(
            ownershipInterface,
            deploymentTarget.deployment.address
        );
        const currentOwner = await ammContract.owner();
        const newTargetOwner = await ammContract.newOwner();

        if (currentOwner.toLowerCase() !== multisigDeployment.address.toLowerCase()) {
            logger.error(
                `${deploymentTarget.contractName} - Current owner (${currentOwner}) is not the multisig (${multisigDeployment.address})`
            );
            return process.exit;
        }

        if (newTargetOwner.toLowerCase() !== timeLockAdminDeployment.address.toLowerCase()) {
            logger.warn(
                `${deploymentTarget.contractName} - New target owner (${newTargetOwner}) is not the timelock admin (${timeLockAdminDeployment.address})`
            );
            // return process.exit; - no need to revert because the first step ownership transfer setting `newOwner` should be done only after the SIP passed
        }

        targets.push(deploymentTarget.deployment.address);
        values.push(0);
        signatures.push("acceptOwnership()");
        datas.push("0x");
    }

    const args = {
        targets: targets,
        values: values,
        signatures: signatures,
        data: datas,
        description:
            "SIP-0046: Transferring ownership of Sovryn contracts (Part 1), Details: https://github.com/DistributedCollective/SIPS/blob/5029109/SIP-0046_part-1.md, sha256: 4771e1014fa6e213a0d352797466fa88368c28e438bb455b923795d16ab7e0b5",
    };

    return { args, governor: "GovernorAdmin" };
};

const getArgsSip0046Part2 = async (hre) => {
    const {
        deployments: { get },
    } = hre;

    const ownershipABI = [
        "function owner() view returns(address)",
        "function newOwner() view returns(address)",
    ];
    const ownershipInterface = new ethers.utils.Interface(ownershipABI);
    const multisigDeployment = await get("MultiSigWallet");
    const timeLockAdminDeployment = await get("TimelockAdmin");

    const deploymentTargets = [
        {
            deployment: "oracle",
            contractName: "MyntOracle",
            sourceContractTypeToValidate: "ConverterV1",
            sourceContractNameToValidate: "AmmConverterMynt",
        },
        {
            deployment: "oracle",
            contractName: "DllrOracle",
            sourceContractTypeToValidate: "ConverterV1",
            sourceContractNameToValidate: "AmmConverterDllr",
        },
        {
            deployment: await get("AmmConversionPathFinder"),
            contractName: "ConversionPathFinder",
            sourceContractTypeToValidate: "ContractRegistry",
            sourceContractNameToValidate: "AmmContractRegistry",
        },
        {
            deployment: await get("AmmConverterUpgrader"),
            contractName: "ConverterUpgrader",
        },
        {
            deployment: await get("AmmConverterRegistryData"),
            contractName: "ConverterRegistryData",
        },
        {
            deployment: await get("AmmOracleWhitelist"),
            contractName: "OracleWhitelist",
        },
        {
            deployment: await get("AmmRbtcWrapperProxy"),
            contractName: "RbtcWrapperProxy",
        },
    ];

    const targets = [];
    const values = [];
    const signatures = [];
    const datas = [];
    for (let i = 0; i < deploymentTargets.length; i++) {
        deploymentTarget = deploymentTargets[i];
        if (deploymentTarget.deployment === "oracle") {
            const oracleAddress = await getAmmOracleAddress(
                deploymentTarget.sourceContractNameToValidate,
                deploymentTarget.sourceContractTypeToValidate
            );
            if (oracleAddress === ethers.constants.AddressZero) return process.exit;
            const oracleArtifact = await deployments.getArtifact("Oracle");
            deploymentTarget.deployment = await ethers.getContractAt(
                oracleArtifact.abi,
                oracleAddress
            );
        } else {
            const isValid = await validateAmmOnchainAddresses(deploymentTarget);
            if (!isValid) return process.exit;
        }

        const ammContract = await ethers.getContractAt(
            ownershipInterface,
            deploymentTarget.deployment.address
        );
        const currentOwner = await ammContract.owner();
        const newTargetOwner = await ammContract.newOwner();

        if (currentOwner.toLowerCase() !== multisigDeployment.address.toLowerCase()) {
            logger.error(
                `${deploymentTarget.contractName} - Current owner (${currentOwner}) is not the multisig (${multisigDeployment.address})`
            );
            return process.exit;
        }

        if (newTargetOwner.toLowerCase() !== timeLockAdminDeployment.address.toLowerCase()) {
            logger.warn(
                `${deploymentTarget.contractName} - New target owner (${newTargetOwner}) is not the timelock admin (${timeLockAdminDeployment.address})`
            );
            // return process.exit; - no need to revert because the first step ownership transfer setting `newOwner` should be done only after the SIP passed
        }

        targets.push(deploymentTarget.deployment.address);
        values.push(0);
        signatures.push("acceptOwnership()");
        datas.push("0x");
    }

    const args = {
        targets: targets,
        values: values,
        signatures: signatures,
        data: datas,
        description:
            "SIP-0046: Transferring ownership of Sovryn contracts (Part 2), Details: https://github.com/DistributedCollective/SIPS/blob/0a7782d/SIP-0046_part-2.md, sha256: c1880b8b3b223c2dc53bb72d5f1c78f5c1ef6e44167b58fb00c6bec143bf896e",
    };

    return { args, governor: "GovernorAdmin" };
};

const getArgsSip0046Part3 = async (hre) => {
    const {
        deployments: { get },
    } = hre;

    const ownershipABI = [
        "function owner() view returns(address)",
        "function newOwner() view returns(address)",
    ];
    const ownershipInterface = new ethers.utils.Interface(ownershipABI);
    const multisigDeployment = await get("MultiSigWallet");
    const timeLockOwnerDeployment = await get("TimelockOwner");

    const deploymentTargets = [
        {
            deployment: await get("AmmConverterDoc"),
            contractName: "ConverterDoc",
            sourceContractTypeToValidate: "ConverterRegistry",
            sourceContractNameToValidate: "AmmConverterRegistry",
        },
        {
            deployment: await get("AmmConverterUsdt"),
            contractName: "ConverterUsdt",
            sourceContractTypeToValidate: "ConverterRegistry",
            sourceContractNameToValidate: "AmmConverterRegistry",
        },
        {
            deployment: await get("AmmConverterBpro"),
            contractName: "ConverterBpro",
            sourceContractTypeToValidate: "ConverterRegistry",
            sourceContractNameToValidate: "AmmConverterRegistry",
        },
        {
            deployment: await get("AmmConverterBnb"),
            contractName: "ConverterBnb",
            sourceContractTypeToValidate: "ConverterRegistry",
            sourceContractNameToValidate: "AmmConverterRegistry",
        },
        {
            deployment: await get("AmmConverterMoc"),
            contractName: "ConverterMoc",
            sourceContractTypeToValidate: "ConverterRegistry",
            sourceContractNameToValidate: "AmmConverterRegistry",
        },
        {
            deployment: await get("AmmConverterXusd"),
            contractName: "ConverterXusd",
            sourceContractTypeToValidate: "ConverterRegistry",
            sourceContractNameToValidate: "AmmConverterRegistry",
        },
        {
            deployment: await get("AmmConverterSov"),
            contractName: "ConverterSov",
            sourceContractTypeToValidate: "ConverterRegistry",
            sourceContractNameToValidate: "AmmConverterRegistry",
        },
        {
            deployment: await get("AmmConverterEth"),
            contractName: "ConverterEth",
            sourceContractTypeToValidate: "ConverterRegistry",
            sourceContractNameToValidate: "AmmConverterRegistry",
        },
        {
            deployment: await get("AmmConverterFish"),
            contractName: "ConverterFish",
            sourceContractTypeToValidate: "ConverterRegistry",
            sourceContractNameToValidate: "AmmConverterRegistry",
        },
        {
            deployment: await get("AmmConverterMynt"),
            contractName: "ConverterMynt",
            sourceContractTypeToValidate: "ConverterRegistry",
            sourceContractNameToValidate: "AmmConverterRegistry",
        },
    ];

    const targets = [];
    const values = [];
    const signatures = [];
    const datas = [];
    for (let i = 0; i < deploymentTargets.length; i++) {
        const deploymentTarget = deploymentTargets[i];
        const isValid = await validateAmmOnchainAddresses(deploymentTarget);
        if (!isValid) {
            logger.error(
                `validation amm onchain address is failed for ${deploymentTarget.contractName}`
            );
            return process.exit;
        }

        const ammContract = await ethers.getContractAt(
            ownershipInterface,
            deploymentTarget.deployment.address
        );
        const currentOwner = await ammContract.owner();
        const newTargetOwner = await ammContract.newOwner();

        if (currentOwner.toLowerCase() !== multisigDeployment.address.toLowerCase()) {
            logger.error(
                `${deploymentTarget.contractName} - Current owner (${currentOwner}) is not the multisig (${multisigDeployment.address})`
            );
            return process.exit;
        }

        if (newTargetOwner.toLowerCase() !== timeLockOwnerDeployment.address.toLowerCase()) {
            logger.warn(
                `${deploymentTarget.contractName} - New target owner (${newTargetOwner}) is not the timelock owner (${timeLockOwnerDeployment.address})`
            );
            // return process.exit; - no need to revert because the first step ownership transfer setting `newOwner` should be done only after the SIP passed
        }

        targets.push(deploymentTarget.deployment.address);
        values.push(0);
        signatures.push("acceptOwnership()");
        datas.push("0x");
    }

    const args = {
        targets: targets,
        values: values,
        signatures: signatures,
        data: datas,
        description:
            "SIP-0046: Transferring ownership of Sovryn contracts (Part 3), Details: https://github.com/DistributedCollective/SIPS/blob/873e1da/SIP-0046_part-3.md, sha256: 0204ccd3b9556105915f9dc243b42a610cbe2f5f082b7d3fa7ab361c66a929e9",
    };

    return { args, governor: "GovernorOwner" };
};

const getArgsSip0046Part4 = async (hre) => {
    const {
        deployments: { get },
    } = hre;

    const ownershipABI = [
        "function owner() view returns(address)",
        "function newOwner() view returns(address)",
    ];
    const ownershipInterface = new ethers.utils.Interface(ownershipABI);
    const multisigDeployment = await get("MultiSigWallet");
    const timeLockOwnerDeployment = await get("TimelockOwner");

    const deploymentTargets = [
        {
            deployment: await get("AmmConverterRif"),
            contractName: "ConverterRif",
            sourceContractTypeToValidate: "ConverterRegistry",
            sourceContractNameToValidate: "AmmConverterRegistry",
        },
        {
            deployment: await get("AmmConverterDllr"),
            contractName: "ConverterDllr",
            sourceContractTypeToValidate: "ConverterRegistry",
            sourceContractNameToValidate: "AmmConverterRegistry",
        },
        {
            deployment: await get("AmmContractRegistry"),
            contractName: "ContractRegistry",
        },
        {
            deployment: await get("AmmConverterFactory"),
            contractName: "ConverterFactory",
            sourceContractTypeToValidate: "ContractRegistry",
            sourceContractNameToValidate: "AmmContractRegistry",
        },
    ];

    const targets = [];
    const values = [];
    const signatures = [];
    const datas = [];
    for (let i = 0; i < deploymentTargets.length; i++) {
        const deploymentTarget = deploymentTargets[i];
        const isValid = await validateAmmOnchainAddresses(deploymentTarget);
        if (!isValid) {
            logger.error(
                `validation amm onchain address is failed for ${deploymentTarget.contractName}`
            );
            return process.exit;
        }

        const ammContract = await ethers.getContractAt(
            ownershipInterface,
            deploymentTarget.deployment.address
        );
        const currentOwner = await ammContract.owner();
        const newTargetOwner = await ammContract.newOwner();

        if (currentOwner.toLowerCase() !== multisigDeployment.address.toLowerCase()) {
            logger.error(
                `${deploymentTarget.contractName} - Current owner (${currentOwner}) is not the multisig (${multisigDeployment.address})`
            );
            return process.exit;
        }

        if (newTargetOwner.toLowerCase() !== timeLockOwnerDeployment.address.toLowerCase()) {
            logger.warn(
                `${deploymentTarget.contractName} - New target owner (${newTargetOwner}) is not the timelock owner (${timeLockOwnerDeployment.address})`
            );
            // return process.exit; - no need to revert because the first step ownership transfer setting `newOwner` should be done only after the SIP passed
        }

        targets.push(deploymentTarget.deployment.address);
        values.push(0);
        signatures.push("acceptOwnership()");
        datas.push("0x");
    }

    const args = {
        targets: targets,
        values: values,
        signatures: signatures,
        data: datas,
        description:
            "SIP-0046: Transferring ownership of Sovryn contracts (Part 4), Details: https://github.com/DistributedCollective/SIPS/blob/f350a00/SIP-0046_part-4.md, sha256: 51f041f0a2df9bb6cae180b2cb30fb92ba9b46a016d6e228401e0ee4bcbeef7d",
    };
    return { args, governor: "GovernorOwner" };
};

const getArgsSip0047 = async (hre) => {
    const {
        ethers,
        deployments: { get },
    } = hre;
    const abiCoder = new ethers.utils.AbiCoder();
    const multisigDeployment = await get("MultiSigWallet");
    const staking = await get("Staking");
    const multisigAddress = multisigDeployment.address;
    const stakingAddress = staking.address;
    let guardianAddress;
    if (network.tags.mainnet) {
        guardianAddress = "0xDd8e07A57560AdA0A2D84a96c457a5e6DDD488b7".toLowerCase();
    } else {
        logger.error("Unknown network");
        process.exit(1);
    }
    const args = {
        targets: [stakingAddress, stakingAddress],
        values: [0, 0],
        signatures: ["addPauser(address)", "removePauser(address)"],
        data: [
            abiCoder.encode(["address"], [guardianAddress]),
            abiCoder.encode(["address"], [multisigAddress]),
        ],
        description:
            "SIP-0047: Changing of the Guardians, Details: https://github.com/DistributedCollective/SIPS/blob/018582f/SIP-0047.md, sha256: be610df85582328b0205412dd6da87e2805d1a8656d591e0c09bc9783888b831",
    };
    return { args, governor: "GovernorOwner" };
};

const getArgsSipSov625 = async (hre) => {
    const {
        ethers,
        deployments: { get },
    } = hre;
    const abiCoder = new ethers.utils.AbiCoder();
    const staking = await get("Staking");
    const stakingAddress = staking.address;
    const vestingLogicDeployment = await get("VestingLogic");
    const vestingRegistryDeployment = await get("VestingRegistry");
    const vestingFactoryDeployment = await get("VestingFactory");

    const args = {
        targets: [vestingRegistryDeployment.address, stakingAddress],
        values: [0, 0],
        signatures: ["setVestingFactory(address)", "addContractCodeHash(address)"],
        data: [
            abiCoder.encode(["address"], [vestingFactoryDeployment.address]),
            abiCoder.encode(["address"], [vestingLogicDeployment.address]),
        ],
        /** @todo change SIP description */
        description:
            "SIP-Sov625: Set vestingFactory in vestingRegistry & Add vestingLogic contract code hash to staking contract",
    };

    return { args, governor: "GovernorOwner" };
};

const getArgsSip0073 = async (hre) => {
    const {
        ethers,
        deployments: { get, log },
    } = hre;
    const abiCoder = new ethers.utils.AbiCoder();
    const swapsImplSovrynSwapModuleDeployment = await get("SwapsImplSovrynSwapModule");
    const modulesList = getProtocolModules();
    const sovrynProtocolDeployment = await get("SovrynProtocol");
    const sovrynProtocol = await ethers.getContract("SovrynProtocol");

    const targets = [];
    const values = [];
    const signatures = [];
    const datas = [];

    let isValidDeployment = false;

    for (const moduleProp in modulesList) {
        const module = modulesList[moduleProp];
        const moduleDeployment = await get(module.moduleName);
        const currentModuleAddress = await sovrynProtocol.getTarget(module.sampleFunction);

        if (currentModuleAddress != moduleDeployment.address) {
            isValidDeployment = true;
        }
    }

    if (!isValidDeployment) {
        throw new Error(col.bgYellow(`No modules are available to be upgraded`));
    }

    for (const moduleProp in modulesList) {
        const module = modulesList[moduleProp];
        const moduleDeployment = await get(module.moduleName);
        const currentModuleAddress = await sovrynProtocol.getTarget(module.sampleFunction);

        if (currentModuleAddress == moduleDeployment.address) {
            log(col.bgYellow(`Skipping Protocol Modules ${module.moduleName}`));
            continue;
        } else {
            log(
                col.bgBlue(
                    `Adding module ${module.moduleName} for registration/replacement on the protocol`
                )
            );
        }

        targets.push(sovrynProtocolDeployment.address);
        values.push(0);
        signatures.push("replaceContract(address)");
        datas.push(abiCoder.encode(["address"], [moduleDeployment.address]));
    }

    const description =
        "SIP-0073: Refactor Sovryn Protocol Interface with AMM, Details: https://github.com/DistributedCollective/SIPS/blob/c988248/SIP-0073.md, sha256: 243f9045b7a122f84cd6589efc524eda2c8a17668424840adf7cdebdfcb19b62";
    const args = {
        targets: targets,
        values: values,
        signatures: signatures,
        data: datas,
        description: description,
    };
    return { args, governor: "GovernorOwner" };
};
const getArgsSip_SOV_3161 = async (hre) => {
    const {
        ethers,
        deployments: { get },
    } = hre;
    const abiCoder = new ethers.utils.AbiCoder();
    const protocol = await ethers.getContract("ISovryn");
    const loanOpeningsModule = await get("LoanOpenings");

    //validate
    if (!network.tags.mainnet) {
        logger.error("Unknown network");
        process.exit(1);
    }

    if (
        (await protocol.getTarget("setDelegatedManager(bytes32,address,bool)")) ==
        loanOpeningsModule.address
    ) {
        logger.error("LoanOpenings module deployment already registered in the protocol");
        process.exit(1);
    }

    const args = {
        targets: [protocol.address],
        values: [0],
        signatures: ["replaceContract(address)"],
        data: [abiCoder.encode(["address"], [loanOpeningsModule.address])],
        description:
            "SIP-XXXX: _______________, Details: https://github.com/DistributedCollective/SIPS/blob/_______/________.md, sha256: ____________",
    };
    return { args, governor: "GovernorOwner" };
};

const getArgsSip0074 = async (hre) => {
    // Electron release
    const {
        ethers,
        deployments: { get },
    } = hre;
    const abiCoder = new ethers.utils.AbiCoder();

    /** SOV3161 */
    const protocol = await ethers.getContract("ISovryn");
    const loanOpeningsModule = await get("LoanOpenings");

    /** SOV625 */
    const staking = await get("Staking");
    const stakingAddress = staking.address;
    const vestingLogicDeployment = await get("VestingLogic");
    const vestingRegistryDeployment = await get("VestingRegistry");
    const vestingFactoryDeployment = await get("VestingFactory");

    /** SOV3564 Zero */
    const newStabilityPoolImplementation = await get("StabilityPool_Implementation");
    const newBorrowerOperationsImplementation = await get("BorrowerOperations_Implementation");
    const newTroveManagerImplementation = await get("TroveManager_Implementation");
    const newTroveManagerRedeemOps = await get("TroveManagerRedeemOps");

    const stabilityPoolProxy = await get("StabilityPool_Proxy");
    const borrowerOperationsProxy = await get("BorrowerOperations_Proxy");
    const troveManagerProxy = await get("TroveManager_Proxy");

    /** SOV3564 Mynt */
    const myntAdminProxy = await get("MyntAdminProxy");

    const mocIntegrationProxy = await get("MocIntegration"); // MocIntegration
    const newMocIntegrationImpl = await get("MocIntegration_Implementation");

    //validate
    if (!network.tags.mainnet) {
        logger.error("Unknown network");
        process.exit(1);
    }

    if (
        (await protocol.getTarget("setDelegatedManager(bytes32,address,bool)")) ==
        loanOpeningsModule.address
    ) {
        logger.error("LoanOpenings module deployment already registered in the protocol");
        process.exit(1);
    }

    const args = {
        targets: [
            protocol.address,
            vestingRegistryDeployment.address,
            stakingAddress,
            stabilityPoolProxy.address,
            borrowerOperationsProxy.address,
            troveManagerProxy.address,
            troveManagerProxy.address,
            myntAdminProxy.address,
        ],
        values: [0, 0, 0, 0, 0, 0, 0, 0],
        signatures: [
            "replaceContract(address)",
            "setVestingFactory(address)",
            "addContractCodeHash(address)",
            "setImplementation(address)",
            "setImplementation(address)",
            "setImplementation(address)",
            "setTroveManagerRedeemOps(address)",
            "upgrade(address,address)",
        ],
        data: [
            abiCoder.encode(["address"], [loanOpeningsModule.address]),
            abiCoder.encode(["address"], [vestingFactoryDeployment.address]),
            abiCoder.encode(["address"], [vestingLogicDeployment.address]),
            abiCoder.encode(["address"], [newStabilityPoolImplementation.address]),
            abiCoder.encode(["address"], [newBorrowerOperationsImplementation.address]),
            abiCoder.encode(["address"], [newTroveManagerImplementation.address]),
            abiCoder.encode(["address"], [newTroveManagerRedeemOps.address]),
            abiCoder.encode(
                ["address", "address"],
                [mocIntegrationProxy.address, newMocIntegrationImpl.address]
            ),
        ],
        // @todo updatee sip description
        description:
            "SIP-0074: Smart Contracts Upgrade Electron, Details: https://github.com/DistributedCollective/SIPS/blob/a86ac0e/SIP-0074.md, sha256: c595e86f84b392ca38c027b911631eba0cbe212871b66425005647a22381313a",
    };
    return { args, governor: "GovernorOwner" };
};

const getArgsSip0076 = async (hre) => {
    // Electron release
    const {
        ethers,
        deployments: { get },
    } = hre;
    const abiCoder = new ethers.utils.AbiCoder();

    const adoptionFundDeployment = await get("AdoptionFund");
    const devFundDeployment = await get("DevelopmentFund");
    const sovTokenDeployment = await get("SOV");
    const multisigDeployment = await get("MultiSigWallet");

    //validate
    if (!network.tags.mainnet) {
        logger.error("Unknown network");
        process.exit(1);
    }

    const args = {
        targets: [
            adoptionFundDeployment.address,
            devFundDeployment.address,
            sovTokenDeployment.address,
        ],
        values: [0, 0, 0],
        signatures: [
            "withdrawTokensByUnlockedTokenOwner(uint256)",
            "withdrawTokensByUnlockedTokenOwner(uint256)",
            "transfer(address,uint256)",
        ],
        data: [
            abiCoder.encode(["uint256"], [ethers.utils.parseEther("7475000")]),
            abiCoder.encode(["uint256"], [ethers.utils.parseEther("1650500")]),
            abiCoder.encode(
                ["address", "uint256"],
                [multisigDeployment.address, ethers.utils.parseEther("9125500")]
            ),
        ],
        description:
            "SIP-0076: Transfer of SOV from Adoption and Development Funds to Exchequer, Details: https://github.com/DistributedCollective/SIPS/blob/201f0591ee2a75bacc48b5e0e71662a1a5c06192/SIP-0076.md, sha256: aab2ec1108f4719207c2c69e47bf6d4a67ac66ff28afe6ae97d9831616edb18d",
    };
    return { args, governor: "GovernorOwner" };
};

const getArgsSov3686 = async (hre) => {
    const {
        ethers,
        deployments: { get },
    } = hre;
    const abiCoder = new ethers.utils.AbiCoder();
    const vestingRegistryDeployment = await get("VestingRegistry");

    const newVestingRegistryImplDeployment = await get("VestingRegistry_Implementation");
    const multisigDeployment = await get("MultiSigWallet");

    const vestingRegistry = await ethers.getContract("VestingRegistry");

    if (
        (await vestingRegistry.getImplementation()) ==
        newVestingRegistryImplDeployment.implementation
    ) {
        throw new Error(`New VestingRegistry impl is the same with the current one`);
    }

    const args = {
        targets: [vestingRegistryDeployment.address, vestingRegistryDeployment.address],
        values: [0, 0],
        signatures: ["setImplementation(address)", "setAdminManager(address)"],
        data: [
            abiCoder.encode(["address"], [newVestingRegistryImplDeployment.address]),
            abiCoder.encode(["address"], [multisigDeployment.address]),
        ],
        /** @todo change SIP description */
        description: "SIP-Sov3686: xxx",
    };

    return { args, governor: "GovernorOwner" };
};

module.exports = {
    sampleGovernorAdminSIP,
    sampleGovernorOwnerSIP,
    getArgsSip0047,
    getArgsSip0058,
    getArgsSip0049,
    getArgsSip0063,
    getArgsSip0065,
    getArgsSip0046Part1,
    getArgsSip0046Part2,
    getArgsSip0046Part3,
    getArgsSip0046Part4,
    getArgsSipSov625,
    getArgsSip0073,
<<<<<<< HEAD
    getArgsSov3686,
=======
    getArgsSip_SOV_3161,
    getArgsSip0074,
    getArgsSip0076,
>>>>>>> 99d4c1d6
};<|MERGE_RESOLUTION|>--- conflicted
+++ resolved
@@ -1075,11 +1075,8 @@
     getArgsSip0046Part4,
     getArgsSipSov625,
     getArgsSip0073,
-<<<<<<< HEAD
     getArgsSov3686,
-=======
     getArgsSip_SOV_3161,
     getArgsSip0074,
     getArgsSip0076,
->>>>>>> 99d4c1d6
 };