--- conflicted
+++ resolved
@@ -75,15 +75,10 @@
     uint256 public sourceBufferPercent = 5 * 10**18;                                     // used to estimate kyber swap source amount
 
     uint256 public maxSwapSize = 1500 ether;                                             // maximum support swap size in ETH
-<<<<<<< HEAD
+    
+    mapping(address => uint256) public borrowerNonce;                                    // nonce per borrower. used for loan id creation.
 
     IWbtcERC20 public wbtcToken;
-=======
-    
-    mapping(address => uint256) public borrowerNonce;                                    // nonce per borrower. used for loan id creation.
-    
-    IWethERC20 public wethToken;
->>>>>>> 1637a939
     address public protocolTokenAddress;
 
     function _setTarget(
