--- conflicted
+++ resolved
@@ -25,13 +25,8 @@
 @pytest.fixture(scope="module")
 def priceFeeds(accounts, WRBTC, SUSD, RBTC, BZRX, PriceFeeds, PriceFeedsLocal):
     if network.show_active() == "development":
-<<<<<<< HEAD
-        feeds = accounts[0].deploy(PriceFeedsLocal, WETH.address, BZRX.address)
-
-=======
         feeds = accounts[0].deploy(PriceFeedsLocal, WRBTC.address, BZRX.address)
         
->>>>>>> dfde5451
         feeds.setRates(
             WRBTC.address,
             RBTC.address,
@@ -63,16 +58,12 @@
         #feeds.setPriceFeedsBatch(...)
     '''
 
-    swap = accounts[0].deploy(SwapsImplLocal)
+    swap = accounts[0].deploy(SwapsImplSovrynSwap)
 
     return swap
 
 @pytest.fixture(scope="module", autouse=True)
-<<<<<<< HEAD
-def sovryn(accounts, interface, sovrynProtocol, ProtocolSettings, LoanSettings, LoanMaintenance, SUSD, RBTC, TestSovrynSwap, priceFeeds):
-=======
-def sovryn(accounts, interface, sovrynProtocol, ProtocolSettings, LoanSettings, LoanMaintenance, WRBTC):
->>>>>>> dfde5451
+def sovryn(accounts, interface, sovrynProtocol, ProtocolSettings, LoanSettings, LoanMaintenance, WRBTC, SUSD, RBTC, TestSovrynSwap, priceFeeds):
     sovrynproxy = accounts[0].deploy(sovrynProtocol)
     sovryn = Contract.from_abi("sovryn", address=sovrynproxy.address, abi=interface.ISovryn.abi, owner=accounts[0])
     _add_contract(sovryn)
@@ -82,16 +73,13 @@
     sovryn.replaceContract(accounts[0].deploy(LoanMaintenance).address)
     #sovryn.replaceContract(accounts[0].deploy(LoanOpenings).address)
     #sovryn.replaceContract(accounts[0].deploy(LoanClosings).address)
-<<<<<<< HEAD
 
     sovrynSwapSimulator = accounts[0].deploy(TestSovrynSwap, priceFeeds)
     sovryn.setSovrynSwapContractRegistryAddress(sovrynSwapSimulator.address)
     sovryn.setSupportedTokens([SUSD.address,RBTC.address],[True,True])
 
-=======
     sovryn.setWrbtcToken(WRBTC.address)
     
->>>>>>> dfde5451
     return sovryn
 
 @pytest.fixture(scope="function", autouse=True)
