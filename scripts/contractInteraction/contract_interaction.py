--- conflicted
+++ resolved
@@ -63,18 +63,15 @@
     # triggerEmergencyStop(contracts['iBPro'], False)
     # triggerEmergencyStop(contracts['iDOC'], False)
     # triggerEmergencyStop(contracts['iRBTC'], False)
-<<<<<<< HEAD
-
-    transferSOVtoTokenSender()
-=======
->>>>>>> d120a333
 
     # createProposalSIP0014()
 
     # addInvestorToBlacklist()
     # stake80KTokens()
 
-    createProposalSIP0015()
+    # createProposalSIP0015()
+
+    transferSOVtoTokenSender()
 
 def loadConfig():
     global contracts, acct
@@ -952,21 +949,6 @@
     print('total potential borrowed: ', possible/1e18)
     print('could have been stolen: ', (possible - sum)/1e18)
 
-<<<<<<< HEAD
-def transferSOVtoTokenSender():
-    # 6733.675 SOV
-    amount = 6733675 * 10**15
-
-    tokenSenderAddress = contracts['TokenSender']
-    SOVtoken = Contract.from_abi("SOV", address=contracts['SOV'], abi=SOV.abi, owner=acct)
-    data = SOVtoken.transfer.encode_input(tokenSenderAddress, amount)
-    print(data)
-
-    multisig = Contract.from_abi("MultiSig", address=contracts['multisig'], abi=MultiSigWallet.abi, owner=acct)
-    tx = multisig.submitTransaction(SOVtoken.address,0,data)
-    txId = tx.events["Submission"]["transactionId"]
-    print(txId)
-=======
 def createProposalSIP0014():
     # 1,500,000 SOV
     amount = 1500000 * 10**18
@@ -1053,4 +1035,17 @@
     #     [signature],
     #     [data],
     #     description)
->>>>>>> d120a333
+
+def transferSOVtoTokenSender():
+    # 6733.675 SOV
+    amount = 6733675 * 10**15
+
+    tokenSenderAddress = contracts['TokenSender']
+    SOVtoken = Contract.from_abi("SOV", address=contracts['SOV'], abi=SOV.abi, owner=acct)
+    data = SOVtoken.transfer.encode_input(tokenSenderAddress, amount)
+    print(data)
+
+    multisig = Contract.from_abi("MultiSig", address=contracts['multisig'], abi=MultiSigWallet.abi, owner=acct)
+    tx = multisig.submitTransaction(SOVtoken.address,0,data)
+    txId = tx.events["Submission"]["transactionId"]
+    print(txId)