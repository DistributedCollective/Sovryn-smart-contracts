const { expect } = require("chai");
const { waffle } = require("hardhat");
const { loadFixture } = waffle;
const { expectRevert, expectEvent, BN } = require("@openzeppelin/test-helpers");
const {
    decodeLogs,
    getSUSD,
    getRBTC,
    getWRBTC,
    getBZRX,
    getPriceFeeds,
    getSovryn,
    decodeLogs,
} = require("../Utils/initializer.js");
const { address, setNextBlockTimestamp, mineBlock, increaseTime } = require("../Utils/Ethereum");
const EIP712 = require("../Utils/EIP712");
const { getAccountsPrivateKeysBuffer } = require("../Utils/hardhat_utils");
const {
    deployAndGetIStaking,
    getStakingModulesObject,
    getStakingModulesAddressList,
    replaceStakingModule,
} = require("../Utils/initializer");

const WeightedStakingModuleMockup = artifacts.require("WeightedStakingModuleMockup");
const IWeightedStakingModuleMockup = artifacts.require("IWeightedStakingModuleMockup");

const StakingProxy = artifacts.require("StakingProxy");

const SOV = artifacts.require("SOV");

const LoanTokenLogic = artifacts.require("LoanTokenLogicStandard");
const LoanTokenSettings = artifacts.require("LoanTokenSettingsLowerAdmin");
const LoanToken = artifacts.require("LoanToken");

const FeeSharingLogic = artifacts.require("FeeSharingLogic");
const FeeSharingProxy = artifacts.require("FeeSharingProxy");

// Upgradable Vesting Registry
const VestingRegistryLogic = artifacts.require("VestingRegistryLogicMockup");
const VestingRegistryProxy = artifacts.require("VestingRegistryProxy");

const Vesting = artifacts.require("TeamVesting");
const VestingLogic = artifacts.require("VestingLogicMockup");

const StakingAdminModule = artifacts.require("StakingAdminModule");
const StakingWithdrawModule = artifacts.require("StakingWithdrawModule");
const StakingStakeModule = artifacts.require("StakingWithdrawModule");

const TOTAL_SUPPLY = "100000000000000000000000000000";
const MAX_DURATION = new BN(24 * 60 * 60).mul(new BN(1092));

const DAY = 86400;
const TWO_WEEKS = 1209600;

const DELAY = DAY * 14;

const ZERO_ADDRESS = "0x0000000000000000000000000000000000000000";

const maxWithdrawIterations = 10;

contract("Staking", (accounts) => {
    let root, account1;
    let token, SUSD, WRBTC, staking;
    let sovryn;
    let loanTokenLogic, loanToken;
    let feeSharingProxy;
    let kickoffTS;
    let iWeightedStakingModuleMockup;

    async function deploymentAndInitFixture(_wallets, _provider) {
        // Deploying sovrynProtocol w/ generic function from initializer.js
        SUSD = await getSUSD();
        RBTC = await getRBTC();
        WRBTC = await getWRBTC();
        BZRX = await getBZRX();
        priceFeeds = await getPriceFeeds(WRBTC, SUSD, RBTC, BZRX);
        sovryn = await getSovryn(WRBTC, SUSD, RBTC, priceFeeds);
        await sovryn.setSovrynProtocolAddress(sovryn.address);

        // Custom tokens
        /// @dev This SOV token is not a SOV test token
        ///   but a full-fledged SOV token including functionality
        ///   like the approveAndCall method.
        token = await SOV.new(TOTAL_SUPPLY);

        // Staking
        /// Staking Modules
        // Creating the Staking Instance (Staking Modules Interface).
        const stakingProxy = await StakingProxy.new(token.address);
        const modulesObject = await getStakingModulesObject();
        staking = await deployAndGetIStaking(stakingProxy.address, modulesObject);
        const weightedStakingModuleMockup = await WeightedStakingModuleMockup.new();
        const modulesAddressList = getStakingModulesAddressList(modulesObject);
        //console.log(modulesAddressList);
        await replaceStakingModule(
            stakingProxy.address,
            modulesAddressList["WeightedStakingModule"],
            weightedStakingModuleMockup.address
        );
        iWeightedStakingModuleMockup = await IWeightedStakingModuleMockup.at(staking.address);

        // Upgradable Vesting Registry
        vestingRegistryLogic = await VestingRegistryLogic.new();
        vesting = await VestingRegistryProxy.new();
        await vesting.setImplementation(vestingRegistryLogic.address);
        vesting = await VestingRegistryLogic.at(vesting.address);

        await staking.setVestingRegistry(vesting.address);
        await staking.setMaxVestingWithdrawIterations(maxWithdrawIterations);

        // Loan token
        loanTokenSettings = await LoanTokenSettings.new();
        loanTokenLogic = await LoanTokenLogic.new();
        loanToken = await LoanToken.new(
            root,
            loanTokenLogic.address,
            sovryn.address,
            WRBTC.address
        );
        // await loanToken.initialize(SUSD.address, "iSUSD", "iSUSD");
        loanToken = await LoanTokenLogic.at(loanToken.address);

        await sovryn.setLoanPool([loanToken.address], [SUSD.address]);

        //FeeSharingProxy
        let feeSharingLogic = await FeeSharingLogic.new();
        feeSharingProxyObj = await FeeSharingProxy.new(sovryn.address, staking.address);
        await feeSharingProxyObj.setImplementation(feeSharingLogic.address);
        feeSharingProxy = await FeeSharingLogic.at(feeSharingProxyObj.address);
        await sovryn.setFeesController(feeSharingProxy.address);
        await staking.setFeeSharing(feeSharingProxy.address);

        await token.transfer(account1, 1000);
        await token.approve(staking.address, TOTAL_SUPPLY);
        kickoffTS = await staking.kickoffTS.call();
        inOneWeek = kickoffTS.add(new BN(DELAY));
    }

    before(async () => {
        [root, account1, account2, ...accounts] = accounts;
    });

    beforeEach(async () => {
        await loadFixture(deploymentAndInitFixture);
    });

    describe("pause staking", () => {
        it("should pause staking activities", async () => {
            let tx = await staking.pauseUnpause(true); // Paused
            await expectEvent.inTransaction(
                tx.receipt.rawLogs[0].transactionHash,
                StakingAdminModule,
                "StakingPaused",
                {
                    setPaused: true,
                }
            );
            expect(await staking.frozen()).to.be.equal(false); // Must not be frozen when paused
        });

        it("should not pause/unpause when frozen", async () => {
            await staking.freezeUnfreeze(true); // Freezed
            await expectRevert(staking.pauseUnpause(true), "paused");
        });

        it("fails pausing if sender isn't an owner/pauser", async () => {
            await expectRevert(staking.pauseUnpause(true, { from: account1 }), "unauthorized"); // SS02 : unauthorized
        });

        it("fails pausing if sender is an admin", async () => {
            await staking.addAdmin(account1);
            await expectRevert(staking.pauseUnpause(true, { from: account1 }), "unauthorized"); // SS02 : unauthorized
        });

        it("should not allow staking when paused", async () => {
            await staking.pauseUnpause(true); // Paused
            let amount = "100";
            let lockedTS = await getTimeFromKickoff(MAX_DURATION);
            await expectRevert(
                staking.stake(amount, lockedTS, ZERO_ADDRESS, ZERO_ADDRESS),
                "paused"
            ); // SS03 : paused
        });

        //TODO: resume when refactored to resolve EIP-170 contract size issue
        it("should not allow to stakeWithApproval when paused", async () => {
            await staking.pauseUnpause(true); // Paused
            let amount = "100";
            let duration = TWO_WEEKS;
            let lockedTS = await getTimeFromKickoff(duration);

            let stakingBalance = await token.balanceOf.call(staking.address);
            expect(stakingBalance.toNumber()).to.be.equal(0);

            await token.approve(staking.address, 0);
            await token.approve(staking.address, amount * 2, { from: account1 });

            let contract = new web3.eth.Contract(staking.abi, staking.address);
            let sender = root;
            let data = contract.methods
                .stakeWithApproval(sender, amount, lockedTS, root, root)
                .encodeABI();
            await expectRevert(
                token.approveAndCall(staking.address, amount, data, { from: sender }),
                "paused"
            ); // SS03 : paused
        });

        it("should not allow to extend staking duration when paused", async () => {
            let amount = "1000";
            let lockedTS = await getTimeFromKickoff(TWO_WEEKS);
            let tx1 = await staking.stake(amount, lockedTS, root, root);

            let stakingBalance = await token.balanceOf.call(staking.address);
            expect(stakingBalance.toString()).to.be.equal(amount);
            decode = decodeLogs(tx1.receipt.rawLogs, StakingStakeModule, "DelegateChanged")[0];
            expect(parseInt(decode.args.lockedUntil)).to.be.equal(lockedTS.toNumber());

            let newLockedTS = await getTimeFromKickoff(TWO_WEEKS * 2);
            await staking.pauseUnpause(true); // Paused
            await expectRevert(staking.extendStakingDuration(lockedTS, newLockedTS), "paused"); // SS03 : paused
        });

        it("should not allow stakesBySchedule when paused", async () => {
            await staking.pauseUnpause(true); // Paused
            let amount = "1000";
            let duration = new BN(MAX_DURATION).div(new BN(2));
            let cliff = new BN(TWO_WEEKS).mul(new BN(2));
            let intervalLength = new BN(10000000);
            await expectRevert(
                staking.stakesBySchedule(amount, cliff, duration, intervalLength, root, root),
                "paused"
            ); // SS03 : paused
        });

        it("should not allow delegating stakes when paused", async () => {
            let amount = "1000";
            let duration = new BN(TWO_WEEKS).mul(new BN(2));
            let lockedTS = await getTimeFromKickoff(duration);
            await staking.stake(amount, lockedTS, root, root);

            await staking.withdraw(amount, lockedTS, root);

            await staking.stake(amount, lockedTS, root, root);
            await iWeightedStakingModuleMockup.setDelegateStake(root, lockedTS, 0); // <=== MOCK!!!

            await staking.pauseUnpause(true); // Paused
            await expectRevert(staking.delegate(account1, lockedTS), "paused"); // SS03 : paused
        });

        it("should not delegate on behalf of the signatory when paused", async () => {
            [pkbRoot, pkbA1] = getAccountsPrivateKeysBuffer();
            const currentChainId = (await ethers.provider.getNetwork()).chainId;
            const inThreeYears = kickoffTS.add(new BN(DELAY * 26 * 3));
            const Domain = (staking) => ({
                name: "SOVStaking",
                chainId: currentChainId,
                verifyingContract: staking.address,
            });
            const Types = {
                Delegation: [
                    { name: "delegatee", type: "address" },
                    { name: "lockDate", type: "uint256" },
                    { name: "nonce", type: "uint256" },
                    { name: "expiry", type: "uint256" },
                ],
            };
            const delegatee = root,
                nonce = 0,
                expiry = 10e9,
                lockDate = inThreeYears;
            const { v, r, s } = EIP712.sign(
                Domain(staking),
                "Delegation",
                {
                    delegatee,
                    lockDate,
                    nonce,
                    expiry,
                },
                Types,
                pkbA1
            );

            expect(await staking.delegates.call(account1, inThreeYears)).to.be.equal(address(0));

            await staking.pauseUnpause(true); // Paused
            await expectRevert(
                staking.delegateBySig(delegatee, inThreeYears, nonce, expiry, v, r, s),
                "paused"
            ); // SS03 : paused

            let tx = await staking.pauseUnpause(false); // Unpaused

            await expectEvent.inTransaction(
                tx.receipt.rawLogs[0].transactionHash,
                StakingAdminModule,
                "StakingPaused",
                {
                    setPaused: false,
                }
            );

            tx = await staking.delegateBySig(delegatee, inThreeYears, nonce, expiry, v, r, s);
            expect(tx.gasUsed < 80000);
            expect(await staking.delegates.call(account1, inThreeYears)).to.be.equal(root);
        });
    });

    describe("freeze withdrawal", () => {
        it("should freeze withdrawal", async () => {
            let tx = await staking.freezeUnfreeze(true); // Freeze
            await expectEvent.inTransaction(
                tx.receipt.rawLogs[0].transactionHash,
                StakingAdminModule,
                "StakingFrozen",
                {
                    setFrozen: true,
                }
            );
            expect(await staking.paused()).to.be.equal(true); // Must also pause when freezed
            await staking.freezeUnfreeze(false); // Unfreeze
            expect(await staking.paused()).to.be.equal(true); // Must still be paused when unfreezed
        });

        it("fails freezing if sender isn't an owner/pauser", async () => {
            await expectRevert(staking.freezeUnfreeze(true, { from: account1 }), "unauthorized"); // SS02 : unauthorized
        });

        it("fails freezing if sender is an admin", async () => {
            await staking.addAdmin(account1);
            await expectRevert(staking.freezeUnfreeze(true, { from: account1 }), "unauthorized"); // SS02 : unauthorized
        });

        it("should not allow withdrawal when frozen", async () => {
            let amount = "1000";
            let duration = new BN(TWO_WEEKS).mul(new BN(2));
            let lockedTS = await getTimeFromKickoff(duration);
            let tx1 = await staking.stake(amount, lockedTS, root, root);

            // await setTime(lockedTS);
            setNextBlockTimestamp(lockedTS.toNumber());
            mineBlock();

            let stakingBalance = await token.balanceOf.call(staking.address);
            expect(stakingBalance.toString()).to.be.equal(amount);
            let beforeBalance = await token.balanceOf.call(root);

            await staking.freezeUnfreeze(true); // Freeze
            await expectRevert(staking.withdraw(amount / 2, lockedTS, root), "paused"); // SS04 : frozen

            await staking.freezeUnfreeze(false); // Unfreeze
            let tx2 = await staking.withdraw(amount / 2, lockedTS, root);

            stakingBalance = await token.balanceOf.call(staking.address);
            expect(stakingBalance.toNumber()).to.be.equal(amount / 2);
            let afterBalance = await token.balanceOf.call(root);
            expect(afterBalance.sub(beforeBalance).toNumber()).to.be.equal(amount / 2);

            // _increaseDailyStake
            let numTotalStakingCheckpoints = await staking.numTotalStakingCheckpoints.call(
                lockedTS
            );
            expect(parseInt(numTotalStakingCheckpoints)).to.be.equal(2);
            let checkpoint = await staking.totalStakingCheckpoints.call(lockedTS, 0);
            expect(parseInt(checkpoint.fromBlock)).to.be.equal(tx1.receipt.blockNumber);
            expect(checkpoint.stake.toString()).to.be.equal(amount);
            checkpoint = await staking.totalStakingCheckpoints.call(lockedTS, 1);
            expect(parseInt(checkpoint.fromBlock)).to.be.equal(tx2.receipt.blockNumber);
            expect(parseInt(checkpoint.stake)).to.be.equal(amount / 2);

            // _writeUserCheckpoint
            let numUserCheckpoints = await staking.numUserStakingCheckpoints.call(root, lockedTS);
            expect(numUserCheckpoints.toNumber()).to.be.equal(2);
            checkpoint = await staking.userStakingCheckpoints.call(root, lockedTS, 0);
            expect(parseInt(checkpoint.fromBlock)).to.be.equal(tx1.receipt.blockNumber);
            expect(checkpoint.stake.toString()).to.be.equal(amount);
            checkpoint = await staking.userStakingCheckpoints.call(root, lockedTS, 1);
            expect(parseInt(checkpoint.fromBlock)).to.be.equal(tx2.receipt.blockNumber);
            expect(parseInt(checkpoint.stake)).to.be.equal(amount / 2);

            // _decreaseDelegateStake
            let numDelegateStakingCheckpoints = await staking.numDelegateStakingCheckpoints.call(
                root,
                lockedTS
            );
            checkpoint = await staking.delegateStakingCheckpoints.call(
                root,
                lockedTS,
                numDelegateStakingCheckpoints - 1
            );
            expect(parseInt(checkpoint.fromBlock)).to.be.equal(tx2.receipt.blockNumber);
            expect(parseInt(checkpoint.stake)).to.be.equal(amount / 2);
            expect(parseInt(numDelegateStakingCheckpoints)).to.be.equal(2);

            await expectEvent.inTransaction(
                tx2.receipt.rawLogs[0].transactionHash,
                StakingWithdrawModule,
                "StakingWithdrawn",
                {
                    staker: root,
                    amount: new BN(amount / 2),
                }
            );
        });

        it("should not allow cancelTeamVesting when frozen, and able to continue after unfrozen", async () => {
            const WEEK = new BN(7 * 24 * 60 * 60);
            let vestingLogic = await VestingLogic.new();
            const ONE_MILLON = "1000000000000000000000000";
            let previousAmount = await token.balanceOf(root);
            let toStake = ONE_MILLON;

            // Upgradable Vesting Registry
            vestingRegistryLogic = await VestingRegistryLogic.new();
            vestingRegistry = await VestingRegistryProxy.new();
            await vestingRegistry.setImplementation(vestingRegistryLogic.address);
            vestingRegistry = await VestingRegistryLogic.at(vestingRegistry.address);

            await staking.setVestingRegistry(vestingRegistry.address);

            // Stake
            vesting = await Vesting.new(
                vestingLogic.address,
                token.address,
                staking.address,
                root,
                16 * WEEK,
                38 * WEEK,
                feeSharingProxy.address
            );

            await vestingRegistry.setTeamVesting(vesting.address, 0);

            vesting = await VestingLogic.at(vesting.address);
            await staking.addContractCodeHash(vesting.address);

            await token.approve(vesting.address, toStake);
            await vesting.stakeTokens(toStake);

            await increaseTime(10 * WEEK);
            await token.approve(vesting.address, toStake);
            await vesting.stakeTokens(toStake);

            let amountAfterStake = await token.balanceOf(root);

            await staking.addAdmin(account1);

            await staking.freezeUnfreeze(true); // Freeze
            await expectRevert(
<<<<<<< HEAD
                staking.cancelTeamVesting(vesting.address, root, 0, {
                    from: account1,
                }),
                "WS04"
            ); // WS04 : frozen
=======
                staking.governanceWithdrawVesting(vesting.address, root, { from: account1 }),
                "paused"
            ); // SS04 : frozen
>>>>>>> 766123ca

            await staking.freezeUnfreeze(false); // Unfreeze
            // governance withdraw until duration must withdraw all staked tokens without fees
            let tx = await staking.cancelTeamVesting(vesting.address, root, 0, {
                from: account1,
            });

<<<<<<< HEAD
            const getStartDate = vesting.startDate();
            const getCliff = vesting.cliff();
            const getMaxIterations = staking.getMaxVestingWithdrawIterations();

            const [startDate, cliff, maxIterations] = await Promise.all([
                getStartDate,
                getCliff,
                getMaxIterations,
            ]);
            const startIteration = startDate.add(cliff);

            const decodedIncompleteEvent = decodeLogs(
                tx.receipt.rawLogs,
                StakingMockup,
                "TeamVestingPartiallyCancelled"
            )[0].args;
            // last processed date = starIteration + ( (max_iterations - 1) * 1209600 )  // 1209600 is TWO_WEEKS
            expect(decodedIncompleteEvent["lastProcessedDate"].toString()).to.equal(
                startIteration
                    .add(new BN(maxIterations.sub(new BN(1))).mul(new BN(TWO_WEEKS)))
                    .toString()
            );

            // Withdraw another iteration
            await staking.cancelTeamVesting(
                vesting.address,
                root,
                new BN(decodedIncompleteEvent["lastProcessedDate"]).add(new BN(TWO_WEEKS))
=======
            await expectEvent.inTransaction(
                tx.receipt.rawLogs[0].transactionHash,
                StakingWithdrawModule,
                "VestingTokensWithdrawn",
                {
                    vesting: vesting.address,
                    receiver: root,
                }
>>>>>>> 766123ca
            );

            // verify amount
            let amount = await token.balanceOf(root);

            assert.equal(
                previousAmount.sub(new BN(toStake).mul(new BN(2))).toString(),
                amountAfterStake.toString()
            );
            assert.equal(previousAmount.toString(), amount.toString());

            let vestingBalance = await staking.balanceOf(vesting.address);
            expect(vestingBalance).to.be.bignumber.equal(new BN(0));

            /// should emit token withdrawn event for complete withdrawal
            const end = vesting.endDate();
            tx = await staking.cancelTeamVesting(
                vesting.address,
                root,
                new BN(end.toString()).add(new BN(TWO_WEEKS))
            );

            expectEvent(tx, "TeamVestingCancelled", {
                caller: root,
                receiver: root,
            });
        });
    });

    describe("add pauser", () => {
        it("adds pauser", async () => {
            let tx = await staking.addPauser(account1);

            await expectEvent.inTransaction(
                tx.receipt.rawLogs[0].transactionHash,
                StakingAdminModule,
                "PauserAddedOrRemoved",
                {
                    pauser: account1,
                    added: true,
                }
            );

            let isPauser = await staking.pausers(account1);
            expect(isPauser).equal(true);
        });

        it("fails if sender isn't an owner", async () => {
            await expectRevert(staking.addPauser(account1, { from: account1 }), "unauthorized");
        });
    });

    describe("remove pauser", () => {
        it("removes pauser", async () => {
            await staking.addPauser(account1);
            let tx = await staking.removePauser(account1);
            await expectEvent.inTransaction(
                tx.receipt.rawLogs[0].transactionHash,
                StakingAdminModule,
                "PauserAddedOrRemoved",
                {
                    pauser: account1,
                    added: false,
                }
            );

            let isPauser = await staking.pausers(account1);
            expect(isPauser).equal(false);
        });

        it("fails if sender isn't an owner", async () => {
            await expectRevert(staking.removePauser(account1, { from: account1 }), "unauthorized");
        });
    });

    async function getTimeFromKickoff(delay) {
        let kickoffTS = await staking.kickoffTS.call();
        return kickoffTS.add(new BN(delay));
    }
});<|MERGE_RESOLUTION|>--- conflicted
+++ resolved
@@ -1,588 +1,1157 @@
-const { expect } = require("chai");
-const { waffle } = require("hardhat");
-const { loadFixture } = waffle;
-const { expectRevert, expectEvent, BN } = require("@openzeppelin/test-helpers");
-const {
-    decodeLogs,
-    getSUSD,
-    getRBTC,
-    getWRBTC,
-    getBZRX,
-    getPriceFeeds,
-    getSovryn,
-    decodeLogs,
-} = require("../Utils/initializer.js");
-const { address, setNextBlockTimestamp, mineBlock, increaseTime } = require("../Utils/Ethereum");
-const EIP712 = require("../Utils/EIP712");
-const { getAccountsPrivateKeysBuffer } = require("../Utils/hardhat_utils");
-const {
-    deployAndGetIStaking,
-    getStakingModulesObject,
-    getStakingModulesAddressList,
-    replaceStakingModule,
-} = require("../Utils/initializer");
+/** Speed optimized on branch hardhatTestRefactor, 2021-10-05
+ * Bottlenecks found:
+ *  + Many tests are redeploying vesting contract, but w/ different parameters on each case.
+ *  + should stake tokens 2 times and delegate voting power (1352ms)
+ *  + should withdraw unlocked tokens for 2 stakes (895ms)
+ *
+ * Total time elapsed: 10.8s
+ * After optimization: 8.1s
+ *
+ * Notes: tests have continuous flow, so fixture cannot be applied.
+ *   Bottlenecks are related to loops through 40 steps w/ transaction.
+ *   Couldn't find a workaround other that reducing vesting duration.
+ */
 
-const WeightedStakingModuleMockup = artifacts.require("WeightedStakingModuleMockup");
-const IWeightedStakingModuleMockup = artifacts.require("IWeightedStakingModuleMockup");
-
-const StakingProxy = artifacts.require("StakingProxy");
-
-const SOV = artifacts.require("SOV");
-
-const LoanTokenLogic = artifacts.require("LoanTokenLogicStandard");
-const LoanTokenSettings = artifacts.require("LoanTokenSettingsLowerAdmin");
-const LoanToken = artifacts.require("LoanToken");
-
-const FeeSharingLogic = artifacts.require("FeeSharingLogic");
-const FeeSharingProxy = artifacts.require("FeeSharingProxy");
-
-// Upgradable Vesting Registry
-const VestingRegistryLogic = artifacts.require("VestingRegistryLogicMockup");
-const VestingRegistryProxy = artifacts.require("VestingRegistryProxy");
-
-const Vesting = artifacts.require("TeamVesting");
-const VestingLogic = artifacts.require("VestingLogicMockup");
-
-const StakingAdminModule = artifacts.require("StakingAdminModule");
-const StakingWithdrawModule = artifacts.require("StakingWithdrawModule");
-const StakingStakeModule = artifacts.require("StakingWithdrawModule");
-
-const TOTAL_SUPPLY = "100000000000000000000000000000";
-const MAX_DURATION = new BN(24 * 60 * 60).mul(new BN(1092));
-
-const DAY = 86400;
-const TWO_WEEKS = 1209600;
-
-const DELAY = DAY * 14;
-
-const ZERO_ADDRESS = "0x0000000000000000000000000000000000000000";
-
-const maxWithdrawIterations = 10;
-
-contract("Staking", (accounts) => {
-    let root, account1;
-    let token, SUSD, WRBTC, staking;
-    let sovryn;
-    let loanTokenLogic, loanToken;
-    let feeSharingProxy;
-    let kickoffTS;
-    let iWeightedStakingModuleMockup;
-
-    async function deploymentAndInitFixture(_wallets, _provider) {
-        // Deploying sovrynProtocol w/ generic function from initializer.js
-        SUSD = await getSUSD();
-        RBTC = await getRBTC();
-        WRBTC = await getWRBTC();
-        BZRX = await getBZRX();
-        priceFeeds = await getPriceFeeds(WRBTC, SUSD, RBTC, BZRX);
-        sovryn = await getSovryn(WRBTC, SUSD, RBTC, priceFeeds);
-        await sovryn.setSovrynProtocolAddress(sovryn.address);
-
-        // Custom tokens
-        /// @dev This SOV token is not a SOV test token
-        ///   but a full-fledged SOV token including functionality
-        ///   like the approveAndCall method.
-        token = await SOV.new(TOTAL_SUPPLY);
-
-        // Staking
-        /// Staking Modules
-        // Creating the Staking Instance (Staking Modules Interface).
-        const stakingProxy = await StakingProxy.new(token.address);
-        const modulesObject = await getStakingModulesObject();
-        staking = await deployAndGetIStaking(stakingProxy.address, modulesObject);
-        const weightedStakingModuleMockup = await WeightedStakingModuleMockup.new();
-        const modulesAddressList = getStakingModulesAddressList(modulesObject);
-        //console.log(modulesAddressList);
-        await replaceStakingModule(
-            stakingProxy.address,
-            modulesAddressList["WeightedStakingModule"],
-            weightedStakingModuleMockup.address
-        );
-        iWeightedStakingModuleMockup = await IWeightedStakingModuleMockup.at(staking.address);
-
-        // Upgradable Vesting Registry
-        vestingRegistryLogic = await VestingRegistryLogic.new();
-        vesting = await VestingRegistryProxy.new();
-        await vesting.setImplementation(vestingRegistryLogic.address);
-        vesting = await VestingRegistryLogic.at(vesting.address);
-
-        await staking.setVestingRegistry(vesting.address);
-        await staking.setMaxVestingWithdrawIterations(maxWithdrawIterations);
-
-        // Loan token
-        loanTokenSettings = await LoanTokenSettings.new();
-        loanTokenLogic = await LoanTokenLogic.new();
-        loanToken = await LoanToken.new(
-            root,
-            loanTokenLogic.address,
-            sovryn.address,
-            WRBTC.address
-        );
-        // await loanToken.initialize(SUSD.address, "iSUSD", "iSUSD");
-        loanToken = await LoanTokenLogic.at(loanToken.address);
-
-        await sovryn.setLoanPool([loanToken.address], [SUSD.address]);
-
-        //FeeSharingProxy
-        let feeSharingLogic = await FeeSharingLogic.new();
-        feeSharingProxyObj = await FeeSharingProxy.new(sovryn.address, staking.address);
-        await feeSharingProxyObj.setImplementation(feeSharingLogic.address);
-        feeSharingProxy = await FeeSharingLogic.at(feeSharingProxyObj.address);
-        await sovryn.setFeesController(feeSharingProxy.address);
-        await staking.setFeeSharing(feeSharingProxy.address);
-
-        await token.transfer(account1, 1000);
-        await token.approve(staking.address, TOTAL_SUPPLY);
-        kickoffTS = await staking.kickoffTS.call();
-        inOneWeek = kickoffTS.add(new BN(DELAY));
-    }
-
-    before(async () => {
-        [root, account1, account2, ...accounts] = accounts;
-    });
-
-    beforeEach(async () => {
-        await loadFixture(deploymentAndInitFixture);
-    });
-
-    describe("pause staking", () => {
-        it("should pause staking activities", async () => {
-            let tx = await staking.pauseUnpause(true); // Paused
-            await expectEvent.inTransaction(
-                tx.receipt.rawLogs[0].transactionHash,
-                StakingAdminModule,
-                "StakingPaused",
-                {
-                    setPaused: true,
-                }
-            );
-            expect(await staking.frozen()).to.be.equal(false); // Must not be frozen when paused
-        });
-
-        it("should not pause/unpause when frozen", async () => {
-            await staking.freezeUnfreeze(true); // Freezed
-            await expectRevert(staking.pauseUnpause(true), "paused");
-        });
-
-        it("fails pausing if sender isn't an owner/pauser", async () => {
-            await expectRevert(staking.pauseUnpause(true, { from: account1 }), "unauthorized"); // SS02 : unauthorized
-        });
-
-        it("fails pausing if sender is an admin", async () => {
-            await staking.addAdmin(account1);
-            await expectRevert(staking.pauseUnpause(true, { from: account1 }), "unauthorized"); // SS02 : unauthorized
-        });
-
-        it("should not allow staking when paused", async () => {
-            await staking.pauseUnpause(true); // Paused
-            let amount = "100";
-            let lockedTS = await getTimeFromKickoff(MAX_DURATION);
-            await expectRevert(
-                staking.stake(amount, lockedTS, ZERO_ADDRESS, ZERO_ADDRESS),
-                "paused"
-            ); // SS03 : paused
-        });
-
-        //TODO: resume when refactored to resolve EIP-170 contract size issue
-        it("should not allow to stakeWithApproval when paused", async () => {
-            await staking.pauseUnpause(true); // Paused
-            let amount = "100";
-            let duration = TWO_WEEKS;
-            let lockedTS = await getTimeFromKickoff(duration);
-
-            let stakingBalance = await token.balanceOf.call(staking.address);
-            expect(stakingBalance.toNumber()).to.be.equal(0);
-
-            await token.approve(staking.address, 0);
-            await token.approve(staking.address, amount * 2, { from: account1 });
-
-            let contract = new web3.eth.Contract(staking.abi, staking.address);
-            let sender = root;
-            let data = contract.methods
-                .stakeWithApproval(sender, amount, lockedTS, root, root)
-                .encodeABI();
-            await expectRevert(
-                token.approveAndCall(staking.address, amount, data, { from: sender }),
-                "paused"
-            ); // SS03 : paused
-        });
-
-        it("should not allow to extend staking duration when paused", async () => {
-            let amount = "1000";
-            let lockedTS = await getTimeFromKickoff(TWO_WEEKS);
-            let tx1 = await staking.stake(amount, lockedTS, root, root);
-
-            let stakingBalance = await token.balanceOf.call(staking.address);
-            expect(stakingBalance.toString()).to.be.equal(amount);
-            decode = decodeLogs(tx1.receipt.rawLogs, StakingStakeModule, "DelegateChanged")[0];
-            expect(parseInt(decode.args.lockedUntil)).to.be.equal(lockedTS.toNumber());
-
-            let newLockedTS = await getTimeFromKickoff(TWO_WEEKS * 2);
-            await staking.pauseUnpause(true); // Paused
-            await expectRevert(staking.extendStakingDuration(lockedTS, newLockedTS), "paused"); // SS03 : paused
-        });
-
-        it("should not allow stakesBySchedule when paused", async () => {
-            await staking.pauseUnpause(true); // Paused
-            let amount = "1000";
-            let duration = new BN(MAX_DURATION).div(new BN(2));
-            let cliff = new BN(TWO_WEEKS).mul(new BN(2));
-            let intervalLength = new BN(10000000);
-            await expectRevert(
-                staking.stakesBySchedule(amount, cliff, duration, intervalLength, root, root),
-                "paused"
-            ); // SS03 : paused
-        });
-
-        it("should not allow delegating stakes when paused", async () => {
-            let amount = "1000";
-            let duration = new BN(TWO_WEEKS).mul(new BN(2));
-            let lockedTS = await getTimeFromKickoff(duration);
-            await staking.stake(amount, lockedTS, root, root);
-
-            await staking.withdraw(amount, lockedTS, root);
-
-            await staking.stake(amount, lockedTS, root, root);
-            await iWeightedStakingModuleMockup.setDelegateStake(root, lockedTS, 0); // <=== MOCK!!!
-
-            await staking.pauseUnpause(true); // Paused
-            await expectRevert(staking.delegate(account1, lockedTS), "paused"); // SS03 : paused
-        });
-
-        it("should not delegate on behalf of the signatory when paused", async () => {
-            [pkbRoot, pkbA1] = getAccountsPrivateKeysBuffer();
-            const currentChainId = (await ethers.provider.getNetwork()).chainId;
-            const inThreeYears = kickoffTS.add(new BN(DELAY * 26 * 3));
-            const Domain = (staking) => ({
-                name: "SOVStaking",
-                chainId: currentChainId,
-                verifyingContract: staking.address,
-            });
-            const Types = {
-                Delegation: [
-                    { name: "delegatee", type: "address" },
-                    { name: "lockDate", type: "uint256" },
-                    { name: "nonce", type: "uint256" },
-                    { name: "expiry", type: "uint256" },
-                ],
-            };
-            const delegatee = root,
-                nonce = 0,
-                expiry = 10e9,
-                lockDate = inThreeYears;
-            const { v, r, s } = EIP712.sign(
-                Domain(staking),
-                "Delegation",
-                {
-                    delegatee,
-                    lockDate,
-                    nonce,
-                    expiry,
-                },
-                Types,
-                pkbA1
-            );
-
-            expect(await staking.delegates.call(account1, inThreeYears)).to.be.equal(address(0));
-
-            await staking.pauseUnpause(true); // Paused
-            await expectRevert(
-                staking.delegateBySig(delegatee, inThreeYears, nonce, expiry, v, r, s),
-                "paused"
-            ); // SS03 : paused
-
-            let tx = await staking.pauseUnpause(false); // Unpaused
-
-            await expectEvent.inTransaction(
-                tx.receipt.rawLogs[0].transactionHash,
-                StakingAdminModule,
-                "StakingPaused",
-                {
-                    setPaused: false,
-                }
-            );
-
-            tx = await staking.delegateBySig(delegatee, inThreeYears, nonce, expiry, v, r, s);
-            expect(tx.gasUsed < 80000);
-            expect(await staking.delegates.call(account1, inThreeYears)).to.be.equal(root);
-        });
-    });
-
-    describe("freeze withdrawal", () => {
-        it("should freeze withdrawal", async () => {
-            let tx = await staking.freezeUnfreeze(true); // Freeze
-            await expectEvent.inTransaction(
-                tx.receipt.rawLogs[0].transactionHash,
-                StakingAdminModule,
-                "StakingFrozen",
-                {
-                    setFrozen: true,
-                }
-            );
-            expect(await staking.paused()).to.be.equal(true); // Must also pause when freezed
-            await staking.freezeUnfreeze(false); // Unfreeze
-            expect(await staking.paused()).to.be.equal(true); // Must still be paused when unfreezed
-        });
-
-        it("fails freezing if sender isn't an owner/pauser", async () => {
-            await expectRevert(staking.freezeUnfreeze(true, { from: account1 }), "unauthorized"); // SS02 : unauthorized
-        });
-
-        it("fails freezing if sender is an admin", async () => {
-            await staking.addAdmin(account1);
-            await expectRevert(staking.freezeUnfreeze(true, { from: account1 }), "unauthorized"); // SS02 : unauthorized
-        });
-
-        it("should not allow withdrawal when frozen", async () => {
-            let amount = "1000";
-            let duration = new BN(TWO_WEEKS).mul(new BN(2));
-            let lockedTS = await getTimeFromKickoff(duration);
-            let tx1 = await staking.stake(amount, lockedTS, root, root);
-
-            // await setTime(lockedTS);
-            setNextBlockTimestamp(lockedTS.toNumber());
-            mineBlock();
-
-            let stakingBalance = await token.balanceOf.call(staking.address);
-            expect(stakingBalance.toString()).to.be.equal(amount);
-            let beforeBalance = await token.balanceOf.call(root);
-
-            await staking.freezeUnfreeze(true); // Freeze
-            await expectRevert(staking.withdraw(amount / 2, lockedTS, root), "paused"); // SS04 : frozen
-
-            await staking.freezeUnfreeze(false); // Unfreeze
-            let tx2 = await staking.withdraw(amount / 2, lockedTS, root);
-
-            stakingBalance = await token.balanceOf.call(staking.address);
-            expect(stakingBalance.toNumber()).to.be.equal(amount / 2);
-            let afterBalance = await token.balanceOf.call(root);
-            expect(afterBalance.sub(beforeBalance).toNumber()).to.be.equal(amount / 2);
-
-            // _increaseDailyStake
-            let numTotalStakingCheckpoints = await staking.numTotalStakingCheckpoints.call(
-                lockedTS
-            );
-            expect(parseInt(numTotalStakingCheckpoints)).to.be.equal(2);
-            let checkpoint = await staking.totalStakingCheckpoints.call(lockedTS, 0);
-            expect(parseInt(checkpoint.fromBlock)).to.be.equal(tx1.receipt.blockNumber);
-            expect(checkpoint.stake.toString()).to.be.equal(amount);
-            checkpoint = await staking.totalStakingCheckpoints.call(lockedTS, 1);
-            expect(parseInt(checkpoint.fromBlock)).to.be.equal(tx2.receipt.blockNumber);
-            expect(parseInt(checkpoint.stake)).to.be.equal(amount / 2);
-
-            // _writeUserCheckpoint
-            let numUserCheckpoints = await staking.numUserStakingCheckpoints.call(root, lockedTS);
-            expect(numUserCheckpoints.toNumber()).to.be.equal(2);
-            checkpoint = await staking.userStakingCheckpoints.call(root, lockedTS, 0);
-            expect(parseInt(checkpoint.fromBlock)).to.be.equal(tx1.receipt.blockNumber);
-            expect(checkpoint.stake.toString()).to.be.equal(amount);
-            checkpoint = await staking.userStakingCheckpoints.call(root, lockedTS, 1);
-            expect(parseInt(checkpoint.fromBlock)).to.be.equal(tx2.receipt.blockNumber);
-            expect(parseInt(checkpoint.stake)).to.be.equal(amount / 2);
-
-            // _decreaseDelegateStake
-            let numDelegateStakingCheckpoints = await staking.numDelegateStakingCheckpoints.call(
-                root,
-                lockedTS
-            );
-            checkpoint = await staking.delegateStakingCheckpoints.call(
-                root,
-                lockedTS,
-                numDelegateStakingCheckpoints - 1
-            );
-            expect(parseInt(checkpoint.fromBlock)).to.be.equal(tx2.receipt.blockNumber);
-            expect(parseInt(checkpoint.stake)).to.be.equal(amount / 2);
-            expect(parseInt(numDelegateStakingCheckpoints)).to.be.equal(2);
-
-            await expectEvent.inTransaction(
-                tx2.receipt.rawLogs[0].transactionHash,
-                StakingWithdrawModule,
-                "StakingWithdrawn",
-                {
-                    staker: root,
-                    amount: new BN(amount / 2),
-                }
-            );
-        });
-
-        it("should not allow cancelTeamVesting when frozen, and able to continue after unfrozen", async () => {
-            const WEEK = new BN(7 * 24 * 60 * 60);
-            let vestingLogic = await VestingLogic.new();
-            const ONE_MILLON = "1000000000000000000000000";
-            let previousAmount = await token.balanceOf(root);
-            let toStake = ONE_MILLON;
-
-            // Upgradable Vesting Registry
-            vestingRegistryLogic = await VestingRegistryLogic.new();
-            vestingRegistry = await VestingRegistryProxy.new();
-            await vestingRegistry.setImplementation(vestingRegistryLogic.address);
-            vestingRegistry = await VestingRegistryLogic.at(vestingRegistry.address);
-
-            await staking.setVestingRegistry(vestingRegistry.address);
-
-            // Stake
-            vesting = await Vesting.new(
-                vestingLogic.address,
-                token.address,
-                staking.address,
-                root,
-                16 * WEEK,
-                38 * WEEK,
-                feeSharingProxy.address
-            );
-
-            await vestingRegistry.setTeamVesting(vesting.address, 0);
-
-            vesting = await VestingLogic.at(vesting.address);
-            await staking.addContractCodeHash(vesting.address);
-
-            await token.approve(vesting.address, toStake);
-            await vesting.stakeTokens(toStake);
-
-            await increaseTime(10 * WEEK);
-            await token.approve(vesting.address, toStake);
-            await vesting.stakeTokens(toStake);
-
-            let amountAfterStake = await token.balanceOf(root);
-
-            await staking.addAdmin(account1);
-
-            await staking.freezeUnfreeze(true); // Freeze
-            await expectRevert(
-<<<<<<< HEAD
-                staking.cancelTeamVesting(vesting.address, root, 0, {
-                    from: account1,
-                }),
-                "WS04"
-            ); // WS04 : frozen
-=======
-                staking.governanceWithdrawVesting(vesting.address, root, { from: account1 }),
-                "paused"
-            ); // SS04 : frozen
->>>>>>> 766123ca
-
-            await staking.freezeUnfreeze(false); // Unfreeze
-            // governance withdraw until duration must withdraw all staked tokens without fees
-            let tx = await staking.cancelTeamVesting(vesting.address, root, 0, {
-                from: account1,
-            });
-
-<<<<<<< HEAD
-            const getStartDate = vesting.startDate();
-            const getCliff = vesting.cliff();
-            const getMaxIterations = staking.getMaxVestingWithdrawIterations();
-
-            const [startDate, cliff, maxIterations] = await Promise.all([
-                getStartDate,
-                getCliff,
-                getMaxIterations,
-            ]);
-            const startIteration = startDate.add(cliff);
-
-            const decodedIncompleteEvent = decodeLogs(
-                tx.receipt.rawLogs,
-                StakingMockup,
-                "TeamVestingPartiallyCancelled"
-            )[0].args;
-            // last processed date = starIteration + ( (max_iterations - 1) * 1209600 )  // 1209600 is TWO_WEEKS
-            expect(decodedIncompleteEvent["lastProcessedDate"].toString()).to.equal(
-                startIteration
-                    .add(new BN(maxIterations.sub(new BN(1))).mul(new BN(TWO_WEEKS)))
-                    .toString()
-            );
-
-            // Withdraw another iteration
-            await staking.cancelTeamVesting(
-                vesting.address,
-                root,
-                new BN(decodedIncompleteEvent["lastProcessedDate"]).add(new BN(TWO_WEEKS))
-=======
-            await expectEvent.inTransaction(
-                tx.receipt.rawLogs[0].transactionHash,
-                StakingWithdrawModule,
-                "VestingTokensWithdrawn",
-                {
-                    vesting: vesting.address,
-                    receiver: root,
-                }
->>>>>>> 766123ca
-            );
-
-            // verify amount
-            let amount = await token.balanceOf(root);
-
-            assert.equal(
-                previousAmount.sub(new BN(toStake).mul(new BN(2))).toString(),
-                amountAfterStake.toString()
-            );
-            assert.equal(previousAmount.toString(), amount.toString());
-
-            let vestingBalance = await staking.balanceOf(vesting.address);
-            expect(vestingBalance).to.be.bignumber.equal(new BN(0));
-
-            /// should emit token withdrawn event for complete withdrawal
-            const end = vesting.endDate();
-            tx = await staking.cancelTeamVesting(
-                vesting.address,
-                root,
-                new BN(end.toString()).add(new BN(TWO_WEEKS))
-            );
-
-            expectEvent(tx, "TeamVestingCancelled", {
-                caller: root,
-                receiver: root,
-            });
-        });
-    });
-
-    describe("add pauser", () => {
-        it("adds pauser", async () => {
-            let tx = await staking.addPauser(account1);
-
-            await expectEvent.inTransaction(
-                tx.receipt.rawLogs[0].transactionHash,
-                StakingAdminModule,
-                "PauserAddedOrRemoved",
-                {
-                    pauser: account1,
-                    added: true,
-                }
-            );
-
-            let isPauser = await staking.pausers(account1);
-            expect(isPauser).equal(true);
-        });
-
-        it("fails if sender isn't an owner", async () => {
-            await expectRevert(staking.addPauser(account1, { from: account1 }), "unauthorized");
-        });
-    });
-
-    describe("remove pauser", () => {
-        it("removes pauser", async () => {
-            await staking.addPauser(account1);
-            let tx = await staking.removePauser(account1);
-            await expectEvent.inTransaction(
-                tx.receipt.rawLogs[0].transactionHash,
-                StakingAdminModule,
-                "PauserAddedOrRemoved",
-                {
-                    pauser: account1,
-                    added: false,
-                }
-            );
-
-            let isPauser = await staking.pausers(account1);
-            expect(isPauser).equal(false);
-        });
-
-        it("fails if sender isn't an owner", async () => {
-            await expectRevert(staking.removePauser(account1, { from: account1 }), "unauthorized");
-        });
-    });
-
-    async function getTimeFromKickoff(delay) {
-        let kickoffTS = await staking.kickoffTS.call();
-        return kickoffTS.add(new BN(delay));
-    }
-});+ const { expect } = require("chai");
+ const { expectRevert, expectEvent, constants, BN } = require("@openzeppelin/test-helpers");
+ 
+ const {
+     deployAndGetIStaking,
+     initializeStakingModulesAt,
+     decodeLogs,
+ } = require("../Utils/initializer");
+ const StakingLogic = artifacts.require("IStaking");
+ const StakingProxy = artifacts.require("StakingProxy");
+ const StakingWithdrawModule = artifacts.require("StakingWithdrawModule");
+ const SOV = artifacts.require("SOV");
+ const TestWrbtc = artifacts.require("TestWrbtc");
+ const FeeSharingProxy = artifacts.require("FeeSharingProxyMockup");
+ const VestingLogic = artifacts.require("VestingLogicMockup");
+ const Vesting = artifacts.require("TeamVesting");
+ //Upgradable Vesting Registry
+ const VestingRegistryLogic = artifacts.require("VestingRegistryLogicMockup");
+ const VestingRegistryProxy = artifacts.require("VestingRegistryProxy");
+ 
+ const MAX_DURATION = new BN(24 * 60 * 60).mul(new BN(1092));
+ const WEEK = new BN(7 * 24 * 60 * 60);
+ 
+ const TOTAL_SUPPLY = "20000000000000000000000000";
+ const ONE_MILLON = "1000000000000000000000000";
+ 
+ const hre = require("hardhat");
+ const { ethers } = hre;
+ 
+ const increaseTimeEthers = async (time) => {
+     await ethers.provider.send("evm_increaseTime", [time]);
+     await ethers.provider.send("evm_mine");
+ };
+ 
+ contract("Vesting", (accounts) => {
+     const name = "Test token";
+     const symbol = "TST";
+ 
+     let root, a1, a2, a3;
+     let token, staking, stakingProxy, feeSharingProxy;
+     let vestingLogic;
+     let kickoffTS;
+ 
+     let cliff = "10";
+     let duration = "100";
+ 
+     before(async () => {
+         [root, a1, a2, a3, ...accounts] = accounts;
+         token = await SOV.new(TOTAL_SUPPLY);
+         wrbtc = await TestWrbtc.new();
+ 
+         vestingLogic = await VestingLogic.new();
+ 
+         feeSharingProxy = await FeeSharingProxy.new(
+             constants.ZERO_ADDRESS,
+             constants.ZERO_ADDRESS
+         );
+ 
+         // Creating the Staking Instance (Staking Modules Interface).
+         stakingProxy = await StakingProxy.new(token.address);
+         staking = await deployAndGetIStaking(stakingProxy.address);
+ 
+         //Upgradable Vesting Registry
+         vestingRegistryLogic = await VestingRegistryLogic.new();
+         vestingReg = await VestingRegistryProxy.new();
+         await vestingReg.setImplementation(vestingRegistryLogic.address);
+         vestingReg = await VestingRegistryLogic.at(vestingReg.address);
+         await staking.setVestingRegistry(vestingReg.address);
+ 
+         await token.transfer(a2, "1000");
+         await token.approve(staking.address, "1000", { from: a2 });
+ 
+         kickoffTS = await staking.kickoffTS.call();
+     });
+ 
+     describe("constructor", () => {
+         it("sets the expected values", async () => {
+             let vestingInstance = await Vesting.new(
+                 vestingLogic.address,
+                 token.address,
+                 staking.address,
+                 root,
+                 cliff,
+                 duration,
+                 feeSharingProxy.address
+             );
+             vestingInstance = await VestingLogic.at(vestingInstance.address);
+ 
+             // Check data
+             let _sov = await vestingInstance.SOV();
+             let _stackingAddress = await vestingInstance.staking();
+             let _tokenOwner = await vestingInstance.tokenOwner();
+             let _cliff = await vestingInstance.cliff();
+             let _duration = await vestingInstance.duration();
+             let _feeSharingProxy = await vestingInstance.feeSharingProxy();
+ 
+             assert.equal(_sov, token.address);
+             assert.equal(_stackingAddress, staking.address);
+             assert.equal(_tokenOwner, root);
+             assert.equal(_cliff.toString(), cliff);
+             assert.equal(_duration.toString(), duration);
+             assert.equal(_feeSharingProxy, feeSharingProxy.address);
+         });
+ 
+         it("fails if the 0 address is passed as SOV address", async () => {
+             await expectRevert(
+                 Vesting.new(
+                     vestingLogic.address,
+                     constants.ZERO_ADDRESS,
+                     staking.address,
+                     root,
+                     cliff,
+                     duration,
+                     feeSharingProxy.address
+                 ),
+ 
+                 "SOV address invalid"
+             );
+         });
+ 
+         it("fails if the 0 address is passed as token owner address", async () => {
+             await expectRevert(
+                 Vesting.new(
+                     vestingLogic.address,
+                     token.address,
+                     staking.address,
+                     constants.ZERO_ADDRESS,
+                     cliff,
+                     duration,
+                     feeSharingProxy.address
+                 ),
+                 "token owner address invalid"
+             );
+         });
+ 
+         it("fails if the 0 address is passed as staking address", async () => {
+             await expectRevert(
+                 Vesting.new(
+                     vestingLogic.address,
+                     token.address,
+                     constants.ZERO_ADDRESS,
+                     root,
+                     cliff,
+                     duration,
+                     feeSharingProxy.address
+                 ),
+                 "staking address invalid"
+             );
+         });
+ 
+         it("fails if the vesting duration is bigger than the max staking duration", async () => {
+             await expectRevert(
+                 Vesting.new(
+                     vestingLogic.address,
+                     token.address,
+                     staking.address,
+                     root,
+                     cliff,
+                     MAX_DURATION.add(new BN(1)),
+                     feeSharingProxy.address
+                 ),
+                 "duration may not exceed the max duration"
+             );
+         });
+ 
+         it("fails if the vesting duration is shorter than the cliff", async () => {
+             await expectRevert(
+                 Vesting.new(
+                     vestingLogic.address,
+                     token.address,
+                     staking.address,
+                     root,
+                     100,
+                     99,
+                     feeSharingProxy.address
+                 ),
+                 "duration must be bigger than or equal to the cliff"
+             );
+         });
+ 
+         it("fails if the 0 address is passed as feeSharingProxy address", async () => {
+             await expectRevert(
+                 Vesting.new(
+                     vestingLogic.address,
+                     token.address,
+                     staking.address,
+                     root,
+                     cliff,
+                     duration,
+                     constants.ZERO_ADDRESS
+                 ),
+                 "feeSharingProxy address invalid"
+             );
+         });
+     });
+ 
+     describe("delegate", () => {
+         let vesting;
+         it("should stake tokens 2 times and delegate voting power", async () => {
+             let toStake = ONE_MILLON;
+             vesting = await Vesting.new(
+                 vestingLogic.address,
+                 token.address,
+                 staking.address,
+                 a2,
+                 16 * WEEK,
+                 26 * WEEK,
+                 feeSharingProxy.address
+             );
+             vesting = await VestingLogic.at(vesting.address);
+ 
+             await token.approve(vesting.address, toStake);
+             await vesting.stakeTokens(toStake);
+ 
+             await increaseTimeEthers(20 * WEEK);
+ 
+             await token.approve(vesting.address, toStake);
+             await vesting.stakeTokens(toStake);
+ 
+             // check delegatee
+             let data = await staking.getStakes.call(vesting.address);
+             /// @dev Optimization: This loop through 40 steps is a bottleneck
+             for (let i = 0; i < data.dates.length; i++) {
+                 let delegatee = await staking.delegates(vesting.address, data.dates[i]);
+                 expect(delegatee).equal(a2);
+             }
+ 
+             // delegate
+             let tx = await vesting.delegate(a1, { from: a2 });
+ 
+             expectEvent(tx, "VotesDelegated", {
+                 caller: a2,
+                 delegatee: a1,
+             });
+ 
+             // check new delegatee
+             data = await staking.getStakes.call(vesting.address);
+             /// @dev Optimization: This loop through 40 steps is a bottleneck
+             for (let i = 0; i < data.dates.length; i++) {
+                 let delegatee = await staking.delegates(vesting.address, data.dates[i]);
+                 expect(delegatee).equal(a1);
+             }
+         });
+ 
+         it("should stake tokens 1 time and delegate voting power (using vesting logic with bug in delegation)", async () => {
+             let toStake = ONE_MILLON;
+             vesting = await Vesting.new(
+                 vestingLogic.address,
+                 token.address,
+                 staking.address,
+                 a2,
+                 16 * WEEK,
+                 26 * WEEK,
+                 feeSharingProxy.address
+             );
+             vesting = await VestingLogic.at(vesting.address);
+ 
+             await token.approve(vesting.address, toStake);
+             await vesting.stakeTokens(toStake);
+ 
+             // check delegatee
+             let data = await staking.getStakes.call(vesting.address);
+             for (let i = 0; i < data.dates.length; i++) {
+                 let delegatee = await staking.delegates(vesting.address, data.dates[i]);
+                 expect(delegatee).equal(a2);
+             }
+ 
+             // delegate
+             let tx = await vesting.delegate(a1, { from: a2 });
+ 
+             expectEvent(tx, "VotesDelegated", {
+                 caller: a2,
+                 delegatee: a1,
+             });
+ 
+             // check new delegatee
+             data = await staking.getStakes.call(vesting.address);
+             for (let i = 0; i < data.dates.length; i++) {
+                 let delegatee = await staking.delegates(vesting.address, data.dates[i]);
+                 expect(delegatee).equal(a1);
+             }
+         });
+ 
+         it("fails if delegatee is zero address", async () => {
+             await expectRevert(
+                 vesting.delegate(constants.ZERO_ADDRESS, { from: a2 }),
+                 "delegatee address invalid"
+             );
+         });
+ 
+         it("fails if not a token owner", async () => {
+             await expectRevert(vesting.delegate(a1, { from: a1 }), "unauthorized");
+         });
+     });
+ 
+     describe("stakeTokens", () => {
+         let vesting;
+         it("should stake 1,000,000 SOV with a duration of 104 weeks and a 26 week cliff with correct self-delegation", async () => {
+             vesting = await Vesting.new(
+                 vestingLogic.address,
+                 token.address,
+                 staking.address,
+                 root,
+                 26 * WEEK,
+                 104 * WEEK,
+                 feeSharingProxy.address
+             );
+             vesting = await VestingLogic.at(vesting.address);
+             await token.approve(vesting.address, ONE_MILLON);
+             let tx = await vesting.stakeTokens(ONE_MILLON);
+ 
+             expectEvent(tx, "TokensStaked", {
+                 caller: root,
+                 amount: ONE_MILLON,
+             });
+ 
+             // check delegatee
+             let data = await staking.getStakes.call(vesting.address);
+             for (let i = 0; i < data.dates.length; i++) {
+                 let delegatee = await staking.delegates(vesting.address, data.dates[i]);
+                 expect(delegatee).equal(root);
+             }
+         });
+ 
+         it("should stake 1,000,000 SOV with a duration of 104 weeks and a 26 week cliff", async () => {
+             let block = await ethers.provider.getBlock("latest");
+             let timestamp = parseInt(block.timestamp);
+ 
+             let kickoffTS = await staking.kickoffTS();
+ 
+             let start = timestamp + 26 * WEEK;
+             let end = timestamp + 104 * WEEK;
+ 
+             let numIntervals = Math.floor((end - start) / (4 * WEEK)) + 1;
+             let stakedPerInterval = ONE_MILLON / numIntervals;
+ 
+             // positive case
+             for (let i = start; i <= end; i += 4 * WEEK) {
+                 let periodFromKickoff = Math.floor((i - kickoffTS.toNumber()) / (2 * WEEK));
+                 let startBuf = periodFromKickoff * 2 * WEEK + kickoffTS.toNumber();
+                 let userStakingCheckpoints = await staking.userStakingCheckpoints(
+                     vesting.address,
+                     startBuf,
+                     0
+                 );
+ 
+                 assert.equal(parseInt(userStakingCheckpoints.fromBlock), block.number);
+                 assert.equal(userStakingCheckpoints.stake.toString(), stakedPerInterval);
+ 
+                 let numUserStakingCheckpoints = await staking.numUserStakingCheckpoints(
+                     vesting.address,
+                     startBuf
+                 );
+                 assert.equal(numUserStakingCheckpoints.toString(), "1");
+             }
+ 
+             // negative cases
+ 
+             // start-100 to avoid coming to active checkpoint
+             let periodFromKickoff = Math.floor((start - 100 - kickoffTS.toNumber()) / (2 * WEEK));
+             let startBuf = periodFromKickoff * 2 * WEEK + kickoffTS.toNumber();
+             let userStakingCheckpoints = await staking.userStakingCheckpoints(
+                 vesting.address,
+                 startBuf,
+                 0
+             );
+ 
+             assert.equal(parseInt(userStakingCheckpoints.fromBlock), 0);
+             assert.equal(userStakingCheckpoints.stake.toString(), 0);
+ 
+             let numUserStakingCheckpoints = await staking.numUserStakingCheckpoints(
+                 vesting.address,
+                 startBuf
+             );
+             assert.equal(numUserStakingCheckpoints.toString(), "0");
+ 
+             periodFromKickoff = Math.floor((end + 1 - kickoffTS.toNumber()) / (2 * WEEK));
+             startBuf = periodFromKickoff * 2 * WEEK + kickoffTS.toNumber();
+             userStakingCheckpoints = await staking.userStakingCheckpoints(
+                 vesting.address,
+                 startBuf,
+                 0
+             );
+ 
+             assert.equal(parseInt(userStakingCheckpoints.fromBlock), 0);
+             assert.equal(userStakingCheckpoints.stake.toString(), 0);
+ 
+             numUserStakingCheckpoints = await staking.numUserStakingCheckpoints(
+                 vesting.address,
+                 startBuf
+             );
+             assert.equal(numUserStakingCheckpoints.toString(), "0");
+         });
+ 
+         it("should stake 2 times 1,000,000 SOV with a duration of 104 weeks and a 26 week cliff", async () => {
+             let amount = 1000;
+             let cliff = 28 * WEEK;
+             let duration = 104 * WEEK;
+             vesting = await Vesting.new(
+                 vestingLogic.address,
+                 token.address,
+                 staking.address,
+                 root,
+                 cliff,
+                 duration,
+                 feeSharingProxy.address
+             );
+             vesting = await VestingLogic.at(vesting.address);
+ 
+             await token.approve(vesting.address, amount);
+             await vesting.stakeTokens(amount);
+ 
+             let block1 = await ethers.provider.getBlock("latest");
+             let timestamp1 = block1.timestamp;
+ 
+             let start = timestamp1 + cliff;
+             let end = timestamp1 + duration;
+ 
+             let numIntervals = Math.floor((end - start) / (4 * WEEK)) + 1;
+             let stakedPerInterval = amount / numIntervals;
+ 
+             await increaseTimeEthers(52 * WEEK);
+ 
+             await token.approve(vesting.address, amount);
+             await vesting.stakeTokens(amount);
+ 
+             let block2 = await ethers.provider.getBlock("latest");
+             let timestamp2 = block2.timestamp;
+ 
+             let start2 = await staking.timestampToLockDate(timestamp2 + cliff);
+             let end2 = timestamp2 + duration;
+ 
+             // positive case
+             for (let i = start; i <= end2; i += 4 * WEEK) {
+                 let lockedTS = await staking.timestampToLockDate(i);
+                 let numUserStakingCheckpoints = await staking.numUserStakingCheckpoints(
+                     vesting.address,
+                     lockedTS
+                 );
+                 let userStakingCheckpoints = await staking.userStakingCheckpoints(
+                     vesting.address,
+                     lockedTS,
+                     numUserStakingCheckpoints - 1
+                 );
+                 if (i < start2 || i > end) {
+                     assert.equal(numUserStakingCheckpoints.toString(), "1");
+                     assert.equal(userStakingCheckpoints.stake.toString(), stakedPerInterval);
+                 } else {
+                     assert.equal(numUserStakingCheckpoints.toString(), "2");
+                     assert.equal(userStakingCheckpoints.stake.toString(), stakedPerInterval * 2);
+                 }
+             }
+         });
+ 
+         it("should stake 1000 tokens with a duration of 34 weeks and a 26 week cliff (dust on rounding)", async () => {
+             let amount = 1000;
+             let cliff = 26 * WEEK;
+             let duration = 34 * WEEK;
+             vesting = await Vesting.new(
+                 vestingLogic.address,
+                 token.address,
+                 staking.address,
+                 root,
+                 cliff,
+                 duration,
+                 feeSharingProxy.address
+             );
+             vesting = await VestingLogic.at(vesting.address);
+ 
+             await token.approve(vesting.address, amount);
+             await vesting.stakeTokens(amount);
+ 
+             let block = await ethers.provider.getBlock("latest");
+             let timestamp = parseInt(block.timestamp);
+ 
+             let start = timestamp + cliff;
+             let end = timestamp + duration;
+ 
+             let numIntervals = Math.floor((end - start) / (4 * WEEK)) + 1;
+             let stakedPerInterval = Math.floor(amount / numIntervals);
+ 
+             let stakeForFirstInterval = amount - stakedPerInterval * (numIntervals - 1);
+ 
+             // positive case
+             for (let i = start; i <= end; i += 4 * WEEK) {
+                 let periodFromKickoff = Math.floor((i - kickoffTS.toNumber()) / (2 * WEEK));
+                 let startBuf = periodFromKickoff * 2 * WEEK + kickoffTS.toNumber();
+                 let userStakingCheckpoints = await staking.userStakingCheckpoints(
+                     vesting.address,
+                     startBuf,
+                     0
+                 );
+ 
+                 assert.equal(parseInt(userStakingCheckpoints.fromBlock), block.number);
+                 if (i === start) {
+                     assert.equal(userStakingCheckpoints.stake.toString(), stakeForFirstInterval);
+                 } else {
+                     assert.equal(userStakingCheckpoints.stake.toString(), stakedPerInterval);
+                 }
+ 
+                 let numUserStakingCheckpoints = await staking.numUserStakingCheckpoints(
+                     vesting.address,
+                     startBuf
+                 );
+                 assert.equal(numUserStakingCheckpoints.toString(), "1");
+             }
+         });
+     });
+ 
+     describe("stakeTokensWithApproval", () => {
+         let vesting;
+ 
+         it("fails if invoked directly", async () => {
+             let amount = 1000;
+             let cliff = 26 * WEEK;
+             let duration = 34 * WEEK;
+             vesting = await Vesting.new(
+                 vestingLogic.address,
+                 token.address,
+                 staking.address,
+                 root,
+                 cliff,
+                 duration,
+                 feeSharingProxy.address
+             );
+             vesting = await VestingLogic.at(vesting.address);
+             await expectRevert(vesting.stakeTokensWithApproval(root, amount), "unauthorized");
+         });
+ 
+         it("fails if pass wrong method in data", async () => {
+             let amount = 1000;
+             let cliff = 26 * WEEK;
+             let duration = 34 * WEEK;
+             vesting = await Vesting.new(
+                 vestingLogic.address,
+                 token.address,
+                 staking.address,
+                 root,
+                 cliff,
+                 duration,
+                 feeSharingProxy.address
+             );
+             vesting = await VestingLogic.at(vesting.address);
+ 
+             let contract = new web3.eth.Contract(vesting.abi, vesting.address);
+             let sender = root;
+             let data = contract.methods.stakeTokens(amount).encodeABI();
+ 
+             await expectRevert(
+                 token.approveAndCall(vesting.address, amount, data, { from: sender }),
+                 "method is not allowed"
+             );
+         });
+ 
+         it("should stake 1000 tokens with a duration of 34 weeks and a 26 week cliff (dust on rounding)", async () => {
+             let amount = 1000;
+             let cliff = 26 * WEEK;
+             let duration = 34 * WEEK;
+             vesting = await Vesting.new(
+                 vestingLogic.address,
+                 token.address,
+                 staking.address,
+                 root,
+                 cliff,
+                 duration,
+                 feeSharingProxy.address
+             );
+             vesting = await VestingLogic.at(vesting.address);
+ 
+             let contract = new web3.eth.Contract(vesting.abi, vesting.address);
+             let sender = root;
+             let data = contract.methods.stakeTokensWithApproval(sender, amount).encodeABI();
+             await token.approveAndCall(vesting.address, amount, data, { from: sender });
+ 
+             let block = await ethers.provider.getBlock("latest");
+             let timestamp = parseInt(block.timestamp);
+ 
+             let start = timestamp + cliff;
+             let end = timestamp + duration;
+ 
+             let numIntervals = Math.floor((end - start) / (4 * WEEK)) + 1;
+             let stakedPerInterval = Math.floor(amount / numIntervals);
+ 
+             let stakeForFirstInterval = amount - stakedPerInterval * (numIntervals - 1);
+ 
+             // positive case
+             for (let i = start; i <= end; i += 4 * WEEK) {
+                 let periodFromKickoff = Math.floor((i - kickoffTS.toNumber()) / (2 * WEEK));
+                 let startBuf = periodFromKickoff * 2 * WEEK + kickoffTS.toNumber();
+                 let userStakingCheckpoints = await staking.userStakingCheckpoints(
+                     vesting.address,
+                     startBuf,
+                     0
+                 );
+ 
+                 assert.equal(parseInt(userStakingCheckpoints.fromBlock), block.number);
+                 if (i === start) {
+                     assert.equal(userStakingCheckpoints.stake.toString(), stakeForFirstInterval);
+                 } else {
+                     assert.equal(userStakingCheckpoints.stake.toString(), stakedPerInterval);
+                 }
+ 
+                 let numUserStakingCheckpoints = await staking.numUserStakingCheckpoints(
+                     vesting.address,
+                     startBuf
+                 );
+                 assert.equal(numUserStakingCheckpoints.toString(), "1");
+             }
+         });
+     });
+ 
+     describe("withdrawTokens", () => {
+         let vesting;
+ 
+         it("should withdraw unlocked tokens (cliff = 3 weeks)", async () => {
+             // Save current amount
+             let previousAmount = await token.balanceOf(root);
+             let toStake = ONE_MILLON;
+ 
+             await increaseTimeEthers(3 * WEEK);
+ 
+             // Stake
+             vesting = await Vesting.new(
+                 vestingLogic.address,
+                 token.address,
+                 staking.address,
+                 root,
+                 3 * WEEK,
+                 3 * WEEK,
+                 feeSharingProxy.address
+             );
+             vesting = await VestingLogic.at(vesting.address);
+ 
+             await token.approve(vesting.address, toStake);
+             await vesting.stakeTokens(toStake);
+ 
+             let amountAfterStake = await token.balanceOf(root);
+ 
+             // time travel
+             await increaseTimeEthers(3 * WEEK);
+ 
+             // withdraw
+             let tx = await vesting.withdrawTokens(root);
+ 
+             // check event
+             expectEvent(tx, "TokensWithdrawn", {
+                 caller: root,
+                 receiver: root,
+             });
+ 
+             // verify amount
+             let amount = await token.balanceOf(root);
+ 
+             assert.equal(
+                 previousAmount.sub(new BN(toStake)).toString(),
+                 amountAfterStake.toString()
+             );
+             assert.equal(previousAmount.toString(), amount.toString());
+         });
+ 
+         it("should withdraw unlocked tokens", async () => {
+             // Save current amount
+             let previousAmount = await token.balanceOf(root);
+             let toStake = ONE_MILLON;
+ 
+             // Stake
+             vesting = await Vesting.new(
+                 vestingLogic.address,
+                 token.address,
+                 staking.address,
+                 root,
+                 26 * WEEK,
+                 104 * WEEK,
+                 feeSharingProxy.address
+             );
+             vesting = await VestingLogic.at(vesting.address);
+ 
+             await token.approve(vesting.address, toStake);
+             await vesting.stakeTokens(toStake);
+ 
+             let amountAfterStake = await token.balanceOf(root);
+ 
+             // time travel
+             await increaseTimeEthers(104 * WEEK);
+ 
+             // withdraw
+             let tx = await vesting.withdrawTokens(root);
+ 
+             // check event
+             expectEvent(tx, "TokensWithdrawn", {
+                 caller: root,
+                 receiver: root,
+             });
+ 
+             // verify amount
+             let amount = await token.balanceOf(root);
+ 
+             assert.equal(
+                 previousAmount.sub(new BN(toStake)).toString(),
+                 amountAfterStake.toString()
+             );
+             assert.equal(previousAmount.toString(), amount.toString());
+         });
+ 
+         it("should withdraw unlocked tokens for 2 stakes", async () => {
+             // Save current amount
+             let previousAmount = await token.balanceOf(root);
+             let toStake = ONE_MILLON;
+ 
+             // Stake
+             vesting = await Vesting.new(
+                 vestingLogic.address,
+                 token.address,
+                 staking.address,
+                 root,
+                 16 * WEEK,
+                 34 * WEEK,
+                 feeSharingProxy.address
+             );
+             vesting = await VestingLogic.at(vesting.address);
+ 
+             await token.approve(vesting.address, toStake);
+             await vesting.stakeTokens(toStake);
+ 
+             await increaseTimeEthers(20 * WEEK);
+             await token.approve(vesting.address, toStake);
+             await vesting.stakeTokens(toStake);
+ 
+             let amountAfterStake = await token.balanceOf(root);
+ 
+             // time travel
+             await increaseTimeEthers(34 * WEEK);
+ 
+             // withdraw
+             let tx = await vesting.withdrawTokens(root);
+ 
+             // check event
+             expectEvent(tx, "TokensWithdrawn", {
+                 caller: root,
+                 receiver: root,
+             });
+ 
+             // verify amount
+             let amount = await token.balanceOf(root);
+ 
+             assert.equal(
+                 previousAmount.sub(new BN(toStake).mul(new BN(2))).toString(),
+                 amountAfterStake.toString()
+             );
+             assert.equal(previousAmount.toString(), amount.toString());
+         });
+ 
+         it("should withdraw unlocked tokens for 2 stakes (current time >= last locking date of the second stake)", async () => {
+             // Save current amount
+             let previousAmount = await token.balanceOf(root);
+             let toStake = ONE_MILLON;
+ 
+             // Stake
+             vesting = await Vesting.new(
+                 vestingLogic.address,
+                 token.address,
+                 staking.address,
+                 root,
+                 4 * WEEK,
+                 20 * WEEK,
+                 feeSharingProxy.address
+             );
+             vesting = await VestingLogic.at(vesting.address);
+ 
+             await token.approve(vesting.address, toStake);
+             await vesting.stakeTokens(toStake);
+ 
+             await increaseTimeEthers(2 * WEEK);
+             await token.approve(vesting.address, toStake);
+             await vesting.stakeTokens(toStake);
+ 
+             let amountAfterStake = await token.balanceOf(root);
+ 
+             // time travel
+             await increaseTimeEthers(20 * WEEK);
+ 
+             // withdraw
+             let tx = await vesting.withdrawTokens(root);
+ 
+             // check event
+             expectEvent(tx, "TokensWithdrawn", {
+                 caller: root,
+                 receiver: root,
+             });
+ 
+             // verify amount
+             let amount = await token.balanceOf(root);
+ 
+             assert.equal(
+                 previousAmount.sub(new BN(toStake).mul(new BN(2))).toString(),
+                 amountAfterStake.toString()
+             );
+             assert.equal(previousAmount.toString(), amount.toString());
+         });
+ 
+         it("should withdraw unlocked tokens for 2 stakes (shouldn't withdraw the latest stake)", async () => {
+             // Save current amount
+             let previousAmount = await token.balanceOf(root);
+             let toStake = ONE_MILLON;
+ 
+             // Stake
+             vesting = await Vesting.new(
+                 vestingLogic.address,
+                 token.address,
+                 staking.address,
+                 root,
+                 4 * WEEK,
+                 20 * WEEK,
+                 feeSharingProxy.address
+             );
+             vesting = await VestingLogic.at(vesting.address);
+ 
+             await token.approve(vesting.address, toStake);
+             await vesting.stakeTokens(toStake);
+ 
+             await increaseTimeEthers(2 * WEEK);
+             await token.approve(vesting.address, toStake);
+             await vesting.stakeTokens(toStake);
+ 
+             let amountAfterStake = await token.balanceOf(root);
+ 
+             // time travel
+             await increaseTimeEthers(18 * WEEK);
+ 
+             // withdraw
+             await vesting.withdrawTokens(root);
+ 
+             let stakes = await staking.getStakes(vesting.address);
+             expect(stakes.dates.length).equal(1);
+         });
+ 
+         it("should do nothing if withdrawing a second time", async () => {
+             // This part should be tested on staking contract, function getPriorUserStakeByDate
+             let previousAmount = await token.balanceOf(root);
+             await vesting.withdrawTokens(root);
+             let amount = await token.balanceOf(root);
+ 
+             assert.equal(previousAmount.toString(), amount.toString());
+         });
+ 
+         it("should do nothing if withdrawing before reaching the cliff", async () => {
+             let toStake = ONE_MILLON;
+ 
+             vesting = await Vesting.new(
+                 vestingLogic.address,
+                 token.address,
+                 staking.address,
+                 a1,
+                 26 * WEEK,
+                 104 * WEEK,
+                 feeSharingProxy.address
+             );
+             vesting = await VestingLogic.at(vesting.address);
+ 
+             let previousAmount = await token.balanceOf(root);
+ 
+             await token.approve(vesting.address, toStake);
+             await vesting.stakeTokens(toStake);
+ 
+             let amountAfterStake = await token.balanceOf(root);
+ 
+             // time travel
+             await increaseTimeEthers(25 * WEEK);
+ 
+             await vesting.withdrawTokens(root, { from: a1 });
+             let amount = await token.balanceOf(root);
+ 
+             assert.equal(
+                 previousAmount.sub(new BN(toStake)).toString(),
+                 amountAfterStake.toString()
+             );
+             assert.equal(amountAfterStake.toString(), amount.toString());
+         });
+ 
+         it("should fail if the caller is neither owner nor token owner", async () => {
+             await expectRevert(vesting.withdrawTokens(root, { from: a2 }), "unauthorized");
+             await expectRevert(vesting.withdrawTokens(root, { from: a3 }), "unauthorized");
+ 
+             await vesting.withdrawTokens(root, { from: root });
+             await vesting.withdrawTokens(root, { from: a1 });
+         });
+ 
+         it("Shouldn't be possible to use governanceWithdrawVesting by not owner", async () => {
+             let toStake = ONE_MILLON;
+ 
+             // Stake
+             vesting = await Vesting.new(
+                 vestingLogic.address,
+                 token.address,
+                 staking.address,
+                 root,
+                 26 * WEEK,
+                 104 * WEEK,
+                 feeSharingProxy.address
+             );
+             vesting = await VestingLogic.at(vesting.address);
+ 
+             await token.approve(vesting.address, toStake);
+             await vesting.stakeTokens(toStake);
+ 
+             await expectRevert(
+                 staking.governanceWithdrawVesting(vesting.address, root, { from: a1 }),
+                 "unauthorized"
+             );
+         });
+ 
+         it("Shouldn't be possible to use governanceWithdraw by user", async () => {
+             let toStake = ONE_MILLON;
+ 
+             // Stake
+             vesting = await Vesting.new(
+                 vestingLogic.address,
+                 token.address,
+                 staking.address,
+                 root,
+                 26 * WEEK,
+                 104 * WEEK,
+                 feeSharingProxy.address
+             );
+             vesting = await VestingLogic.at(vesting.address);
+ 
+             await token.approve(vesting.address, toStake);
+             await vesting.stakeTokens(toStake);
+ 
+             await expectRevert(
+                 staking.governanceWithdraw(100, kickoffTS.toNumber() + 52 * WEEK, root),
+                 "unauthorized"
+             );
+         });
+ 
+         it("Shouldn't be possible to use governanceWithdrawTokens by user", async () => {
+             let toStake = ONE_MILLON;
+ 
+             // Stake
+             vesting = await Vesting.new(
+                 vestingLogic.address,
+                 token.address,
+                 staking.address,
+                 root,
+                 26 * WEEK,
+                 104 * WEEK,
+                 feeSharingProxy.address
+             );
+             vesting = await VestingLogic.at(vesting.address);
+ 
+             await token.approve(vesting.address, toStake);
+             await vesting.stakeTokens(toStake);
+ 
+             await expectRevert(vesting.governanceWithdrawTokens(root), "unauthorized");
+         });
+ 
+         it("governanceWithdrawTokens", async () => {
+             let previousAmount = await token.balanceOf(root);
+             let toStake = ONE_MILLON;
+ 
+             // Stake
+             vesting = await Vesting.new(
+                 vestingLogic.address,
+                 token.address,
+                 staking.address,
+                 root,
+                 16 * WEEK,
+                 36 * WEEK,
+                 feeSharingProxy.address
+             );
+             vesting = await VestingLogic.at(vesting.address);
+ 
+             await token.approve(vesting.address, toStake);
+             await vesting.stakeTokens(toStake);
+ 
+             await increaseTimeEthers(20 * WEEK);
+             await token.approve(vesting.address, toStake);
+             await vesting.stakeTokens(toStake);
+ 
+             let amountAfterStake = await token.balanceOf(root);
+ 
+             await staking.addAdmin(a1);
+             // governance withdraw until duration must withdraw all staked tokens without fees
+             const { receipt } = await staking.governanceWithdrawVesting(vesting.address, root, {
+                 from: a1,
+             });
+ 
+             /*expectEvent(receipt, "VestingTokensWithdrawn", {
+                 vesting: vesting.address,
+                 receiver: root,
+             });*/
+ 
+             const decodeArgs = decodeLogs(
+                 receipt.rawLogs,
+                 StakingWithdrawModule,
+                 "VestingTokensWithdrawn"
+             )[0].args;
+ 
+             expect(decodeArgs["vesting"]).to.equal(vesting.address);
+             expect(decodeArgs["receiver"]).to.equal(root);
+ 
+             // verify amount
+             let amount = await token.balanceOf(root);
+ 
+             assert.equal(
+                 previousAmount.sub(new BN(toStake).mul(new BN(2))).toString(),
+                 amountAfterStake.toString()
+             );
+             assert.equal(previousAmount.toString(), amount.toString());
+ 
+             let vestingBalance = await staking.balanceOf(vesting.address);
+             expect(vestingBalance).to.be.bignumber.equal(new BN(0));
+         });
+     });
+ 
+     describe("collectDividends", async () => {
+         it("should fail if the caller is neither owner nor token owner", async () => {
+             let vesting = await Vesting.new(
+                 vestingLogic.address,
+                 token.address,
+                 staking.address,
+                 a1,
+                 26 * WEEK,
+                 104 * WEEK,
+                 feeSharingProxy.address
+             );
+             vesting = await VestingLogic.at(vesting.address);
+             await expectRevert(
+                 vesting.collectDividends(root, 10, a1, { from: a2 }),
+                 "unauthorized"
+             );
+             await expectRevert(
+                 vesting.collectDividends(root, 10, a1, { from: a3 }),
+                 "unauthorized"
+             );
+         });
+ 
+         it("should collect dividends", async () => {
+             let vesting = await Vesting.new(
+                 vestingLogic.address,
+                 token.address,
+                 staking.address,
+                 a1,
+                 26 * WEEK,
+                 104 * WEEK,
+                 feeSharingProxy.address
+             );
+             vesting = await VestingLogic.at(vesting.address);
+ 
+             let maxCheckpoints = new BN(10);
+             let tx = await vesting.collectDividends(a1, maxCheckpoints, a2);
+ 
+             let testData = await feeSharingProxy.testData.call();
+             expect(testData.loanPoolToken).to.be.equal(a1);
+             expect(testData.maxCheckpoints).to.be.bignumber.equal(maxCheckpoints);
+             expect(testData.receiver).to.be.equal(a2);
+ 
+             expectEvent(tx, "DividendsCollected", {
+                 caller: root,
+                 loanPoolToken: a1,
+                 receiver: a2,
+                 maxCheckpoints: maxCheckpoints,
+             });
+         });
+     });
+ 
+     describe("migrateToNewStakingContract", async () => {
+         let vesting;
+         it("should set the new staking contract", async () => {
+             vesting = await Vesting.new(
+                 vestingLogic.address,
+                 token.address,
+                 staking.address,
+                 a1,
+                 26 * WEEK,
+                 104 * WEEK,
+                 feeSharingProxy.address
+             );
+             vesting = await VestingLogic.at(vesting.address);
+             // 1. set new staking contract address on staking contract
+ 
+             let newStaking = await StakingProxy.new(token.address);
+             await newStaking.setImplementation(await stakingProxy.getImplementation()); //setting StakingModulesProxy address
+             await initializeStakingModulesAt(newStaking.address); // deployes and initializes modules in the newStaking storage using previous StakingModulesProxy contact
+ 
+             await staking.setNewStakingContract(newStaking.address);
+ 
+             // 2. call migrateToNewStakingContract
+             //uncomment when implemented
+             /*let tx = await vesting.migrateToNewStakingContract();
+             expectEvent(tx, "MigratedToNewStakingContract", {
+                 caller: root,
+                 newStakingContract: newStaking.address,
+             });
+             let _staking = await vesting.staking();
+             assert.equal(_staking, newStaking.address);*/
+             await expectRevert(vesting.migrateToNewStakingContract(), "not implemented");
+         });
+ 
+         it("should fail if there is no new staking contract set", async () => {
+             let newStaking = await StakingProxy.new(token.address);
+             await newStaking.setImplementation(await stakingProxy.getImplementation()); //setting StakingModulesProxy address
+             await initializeStakingModulesAt(newStaking.address); // deployes and initializes modules in the newStaking storage using previous StakingModulesProxy contact
+             vesting = await Vesting.new(
+                 vestingLogic.address,
+                 token.address,
+                 newStaking.address,
+                 a1,
+                 26 * WEEK,
+                 104 * WEEK,
+                 feeSharingProxy.address
+             );
+             vesting = await VestingLogic.at(vesting.address);
+             await expectRevert(
+                 vesting.migrateToNewStakingContract(),
+                 "there is no new staking contract set"
+             );
+         });
+ 
+         it("should fail if the caller is neither owner nor token owner", async () => {
+             let newStaking = await StakingProxy.new(token.address);
+             await newStaking.setImplementation(await stakingProxy.getImplementation()); //setting StakingModulesProxy address
+             await initializeStakingModulesAt(newStaking.address); // deployes and initializes modules in the newStaking storage using previous StakingModulesProxy contact
+             newStaking = await StakingLogic.at(newStaking.address);
+ 
+             vesting = await Vesting.new(
+                 vestingLogic.address,
+                 token.address,
+                 newStaking.address,
+                 a1,
+                 26 * WEEK,
+                 104 * WEEK,
+                 feeSharingProxy.address
+             );
+             vesting = await VestingLogic.at(vesting.address);
+ 
+             await newStaking.setNewStakingContract(staking.address); // can be any address, asing the staking.address for simplicity
+ 
+             await expectRevert(vesting.migrateToNewStakingContract({ from: a2 }), "unauthorized");
+             await expectRevert(vesting.migrateToNewStakingContract({ from: a3 }), "unauthorized");
+         });
+     });
+ });