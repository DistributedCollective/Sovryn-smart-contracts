--- conflicted
+++ resolved
@@ -24,568 +24,6 @@
  * vote for or against any SIP in bitocracy.sovryn.app.
  * */
 contract GovernorAlpha is SafeMath96 {
-<<<<<<< HEAD
-	/* Storage */
-
-	/// @notice The name of this contract.
-	string public constant NAME = "Sovryn Governor Alpha";
-
-	/// @notice The maximum number of actions that can be included in a proposal.
-	function proposalMaxOperations() public pure returns (uint256) {
-		return 10;
-	} // 10 actions
-
-	/// @notice The delay before voting on a proposal may take place, once proposed.
-	function votingDelay() public pure returns (uint256) {
-		return 1;
-	} // 1 block
-
-	/// @notice The duration of voting on a proposal, in blocks.
-	function votingPeriod() public pure returns (uint256) {
-		return 2880;
-	} // ~1 day in blocks (assuming 30s blocks)
-
-	/// @notice The address of the Sovryn Protocol Timelock.
-	ITimelock public timelock;
-
-	/// @notice The address of the Sovryn staking contract.
-	IStaking public staking;
-
-	/// @notice The address of the Governor Guardian.
-	address public guardian;
-
-	/// @notice The total number of proposals.
-	uint256 public proposalCount;
-
-	/// @notice Percentage of current total voting power require to vote.
-	uint96 public quorumPercentageVotes;
-
-	// @notice Majority percentage.
-	uint96 public majorityPercentageVotes;
-
-	struct Proposal {
-		/// @notice Unique id for looking up a proposal.
-		uint256 id;
-		/// @notice The block at which voting begins: holders must delegate their votes prior to this block.
-		uint32 startBlock;
-		/// @notice The block at which voting ends: votes must be cast prior to this block.
-		uint32 endBlock;
-		/// @notice Current number of votes in favor of this proposal.
-		uint96 forVotes;
-		/// @notice Current number of votes in opposition to this proposal.
-		uint96 againstVotes;
-		///@notice the quorum required for this proposal.
-		uint96 quorum;
-		///@notice the majority percentage required for this proposal.
-		uint96 majorityPercentage;
-		/// @notice The timestamp that the proposal will be available for execution, set once the vote succeeds.
-		uint64 eta;
-		/// @notice the start time is required for the staking contract.
-		uint64 startTime;
-		/// @notice Flag marking whether the proposal has been canceled.
-		bool canceled;
-		/// @notice Flag marking whether the proposal has been executed.
-		bool executed;
-		/// @notice Creator of the proposal.
-		address proposer;
-		/// @notice the ordered list of target addresses for calls to be made.
-		address[] targets;
-		/// @notice The ordered list of values (i.e. msg.value) to be passed to the calls to be made.
-		uint256[] values;
-		/// @notice The ordered list of function signatures to be called.
-		string[] signatures;
-		/// @notice The ordered list of calldata to be passed to each call.
-		bytes[] calldatas;
-		/// @notice Receipts of ballots for the entire set of voters.
-		mapping(address => Receipt) receipts;
-	}
-
-	/// @notice Ballot receipt record for a voter
-	struct Receipt {
-		/// @notice Whether or not a vote has been cast.
-		bool hasVoted;
-		/// @notice Whether or not the voter supports the proposal.
-		bool support;
-		/// @notice The number of votes the voter had, which were cast.
-		uint96 votes;
-	}
-
-	/// @notice Possible states that a proposal may be in.
-	enum ProposalState { Pending, Active, Canceled, Defeated, Succeeded, Queued, Expired, Executed }
-
-	/// @notice The official record of all proposals ever proposed.
-	mapping(uint256 => Proposal) public proposals;
-
-	/// @notice The latest proposal for each proposer.
-	mapping(address => uint256) public latestProposalIds;
-
-	/// @notice The EIP-712 typehash for the contract's domain.
-	bytes32 public constant DOMAIN_TYPEHASH = keccak256("EIP712Domain(string name,uint256 chainId,address verifyingContract)");
-
-	/// @notice The EIP-712 typehash for the ballot struct used by the contract.
-	bytes32 public constant BALLOT_TYPEHASH = keccak256("Ballot(uint256 proposalId,bool support)");
-
-	/* Events */
-
-	/// @notice An event emitted when a new proposal is created.
-	event ProposalCreated(
-		uint256 id,
-		address proposer,
-		address[] targets,
-		uint256[] values,
-		string[] signatures,
-		bytes[] calldatas,
-		uint256 startBlock,
-		uint256 endBlock,
-		string description
-	);
-
-	/// @notice An event emitted when a vote has been cast on a proposal.
-	event VoteCast(address voter, uint256 proposalId, bool support, uint256 votes);
-
-	/// @notice An event emitted when a proposal has been canceled.
-	event ProposalCanceled(uint256 id);
-
-	/// @notice An event emitted when a proposal has been queued in the Timelock.
-	event ProposalQueued(uint256 id, uint256 eta);
-
-	/// @notice An event emitted when a proposal has been executed in the Timelock.
-	event ProposalExecuted(uint256 id);
-
-	/* Functions */
-
-	constructor(
-		address timelock_,
-		address staking_,
-		address guardian_,
-		uint96 _quorumPercentageVotes,
-		uint96 _majorityPercentageVotes
-	) public {
-		timelock = ITimelock(timelock_);
-		staking = IStaking(staking_);
-		guardian = guardian_;
-		quorumPercentageVotes = _quorumPercentageVotes;
-		majorityPercentageVotes = _majorityPercentageVotes;
-	}
-
-	/// @notice The number of votes required in order for a voter to become a proposer.
-	function proposalThreshold() public view returns (uint96) {
-		uint96 totalVotingPower =
-			staking.getPriorTotalVotingPower(
-				safe32(block.number - 1, "GovernorAlpha::proposalThreshold: block number overflow"),
-				block.timestamp
-			);
-		// 1% of current total voting power.
-		return totalVotingPower / 100;
-	}
-
-	/// @notice The number of votes in support of a proposal required in order for a quorum to be reached and for a vote to succeed.
-	function quorumVotes() public view returns (uint96) {
-		uint96 totalVotingPower =
-			staking.getPriorTotalVotingPower(
-				safe32(block.number - 1, "GovernorAlpha::quorumVotes: block number overflow"),
-				block.timestamp
-			);
-		// 4% of current total voting power.
-		return mul96(quorumPercentageVotes, totalVotingPower, "GovernorAlpha::quorumVotes:multiplication overflow") / 100;
-	}
-
-	/**
-	 * @notice Create a new proposal.
-	 * @param targets Array of contract addresses to perform proposal execution.
-	 * @param values Array of rBTC amounts to send on proposal execution.
-	 * @param signatures Array of function signatures to call on proposal execution.
-	 * @param calldatas Array of payloads for the calls on proposal execution.
-	 * @param description Text describing the purpose of the proposal.
-	 * */
-	function propose(
-		address[] memory targets,
-		uint256[] memory values,
-		string[] memory signatures,
-		bytes[] memory calldatas,
-		string memory description
-	) public returns (uint256) {
-		// note: passing this block's timestamp, but the number of the previous block.
-		// todo: think if it would be better to pass block.timestamp - 30 (average block time)
-		// (probably not because proposal starts in 1 block from now).
-		uint96 threshold = proposalThreshold();
-		require(
-			staking.getPriorVotes(msg.sender, sub256(block.number, 1), block.timestamp) > threshold,
-			"GovernorAlpha::propose: proposer votes below proposal threshold"
-		);
-		require(
-			targets.length == values.length && targets.length == signatures.length && targets.length == calldatas.length,
-			"GovernorAlpha::propose: proposal function information arity mismatch"
-		);
-		require(targets.length != 0, "GovernorAlpha::propose: must provide actions");
-		require(targets.length <= proposalMaxOperations(), "GovernorAlpha::propose: too many actions");
-
-		uint256 latestProposalId = latestProposalIds[msg.sender];
-		if (latestProposalId != 0) {
-			ProposalState proposersLatestProposalState = state(latestProposalId);
-			require(
-				proposersLatestProposalState != ProposalState.Active,
-				"GovernorAlpha::propose: one live proposal per proposer, found an already active proposal"
-			);
-			require(
-				proposersLatestProposalState != ProposalState.Pending,
-				"GovernorAlpha::propose: one live proposal per proposer, found an already pending proposal"
-			);
-		}
-
-		uint256 startBlock = add256(block.number, votingDelay());
-		uint256 endBlock = add256(startBlock, votingPeriod());
-
-		proposalCount++;
-
-		/// @dev quorum: proposalThreshold is 1% of total votes, we can save gas using this pre calculated value.
-		/// @dev startTime: Required by the staking contract. not used by the governance contract itself.
-		Proposal memory newProposal =
-			Proposal({
-				id: proposalCount,
-				startBlock: safe32(startBlock, "GovernorAlpha::propose: start block number overflow"),
-				endBlock: safe32(endBlock, "GovernorAlpha::propose: end block number overflow"),
-				forVotes: 0,
-				againstVotes: 0,
-				quorum: mul96(quorumPercentageVotes, threshold, "GovernorAlpha::propose: overflow on quorum computation"),
-				majorityPercentage: mul96(
-					majorityPercentageVotes,
-					threshold,
-					"GovernorAlpha::propose: overflow on majorityPercentage computation"
-				),
-				eta: 0,
-				startTime: safe64(block.timestamp, "GovernorAlpha::propose: startTime overflow"),
-				canceled: false,
-				executed: false,
-				proposer: msg.sender,
-				targets: targets,
-				values: values,
-				signatures: signatures,
-				calldatas: calldatas
-			});
-
-		proposals[newProposal.id] = newProposal;
-		latestProposalIds[newProposal.proposer] = newProposal.id;
-
-		emit ProposalCreated(newProposal.id, msg.sender, targets, values, signatures, calldatas, startBlock, endBlock, description);
-		return newProposal.id;
-	}
-
-	/**
-	 * @notice Enqueue a proposal and everyone of its calls.
-	 * @param proposalId Proposal index to access the list proposals[] from storage.
-	 * */
-	function queue(uint256 proposalId) public {
-		require(state(proposalId) == ProposalState.Succeeded, "GovernorAlpha::queue: proposal can only be queued if it is succeeded");
-		Proposal storage proposal = proposals[proposalId];
-		uint256 eta = add256(block.timestamp, timelock.delay());
-
-		uint256 proposalLength = proposal.targets.length;
-		for (uint256 i = 0; i < proposalLength; i++) {
-			_queueOrRevert(proposal.targets[i], proposal.values[i], proposal.signatures[i], proposal.calldatas[i], eta);
-		}
-		proposal.eta = safe64(eta, "GovernorAlpha::queue: ETA overflow");
-		emit ProposalQueued(proposalId, eta);
-	}
-
-	/**
-	 * @notice Tries to enqueue a proposal, verifying it has not been previously queued.
-	 * @param target Contract addresses to perform proposal execution.
-	 * @param value rBTC amount to send on proposal execution.
-	 * @param signature Function signature to call on proposal execution.
-	 * @param data Payload for the call on proposal execution.
-	 * @param eta Estimated Time of Accomplishment. The timestamp that the
-	 * proposal will be available for execution, set once the vote succeeds.
-	 * */
-	function _queueOrRevert(
-		address target,
-		uint256 value,
-		string memory signature,
-		bytes memory data,
-		uint256 eta
-	) internal {
-		require(
-			!timelock.queuedTransactions(keccak256(abi.encode(target, value, signature, data, eta))),
-			"GovernorAlpha::_queueOrRevert: proposal action already queued at eta"
-		);
-		timelock.queueTransaction(target, value, signature, data, eta);
-	}
-
-	/**
-	 * @notice Execute a proposal by looping and performing everyone of its calls.
-	 * @param proposalId Proposal index to access the list proposals[] from storage.
-	 * */
-	function execute(uint256 proposalId) public payable {
-		require(state(proposalId) == ProposalState.Queued, "GovernorAlpha::execute: proposal can only be executed if it is queued");
-		Proposal storage proposal = proposals[proposalId];
-		proposal.executed = true;
-
-		uint256 proposalLength = proposal.targets.length;
-		for (uint256 i = 0; i < proposalLength; i++) {
-			timelock.executeTransaction.value(proposal.values[i])(
-				proposal.targets[i],
-				proposal.values[i],
-				proposal.signatures[i],
-				proposal.calldatas[i],
-				proposal.eta
-			);
-		}
-		emit ProposalExecuted(proposalId);
-	}
-
-	/**
-	 * @notice Cancel a proposal by looping and cancelling everyone of its calls.
-	 * @param proposalId Proposal index to access the list proposals[] from storage.
-	 * */
-	function cancel(uint256 proposalId) public {
-		ProposalState state = state(proposalId);
-		require(state != ProposalState.Executed, "GovernorAlpha::cancel: cannot cancel executed proposal");
-
-		Proposal storage proposal = proposals[proposalId];
-		/// @notice Cancel only if sent by the guardian.
-		require(msg.sender == guardian, "GovernorAlpha::cancel: sender isn't a guardian");
-
-		proposal.canceled = true;
-		uint256 proposalLength = proposal.targets.length;
-		for (uint256 i = 0; i < proposalLength; i++) {
-			timelock.cancelTransaction(
-				proposal.targets[i],
-				proposal.values[i],
-				proposal.signatures[i],
-				proposal.calldatas[i],
-				proposal.eta
-			);
-		}
-
-		emit ProposalCanceled(proposalId);
-	}
-
-	/**
-	 * @notice Get a proposal list of its calls.
-	 * @param proposalId Proposal index to access the list proposals[] from storage.
-	 * @return Arrays of the 4 call parameters: targets, values, signatures, calldatas.
-	 * */
-	function getActions(uint256 proposalId)
-		public
-		view
-		returns (
-			address[] memory targets,
-			uint256[] memory values,
-			string[] memory signatures,
-			bytes[] memory calldatas
-		)
-	{
-		Proposal storage p = proposals[proposalId];
-		return (p.targets, p.values, p.signatures, p.calldatas);
-	}
-
-	/**
-	 * @notice Get a proposal receipt.
-	 * @param proposalId Proposal index to access the list proposals[] from storage.
-	 * @param voter A governance stakeholder with voting power.
-	 * @return The voter receipt of the proposal.
-	 * */
-	function getReceipt(uint256 proposalId, address voter) public view returns (Receipt memory) {
-		return proposals[proposalId].receipts[voter];
-	}
-
-	/**
-	 * @notice Casts a vote by sender.
-	 * @param proposalId Proposal index to access the list proposals[] from storage.
-	 * @param support Vote value, yes or no.
-	 * */
-	function castVote(uint256 proposalId, bool support) public {
-		return _castVote(msg.sender, proposalId, support);
-	}
-
-	/**
-	 * @notice Voting with EIP-712 Signatures.
-	 *
-	 * Voting power can be delegated to any address, and then can be used to
-	 * vote on proposals. A key benefit to users of by-signature functionality
-	 * is that they can create a signed vote transaction for free, and have a
-	 * trusted third-party spend rBTC(or ETH) on gas fees and write it to the
-	 * blockchain for them.
-	 *
-	 * The third party in this scenario, submitting the SOV-holder’s signed
-	 * transaction holds a voting power that is for only a single proposal.
-	 * The signatory still holds the power to vote on their own behalf in
-	 * the proposal if the third party has not yet published the signed
-	 * transaction that was given to them.
-	 *
-	 * @dev The signature needs to be broken up into 3 parameters, known as
-	 * v, r and s:
-	 * const r = '0x' + sig.substring(2).substring(0, 64);
-	 * const s = '0x' + sig.substring(2).substring(64, 128);
-	 * const v = '0x' + sig.substring(2).substring(128, 130);
-	 *
-	 * @param proposalId Proposal index to access the list proposals[] from storage.
-	 * @param support Vote value, yes or no.
-	 * @param v The recovery byte of the signature.
-	 * @param r Half of the ECDSA signature pair.
-	 * @param s Half of the ECDSA signature pair.
-	 * */
-	function castVoteBySig(
-		uint256 proposalId,
-		bool support,
-		uint8 v,
-		bytes32 r,
-		bytes32 s
-	) public {
-		/**
-		 * @dev The DOMAIN_SEPARATOR is a hash that uniquely identifies a
-		 * smart contract. It is built from a string denoting it as an
-		 * EIP712 Domain, the name of the token contract, the version,
-		 * the chainId in case it changes, and the address that the
-		 * contract is deployed at.
-		 * */
-		bytes32 domainSeparator = keccak256(abi.encode(DOMAIN_TYPEHASH, keccak256(bytes(NAME)), getChainId(), address(this)));
-
-		/// @dev GovernorAlpha uses BALLOT_TYPEHASH, while Staking uses DELEGATION_TYPEHASH
-		bytes32 structHash = keccak256(abi.encode(BALLOT_TYPEHASH, proposalId, support));
-
-		bytes32 digest = keccak256(abi.encodePacked("\x19\x01", domainSeparator, structHash));
-		address signatory = ecrecover(digest, v, r, s);
-
-		/// @dev Verify address is not null and PK is not null either.
-		require(RSKAddrValidator.checkPKNotZero(signatory), "GovernorAlpha::castVoteBySig: invalid signature");
-		return _castVote(signatory, proposalId, support);
-	}
-
-	/**
-	 * @notice Cast a vote, adding it to the total counting.
-	 * @param voter A governance stakeholder with voting power that is casting the vote.
-	 * @param proposalId Proposal index to access the list proposals[] from storage.
-	 * @param support Vote value, yes or no.
-	 * */
-	function _castVote(
-		address voter,
-		uint256 proposalId,
-		bool support
-	) internal {
-		require(state(proposalId) == ProposalState.Active, "GovernorAlpha::_castVote: voting is closed");
-		Proposal storage proposal = proposals[proposalId];
-		Receipt storage receipt = proposal.receipts[voter];
-		require(!receipt.hasVoted, "GovernorAlpha::_castVote: voter already voted");
-		uint96 votes = staking.getPriorVotes(voter, proposal.startBlock, proposal.startTime);
-
-		if (support) {
-			proposal.forVotes = add96(proposal.forVotes, votes, "GovernorAlpha::_castVote: vote overflow");
-		} else {
-			proposal.againstVotes = add96(proposal.againstVotes, votes, "GovernorAlpha::_castVote: vote overflow");
-		}
-
-		receipt.hasVoted = true;
-		receipt.support = support;
-		receipt.votes = votes;
-
-		emit VoteCast(voter, proposalId, support, votes);
-	}
-
-	/// @dev Timelock wrapper w/ sender check.
-	function __acceptAdmin() public {
-		require(msg.sender == guardian, "GovernorAlpha::__acceptAdmin: sender must be gov guardian");
-		timelock.acceptAdmin();
-	}
-
-	/// @notice Sets guardian address to zero.
-	function __abdicate() public {
-		require(msg.sender == guardian, "GovernorAlpha::__abdicate: sender must be gov guardian");
-		guardian = address(0);
-	}
-
-	/// @dev Timelock wrapper w/ sender check.
-	function __queueSetTimelockPendingAdmin(address newPendingAdmin, uint256 eta) public {
-		require(msg.sender == guardian, "GovernorAlpha::__queueSetTimelockPendingAdmin: sender must be gov guardian");
-		timelock.queueTransaction(address(timelock), 0, "setPendingAdmin(address)", abi.encode(newPendingAdmin), eta);
-	}
-
-	/// @dev Timelock wrapper w/ sender check.
-	function __executeSetTimelockPendingAdmin(address newPendingAdmin, uint256 eta) public {
-		require(msg.sender == guardian, "GovernorAlpha::__executeSetTimelockPendingAdmin: sender must be gov guardian");
-		timelock.executeTransaction(address(timelock), 0, "setPendingAdmin(address)", abi.encode(newPendingAdmin), eta);
-	}
-
-	/**
-	 * @notice Get a proposal state.
-	 * @param proposalId Proposal index to access the list proposals[] from storage.
-	 * @return The state of the proposal: Canceled, Pending, Active, Defeated,
-	 * Succeeded, Executed, Expired.
-	 * */
-	function state(uint256 proposalId) public view returns (ProposalState) {
-		require(proposalCount >= proposalId && proposalId > 0, "GovernorAlpha::state: invalid proposal id");
-		Proposal storage proposal = proposals[proposalId];
-
-		if (proposal.canceled) {
-			return ProposalState.Canceled;
-		}
-
-		if (block.number <= proposal.startBlock) {
-			return ProposalState.Pending;
-		}
-
-		if (block.number <= proposal.endBlock) {
-			return ProposalState.Active;
-		}
-
-		uint96 totalVotes = add96(proposal.forVotes, proposal.againstVotes, "GovernorAlpha:: state: forVotes + againstVotes > uint96");
-		uint96 totalVotesMajorityPercentage =
-			mul96(totalVotes, majorityPercentageVotes, "GovernorAlpha:: state: totalVotes * majorityPercentage > uint96");
-		totalVotesMajorityPercentage = div96(totalVotesMajorityPercentage, 100, "GovernorAlpha:: state: division error");
-		if (proposal.forVotes < totalVotesMajorityPercentage || totalVotes < proposal.quorum) {
-			return ProposalState.Defeated;
-		}
-
-		if (proposal.eta == 0) {
-			return ProposalState.Succeeded;
-		}
-
-		if (proposal.executed) {
-			return ProposalState.Executed;
-		}
-
-		if (block.timestamp >= add256(proposal.eta, timelock.GRACE_PERIOD())) {
-			return ProposalState.Expired;
-		}
-
-		return ProposalState.Queued;
-	}
-
-	/// @dev TODO: use OpenZeppelin's SafeMath function instead.
-	function add256(uint256 a, uint256 b) internal pure returns (uint256) {
-		uint256 c = a + b;
-		require(c >= a, "addition overflow");
-		return c;
-	}
-
-	/// @dev TODO: use OpenZeppelin's SafeMath function instead.
-	function sub256(uint256 a, uint256 b) internal pure returns (uint256) {
-		require(b <= a, "subtraction underflow");
-		return a - b;
-	}
-
-	/**
-	 * @notice Retrieve CHAIN_ID of the executing chain.
-	 *
-	 * Chain identifier (chainID) introduced in EIP-155 protects transaction
-	 * included into one chain from being included into another chain.
-	 * Basically, chain identifier is an integer number being used in the
-	 * processes of signing transactions and verifying transaction signatures.
-	 *
-	 * @dev As of version 0.5.12, Solidity includes an assembly function
-	 * chainid() that provides access to the new CHAINID opcode.
-	 *
-	 * TODO: chainId is included in block. So you can get chain id like
-	 * block timestamp or block number: block.chainid;
-	 * */
-	function getChainId() internal pure returns (uint256) {
-		uint256 chainId;
-		assembly {
-			chainId := chainid()
-		}
-		return chainId;
-	}
-=======
     /* Storage */
 
     /// @notice The name of this contract.
@@ -885,7 +323,8 @@
         Proposal storage proposal = proposals[proposalId];
         uint256 eta = add256(block.timestamp, timelock.delay());
 
-        for (uint256 i = 0; i < proposal.targets.length; i++) {
+        uint256 proposalLength = proposal.targets.length;
+        for (uint256 i = 0; i < proposalLength; i++) {
             _queueOrRevert(
                 proposal.targets[i],
                 proposal.values[i],
@@ -935,7 +374,8 @@
         Proposal storage proposal = proposals[proposalId];
         proposal.executed = true;
 
-        for (uint256 i = 0; i < proposal.targets.length; i++) {
+        uint256 proposalLength = proposal.targets.length;
+        for (uint256 i = 0; i < proposalLength; i++) {
             timelock.executeTransaction.value(proposal.values[i])(
                 proposal.targets[i],
                 proposal.values[i],
@@ -963,8 +403,8 @@
         require(msg.sender == guardian, "GovernorAlpha::cancel: sender isn't a guardian");
 
         proposal.canceled = true;
-
-        for (uint256 i = 0; i < proposal.targets.length; i++) {
+        uint256 proposalLength = proposal.targets.length;
+        for (uint256 i = 0; i < proposalLength; i++) {
             timelock.cancelTransaction(
                 proposal.targets[i],
                 proposal.values[i],
@@ -1092,7 +532,7 @@
         );
         Proposal storage proposal = proposals[proposalId];
         Receipt storage receipt = proposal.receipts[voter];
-        require(receipt.hasVoted == false, "GovernorAlpha::_castVote: voter already voted");
+        require(!receipt.hasVoted, "GovernorAlpha::_castVote: voter already voted");
         uint96 votes = staking.getPriorVotes(voter, proposal.startBlock, proposal.startTime);
 
         if (support) {
@@ -1193,13 +633,17 @@
                 "GovernorAlpha:: state: forVotes + againstVotes > uint96"
             );
         uint96 totalVotesMajorityPercentage =
-            div96(totalVotes, 100, "GovernorAlpha:: state: division error");
-        totalVotesMajorityPercentage = mul96(
+            mul96(
+                totalVotes,
+                majorityPercentageVotes,
+                "GovernorAlpha:: state: totalVotes * majorityPercentage > uint96"
+            );
+        totalVotesMajorityPercentage = div96(
             totalVotesMajorityPercentage,
-            majorityPercentageVotes,
-            "GovernorAlpha:: state: totalVotes * majorityPercentage > uint96"
-        );
-        if (proposal.forVotes <= totalVotesMajorityPercentage || totalVotes < proposal.quorum) {
+            100,
+            "GovernorAlpha:: state: division error"
+        );
+        if (proposal.forVotes < totalVotesMajorityPercentage || totalVotes < proposal.quorum) {
             return ProposalState.Defeated;
         }
 
@@ -1252,7 +696,6 @@
         }
         return chainId;
     }
->>>>>>> 5569ffa6
 }
 
 /* Interfaces */
