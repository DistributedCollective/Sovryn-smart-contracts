--- conflicted
+++ resolved
@@ -442,17 +442,10 @@
 	}
 
 	/**
-<<<<<<< HEAD
-	 * @dev checks if the amount of the asset to be transferred is worth the transfer fee
-	 * @param asset the asset to be transferred
-	 * @param amount the amount to be transferred
-	 * @return True if the amount is bigger than the threshold
-=======
 	 * @notice Check if the amount of the asset to be transfered is worth the transfer fee.
 	 * @param asset The asset to be transfered.
 	 * @param amount The amount to be transfered.
 	 * @return True if the amount is bigger than the threshold.
->>>>>>> 1b7f04d4
 	 * */
 	function worthTheTransfer(address asset, uint256 amount) internal returns (bool) {
 		uint256 amountInRbtc = _getAmountInRbtc(asset, amount);
@@ -461,7 +454,6 @@
 	}
 
 	/**
-<<<<<<< HEAD
 	 * @dev returns amount of the asset converted to RBTC
 	 * @param asset the asset to be transferred
 	 * @param amount the amount to be transferred
@@ -480,7 +472,6 @@
 	 *  Else, swapAmount doesn't matter, because the amount of source tokens needed for the swap is estimated by the connector.
 	 * @param principalNeeded the required amount of destination tokens in order to cover the principle (only used if returnTokenIsCollateral)
 	 * @param returnTokenIsCollateral tells if the user wants to withdraw his remaining collateral + profit in collateral tokens
-=======
 	 * @notice Swaps a share of a loan's collateral or the complete collateral
 	 *   in order to cover the principle.
 	 *
@@ -499,7 +490,6 @@
 	 * @return usedCollateral The amount of collateral used.
 	 * @return withdrawAmount The withdraw amount in the collateral token.
 	 * @return collateralToLoanSwapRate The swap rate of collateral.
->>>>>>> 1b7f04d4
 	 * */
 	function _coverPrincipalWithSwap(
 		Loan memory loanLocal,
