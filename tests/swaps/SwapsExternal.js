--- conflicted
+++ resolved
@@ -101,26 +101,9 @@
 		loanToken = await LoanToken.new(lender, loanTokenLogic.address, sovryn.address, WRBTC.address);
 		await loanToken.initialize(SUSD.address, name, symbol); // iToken
 
-<<<<<<< HEAD
-		feeds = await PriceFeedsLocal.new(testWrbtc.address, sovryn.address);
-		await feeds.setRates(underlyingToken.address, testWrbtc.address, wei("1", "ether"));
-		const swaps = await SwapsImplSovrynSwap.new();
-		const sovrynSwapSimulator = await TestSovrynSwap.new(feeds.address);
-		await sovryn.setSovrynSwapContractRegistryAddress(sovrynSwapSimulator.address);
-		await sovryn.setSupportedTokens([underlyingToken.address, testWrbtc.address], [true, true]);
-		await sovryn.setPriceFeedContract(
-			feeds.address //priceFeeds
-		);
-		await sovryn.setSwapsImplContract(
-			swaps.address // swapsImpl
-		);
-		await sovryn.setFeesController(lender);
-		await sovryn.setSwapExternalFeePercent(wei("3", "ether"));
-=======
 		/** Initialize the loan token logic proxy */
 		loanToken = await ILoanTokenLogicProxy.at(loanToken.address);
 		await loanToken.setBeaconAddress(loanTokenLogicBeacon.address);
->>>>>>> a4860c92
 
 		/** Use interface of LoanTokenModules */
 		loanToken = await ILoanTokenModules.at(loanToken.address);
