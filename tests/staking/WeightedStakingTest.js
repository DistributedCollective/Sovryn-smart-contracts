/** Speed optimized on branch hardhatTestRefactor, 2021-10-04
 * Bottleneck found at beforeEach hook, redeploying token and staking ... on every test.
 *
 * Total time elapsed: 6.6s
 * After optimization: 5.9s
 *
 * Notes: Applied fixture to use snapshot beforeEach test.
 */

const { expect } = require("chai");
const { waffle } = require("hardhat");
const { loadFixture } = waffle;

const { expectRevert, BN } = require("@openzeppelin/test-helpers");

const { mineBlock, setTime } = require("../Utils/Ethereum");

const StakingLogic = artifacts.require("StakingMockup");
const StakingProxy = artifacts.require("StakingProxy");
const TestToken = artifacts.require("TestToken");
const VestingLogic = artifacts.require("VestingLogicMockup");
const Vesting = artifacts.require("TeamVesting");

const TOTAL_SUPPLY = "10000000000000000000000000";
const WEEK = new BN(24 * 60 * 60 * 7);

const TWO_WEEKS = 1209600;
const DELAY = TWO_WEEKS;

contract("WeightedStaking", (accounts) => {
    const name = "Test token";
    const symbol = "TST";

    let root, a1, a2, a3;
    let token, staking;
    let kickoffTS, inTwoWeeks, inOneYear, inTwoYears, inThreeYears;

    async function deploymentAndInitFixture(_wallets, _provider) {
        token = await TestToken.new(name, symbol, 18, TOTAL_SUPPLY);

        let stakingLogic = await StakingLogic.new(token.address);
        staking = await StakingProxy.new(token.address);
        await staking.setImplementation(stakingLogic.address);
        staking = await StakingLogic.at(staking.address);

        await token.transfer(a2, "1000");
        await token.approve(staking.address, "1000", { from: a2 });

        kickoffTS = await staking.kickoffTS.call();
        inTwoWeeks = kickoffTS.add(new BN(DELAY));
        inOneYear = kickoffTS.add(new BN(DELAY * 26));
        inTwoYears = kickoffTS.add(new BN(DELAY * 26 * 2));
        inThreeYears = kickoffTS.add(new BN(DELAY * 26 * 3));
    }

    before(async () => {
        [root, a1, a2, a3, ...accounts] = accounts;
    });

    beforeEach(async () => {
        await loadFixture(deploymentAndInitFixture);
    });

    describe("numCheckpoints", () => {
        it("returns the number of checkpoints for a user", async () => {
            await expect(
                (await staking.numUserStakingCheckpoints.call(a1, inTwoWeeks)).toString()
            ).to.be.equal("0");

            await staking.stake("100", inTwoWeeks, a1, a1, { from: a2 });
            await expect(
                (await staking.numUserStakingCheckpoints.call(a1, inTwoWeeks)).toString()
            ).to.be.equal("1");

            await expect(await staking.stake("50", inTwoWeeks, a1, a1, { from: a2 }));
            await expect(
                (await staking.numUserStakingCheckpoints.call(a1, inTwoWeeks)).toString()
            ).to.be.equal("2");
        });

        it("returns the number of checkpoints for a delegate and date", async () => {
            await expect(
                (await staking.numDelegateStakingCheckpoints.call(a3, inTwoWeeks)).toString()
            ).to.be.equal("0");

            await staking.stake("100", inTwoWeeks, a1, a3, { from: a2 });
            await expect(
                (await staking.numDelegateStakingCheckpoints.call(a3, inTwoWeeks)).toString()
            ).to.be.equal("1");

            await expect(await staking.stake("50", inTwoWeeks, a1, a1, { from: a2 }));
            await expect(
                (await staking.numDelegateStakingCheckpoints.call(a3, inTwoWeeks)).toString()
            ).to.be.equal("2");

            await staking.stake("100", inTwoWeeks, a2, a3, { from: a2 });
            await expect(
                (await staking.numDelegateStakingCheckpoints.call(a3, inTwoWeeks)).toString()
            ).to.be.equal("3");
        });

        it("returns the number of total staking checkpoints for a date", async () => {
            await expect(
                (await staking.numTotalStakingCheckpoints.call(inTwoWeeks)).toString()
            ).to.be.equal("0");

            await staking.stake("100", inTwoWeeks, a1, a3, { from: a2 });
            await expect(
                (await staking.numTotalStakingCheckpoints.call(inTwoWeeks)).toString()
            ).to.be.equal("1");

            await expect(await staking.stake("50", inTwoWeeks, a1, a1, { from: a2 }));
            await expect(
                (await staking.numTotalStakingCheckpoints.call(inTwoWeeks)).toString()
            ).to.be.equal("2");

            await staking.stake("100", inTwoWeeks, a2, a3, { from: a2 });
            await expect(
                (await staking.numTotalStakingCheckpoints.call(inTwoWeeks)).toString()
            ).to.be.equal("3");
        });
    });

    describe("checkpoints", () => {
        it("returns the correct checkpoint for an user", async () => {
            // shortest staking duration
            let result = await staking.stake("100", inTwoWeeks, a1, a3, { from: a2 });
            await expect((await staking.balanceOf(a1)).toString()).to.be.equal("100");
            let checkpoint = await staking.userStakingCheckpoints(a1, inTwoWeeks, 0);

            await expect(checkpoint.fromBlock.toNumber()).to.be.equal(result.receipt.blockNumber);
            await expect(checkpoint.stake.toString()).to.be.equal("100");

            // max staking duration
            result = await staking.stake("100", inThreeYears, a2, a3, { from: a2 });
            checkpoint = await staking.userStakingCheckpoints(a2, inThreeYears, 0);
            await expect(checkpoint.fromBlock.toNumber()).to.be.equal(result.receipt.blockNumber);
            await expect(checkpoint.stake.toString()).to.be.equal("100");
        });

        it("returns the correct checkpoint for a delegate", async () => {
            let result = await staking.stake("100", inTwoWeeks, a1, a3, { from: a2 });
            await expect((await staking.balanceOf(a1)).toString()).to.be.equal("100");

            let checkpoint = await staking.delegateStakingCheckpoints(a3, inTwoWeeks, 0);
            await expect(checkpoint.fromBlock.toNumber()).to.be.equal(result.receipt.blockNumber);
            await expect(checkpoint.stake.toString()).to.be.equal("100");

            // add stake and change delegate
            result = await staking.stake("200", inTwoWeeks, a1, a2, { from: a2 });
            await expect((await staking.balanceOf(a1)).toString()).to.be.equal("300");

            // old delegate
            checkpoint = await staking.delegateStakingCheckpoints(a3, inTwoWeeks, 1);
            await expect(checkpoint.fromBlock.toNumber()).to.be.equal(result.receipt.blockNumber);
            await expect(checkpoint.stake.toString()).to.be.equal("0");

            // new delegate
            checkpoint = await staking.delegateStakingCheckpoints(a2, inTwoWeeks, 0);
            await expect(checkpoint.fromBlock.toNumber()).to.be.equal(result.receipt.blockNumber);
            await expect(checkpoint.stake.toString()).to.be.equal("300");
        });

        it("returns the correct checkpoint for a total stakes", async () => {
            let result = await staking.stake("100", inTwoWeeks, a1, a3, { from: a2 });
            await expect((await staking.balanceOf(a1)).toString()).to.be.equal("100");
            let checkpoint = await staking.totalStakingCheckpoints(inTwoWeeks, 0);

            await expect(checkpoint.fromBlock.toNumber()).to.be.equal(result.receipt.blockNumber);
            await expect(checkpoint.stake.toString()).to.be.equal("100");
        });

        it("returns the correct checkpoint for vested stakes", async () => {
            //verify that regular staking does not create a vesting checkpoint
            await staking.stake("100", inTwoWeeks, a1, a3, { from: a2 });
            await expect(
                (await staking.numVestingCheckpoints(kickoffTS.add(new BN(DELAY)))).toNumber()
            ).to.be.equal(0);

            //verify that vested staking does
            let { vestingInstance, blockNumber } = await createVestingContractWithSingleDate(
                2 * WEEK,
                1000,
                token,
                staking,
                root
            );

            await expect(
                (await staking.balanceOf(vestingInstance.address)).toString()
            ).to.be.equal("1000");

            await expect(
                (await staking.numVestingCheckpoints(kickoffTS.add(new BN(DELAY)))).toNumber()
            ).to.be.equal(1);

            checkpoint = await staking.vestingCheckpoints(kickoffTS.add(new BN(DELAY)), 0);

            await expect(checkpoint.fromBlock.toNumber()).to.be.equal(blockNumber);
            await expect(checkpoint.stake.toString()).to.be.equal("1000");
        });
    });

    describe("total voting power computation", () => {
        it("should compute the expected voting power", async () => {
            await staking.stake("100", inThreeYears, a1, a2, { from: a2 });
            await staking.stake("100", inTwoYears, a2, a2, { from: a2 });
            let result = await staking.stake("100", inOneYear, a3, a3, { from: a2 });
            await mineBlock();

            let maxVotingWeight = await staking.MAX_VOTING_WEIGHT.call();
            let maxDuration = await staking.MAX_DURATION.call();
            let weightFactor = await staking.WEIGHT_FACTOR.call();

            // power on kickoff date
            let expectedPower =
                weightingFunction(
                    100,
                    DELAY * (26 * 3),
                    maxDuration,
                    maxVotingWeight,
                    weightFactor.toNumber()
                ) +
                weightingFunction(
                    100,
                    DELAY * 26 * 2,
                    maxDuration,
                    maxVotingWeight,
                    weightFactor.toNumber()
                ) +
                weightingFunction(
                    100,
                    DELAY * 26,
                    maxDuration,
                    maxVotingWeight,
                    weightFactor.toNumber()
                );
            let totalVotingPower = await staking.getPriorTotalVotingPower(
                result.receipt.blockNumber,
                kickoffTS
            );
            await expect(totalVotingPower.toNumber()).to.be.equal(expectedPower);

            // power 52 weeks later
            expectedPower =
                weightingFunction(
                    100,
                    DELAY * (26 * 2),
                    maxDuration,
                    maxVotingWeight,
                    weightFactor.toNumber()
                ) +
                weightingFunction(
                    100,
                    DELAY * 26 * 1,
                    maxDuration,
                    maxVotingWeight,
                    weightFactor.toNumber()
                ) +
                weightingFunction(
                    100,
                    DELAY * 26 * 0,
                    maxDuration,
                    maxVotingWeight,
                    weightFactor.toNumber()
                );
            totalVotingPower = await staking.getPriorTotalVotingPower(
                result.receipt.blockNumber,
                kickoffTS.add(new BN(DELAY * 26))
            );
            await expect(totalVotingPower.toNumber()).to.be.equal(expectedPower);
        });

        it("should be unable to compute the total voting power for the current block", async () => {
            let result = await staking.stake("100", inOneYear, a3, a3, { from: a2 });
            await expectRevert(
                staking.getPriorTotalVotingPower(result.receipt.blockNumber, kickoffTS),
<<<<<<< HEAD
                "not yet determined"
            );
=======
                "WS08"
            ); // WS08 : not determined
>>>>>>> 6b09a19f
        });
    });

    describe("delegated voting power computation", () => {
        it("should compute the expected voting power", async () => {
            await staking.stake("100", inThreeYears, a1, a2, { from: a2 });
            await staking.stake("100", inTwoYears, a2, a3, { from: a2 });
            let result = await staking.stake("100", inOneYear, a3, a2, { from: a2 });
            await mineBlock();

            let maxVotingWeight = await staking.MAX_VOTING_WEIGHT.call();
            let maxDuration = await staking.MAX_DURATION.call();
            let weightFactor = await staking.WEIGHT_FACTOR.call();

            // power on kickoff date
            let expectedPower =
                weightingFunction(
                    100,
                    DELAY * (26 * 3),
                    maxDuration,
                    maxVotingWeight,
                    weightFactor.toNumber()
                ) +
                weightingFunction(
                    100,
                    DELAY * 26,
                    maxDuration,
                    maxVotingWeight,
                    weightFactor.toNumber()
                );
            let totalVotingPower = await staking.getPriorVotes(
                a2,
                result.receipt.blockNumber,
                kickoffTS
            );
            await expect(totalVotingPower.toNumber()).to.be.equal(expectedPower);

            // power 52 weeks later
            expectedPower =
                weightingFunction(
                    100,
                    DELAY * (26 * 2),
                    maxDuration,
                    maxVotingWeight,
                    weightFactor.toNumber()
                ) +
                weightingFunction(
                    100,
                    DELAY * 26 * 0,
                    maxDuration,
                    maxVotingWeight,
                    weightFactor.toNumber()
                );
            totalVotingPower = await staking.getPriorVotes(
                a2,
                result.receipt.blockNumber,
                kickoffTS.add(new BN(DELAY * 26))
            );
            await expect(totalVotingPower.toNumber()).to.be.equal(expectedPower);
        });

        it("should be unable to compute the voting power for the current block", async () => {
            let result = await staking.stake("100", inOneYear, a3, a3, { from: a2 });
            await expectRevert(
                staking.getPriorVotes(a3, result.receipt.blockNumber, kickoffTS),
<<<<<<< HEAD
                "not determined yet"
            );
=======
                "WS11"
            ); // WS11: not determined yet
>>>>>>> 6b09a19f
        });

        it("should return the current votes", async () => {
            await staking.stake("100", inThreeYears, a2, a2, { from: a2 });
            await mineBlock();

            let maxVotingWeight = await staking.MAX_VOTING_WEIGHT.call();
            let maxDuration = await staking.MAX_DURATION.call();
            let weightFactor = await staking.WEIGHT_FACTOR.call();

            let expectedPower = weightingFunction(
                100,
                DELAY * (26 * 3),
                maxDuration,
                maxVotingWeight,
                weightFactor.toNumber()
            );
            let currentVotes = await staking.getCurrentVotes.call(a2);
            await expect(currentVotes.toNumber()).to.be.equal(expectedPower);
        });
    });

    describe("user weighted stake computation", () => {
        it("should compute the expected weighted stake", async () => {
            await staking.stake("100", inThreeYears, a2, a2, { from: a2 });
            await staking.stake("100", inTwoYears, a1, a3, { from: a2 });
            let result = await staking.stake("100", inThreeYears, a2, a2, { from: a2 });
            await mineBlock();

            let maxVotingWeight = await staking.MAX_VOTING_WEIGHT.call();
            let maxDuration = await staking.MAX_DURATION.call();
            let weightFactor = await staking.WEIGHT_FACTOR.call();

            // power on kickoff date
            let expectedPower = weightingFunction(
                200,
                DELAY * (26 * 3),
                maxDuration,
                maxVotingWeight,
                weightFactor.toNumber()
            );
            let totalVotingPower = await staking.getPriorWeightedStake(
                a2,
                result.receipt.blockNumber,
                kickoffTS
            );
            await expect(totalVotingPower.toNumber()).to.be.equal(expectedPower);

            // power 52 weeks later
            expectedPower = weightingFunction(
                200,
                DELAY * (26 * 2),
                maxDuration,
                maxVotingWeight,
                weightFactor.toNumber()
            );
            totalVotingPower = await staking.getPriorWeightedStake(
                a2,
                result.receipt.blockNumber,
                kickoffTS.add(new BN(DELAY * 26))
            );
            await expect(totalVotingPower.toNumber()).to.be.equal(expectedPower);
        });

        it("should be unable to compute the weighted stake for the current block", async () => {
            let result = await staking.stake("100", inOneYear, a3, a3, { from: a2 });
            await expectRevert(
                staking.getPriorWeightedStake(a3, result.receipt.blockNumber, kickoffTS),
<<<<<<< HEAD
                "not determined"
=======
                "WS14"
>>>>>>> 6b09a19f
            );
        });
    });

    describe("vested weighted stake computation", () => {
        it("should compute the expected vesting weighted stake", async () => {
            await createVestingContractWithSingleDate(3 * 52 * WEEK, 100, token, staking, root);
            await createVestingContractWithSingleDate(2 * 52 * WEEK, 100, token, staking, root);
            let { blockNumber } = await createVestingContractWithSingleDate(
                1 * 52 * WEEK,
                100,
                token,
                staking,
                root
            );
            await mineBlock();

            let maxVotingWeight = await staking.MAX_VOTING_WEIGHT.call();
            let maxDuration = await staking.MAX_DURATION.call();
            let weightFactor = await staking.WEIGHT_FACTOR.call();

            //power on kickoff date
            let expectedPower =
                weightingFunction(
                    100,
                    DELAY * (26 * 3),
                    maxDuration,
                    maxVotingWeight,
                    weightFactor.toNumber()
                ) +
                weightingFunction(
                    100,
                    DELAY * 26 * 2,
                    maxDuration,
                    maxVotingWeight,
                    weightFactor.toNumber()
                ) +
                weightingFunction(
                    100,
                    DELAY * 26,
                    maxDuration,
                    maxVotingWeight,
                    weightFactor.toNumber()
                );
            let totalVotingPower = await staking.getPriorTotalVotingPower(blockNumber, kickoffTS);
            await expect(totalVotingPower.toNumber()).to.be.equal(expectedPower);
            let vestedVotingPower = await staking.getPriorVestingWeightedStake(
                blockNumber,
                kickoffTS
            );
            await expect(vestedVotingPower.toNumber()).to.be.equal(expectedPower);

            //power 52 weeks later
            expectedPower =
                weightingFunction(
                    100,
                    DELAY * (26 * 2),
                    maxDuration,
                    maxVotingWeight,
                    weightFactor.toNumber()
                ) +
                weightingFunction(
                    100,
                    DELAY * 26 * 1,
                    maxDuration,
                    maxVotingWeight,
                    weightFactor.toNumber()
                ) +
                weightingFunction(
                    100,
                    DELAY * 26 * 0,
                    maxDuration,
                    maxVotingWeight,
                    weightFactor.toNumber()
                );
            totalVotingPower = await staking.getPriorTotalVotingPower(
                blockNumber,
                kickoffTS.add(new BN(DELAY * 26))
            );
            await expect(totalVotingPower.toNumber()).to.be.equal(expectedPower);
            vestedVotingPower = await staking.getPriorVestingWeightedStake(
                blockNumber,
                kickoffTS.add(new BN(DELAY * 26))
            );
            await expect(vestedVotingPower.toNumber()).to.be.equal(expectedPower);
        });
    });

    describe("general weight computation", () => {
        it("should compute the expected weight for every staking duration", async () => {
            let kickoffTS = await staking.kickoffTS.call();
            let maxVotingWeight = await staking.MAX_VOTING_WEIGHT.call();
            let maxDuration = await staking.MAX_DURATION.call();
            let weightFactor = await staking.WEIGHT_FACTOR.call();
<<<<<<< HEAD
            let expectedWeight;
            for (let i = 0; i <= 78; i++) {
                expectedWeight = weightingFunction(
                    100,
                    i * DELAY,
=======
            console.log("maxVotingWeight", maxVotingWeight.toString());
            console.log("weightFactor", weightFactor.toString());
            let expectedWeight,
                total = 0;
            for (let i = 0; i <= 39; i++) {
                expectedWeight = weightingFunction(
                    100,
                    i * DELAY * 2,
>>>>>>> 6b09a19f
                    maxDuration,
                    maxVotingWeight,
                    weightFactor.toNumber()
                );
<<<<<<< HEAD
                let newTime = kickoffTS.add(new BN(i * DELAY));
=======
                let newTime = kickoffTS.add(new BN(i * DELAY * 2));
>>>>>>> 6b09a19f
                let w = Math.floor(
                    (100 * (await staking.computeWeightByDate(newTime, kickoffTS)).toNumber()) /
                        weightFactor.toNumber()
                );
                await expect(w).to.be.equal(expectedWeight);
<<<<<<< HEAD
                // console.log(expectedWeight);
            }
=======
                console.log(expectedWeight);
                total += expectedWeight;
            }
            console.log(total / 39);
>>>>>>> 6b09a19f
        });
    });
});

async function updateTime(staking, multiplier) {
    let kickoffTS = await staking.kickoffTS.call();
    let newTime = kickoffTS.add(new BN(DELAY).mul(new BN(multiplier)));
    await setTime(newTime);
    return newTime;
}

function weightingFunction(stake, time, maxDuration, maxVotingWeight, weightFactor) {
    let x = maxDuration - time;
    let mD2 = maxDuration * maxDuration;
    return Math.floor(
        (stake *
            (Math.floor((maxVotingWeight * weightFactor * (mD2 - x * x)) / mD2) + weightFactor)) /
            weightFactor
    );
}

async function createVestingContractWithSingleDate(cliff, amount, token, staking, tokenOwner) {
    vestingLogic = await VestingLogic.new();
    let vestingInstance = await Vesting.new(
        vestingLogic.address,
        token.address,
        staking.address,
        tokenOwner,
        cliff,
        cliff,
        tokenOwner
    );
    vestingInstance = await VestingLogic.at(vestingInstance.address);
    //important, so it's recognized as vesting contract
    await staking.addContractCodeHash(vestingInstance.address);

    await token.approve(vestingInstance.address, amount);
    let result = await vestingInstance.stakeTokens(amount);
    return { vestingInstance: vestingInstance, blockNumber: result.receipt.blockNumber };
}<|MERGE_RESOLUTION|>--- conflicted
+++ resolved
@@ -275,13 +275,8 @@
             let result = await staking.stake("100", inOneYear, a3, a3, { from: a2 });
             await expectRevert(
                 staking.getPriorTotalVotingPower(result.receipt.blockNumber, kickoffTS),
-<<<<<<< HEAD
-                "not yet determined"
-            );
-=======
                 "WS08"
             ); // WS08 : not determined
->>>>>>> 6b09a19f
         });
     });
 
@@ -347,13 +342,8 @@
             let result = await staking.stake("100", inOneYear, a3, a3, { from: a2 });
             await expectRevert(
                 staking.getPriorVotes(a3, result.receipt.blockNumber, kickoffTS),
-<<<<<<< HEAD
-                "not determined yet"
-            );
-=======
                 "WS11"
             ); // WS11: not determined yet
->>>>>>> 6b09a19f
         });
 
         it("should return the current votes", async () => {
@@ -422,11 +412,7 @@
             let result = await staking.stake("100", inOneYear, a3, a3, { from: a2 });
             await expectRevert(
                 staking.getPriorWeightedStake(a3, result.receipt.blockNumber, kickoffTS),
-<<<<<<< HEAD
-                "not determined"
-=======
                 "WS14"
->>>>>>> 6b09a19f
             );
         });
     });
@@ -521,13 +507,6 @@
             let maxVotingWeight = await staking.MAX_VOTING_WEIGHT.call();
             let maxDuration = await staking.MAX_DURATION.call();
             let weightFactor = await staking.WEIGHT_FACTOR.call();
-<<<<<<< HEAD
-            let expectedWeight;
-            for (let i = 0; i <= 78; i++) {
-                expectedWeight = weightingFunction(
-                    100,
-                    i * DELAY,
-=======
             console.log("maxVotingWeight", maxVotingWeight.toString());
             console.log("weightFactor", weightFactor.toString());
             let expectedWeight,
@@ -536,30 +515,20 @@
                 expectedWeight = weightingFunction(
                     100,
                     i * DELAY * 2,
->>>>>>> 6b09a19f
-                    maxDuration,
-                    maxVotingWeight,
-                    weightFactor.toNumber()
-                );
-<<<<<<< HEAD
-                let newTime = kickoffTS.add(new BN(i * DELAY));
-=======
+                    maxDuration,
+                    maxVotingWeight,
+                    weightFactor.toNumber()
+                );
                 let newTime = kickoffTS.add(new BN(i * DELAY * 2));
->>>>>>> 6b09a19f
                 let w = Math.floor(
                     (100 * (await staking.computeWeightByDate(newTime, kickoffTS)).toNumber()) /
                         weightFactor.toNumber()
                 );
                 await expect(w).to.be.equal(expectedWeight);
-<<<<<<< HEAD
-                // console.log(expectedWeight);
-            }
-=======
                 console.log(expectedWeight);
                 total += expectedWeight;
             }
             console.log(total / 39);
->>>>>>> 6b09a19f
         });
     });
 });
