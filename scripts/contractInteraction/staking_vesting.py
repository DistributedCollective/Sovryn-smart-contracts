--- conflicted
+++ resolved
@@ -162,7 +162,6 @@
     print(data)
     sendWithMultisig(conf.contracts['multisig'], stakingProxy.address, data, conf.acct)
 
-<<<<<<< HEAD
 #Link Staking to StakingRewards, Vesting Registry and FeeSharing
 def updateAddresses():
 
@@ -196,7 +195,7 @@
     data = staking.setFeeSharing.encode_input(feeSharingProxy)
     print(data)
     sendWithMultisig(conf.contracts['multisig'], staking.address, data, conf.acct)
-=======
+    
 def getStakes(address):
     # Get the proxy contract instance
     stakingProxy = Contract.from_abi("Staking", address=conf.contracts['Staking'], abi=Staking.abi, owner=conf.acct)
@@ -207,5 +206,4 @@
     print(vesting.startDate())
     print(vesting.endDate())
     print(vesting.cliff())
-    print(vesting.duration())
->>>>>>> 5122a63c
+    print(vesting.duration())