/**
 * Copyright 2017-2020, Sovryn, All Rights Reserved.
 * Licensed under the Apache License, Version 2.0.
 */

pragma solidity 0.5.17;
pragma experimental ABIEncoderV2;

import "../core/State.sol";
import "../mixins/EnumerableBytes32Set.sol";
import "../openzeppelin/SafeERC20.sol";
import "../events/AffiliatesEvents.sol";
import "../feeds/IPriceFeeds.sol";
import "../locked/ILockedSOV.sol";
import "./ModuleCommonFunctionalities.sol";

/**
 * @title Affiliates contract.
 * @notice Track referrals and reward referrers (affiliates) with tokens.
 *   In-detail specifications are found at https://wiki.sovryn.app/en/community/Affiliates
 * @dev Module: Affiliates upgradable
 *   Storage: from State, functions called from Protocol by delegatecall
 */
contract Affiliates is State, AffiliatesEvents, ModuleCommonFunctionalities {
	using SafeERC20 for IERC20;

	/**
	 * @notice Void constructor.
	 */
	// solhint-disable-next-line no-empty-blocks
	constructor() public {}

	/**
	 * @notice Avoid calls to this contract except for those explicitly declared.
	 */
	function() external {
		revert("Affiliates - fallback not allowed");
	}

	/**
	 * @notice Set delegate callable functions by proxy contract.
	 * @dev This contract is designed as a module, this way logic can be
	 *   expanded and upgraded w/o losing storage that is kept in the protocol (State.sol)
	 *   initialize() is used to register in the proxy external (module) functions
	 *   to be called via the proxy.
	 * @param target The address of a new logic implementation.
	 */
	function initialize(address target) external onlyOwner {
		address prevModuleContractAddress = logicTargets[this.setAffiliatesReferrer.selector];
		_setTarget(this.setAffiliatesReferrer.selector, target);
		_setTarget(this.getUserNotFirstTradeFlag.selector, target);
		_setTarget(this.getReferralsList.selector, target);
		_setTarget(this.setUserNotFirstTradeFlag.selector, target);
		_setTarget(this.payTradingFeeToAffiliatesReferrer.selector, target);
		_setTarget(this.getAffiliatesReferrerBalances.selector, target);
		_setTarget(this.getAffiliatesReferrerTokenBalance.selector, target);
		_setTarget(this.getAffiliatesReferrerTokensList.selector, target);
		_setTarget(this.withdrawAffiliatesReferrerTokenFees.selector, target);
		_setTarget(this.withdrawAllAffiliatesReferrerTokenFees.selector, target);
		_setTarget(this.getMinReferralsToPayout.selector, target);
		_setTarget(this.getAffiliatesUserReferrer.selector, target);
		_setTarget(this.getAffiliateRewardsHeld.selector, target);
		_setTarget(this.getAffiliateTradingTokenFeePercent.selector, target);
		emit ProtocolModuleContractReplaced(prevModuleContractAddress, target, "Affiliates");
	}

	/**
	 * @notice Function modifier to avoid any other calls not coming from loan pools.
	 */
	modifier onlyCallableByLoanPools() {
		require(loanPoolToUnderlying[msg.sender] != address(0), "Affiliates: not authorized");
		_;
	}

	/**
	 * @notice Function modifier to avoid any other calls not coming from within protocol functions.
	 */
	modifier onlyCallableInternal() {
		require(msg.sender == protocolAddress, "Affiliates: not authorized");
		_;
	}

	/**
	 * @notice Data structure comprised of 3 flags to compute the result of setting a referrer.
	 */
	struct SetAffiliatesReferrerResult {
		bool success;
		bool alreadySet;
		bool userNotFirstTradeFlag;
	}

<<<<<<< HEAD
=======

>>>>>>> ab6cdedf
	/**
	 * @notice Loan pool calls this function to tell affiliates
	 *   a user coming from a referrer is trading and should be registered if not yet.
	 *   Taking into account some user status flags may lead to the user and referrer
	 *   become added or not to the affiliates record.
	 *
	 * @param user The address of the user that is trading on loan pools.
	 * @param referrer The address of the referrer the user is coming from.
	 */
	function setAffiliatesReferrer(address user, address referrer) external onlyCallableByLoanPools whenNotPaused {
		SetAffiliatesReferrerResult memory result;

		result.userNotFirstTradeFlag = getUserNotFirstTradeFlag(user);
		result.alreadySet = affiliatesUserReferrer[user] != address(0);
		result.success = !(result.userNotFirstTradeFlag || result.alreadySet || user == referrer);
		if (result.success) {
			affiliatesUserReferrer[user] = referrer;
			referralsList[referrer].add(user);
			emit SetAffiliatesReferrer(user, referrer);
		} else {
			emit SetAffiliatesReferrerFail(user, referrer, result.alreadySet, result.userNotFirstTradeFlag);
		}
	}

	/**
	 * @notice Getter to query the referrals coming from a referrer.
	 * @param referrer The address of a given referrer.
	 * @return The referralsList mapping value by referrer.
	 */
	function getReferralsList(address referrer) external view returns (address[] memory refList) {
		refList = referralsList[referrer].enumerate();
		return refList;
	}

	/**
	 * @notice Getter to query the not-first-trade flag of a user.
	 * @param user The address of a given user.
	 * @return The userNotFirstTradeFlag mapping value by user.
	 */
	function getUserNotFirstTradeFlag(address user) public view returns (bool) {
		return userNotFirstTradeFlag[user];
	}

	/**
	 * @notice Setter to toggle on the not-first-trade flag of a user.
<<<<<<< HEAD
	 * @dev REFACTOR move setUserNotFirstTradeFlag to ProtocolSettings?
=======
>>>>>>> ab6cdedf
	 * @param user The address of a given user.
	 */
	function setUserNotFirstTradeFlag(address user) external onlyCallableByLoanPools whenNotPaused {
		if (!userNotFirstTradeFlag[user]) {
			userNotFirstTradeFlag[user] = true;
			emit SetUserNotFirstTradeFlag(user);
		}
	}

	/**
	 * @notice Internal getter to query the fee share for affiliate program.
	 * @dev It returns a value defined at protocol storage (State.sol)
	 * @return The percentage of fee share w/ 18 decimals.
	 */
	function _getAffiliatesTradingFeePercentForSOV() internal view returns (uint256) {
		return affiliateFeePercent;
	}

	/**
	 * @notice Internal to calculate the affiliates trading token fee amount.
	 *   Affiliates program has 2 kind of rewards:
	 *     1. x% based on the fee of the token that is traded (in form of the token itself).
	 *     2. x% based on the fee of the token that is traded (in form of SOV).
	 *   This _getReferrerTradingFeeForToken calculates the first one
	 *   by applying a custom percentage multiplier.
	 * @param feeTokenAmount The trading token fee amount.
	 * @return The affiliates share of the trading token fee amount.
	 */
	function _getReferrerTradingFeeForToken(uint256 feeTokenAmount) internal view returns (uint256) {
		return feeTokenAmount.mul(getAffiliateTradingTokenFeePercent()).div(10**20);
	}

	/**
	 * @notice Getter to query the fee share of trading token fee for affiliate program.
	 * @dev It returns a value defined at protocol storage (State.sol)
	 * @return The percentage of fee share w/ 18 decimals.
	 */
	function getAffiliateTradingTokenFeePercent() public view returns (uint256) {
		return affiliateTradingTokenFeePercent;
	}

	/**
	 * @notice Getter to query referral threshold for paying out to the referrer.
	 * @dev It returns a value defined at protocol storage (State.sol)
	 * @return The minimum number of referrals set by Protocol.
	 */
	function getMinReferralsToPayout() public view returns (uint256) {
		return minReferralsToPayout;
	}

	/**
	 * @notice Get the sovToken reward of a trade.
	 * @dev The reward is worth x% of the trading fee.
	 * @param feeToken The address of the token in which the trading/borrowing fee was paid.
	 * @param feeAmount The height of the fee.
	 * @return The reward amount.
	 * */
	function _getSovBonusAmount(address feeToken, uint256 feeAmount) internal view returns (uint256) {
		uint256 rewardAmount;
		address _priceFeeds = priceFeeds;

		/// @dev Calculate the reward amount, querying the price feed.
		(bool success, bytes memory data) =
			_priceFeeds.staticcall(
				abi.encodeWithSelector(
					IPriceFeeds(_priceFeeds).queryReturn.selector,
					feeToken,
					sovTokenAddress, /// dest token = SOV
					feeAmount.mul(_getAffiliatesTradingFeePercentForSOV()).div(1e20)
				)
			);
		// solhint-disable-next-line no-inline-assembly
		assembly {
			if eq(success, 1) {
				rewardAmount := mload(add(data, 32))
			}
		}

		return rewardAmount;
	}

	/**
	 * @notice Protocol calls this function to pay the affiliates rewards to a user (referrer).
	 *
	 * @dev Affiliates program has 2 kind of rewards:
	 *     1. x% based on the fee of the token that is traded (in form of the token itself).
	 *     2. x% based on the fee of the token that is traded (in form of SOV).
	 *   Both are paid in this function.
	 *
	 * @dev Actually they are not paid, but just holded by protocol until user claims them by
	 *   actively calling withdrawAffiliatesReferrerTokenFees() function,
	 *   and/or when unvesting lockedSOV.
	 *
	 * @dev To be precise, what this function does is updating the registers of the rewards
	 *   for the referrer including the assignment of the SOV tokens as rewards to the
	 *   referrer's vesting contract.
	 *
	 * @param referrer The address of the referrer.
	 * @param trader The address of the trader.
	 * @param token The address of the token in which the trading/borrowing fee was paid.
	 * @param tradingFeeTokenBaseAmount Total trading fee amount, the base for calculating referrer's fees.
	 *
	 * @return referrerBonusSovAmount The amount of SOV tokens paid to the referrer (through a vesting contract, lockedSOV).
	 * @return referrerBonusTokenAmount The amount of trading tokens paid directly to the referrer.
	 */
	function payTradingFeeToAffiliatesReferrer(
		address referrer,
		address trader,
		address token,
		uint256 tradingFeeTokenBaseAmount
	) external onlyCallableInternal whenNotPaused returns (uint256 referrerBonusSovAmount, uint256 referrerBonusTokenAmount) {
		bool isHeld = referralsList[referrer].length() < getMinReferralsToPayout();
		bool bonusPaymentIsSuccess = true;
		uint256 paidReferrerBonusSovAmount;

		/// Process token fee rewards first.
		referrerBonusTokenAmount = _getReferrerTradingFeeForToken(tradingFeeTokenBaseAmount);
		if (!affiliatesReferrerTokensList[referrer].contains(token)) affiliatesReferrerTokensList[referrer].add(token);
		affiliatesReferrerBalances[referrer][token] = affiliatesReferrerBalances[referrer][token].add(referrerBonusTokenAmount);

		/// Then process SOV rewards.
		referrerBonusSovAmount = _getSovBonusAmount(token, tradingFeeTokenBaseAmount);
		uint256 rewardsHeldByProtocol = affiliateRewardsHeld[referrer];

		if (isHeld) {
			/// If referrals less than minimum, temp the rewards SOV to the storage
			affiliateRewardsHeld[referrer] = rewardsHeldByProtocol.add(referrerBonusSovAmount);
		} else {
			/// If referrals >= minimum, directly send all of the remain rewards to locked sov
			/// Call depositSOV() in LockedSov contract
			/// Set the affiliaterewardsheld = 0
			if (affiliateRewardsHeld[referrer] > 0) {
				affiliateRewardsHeld[referrer] = 0;
			}
      
			paidReferrerBonusSovAmount = referrerBonusSovAmount.add(rewardsHeldByProtocol);
			IERC20(sovTokenAddress).approve(lockedSOVAddress, paidReferrerBonusSovAmount);

			(bool success, ) =
				lockedSOVAddress.call(abi.encodeWithSignature("depositSOV(address,uint256)", referrer, paidReferrerBonusSovAmount));

			if (!success) {
				bonusPaymentIsSuccess = false;
			}
		}

		if (bonusPaymentIsSuccess) {
			emit PayTradingFeeToAffiliate(
				referrer,
				trader, // trader
				token,
				isHeld,
				tradingFeeTokenBaseAmount,
				referrerBonusTokenAmount,
				referrerBonusSovAmount,
				paidReferrerBonusSovAmount
			);
		} else {
			emit PayTradingFeeToAffiliateFail(
				referrer,
				trader, // trader
				token,
				tradingFeeTokenBaseAmount,
				referrerBonusTokenAmount,
				referrerBonusSovAmount,
				paidReferrerBonusSovAmount
			);
		}

		return (referrerBonusSovAmount, referrerBonusTokenAmount);
	}

	/**
	 * @notice Referrer calls this function to receive its reward in a given token.
	 *   It will send the other (non-SOV) reward tokens from trading protocol fees,
	 *   to the referrer’s wallet.
	 * @dev Rewards are held by protocol in different tokens coming from trading fees.
	 *   Referrer has to claim them one by one for every token with accumulated balance.
	 * @param token The address of the token to withdraw.
	 * @param receiver The address of the withdrawal beneficiary.
	 * @param amount The amount of tokens to claim. If greater than balance, just sends balance.
	 */
	function withdrawAffiliatesReferrerTokenFees(
		address token,
		address receiver,
		uint256 amount
	) public whenNotPaused {
		require(receiver != address(0), "Affiliates: cannot withdraw to zero address");
		address referrer = msg.sender;
		uint256 referrerTokenBalance = affiliatesReferrerBalances[referrer][token];
		uint256 withdrawAmount = referrerTokenBalance > amount ? amount : referrerTokenBalance;

		require(withdrawAmount > 0, "Affiliates: cannot withdraw zero amount");

		require(referralsList[referrer].length() >= getMinReferralsToPayout(), "Your referrals has not reached the minimum request");

		uint256 newReferrerTokenBalance = referrerTokenBalance.sub(withdrawAmount);

		if (newReferrerTokenBalance == 0) {
			_removeAffiliatesReferrerToken(referrer, token);
		} else {
			affiliatesReferrerBalances[referrer][token] = newReferrerTokenBalance;
		}

		IERC20(token).safeTransfer(receiver, withdrawAmount);

		emit WithdrawAffiliatesReferrerTokenFees(referrer, receiver, token, withdrawAmount);
	}

	/**
	 * @notice Withdraw to msg.sender all token fees for a referrer.
	 * @dev It's done by looping through its available tokens.
	 * @param receiver The address of the withdrawal beneficiary.
	 */
	function withdrawAllAffiliatesReferrerTokenFees(address receiver) external whenNotPaused {
		require(receiver != address(0), "Affiliates: cannot withdraw to zero address");
		address referrer = msg.sender;

		require(referralsList[referrer].length() >= getMinReferralsToPayout(), "Your referrals has not reached the minimum request");

		(address[] memory tokenAddresses, uint256[] memory tokenBalances) = getAffiliatesReferrerBalances(referrer);
		for (uint256 i; i < tokenAddresses.length; i++) {
			withdrawAffiliatesReferrerTokenFees(tokenAddresses[i], receiver, tokenBalances[i]);
		}
	}

	/**
	 * @notice Internal function to delete a referrer's token balance.
	 * @param referrer The address of the referrer.
	 * @param token The address of the token specifying the balance to remove.
	 */
	function _removeAffiliatesReferrerToken(address referrer, address token) internal {
		delete affiliatesReferrerBalances[referrer][token];
		affiliatesReferrerTokensList[referrer].remove(token);
	}

	/**
	 * @notice Get all token balances of a referrer.
	 * @param referrer The address of the referrer.
	 * @return referrerTokensList The array of available tokens (keys).
	 * @return referrerTokensBalances The array of token balances (values).
	 */
	function getAffiliatesReferrerBalances(address referrer)
		public
		view
		returns (address[] memory referrerTokensList, uint256[] memory referrerTokensBalances)
	{
		referrerTokensList = getAffiliatesReferrerTokensList(referrer);
		referrerTokensBalances = new uint256[](referrerTokensList.length);
		for (uint256 i; i < referrerTokensList.length; i++) {
			referrerTokensBalances[i] = getAffiliatesReferrerTokenBalance(referrer, referrerTokensList[i]);
		}
		return (referrerTokensList, referrerTokensBalances);
	}

	/**
	 * @notice Get all available tokens at the affiliates program for a given referrer.
	 * @param referrer The address of a given referrer.
	 * @return tokensList The list of available tokens.
	 */
	function getAffiliatesReferrerTokensList(address referrer) public view returns (address[] memory tokensList) {
		tokensList = affiliatesReferrerTokensList[referrer].enumerate();
		return tokensList;
	}

	/**
	 * @notice Getter to query the affiliate balance for a given referrer and token.
	 * @param referrer The address of the referrer.
	 * @param token The address of the token to get balance for.
	 * @return The affiliatesReferrerBalances mapping value by referrer and token keys.
	 */
	function getAffiliatesReferrerTokenBalance(address referrer, address token) public view returns (uint256) {
		return affiliatesReferrerBalances[referrer][token];
	}

	/**
	 * @notice Getter to query the address of referrer for a given user.
	 * @param user The address of the user.
	 * @return The address on affiliatesUserReferrer mapping value by user key.
	 */
	function getAffiliatesUserReferrer(address user) public view returns (address) {
		return affiliatesUserReferrer[user];
	}

	/**
	 * @notice Getter to query the reward amount held for a given referrer.
	 * @param referrer The address of the referrer.
	 * @return The affiliateRewardsHeld mapping value by referrer key.
	 */
	function getAffiliateRewardsHeld(address referrer) public view returns (uint256) {
		return affiliateRewardsHeld[referrer];
	}
}<|MERGE_RESOLUTION|>--- conflicted
+++ resolved
@@ -89,10 +89,6 @@
 		bool userNotFirstTradeFlag;
 	}
 
-<<<<<<< HEAD
-=======
-
->>>>>>> ab6cdedf
 	/**
 	 * @notice Loan pool calls this function to tell affiliates
 	 *   a user coming from a referrer is trading and should be registered if not yet.
@@ -138,10 +134,6 @@
 
 	/**
 	 * @notice Setter to toggle on the not-first-trade flag of a user.
-<<<<<<< HEAD
-	 * @dev REFACTOR move setUserNotFirstTradeFlag to ProtocolSettings?
-=======
->>>>>>> ab6cdedf
 	 * @param user The address of a given user.
 	 */
 	function setUserNotFirstTradeFlag(address user) external onlyCallableByLoanPools whenNotPaused {
@@ -276,7 +268,7 @@
 			if (affiliateRewardsHeld[referrer] > 0) {
 				affiliateRewardsHeld[referrer] = 0;
 			}
-      
+
 			paidReferrerBonusSovAmount = referrerBonusSovAmount.add(rewardsHeldByProtocol);
 			IERC20(sovTokenAddress).approve(lockedSOVAddress, paidReferrerBonusSovAmount);
 
