/**
 * Copyright 2017-2021, bZeroX, LLC. All Rights Reserved.
 * Licensed under the Apache License, Version 2.0.
 */

pragma solidity 0.5.17;
pragma experimental ABIEncoderV2;

import "./LoanTokenSettingsLowerAdmin.sol";
import "./interfaces/ProtocolLike.sol";
import "./interfaces/FeedsLike.sol";
import "../../modules/interfaces/ProtocolAffiliatesInterface.sol";

/**
 * @title Loan Token Logic Standard contract.
 * @notice This contract code comes from bZx. bZx is a protocol for tokenized margin
 * trading and lending https://bzx.network similar to the dYdX protocol.
 *
 * Logic around loan tokens (iTokens) required to operate borrowing,
 * and margin trading financial processes.
 *
 * The user provides funds to the lending pool using the mint function and
 * withdraws funds from the lending pool using the burn function. Mint and
 * burn refer to minting and burning loan tokens. Loan tokens represent a
 * share of the pool and gather interest over time.
 *
 * Interest rates are determined by supply and demand. When a lender deposits
 * funds, the interest rates go down. When a trader borrows funds, the
 * interest rates go up. Fulcrum uses a simple linear interest rate formula
 * of the form y = mx + b. The interest rate starts at 1% when loans aren't
 * being utilized and scales up to 40% when all the funds in the loan pool
 * are being borrowed.
 *
 * The borrow rate is determined at the time of the loan and represents the
 * net contribution of each borrower. Each borrower's interest contribution
 * is determined by the utilization rate of the pool and is netted against
 * all prior borrows. This means that the total amount of interest flowing
 * into the lending pool is not directly changed by lenders entering or
 * exiting the pool. The entrance or exit of lenders only impacts how the
 * interest payments are split up.
 *
 * For example, if there are 2 lenders with equal holdings each earning
 * 5% APR, but one of the lenders leave, then the remaining lender will earn
 * 10% APR since the interest payments don't have to be split between two
 * individuals.
 * */
contract LoanTokenLogicStandard is LoanTokenSettingsLowerAdmin {
	using SafeMath for uint256;
	using SignedSafeMath for int256;

	/// DON'T ADD VARIABLES HERE, PLEASE

	/// @dev Used by flashBorrow function.
	uint256 public constant VERSION = 6;
	/// @dev Used by flashBorrow function.
	address internal constant arbitraryCaller = 0x000F400e6818158D541C3EBE45FE3AA0d47372FF;
	bytes32 internal constant iToken_ProfitSoFar = 0x37aa2b7d583612f016e4a4de4292cb015139b3d7762663d06a53964912ea2fb6; // keccak256("iToken_ProfitSoFar")

	/**
	 * @notice Fallback function is to react to receiving value (rBTC).
	 * */
	function() external {
		revert("loan token logic - fallback not allowed");
	}

	/* Public functions */

	/**
	 * @notice Mint loan token wrapper.
	 * Adds a check before calling low level _mintToken function.
	 * The function retrieves the tokens from the message sender, so make sure
	 * to first approve the loan token contract to access your funds. This is
	 * done by calling approve(address spender, uint amount) on the ERC20
	 * token contract, where spender is the loan token contract address and
	 * amount is the amount to be deposited.
	 *
	 * @param receiver The account getting the minted tokens.
	 * @param depositAmount The amount of underlying tokens provided on the
	 *   loan. (Not the number of loan tokens to mint).
	 *
	 * @return The amount of loan tokens minted.
	 * */
	function mint(address receiver, uint256 depositAmount) external nonReentrant hasEarlyAccessToken returns (uint256 mintAmount) {
		/// Temporary: limit transaction size
		if (transactionLimit[loanTokenAddress] > 0) require(depositAmount <= transactionLimit[loanTokenAddress]);

		return _mintToken(receiver, depositAmount);
	}

	/**
	 * @notice Burn loan token wrapper.
	 * Adds a pay-out transfer after calling low level _burnToken function.
	 * In order to withdraw funds to the pool, call burn on the respective
	 * loan token contract. This will burn your loan tokens and send you the
	 * underlying token in exchange.
	 *
	 * @param receiver The account getting the minted tokens.
	 * @param burnAmount The amount of loan tokens to redeem.
	 *
	 * @return The amount of underlying tokens payed to lender.
	 * */
	function burn(address receiver, uint256 burnAmount) external nonReentrant returns (uint256 loanAmountPaid) {
		loanAmountPaid = _burnToken(burnAmount);

		if (loanAmountPaid != 0) {
			_safeTransfer(loanTokenAddress, receiver, loanAmountPaid, "5");
		}
	}

	/*
    flashBorrow is disabled for the MVP, but is going to be added later.
    therefore, it needs to be revised
    
    function flashBorrow(
        uint256 borrowAmount,
        address borrower,
        address target,
        string calldata signature,
        bytes calldata data)
        external
        payable
        nonReentrant
        pausable(msg.sig)
        returns (bytes memory)
    {
        require(borrowAmount != 0, "38");

        _checkPause();

        _settleInterest();

        /// @dev Save before balances.
        uint256 beforeRbtcBalance = address(this).balance.sub(msg.value);
        uint256 beforeAssetsBalance = _underlyingBalance()
            .add(totalAssetBorrow());

        /// @dev Lock totalAssetSupply for duration of flash loan.
        _flTotalAssetSupply = beforeAssetsBalance;

        /// @dev Transfer assets to calling contract.
        _safeTransfer(loanTokenAddress, borrower, borrowAmount, "39");

		emit FlashBorrow(borrower, target, loanTokenAddress, borrowAmount);

        bytes memory callData;
        if (bytes(signature).length == 0) {
            callData = data;
        } else {
            callData = abi.encodePacked(bytes4(keccak256(bytes(signature))), data);
        }

        /// @dev Arbitrary call.
        (bool success, bytes memory returnData) = arbitraryCaller.call.value(msg.value)(
            abi.encodeWithSelector(
                0xde064e0d, /// sendCall(address,bytes)
                target,
                callData
            )
        );
        require(success, "call failed");

        /// @dev Unlock totalAssetSupply
        _flTotalAssetSupply = 0;

        /// @dev Verifies return of flash loan.
        require(
            address(this).balance >= beforeRbtcBalance &&
            _underlyingBalance()
                .add(totalAssetBorrow()) >= beforeAssetsBalance,
            "40"
        );

        return returnData;
    }
    */

	/**
	 * @notice Borrow funds from the pool.
	 * The underlying loan token may not be used as collateral.
	 *
	 * @param loanId The ID of the loan, 0 for a new loan.
	 * @param withdrawAmount The amount to be withdrawn (actually borrowed).
	 * @param initialLoanDuration The duration of the loan in seconds.
	 *   If the loan is not paid back until then, it'll need to be rolled over.
	 * @param collateralTokenSent The amount of collateral tokens provided by the user.
	 *   (150% of the withdrawn amount worth in collateral tokens).
	 * @param collateralTokenAddress The address of the token to be used as
	 *   collateral. Cannot be the loan token address.
	 * @param borrower The one paying for the collateral.
	 * @param receiver The one receiving the withdrawn amount.
	 *
	 * @return New principal and new collateral added to loan.
	 * */
	function borrow(
		bytes32 loanId, /// 0 if new loan.
		uint256 withdrawAmount,
		uint256 initialLoanDuration, /// Duration in seconds.
		uint256 collateralTokenSent, /// If 0, loanId must be provided; any rBTC sent must equal this value.
		address collateralTokenAddress, /// If address(0), this means rBTC and rBTC must be sent with the call or loanId must be provided.
		address borrower,
		address receiver,
		bytes memory /// loanDataBytes: arbitrary order data (for future use).
	)
		public
		payable
		nonReentrant /// Note: needs to be removed to allow flashloan use cases.
		hasEarlyAccessToken
		returns (
			uint256,
			uint256 /// Returns new principal and new collateral added to loan.
		)
	{
		require(withdrawAmount != 0, "6");

		_checkPause();

		/// Temporary: limit transaction size.
		if (transactionLimit[collateralTokenAddress] > 0) require(collateralTokenSent <= transactionLimit[collateralTokenAddress]);

		require(msg.value == 0 || msg.value == collateralTokenSent, "7");
		require(collateralTokenSent != 0 || loanId != 0, "8");
		require(collateralTokenAddress != address(0) || msg.value != 0 || loanId != 0, "9");

		/// @dev Ensure authorized use of existing loan.
		require(loanId == 0 || msg.sender == borrower, "unauthorized use of existing loan");

		if (collateralTokenAddress == address(0)) {
			collateralTokenAddress = wrbtcTokenAddress;
		}
		require(collateralTokenAddress != loanTokenAddress, "10");

		_settleInterest();

		address[4] memory sentAddresses;
		uint256[5] memory sentAmounts;

		sentAddresses[0] = address(this); /// The lender.
		sentAddresses[1] = borrower;
		sentAddresses[2] = receiver;
		/// sentAddresses[3] = address(0); /// The manager.

		sentAmounts[1] = withdrawAmount;

		/// interestRate, interestInitialAmount, borrowAmount (newBorrowAmount).
		(sentAmounts[0], sentAmounts[2], sentAmounts[1]) = _getInterestRateAndBorrowAmount(
			sentAmounts[1],
			_totalAssetSupply(0), /// Interest is settled above.
			initialLoanDuration
		);

		/// sentAmounts[3] = 0; /// loanTokenSent
		sentAmounts[4] = collateralTokenSent;

		return
			_borrowOrTrade(
				loanId,
				withdrawAmount,
				2 * 10**18, /// leverageAmount (translates to 150% margin for a Torque loan).
				collateralTokenAddress,
				sentAddresses,
				sentAmounts,
				"" /// loanDataBytes
			);
	}

	/**
	 * @notice Borrow and immediately get into a position.
	 *
	 * Trading on margin is used to increase an investor's buying power.
	 * Margin is the amount of money required to open a position, while
	 * leverage is the multiple of exposure to account equity.
	 *
	 * Leverage allows you to trade positions LARGER than the amount
	 * of money in your trading account. Leverage is expressed as a ratio.
	 *
	 * When trading on margin, investors first deposit some token that then
	 * serves as collateral for the loan, and then pay ongoing interest
	 * payments on the money they borrow.
	 *
	 * Margin trading = taking a loan and swapping it:
	 * In order to open a margin trade position,
	 *  1.- The user calls marginTrade on the loan token contract.
	 *  2.- The loan token contract provides the loan and sends it for processing
	 *    to the protocol proxy contract.
	 *  3.- The protocol proxy contract uses the module LoanOpening to create a
	 *    position and swaps the loan tokens to collateral tokens.
	 *  4.- The Sovryn Swap network looks up the correct converter and swaps the
	 *    tokens.
	 * If successful, the position is being held by the protocol proxy contract,
	 * which is why positions need to be closed at the protocol proxy contract.
	 *
	 * @param loanId The ID of the loan, 0 for a new loan.
	 * @param leverageAmount The multiple of exposure: 2x ... 5x. The leverage with 18 decimals.
	 * @param loanTokenSent The number of loan tokens provided by the user.
	 * @param collateralTokenSent The amount of collateral tokens provided by the user.
	 * @param collateralTokenAddress The token address of collateral.
	 * @param trader The account that performs this trade.
	 *
	 * @return New principal and new collateral added to trade.
	 * */
	function marginTrade(
		bytes32 loanId, /// 0 if new loan
		uint256 leverageAmount, /// Expected in x * 10**18 where x is the actual leverage (2, 3, 4, or 5).
		uint256 loanTokenSent,
		uint256 collateralTokenSent,
		address collateralTokenAddress,
		address trader,
		bytes memory loanDataBytes /// Arbitrary order data.
	)
		public
		payable
<<<<<<< HEAD
		nonReentrant //note: needs to be removed to allow flashloan use cases?
=======
		nonReentrant /// Note: needs to be removed to allow flashloan use cases.
>>>>>>> df0557d0
		hasEarlyAccessToken
		returns (
			uint256,
			uint256 /// Returns new principal and new collateral added to trade.
		)
	{
		_checkPause();

		if (collateralTokenAddress == address(0)) {
			collateralTokenAddress = wrbtcTokenAddress;
		}

		require(collateralTokenAddress != loanTokenAddress, "11");

		/// @dev Ensure authorized use of existing loan.
		require(loanId == 0 || msg.sender == trader, "unauthorized use of existing loan");

		/// Temporary: limit transaction size.
		if (transactionLimit[collateralTokenAddress] > 0) require(collateralTokenSent <= transactionLimit[collateralTokenAddress]);
		if (transactionLimit[loanTokenAddress] > 0) require(loanTokenSent <= transactionLimit[loanTokenAddress]);

		/// @dev Compute the worth of the total deposit in loan tokens.
		/// (loanTokenSent + convert(collateralTokenSent))
		/// No actual swap happening here.
		uint256 totalDeposit = _totalDeposit(collateralTokenAddress, collateralTokenSent, loanTokenSent);
		require(totalDeposit != 0, "12");

		address[4] memory sentAddresses;
		uint256[5] memory sentAmounts;

		sentAddresses[0] = address(this); /// The lender.
		sentAddresses[1] = trader;
		sentAddresses[2] = trader;
		/// sentAddresses[3] = address(0); /// The manager.

		/// sentAmounts[0] = 0; /// interestRate (found later).
		sentAmounts[1] = totalDeposit; /// Total amount of deposit.
		/// sentAmounts[2] = 0; /// interestInitialAmount (interest is calculated based on fixed-term loan).
		sentAmounts[3] = loanTokenSent;
		sentAmounts[4] = collateralTokenSent;

		_settleInterest();

		(sentAmounts[1], sentAmounts[0]) = _getMarginBorrowAmountAndRate( /// borrowAmount, interestRate
			leverageAmount,
			sentAmounts[1] /// depositAmount
		);

		return
			_borrowOrTrade(
				loanId,
				0, /// withdrawAmount
				leverageAmount,
				collateralTokenAddress,
				sentAddresses,
				sentAmounts,
				loanDataBytes
			);
	}

<<<<<<< HEAD
	function marginTradeAffiliate(
		bytes32 loanId, // 0 if new loan
		uint256 leverageAmount, // expected in x * 10**18 where x is the actual leverage (2, 3, 4, or 5)
		uint256 loanTokenSent,
		uint256 collateralTokenSent,
		address collateralTokenAddress,
		address trader,
		address affiliateReferrer, // the user was brought by the affiliate (referrer)
		bytes memory loanDataBytes // arbitrary order data
	)
		public
		payable
		returns (
			uint256,
			uint256 // returns new principal and new collateral added to trade
		)
	{
		if (affiliateReferrer != address(0))
			ProtocolAffiliatesInterface(sovrynContractAddress).setAffiliatesReferrer(trader, affiliateReferrer);
		return marginTrade(loanId, leverageAmount, loanTokenSent, collateralTokenSent, collateralTokenAddress, trader, loanDataBytes);
	}

=======
	/**
	 * @notice Transfer tokens wrapper.
	 * Sets token owner the msg.sender.
	 * Sets maximun allowance uint256(-1) to ensure tokens are always transferred.
	 *
	 * @param _to The recipient of the tokens.
	 * @param _value The amount of tokens sent.
	 * @return Success true/false.
	 * */
>>>>>>> df0557d0
	function transfer(address _to, uint256 _value) external returns (bool) {
		return _internalTransferFrom(msg.sender, _to, _value, uint256(-1));
	}

	/**
	 * @notice Moves `_value` loan tokens from `_from` to `_to` using the
	 * allowance mechanism. Calls internal _internalTransferFrom function.
	 *
	 * @return A boolean value indicating whether the operation succeeded.
	 */
	function transferFrom(
		address _from,
		address _to,
		uint256 _value
	) external returns (bool) {
		return
			_internalTransferFrom(
				_from,
				_to,
				_value,
				//allowed[_from][msg.sender]
				ProtocolLike(sovrynContractAddress).isLoanPool(msg.sender) ? uint256(-1) : allowed[_from][msg.sender]
			);
	}

	/**
	 * @notice Transfer tokens, low level.
	 * Checks allowance, updates sender and recipient balances
	 * and updates checkpoints too.
	 *
	 * @param _from The tokens' owner.
	 * @param _to The recipient of the tokens.
	 * @param _value The amount of tokens sent.
	 * @param _allowanceAmount The amount of tokens allowed to transfer.
	 *
	 * @return Success true/false.
	 * */
	function _internalTransferFrom(
		address _from,
		address _to,
		uint256 _value,
		uint256 _allowanceAmount
	) internal returns (bool) {
		if (_allowanceAmount != uint256(-1)) {
			allowed[_from][msg.sender] = _allowanceAmount.sub(_value, "14");
		}

		require(_to != address(0), "15");

		uint256 _balancesFrom = balances[_from];
		uint256 _balancesFromNew = _balancesFrom.sub(_value, "16");
		balances[_from] = _balancesFromNew;

		uint256 _balancesTo = balances[_to];
		uint256 _balancesToNew = _balancesTo.add(_value);
		balances[_to] = _balancesToNew;

		/// @dev Handle checkpoint update.
		uint256 _currentPrice = tokenPrice();

		_updateCheckpoints(_from, _balancesFrom, _balancesFromNew, _currentPrice);
		_updateCheckpoints(_to, _balancesTo, _balancesToNew, _currentPrice);

		emit Transfer(_from, _to, _value);
		return true;
	}

	/**
	 * @notice Update the user's checkpoint price and profit so far.
	 * In this loan token contract, whenever some tokens are minted or burned,
	 * the _updateCheckpoints() function is invoked to update the stats to
	 * reflect the balance changes.
	 *
	 * @param _user The user address.
	 * @param _oldBalance The user's previous balance.
	 * @param _newBalance The user's updated balance.
	 * @param _currentPrice The current loan token price.
	 * */
	function _updateCheckpoints(
		address _user,
		uint256 _oldBalance,
		uint256 _newBalance,
		uint256 _currentPrice
	) internal {
		/// @dev keccak256("iToken_ProfitSoFar")
		bytes32 slot = keccak256(abi.encodePacked(_user, iToken_ProfitSoFar));

		int256 _currentProfit;
		if (_newBalance == 0) {
			_currentPrice = 0;
		} else if (_oldBalance != 0) {
			_currentProfit = _profitOf(slot, _oldBalance, _currentPrice, checkpointPrices_[_user]);
		}

		assembly {
			sstore(slot, _currentProfit)
		}

		checkpointPrices_[_user] = _currentPrice;
	}

	/* Public View functions */

	/**
	 * @notice Wrapper for internal _profitOf low level function.
	 * @param user The user address.
	 * @return The profit of a user.
	 * */
	function profitOf(address user) public view returns (int256) {
		/// @dev keccak256("iToken_ProfitSoFar")
		bytes32 slot = keccak256(abi.encodePacked(user, iToken_ProfitSoFar));

		return _profitOf(slot, balances[user], tokenPrice(), checkpointPrices_[user]);
	}

	/**
	 * @notice Profit calculation based on checkpoints of price.
	 * @param slot The user slot.
	 * @param _balance The user balance.
	 * @param _currentPrice The current price of the loan token.
	 * @param _checkpointPrice The price of the loan token on checkpoint.
	 * @return The profit of a user.
	 * */
	function _profitOf(
		bytes32 slot,
		uint256 _balance,
		uint256 _currentPrice,
		uint256 _checkpointPrice
	) internal view returns (int256 profitSoFar) {
		if (_checkpointPrice == 0) {
			return 0;
		}

		assembly {
			profitSoFar := sload(slot)
		}

		profitSoFar = int256(_currentPrice).sub(int256(_checkpointPrice)).mul(int256(_balance)).div(sWEI_PRECISION).add(profitSoFar);
	}

	/**
	 * @notice Loan token price calculation considering unpaid interests.
	 * @return The loan token price.
	 * */
	function tokenPrice() public view returns (uint256 price) {
		uint256 interestUnPaid;
		if (lastSettleTime_ != uint88(block.timestamp)) {
			(, interestUnPaid) = _getAllInterest();
		}

		return _tokenPrice(_totalAssetSupply(interestUnPaid));
	}

	/**
	 * @notice Getter for the price checkpoint mapping.
	 * @param _user The user account as the mapping index.
	 * @return The price on the checkpoint for this user.
	 * */
	function checkpointPrice(address _user) public view returns (uint256 price) {
		return checkpointPrices_[_user];
	}

	/**
	 * @notice Get current liquidity.
	 * A part of total funds supplied are borrowed. Liquidity = supply - borrow
	 * @return The market liquidity.
	 * */
	function marketLiquidity() public view returns (uint256) {
		uint256 totalSupply = _totalAssetSupply(0);
		uint256 totalBorrow = totalAssetBorrow();
		if (totalSupply > totalBorrow) {
			return totalSupply - totalBorrow;
		}
	}

	/**
	 * @notice Wrapper for average borrow interest.
	 * @return The average borrow interest.
	 * */
	function avgBorrowInterestRate() public view returns (uint256) {
		return _avgBorrowInterestRate(totalAssetBorrow());
	}

	/**
	 * @notice Get borrow interest rate.
	 * The minimum rate the next base protocol borrower will receive
	 * for variable-rate loans.
	 * @return The borrow interest rate.
	 * */
	function borrowInterestRate() public view returns (uint256) {
		return _nextBorrowInterestRate(0);
	}

	/**
	 * @notice Public wrapper for internal call.
	 * @param borrowAmount The amount of tokens to borrow.
	 * @return The next borrow interest rate.
	 * */
	function nextBorrowInterestRate(uint256 borrowAmount) public view returns (uint256) {
		return _nextBorrowInterestRate(borrowAmount);
	}

	/**
	 * @notice Get interest rate.
	 *
	 * @return Interest that lenders are currently receiving when supplying to
	 * the pool.
	 * */
	function supplyInterestRate() public view returns (uint256) {
		return totalSupplyInterestRate(_totalAssetSupply(0));
	}

	/**
	 * @notice Get interest rate w/ added supply.
	 * @param supplyAmount The amount of tokens supplied.
	 * @return Interest that lenders are currently receiving when supplying
	 * a given amount of tokens to the pool.
	 * */
	function nextSupplyInterestRate(uint256 supplyAmount) public view returns (uint256) {
		return totalSupplyInterestRate(_totalAssetSupply(0).add(supplyAmount));
	}

	/**
	 * @notice Get interest rate w/ added supply assets.
	 * @param assetSupply The amount of loan tokens supplied.
	 * @return Interest that lenders are currently receiving when supplying
	 * a given amount of loan tokens to the pool.
	 * */
	function totalSupplyInterestRate(uint256 assetSupply) public view returns (uint256) {
		uint256 assetBorrow = totalAssetBorrow();
		if (assetBorrow != 0) {
			return _supplyInterestRate(assetBorrow, assetSupply);
		}
	}

	/**
	 * @notice Get the total amount of loan tokens on debt.
	 * Calls protocol getTotalPrincipal function.
	 * In the context of borrowing, principal is the initial size of a loan.
	 * It can also be the amount still owed on a loan. If you take out a
	 * $50,000 mortgage, for example, the principal is $50,000. If you pay off
	 * $30,000, the principal balance now consists of the remaining $20,000.
	 *
	 * @return The total amount of loan tokens on debt.
	 * */
	function totalAssetBorrow() public view returns (uint256) {
		return ProtocolLike(sovrynContractAddress).getTotalPrincipal(address(this), loanTokenAddress);
	}

	/**
	 * @notice Get the total amount of loan tokens on supply.
	 * @dev Wrapper for internal _totalAssetSupply function.
	 * @return The total amount of loan tokens on supply.
	 * */
	function totalAssetSupply() public view returns (uint256) {
		uint256 interestUnPaid;
		if (lastSettleTime_ != uint88(block.timestamp)) {
			(, interestUnPaid) = _getAllInterest();
		}

		return _totalAssetSupply(interestUnPaid);
	}

	/**
	 * @notice Compute the maximum deposit amount under current market conditions.
	 * @dev maxEscrowAmount = liquidity * (100 - interestForDuration) / 100
	 * @param leverageAmount The chosen multiplier with 18 decimals.
	 * */
	function getMaxEscrowAmount(uint256 leverageAmount) public view returns (uint256 maxEscrowAmount) {
		/**
		 * @dev Mathematical imperfection: depending on liquidity we might be able
		 * to borrow more if utilization is below the kink level.
		 * */
		uint256 interestForDuration = maxScaleRate.mul(28).div(365);
		uint256 factor = uint256(10**20).sub(interestForDuration);
		uint256 maxLoanSize = marketLiquidity().mul(factor).div(10**20);
		maxEscrowAmount = maxLoanSize.mul(10**18).div(leverageAmount);
	}

	/**
	 * @notice Get loan token balance.
	 * @return The user's balance of underlying token.
	 * */
	function assetBalanceOf(address _owner) public view returns (uint256) {
		return balanceOf(_owner).mul(tokenPrice()).div(10**18);
	}

	/**
	 * @notice Get margin information on a trade.
	 *
	 * @param leverageAmount The multiple of exposure: 2x ... 5x. The leverage with 18 decimals.
	 * @param loanTokenSent The number of loan tokens provided by the user.
	 * @param collateralTokenSent The amount of collateral tokens provided by the user.
	 * @param collateralTokenAddress The token address of collateral.
	 *
	 * @return The principal, the collateral and the interestRate.
	 * */
	function getEstimatedMarginDetails(
		uint256 leverageAmount,
		uint256 loanTokenSent,
		uint256 collateralTokenSent,
		address collateralTokenAddress /// address(0) means rBTC.
	)
		public
		view
		returns (
			uint256 principal,
			uint256 collateral,
			uint256 interestRate
		)
	{
		if (collateralTokenAddress == address(0)) {
			collateralTokenAddress = wrbtcTokenAddress;
		}

		uint256 totalDeposit = _totalDeposit(collateralTokenAddress, collateralTokenSent, loanTokenSent);

		(principal, interestRate) = _getMarginBorrowAmountAndRate(leverageAmount, totalDeposit);
		if (principal > _underlyingBalance()) {
			return (0, 0, 0);
		}

		loanTokenSent = loanTokenSent.add(principal);

		collateral = ProtocolLike(sovrynContractAddress).getEstimatedMarginExposure(
			loanTokenAddress,
			collateralTokenAddress,
			loanTokenSent,
			collateralTokenSent,
			interestRate,
			principal
		);
	}

	/**
	 * @notice Calculate the deposit required to a given borrow.
	 *
	 * The function for doing over-collateralized borrows against loan tokens
	 * expects a minimum amount of collateral be sent to satisfy collateral
	 * requirements of the loan, for borrow amount, interest rate, and
	 * initial loan duration. To determine appropriate values to pass to this
	 * function for a given loan, `getDepositAmountForBorrow` and
	 * 'getBorrowAmountForDeposit` are required.
	 *
	 * @param borrowAmount The amount of borrow.
	 * @param initialLoanDuration The duration of the loan.
	 * @param collateralTokenAddress The token address of collateral.
	 *
	 * @return The amount of deposit required.
	 * */
	function getDepositAmountForBorrow(
		uint256 borrowAmount,
		uint256 initialLoanDuration, /// Duration in seconds.
		address collateralTokenAddress /// address(0) means rBTC
	) public view returns (uint256 depositAmount) {
		if (borrowAmount != 0) {
			(, , uint256 newBorrowAmount) = _getInterestRateAndBorrowAmount(borrowAmount, totalAssetSupply(), initialLoanDuration);

			if (newBorrowAmount <= _underlyingBalance()) {
				return
					ProtocolLike(sovrynContractAddress)
						.getRequiredCollateral(
						loanTokenAddress,
						collateralTokenAddress != address(0) ? collateralTokenAddress : wrbtcTokenAddress,
						newBorrowAmount,
						50 * 10**18, /// initialMargin
						true /// isTorqueLoan
					)
						.add(10); /// Some dust to compensate for rounding errors.
			}
		}
	}

	/**
	 * @notice Calculate the borrow allowed for a given deposit.
	 *
	 * The function for doing over-collateralized borrows against loan tokens
	 * expects a minimum amount of collateral be sent to satisfy collateral
	 * requirements of the loan, for borrow amount, interest rate, and
	 * initial loan duration. To determine appropriate values to pass to this
	 * function for a given loan, `getDepositAmountForBorrow` and
	 * 'getBorrowAmountForDeposit` are required.
	 *
	 * @param depositAmount The amount of deposit.
	 * @param initialLoanDuration The duration of the loan.
	 * @param collateralTokenAddress The token address of collateral.
	 *
	 * @return The amount of borrow allowed.
	 * */
	function getBorrowAmountForDeposit(
		uint256 depositAmount,
		uint256 initialLoanDuration, /// Duration in seconds.
		address collateralTokenAddress /// address(0) means rBTC
	) public view returns (uint256 borrowAmount) {
		if (depositAmount != 0) {
			borrowAmount = ProtocolLike(sovrynContractAddress).getBorrowAmount(
				loanTokenAddress,
				collateralTokenAddress != address(0) ? collateralTokenAddress : wrbtcTokenAddress,
				depositAmount,
				50 * 10**18, /// initialMargin,
				true /// isTorqueLoan
			);

			(, , borrowAmount) = _getInterestRateAndBorrowAmount(borrowAmount, totalAssetSupply(), initialLoanDuration);

			if (borrowAmount > _underlyingBalance()) {
				borrowAmount = 0;
			}
		}
	}

	/* Internal functions */

	/**
	 * @notice A wrapper for AdvancedToken::_mint
	 *
	 * @param receiver The account getting the minted tokens.
	 * @param depositAmount The amount of underlying tokens provided on the loan.
	 *
	 * @return The amount of loan tokens minted.
	 * */
	function _mintToken(address receiver, uint256 depositAmount) internal returns (uint256 mintAmount) {
		require(depositAmount != 0, "17");

		_settleInterest();

		uint256 currentPrice = _tokenPrice(_totalAssetSupply(0));
		mintAmount = depositAmount.mul(10**18).div(currentPrice);

		if (msg.value == 0) {
			_safeTransferFrom(loanTokenAddress, msg.sender, address(this), depositAmount, "18");
		} else {
			IWrbtc(wrbtcTokenAddress).deposit.value(depositAmount)();
		}

		uint256 oldBalance = balances[receiver];
		_updateCheckpoints(
			receiver,
			oldBalance,
			_mint(receiver, mintAmount, depositAmount, currentPrice), /// newBalance
			currentPrice
		);
	}

	/**
	 * @notice A wrapper for AdvancedToken::_burn
	 *
	 * @param burnAmount The amount of loan tokens to redeem.
	 *
	 * @return The amount of underlying tokens payed to lender.
	 * */
	function _burnToken(uint256 burnAmount) internal returns (uint256 loanAmountPaid) {
		require(burnAmount != 0, "19");

		if (burnAmount > balanceOf(msg.sender)) {
			require(burnAmount == uint256(-1), "32");
			burnAmount = balanceOf(msg.sender);
		}

		_settleInterest();

		uint256 currentPrice = _tokenPrice(_totalAssetSupply(0));

		uint256 loanAmountOwed = burnAmount.mul(currentPrice).div(10**18);
		uint256 loanAmountAvailableInContract = _underlyingBalance();

		loanAmountPaid = loanAmountOwed;
		require(loanAmountPaid <= loanAmountAvailableInContract, "37");

		uint256 oldBalance = balances[msg.sender];

		/**
		 * @dev This function does not only update the checkpoints but also
		 * the current profit of the user.
		 * */
		_updateCheckpoints(
			msg.sender,
			oldBalance,
			_burn(msg.sender, burnAmount, loanAmountPaid, currentPrice), /// newBalance
			currentPrice
		);
	}

	/**
	 * @notice Withdraw loan token interests from protocol.
	 * This function only operates once per block.
	 * It asks protocol to withdraw accrued interests for the loan token.
	 *
	 * @dev Internal sync required on every loan trade before starting.
	 * */
	function _settleInterest() internal {
		uint88 ts = uint88(block.timestamp);
		if (lastSettleTime_ != ts) {
			ProtocolLike(sovrynContractAddress).withdrawAccruedInterest(loanTokenAddress);

			lastSettleTime_ = ts;
		}
	}

	/**
	 * @notice Compute what the deposit is worth in loan tokens using the swap rate
	 *      used for loan size computation.
	 *
	 * @param collateralTokenAddress The token address of the collateral.
	 * @param collateralTokenSent The amount of collateral tokens provided by the user.
	 * @param loanTokenSent The number of loan tokens provided by the user.
	 *
	 * @return The value of the deposit in loan tokens.
	 * */
	function _totalDeposit(
		address collateralTokenAddress,
		uint256 collateralTokenSent,
		uint256 loanTokenSent
	) internal view returns (uint256 totalDeposit) {
		totalDeposit = loanTokenSent;

		if (collateralTokenSent != 0) {
			/// @dev Get the oracle rate from collateral -> loan
			(uint256 collateralToLoanRate, uint256 collateralToLoanPrecision) =
				FeedsLike(ProtocolLike(sovrynContractAddress).priceFeeds()).queryRate(collateralTokenAddress, loanTokenAddress);
			require((collateralToLoanRate != 0) && (collateralToLoanPrecision != 0), "invalid exchange rate for the collateral token");

			/// @dev Compute the loan token amount with the oracle rate.
			uint256 loanTokenAmount = collateralTokenSent.mul(collateralToLoanRate).div(collateralToLoanPrecision);

			/// @dev See how many collateralTokens we would get if exchanging this amount of loan tokens to collateral tokens.
			uint256 collateralTokenAmount =
				ProtocolLike(sovrynContractAddress).getSwapExpectedReturn(loanTokenAddress, collateralTokenAddress, loanTokenAmount);

			/// @dev Probably not the same due to the price difference.
			if (collateralTokenAmount != collateralTokenSent) {
				//scale the loan token amount accordingly, so we'll get the expected position size in the end
				loanTokenAmount = loanTokenAmount.mul(collateralTokenAmount).div(collateralTokenSent);
			}

			totalDeposit = loanTokenAmount.add(totalDeposit);
		}
	}

	/**
	 * @notice Compute interest rate and other loan parameters.
	 *
	 * @param borrowAmount The amount of tokens to borrow.
	 * @param assetSupply The amount of loan tokens supplied.
	 * @param initialLoanDuration The duration of the loan in seconds.
	 *   If the loan is not paid back until then, it'll need to be rolled over.
	 *
	 * @return The interest rate, the interest calculated based on fixed-term
	 *   loan, and the new borrow amount.
	 * */
	function _getInterestRateAndBorrowAmount(
		uint256 borrowAmount,
		uint256 assetSupply,
		uint256 initialLoanDuration /// Duration in seconds.
	)
		internal
		view
		returns (
			uint256 interestRate,
			uint256 interestInitialAmount,
			uint256 newBorrowAmount
		)
	{
		interestRate = _nextBorrowInterestRate2(borrowAmount, assetSupply);

		/// newBorrowAmount = borrowAmount * 10^18 / (10^18 - interestRate * 7884000 * 10^18 / 31536000 / 10^20)
		newBorrowAmount = borrowAmount.mul(10**18).div(
			SafeMath.sub(
				10**18,
				interestRate.mul(initialLoanDuration).mul(10**18).div(31536000 * 10**20) /// 365 * 86400 * 10**20
			)
		);

		interestInitialAmount = newBorrowAmount.sub(borrowAmount);
	}

	/**
	 * @notice Compute principal and collateral.
	 *
	 * @param loanId The ID of the loan, 0 for a new loan.
	 * @param withdrawAmount The amount to be withdrawn (actually borrowed).
	 * @param leverageAmount The multiple of exposure: 2x ... 5x. The leverage
	 *   with 18 decimals.
	 * @param collateralTokenAddress  The address of the token to be used as
	 *   collateral. Cannot be the loan token address.
	 * @param sentAddresses The addresses to send tokens: lender, borrower,
	 *   receiver and manager.
	 * @param sentAmounts The amounts to send to each address.
	 * @param loanDataBytes Additional loan data (not in use for token swaps).
	 *
	 * @return The new principal and the new collateral. Principal is the
	 *   complete borrowed amount (in loan tokens). Collateral is the complete
	 *   position size (loan + margin) (in collateral tokens).
	 * */
	function _borrowOrTrade(
		bytes32 loanId,
		uint256 withdrawAmount,
		uint256 leverageAmount,
		address collateralTokenAddress,
		address[4] memory sentAddresses,
		uint256[5] memory sentAmounts,
		bytes memory loanDataBytes
	) internal returns (uint256, uint256) {
		_checkPause();
		require(
			sentAmounts[1] <= _underlyingBalance() && /// newPrincipal (borrowed amount + fees)
				sentAddresses[1] != address(0), /// The borrower.
			"24"
		);

		if (sentAddresses[2] == address(0)) {
			sentAddresses[2] = sentAddresses[1]; /// The receiver = the borrower.
		}

		/// @dev Handle transfers prior to adding newPrincipal to loanTokenSent
		uint256 msgValue = _verifyTransfers(collateralTokenAddress, sentAddresses, sentAmounts, withdrawAmount);

		/**
		 * @dev Adding the loan token portion from the lender to loanTokenSent
		 * (add the loan to the loan tokens sent from the user).
		 * */
		sentAmounts[3] = sentAmounts[3].add(sentAmounts[1]); /// newPrincipal

		if (withdrawAmount != 0) {
			/// @dev withdrawAmount already sent to the borrower, so we aren't sending it to the protocol.
			sentAmounts[3] = sentAmounts[3].sub(withdrawAmount);
		}

		bool withdrawAmountExist = false; /// Default is false, but added just as to make sure.

		if (withdrawAmount != 0) {
			withdrawAmountExist = true;
		}

		bytes32 loanParamsId = loanParamsIds[uint256(keccak256(abi.encodePacked(collateralTokenAddress, withdrawAmountExist)))];

		/// @dev Converting to initialMargin
		leverageAmount = SafeMath.div(10**38, leverageAmount);
		(sentAmounts[1], sentAmounts[4]) = ProtocolLike(sovrynContractAddress).borrowOrTradeFromPool.value(msgValue)( /// newPrincipal, newCollateral
			loanParamsId,
			loanId,
			withdrawAmountExist,
			leverageAmount, /// initialMargin
			sentAddresses,
			sentAmounts,
			loanDataBytes
		);
		require(sentAmounts[1] != 0, "25");

<<<<<<< HEAD
		//REFACTOR: move to a general interface: ProtocolSettingsLike?
		ProtocolAffiliatesInterface(sovrynContractAddress).setUserNotFirstTradeFlag(sentAddresses[1]);

		return (sentAmounts[1], sentAmounts[4]); // newPrincipal, newCollateral
	}

	// sentAddresses[0]: lender
	// sentAddresses[1]: borrower/trader
	// sentAddresses[2]: receiver
	// sentAddresses[3]: manager
	// sentAmounts[0]: interestRate
	// sentAmounts[1]: newPrincipal
	// sentAmounts[2]: interestInitialAmount
	// sentAmounts[3]: loanTokenSent
	// sentAmounts[4]: collateralTokenSent
=======
		return (sentAmounts[1], sentAmounts[4]); /// newPrincipal, newCollateral
	}

	/// sentAddresses[0]: lender
	/// sentAddresses[1]: borrower
	/// sentAddresses[2]: receiver
	/// sentAddresses[3]: manager
	/// sentAmounts[0]: interestRate
	/// sentAmounts[1]: newPrincipal
	/// sentAmounts[2]: interestInitialAmount
	/// sentAmounts[3]: loanTokenSent
	/// sentAmounts[4]: collateralTokenSent
	/**
	 * @notice .
	 *
	 * @param collateralTokenAddress The address of the token to be used as
	 *   collateral. Cannot be the loan token address.
	 * @param sentAddresses The addresses to send tokens: lender, borrower,
	 *   receiver and manager.
	 * @param sentAmounts The amounts to send to each address.
	 * @param withdrawalAmount The amount of tokens to withdraw.
	 *
	 * @return msgValue The amount of rBTC sent minus the collateral on tokens.
	 * */
>>>>>>> df0557d0
	function _verifyTransfers(
		address collateralTokenAddress,
		address[4] memory sentAddresses,
		uint256[5] memory sentAmounts,
		uint256 withdrawalAmount
	) internal returns (uint256 msgValue) {
		address _wrbtcToken = wrbtcTokenAddress;
		address _loanTokenAddress = loanTokenAddress;
		address receiver = sentAddresses[2];
		uint256 newPrincipal = sentAmounts[1];
		uint256 loanTokenSent = sentAmounts[3];
		uint256 collateralTokenSent = sentAmounts[4];

		require(_loanTokenAddress != collateralTokenAddress, "26");

		msgValue = msg.value;

		if (withdrawalAmount != 0) {
			/// withdrawOnOpen == true
			_safeTransfer(_loanTokenAddress, receiver, withdrawalAmount, "");
			if (newPrincipal > withdrawalAmount) {
				_safeTransfer(_loanTokenAddress, sovrynContractAddress, newPrincipal - withdrawalAmount, "");
			}
		} else {
			_safeTransfer(_loanTokenAddress, sovrynContractAddress, newPrincipal, "27");
		}
		/**
		 * This is a critical piece of code!
		 * rBTC are supposed to be held by the contract itself, while other tokens are being transfered from the sender directly.
		 * */
		if (collateralTokenSent != 0) {
			if (collateralTokenAddress == _wrbtcToken && msgValue != 0 && msgValue >= collateralTokenSent) {
				IWrbtc(_wrbtcToken).deposit.value(collateralTokenSent)();
				_safeTransfer(collateralTokenAddress, sovrynContractAddress, collateralTokenSent, "28-a");
				msgValue -= collateralTokenSent;
			} else {
				_safeTransferFrom(collateralTokenAddress, msg.sender, sovrynContractAddress, collateralTokenSent, "28-b");
			}
		}

		if (loanTokenSent != 0) {
			_safeTransferFrom(_loanTokenAddress, msg.sender, sovrynContractAddress, loanTokenSent, "29");
		}
	}

	/**
	 * @notice Execute the ERC20 token's `transfer` function and reverts
	 * upon failure the main purpose of this function is to prevent a non
	 * standard ERC20 token from failing silently.
	 *
	 * @dev Wrappers around ERC20 operations that throw on failure (when the
	 * token contract returns false). Tokens that return no value (and instead
	 * revert or throw on failure) are also supported, non-reverting calls are
	 * assumed to be successful.
	 *
	 * @param token The ERC20 token address.
	 * @param to The target address.
	 * @param amount The transfer amount.
	 * @param errorMsg The error message on failure.
	 */
	function _safeTransfer(
		address token,
		address to,
		uint256 amount,
		string memory errorMsg
	) internal {
		_callOptionalReturn(token, abi.encodeWithSelector(IERC20(token).transfer.selector, to, amount), errorMsg);
	}

	/**
	 * @notice Execute the ERC20 token's `transferFrom` function and reverts
	 * upon failure the main purpose of this function is to prevent a non
	 * standard ERC20 token from failing silently.
	 *
	 * @dev Wrappers around ERC20 operations that throw on failure (when the
	 * token contract returns false). Tokens that return no value (and instead
	 * revert or throw on failure) are also supported, non-reverting calls are
	 * assumed to be successful.
	 *
	 * @param token The ERC20 token address.
	 * @param from The source address.
	 * @param to The target address.
	 * @param amount The transfer amount.
	 * @param errorMsg The error message on failure.
	 */
	function _safeTransferFrom(
		address token,
		address from,
		address to,
		uint256 amount,
		string memory errorMsg
	) internal {
		_callOptionalReturn(token, abi.encodeWithSelector(IERC20(token).transferFrom.selector, from, to, amount), errorMsg);
	}

	/**
	 * @notice Imitate a Solidity high-level call (i.e. a regular function
	 * call to a contract), relaxing the requirement on the return value:
	 * the return value is optional (but if data is returned, it must not be
	 * false).
	 *
	 * @param token The token targeted by the call.
	 * @param data The call data (encoded using abi.encode or one of its variants).
	 * @param errorMsg The error message on failure.
	 * */
	function _callOptionalReturn(
		address token,
		bytes memory data,
		string memory errorMsg
	) internal {
		(bool success, bytes memory returndata) = token.call(data);
		require(success, errorMsg);

		if (returndata.length != 0) {
			require(abi.decode(returndata, (bool)), errorMsg);
		}
	}

	/**
	 * @notice Get the loan contract balance.
	 * @return The balance of the loan token for this contract.
	 * */
	function _underlyingBalance() internal view returns (uint256) {
		return IERC20(loanTokenAddress).balanceOf(address(this));
	}

	/* Internal View functions */

	/**
	 * @notice Compute the token price.
	 * @param assetSupply The amount of loan tokens supplied.
	 * @return The token price.
	 * */
	function _tokenPrice(uint256 assetSupply) internal view returns (uint256) {
		uint256 totalTokenSupply = totalSupply_;

		return totalTokenSupply != 0 ? assetSupply.mul(10**18).div(totalTokenSupply) : initialPrice;
	}

	/**
	 * @notice Compute the average borrow interest rate.
	 * @param assetBorrow The amount of loan tokens on debt.
	 * @return The average borrow interest rate.
	 * */
	function _avgBorrowInterestRate(uint256 assetBorrow) internal view returns (uint256) {
		if (assetBorrow != 0) {
			(uint256 interestOwedPerDay, ) = _getAllInterest();
			return interestOwedPerDay.mul(10**20).mul(365).div(assetBorrow);
		}
	}

	/**
	 * @notice Compute the next supply interest adjustment.
	 * @param assetBorrow The amount of loan tokens on debt.
	 * @param assetSupply The amount of loan tokens supplied.
	 * @return The next supply interest adjustment.
	 * */
	function _supplyInterestRate(uint256 assetBorrow, uint256 assetSupply) public view returns (uint256) {
		if (assetBorrow != 0 && assetSupply >= assetBorrow) {
			return
				_avgBorrowInterestRate(assetBorrow)
					.mul(_utilizationRate(assetBorrow, assetSupply))
					.mul(SafeMath.sub(10**20, ProtocolLike(sovrynContractAddress).lendingFeePercent()))
					.div(10**40);
		}
	}

	/**
	 * @notice Compute the next borrow interest adjustment.
	 * @param borrowAmount The amount of tokens to borrow.
	 * @return The next borrow interest adjustment.
	 * */
	function _nextBorrowInterestRate(uint256 borrowAmount) internal view returns (uint256) {
		uint256 interestUnPaid;
		if (borrowAmount != 0) {
			if (lastSettleTime_ != uint88(block.timestamp)) {
				(, interestUnPaid) = _getAllInterest();
			}

			uint256 balance = _underlyingBalance().add(interestUnPaid);
			if (borrowAmount > balance) {
				borrowAmount = balance;
			}
		}

		return _nextBorrowInterestRate2(borrowAmount, _totalAssetSupply(interestUnPaid));
	}

	/**
	 * @notice Compute the next borrow interest adjustment under target-kink
	 * level analysis.
	 *
	 * The "kink" in the cDAI interest rate model reflects the utilization rate
	 * at which the slope of the interest rate goes from "gradual" to "steep".
	 * That is, below this utilization rate, the slope of the interest rate
	 * curve is gradual. Above this utilization rate, it is steep.
	 *
	 * Because of this dynamic between the interest rate curves before and
	 * after the "kink", the "kink" can be thought of as the target utilization
	 * rate. Above that rate, it quickly becomes expensive to borrow (and
	 * commensurately lucrative for suppliers).
	 *
	 * @param newBorrowAmount The new amount of tokens to borrow.
	 * @param assetSupply The amount of loan tokens supplied.
	 * @return The next borrow interest adjustment.
	 * */
	function _nextBorrowInterestRate2(uint256 newBorrowAmount, uint256 assetSupply) internal view returns (uint256 nextRate) {
		uint256 utilRate = _utilizationRate(totalAssetBorrow().add(newBorrowAmount), assetSupply);

		uint256 thisMinRate;
		uint256 thisMaxRate;
		uint256 thisBaseRate = baseRate;
		uint256 thisRateMultiplier = rateMultiplier;
		uint256 thisTargetLevel = targetLevel;
		uint256 thisKinkLevel = kinkLevel;
		uint256 thisMaxScaleRate = maxScaleRate;

		if (utilRate < thisTargetLevel) {
			/// @dev Target targetLevel utilization when utilization is under targetLevel
			utilRate = thisTargetLevel;
		}

		if (utilRate > thisKinkLevel) {
			/// @dev Scale rate proportionally up to 100%
			uint256 thisMaxRange = WEI_PERCENT_PRECISION - thisKinkLevel; /// Will not overflow.

			utilRate -= thisKinkLevel;
			if (utilRate > thisMaxRange) utilRate = thisMaxRange;

			thisMaxRate = thisRateMultiplier.add(thisBaseRate).mul(thisKinkLevel).div(WEI_PERCENT_PRECISION);

			nextRate = utilRate.mul(SafeMath.sub(thisMaxScaleRate, thisMaxRate)).div(thisMaxRange).add(thisMaxRate);
		} else {
			nextRate = utilRate.mul(thisRateMultiplier).div(WEI_PERCENT_PRECISION).add(thisBaseRate);

			thisMinRate = thisBaseRate;
			thisMaxRate = thisRateMultiplier.add(thisBaseRate);

			if (nextRate < thisMinRate) nextRate = thisMinRate;
			else if (nextRate > thisMaxRate) nextRate = thisMaxRate;
		}
	}

	/**
	 * @notice Get two kind of interests: owed per day and yet to be paid.
	 * @return interestOwedPerDay The interest per day.
	 * @return interestUnPaid The interest not yet paid.
	 * */
	function _getAllInterest() internal view returns (uint256 interestOwedPerDay, uint256 interestUnPaid) {
		/// interestPaid, interestPaidDate, interestOwedPerDay, interestUnPaid, interestFeePercent, principalTotal
		uint256 interestFeePercent;
		(, , interestOwedPerDay, interestUnPaid, interestFeePercent, ) = ProtocolLike(sovrynContractAddress).getLenderInterestData(
			address(this),
			loanTokenAddress
		);

		interestUnPaid = interestUnPaid.mul(SafeMath.sub(10**20, interestFeePercent)).div(10**20);
	}

	/**
	 * @notice Compute the loan size and interest rate.
	 * @param leverageAmount The leverage with 18 decimals.
	 * @param depositAmount The amount the user deposited in underlying loan tokens.
	 * @return borrowAmount The amount of tokens to borrow.
	 * @return interestRate The interest rate to pay on the position.
	 * */
	function _getMarginBorrowAmountAndRate(uint256 leverageAmount, uint256 depositAmount)
		internal
		view
		returns (uint256 borrowAmount, uint256 interestRate)
	{
		uint256 loanSizeBeforeInterest = depositAmount.mul(leverageAmount).div(10**18);
		/**
		 * @dev Mathematical imperfection. we calculate the interest rate based on
		 * the loanSizeBeforeInterest, but the actual borrowed amount will be bigger.
		 * */
		interestRate = _nextBorrowInterestRate2(loanSizeBeforeInterest, _totalAssetSupply(0));
		/// @dev Assumes that loan, collateral, and interest token are the same.
		borrowAmount = _adjustLoanSize(interestRate, 28 days, loanSizeBeforeInterest);
	}

	/**
	 * @notice Compute the total amount of loan tokens on supply.
	 * @param interestUnPaid The interest not yet paid.
	 * @return assetSupply The total amount of loan tokens on supply.
	 * */
	function _totalAssetSupply(uint256 interestUnPaid) internal view returns (uint256 assetSupply) {
		if (totalSupply_ != 0) {
			uint256 assetsBalance = _flTotalAssetSupply; /// Temporary locked totalAssetSupply during a flash loan transaction.
			if (assetsBalance == 0) {
				assetsBalance = _underlyingBalance().add(totalAssetBorrow());
			}

			return assetsBalance.add(interestUnPaid);
		}
	}

	/**
	 * @notice Check whether a function is paused.
	 *
	 * @dev Used to read externally from the smart contract to see if a
	 *   function is paused.
	 *
	 * @param funcId The function ID, the selector.
	 *
	 * @return isPaused Whether the function is paused: true or false.
	 * */
	function checkPause(string memory funcId) public view returns (bool isPaused) {
		bytes4 sig = bytes4(keccak256(abi.encodePacked(funcId)));
		bytes32 slot = keccak256(abi.encodePacked(sig, uint256(0xd46a704bc285dbd6ff5ad3863506260b1df02812f4f857c8cc852317a6ac64f2)));
		assembly {
			isPaused := sload(slot)
		}
		return isPaused;
	}

	/**
	 * @notice Make sure call is not paused.
	 * @dev Used for internal verification if the called function is paused.
	 *   It throws an exception in case it's not.
	 * */
	function _checkPause() internal view {
		/// keccak256("iToken_FunctionPause")
		bytes32 slot = keccak256(abi.encodePacked(msg.sig, uint256(0xd46a704bc285dbd6ff5ad3863506260b1df02812f4f857c8cc852317a6ac64f2)));
		bool isPaused;
		assembly {
			isPaused := sload(slot)
		}
		require(!isPaused, "unauthorized");
	}

	/**
	 * @notice Adjusts the loan size to make sure the expected exposure remains after prepaying the interest.
	 * @dev loanSizeWithInterest = loanSizeBeforeInterest * 100 / (100 - interestForDuration)
	 * @param interestRate The interest rate to pay on the position.
	 * @param maxDuration The maximum duration of the position (until rollover).
	 * @param loanSizeBeforeInterest The loan size before interest is added.
	 * */
	function _adjustLoanSize(
		uint256 interestRate,
		uint256 maxDuration,
		uint256 loanSizeBeforeInterest
	) internal pure returns (uint256 loanSizeWithInterest) {
		uint256 interestForDuration = interestRate.mul(maxDuration).div(365 days);
		uint256 divisor = uint256(10**20).sub(interestForDuration);
		loanSizeWithInterest = loanSizeBeforeInterest.mul(10**20).div(divisor);
	}

	/**
	 * @notice Calculate the utilization rate.
	 * @dev Utilization rate = assetBorrow / assetSupply
	 * @param assetBorrow The amount of loan tokens on debt.
	 * @param assetSupply The amount of loan tokens supplied.
	 * @return The utilization rate.
	 * */
	function _utilizationRate(uint256 assetBorrow, uint256 assetSupply) internal pure returns (uint256) {
		if (assetBorrow != 0 && assetSupply != 0) {
			/// U = total_borrow / total_supply
			return assetBorrow.mul(10**20).div(assetSupply);
		}
	}
}<|MERGE_RESOLUTION|>--- conflicted
+++ resolved
@@ -309,11 +309,7 @@
 	)
 		public
 		payable
-<<<<<<< HEAD
-		nonReentrant //note: needs to be removed to allow flashloan use cases?
-=======
 		nonReentrant /// Note: needs to be removed to allow flashloan use cases.
->>>>>>> df0557d0
 		hasEarlyAccessToken
 		returns (
 			uint256,
@@ -374,7 +370,6 @@
 			);
 	}
 
-<<<<<<< HEAD
 	function marginTradeAffiliate(
 		bytes32 loanId, // 0 if new loan
 		uint256 leverageAmount, // expected in x * 10**18 where x is the actual leverage (2, 3, 4, or 5)
@@ -397,7 +392,6 @@
 		return marginTrade(loanId, leverageAmount, loanTokenSent, collateralTokenSent, collateralTokenAddress, trader, loanDataBytes);
 	}
 
-=======
 	/**
 	 * @notice Transfer tokens wrapper.
 	 * Sets token owner the msg.sender.
@@ -407,7 +401,6 @@
 	 * @param _value The amount of tokens sent.
 	 * @return Success true/false.
 	 * */
->>>>>>> df0557d0
 	function transfer(address _to, uint256 _value) external returns (bool) {
 		return _internalTransferFrom(msg.sender, _to, _value, uint256(-1));
 	}
@@ -1057,24 +1050,10 @@
 		);
 		require(sentAmounts[1] != 0, "25");
 
-<<<<<<< HEAD
 		//REFACTOR: move to a general interface: ProtocolSettingsLike?
 		ProtocolAffiliatesInterface(sovrynContractAddress).setUserNotFirstTradeFlag(sentAddresses[1]);
 
 		return (sentAmounts[1], sentAmounts[4]); // newPrincipal, newCollateral
-	}
-
-	// sentAddresses[0]: lender
-	// sentAddresses[1]: borrower/trader
-	// sentAddresses[2]: receiver
-	// sentAddresses[3]: manager
-	// sentAmounts[0]: interestRate
-	// sentAmounts[1]: newPrincipal
-	// sentAmounts[2]: interestInitialAmount
-	// sentAmounts[3]: loanTokenSent
-	// sentAmounts[4]: collateralTokenSent
-=======
-		return (sentAmounts[1], sentAmounts[4]); /// newPrincipal, newCollateral
 	}
 
 	/// sentAddresses[0]: lender
@@ -1098,7 +1077,6 @@
 	 *
 	 * @return msgValue The amount of rBTC sent minus the collateral on tokens.
 	 * */
->>>>>>> df0557d0
 	function _verifyTransfers(
 		address collateralTokenAddress,
 		address[4] memory sentAddresses,
