--- conflicted
+++ resolved
@@ -96,11 +96,8 @@
     
     #readLiquidity()
     #swapTokens(1e18, 1, contracts['swapNetwork'], contracts['USDT'], contracts['BPro'])
-<<<<<<< HEAD
     updatePriceFeedToMOCOracle()
-=======
     updateContracts()
->>>>>>> eb1d4eb2
     
 def loadConfig():
     global contracts, acct
