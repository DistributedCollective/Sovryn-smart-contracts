--- conflicted
+++ resolved
@@ -67,12 +67,7 @@
 		res[33] = this.allowance.selector;
 
 		// Loan Token Logic Storage Additional Variable
-<<<<<<< HEAD
-		res[33] = bytes4(keccak256("liquidityMiningAddress()"));
-		res[34] = this.withdrawRBTCTo.selector;
-=======
 		res[34] = bytes4(keccak256("liquidityMiningAddress()"));
->>>>>>> 041dcc39
 
 		return (res, stringToBytes32("LoanTokenLogicLM"));
 	}
