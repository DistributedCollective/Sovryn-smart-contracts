{
    "iDOC": "0x74e00A8CeDdC752074aad367785bFae7034ed89f",
    "iRBTC": "0xe67Fe227e0504e8e96A34C3594795756dC26e14B",
    "iXUSD": "0x9bD0cE087b14ef67C3D37C891139AaE7d94a961A",
    "iUSDT": "0xd1f225BEAE98ccc51c468d1E92d0331c4f93e566",
    "iBPro": "0x6226b4B3F29Ecb5f9EEC3eC3391488173418dD5d",
    "iDOCProxy": "0xF46F90eB03fe2807E71dEc5CcEeBa43b765231cB",
    "iUSDTProxy": "0xc724E79B9ee8f3b9a8165Ea0521a1aDe50983aBb",
    "iBProProxy": "0xeE953baeF70937E2feB1D79416855886582e395E",
    "iXUSDProxy": "0x4172F7a3C7fA9703140Ab579dcdA27A637a1CB7c",
    "iRBTCProxy": "0x3138140Cf23b10e0ed02cFf190Da4Ae3F288f6D8",
    "LoanTokenLogicLM": "0x5B7f1AF3160957832761704f5Bc60aa082Af2f15",
    "LoanTokenLogicBeaconLM": "0x961F75cb98BAaAA9Ce5efb707d2fe22E8CBdC074",
    "LoanTokenLogicWrbtc": "0xB073ddD17e94ee5f7F8D4A90D9cd26787a3133F7",
    "LoanTokenLogicBeaconWrbtc": "0x4A3d7163F9Bc3D3Be0a467452A880D3c25a83e70",
    "sovrynProtocol": "0x25380305f223B32FDB844152abD2E82BC5Ad99c3",
    "DoC": "0xCB46c0ddc60D18eFEB0E586C17Af6ea36452Dae0",
    "WRBTC": "0x69FE5cEC81D5eF92600c1A0dB1F11986AB3758Ab",
    "MOC": "",
    "ETHs": "0x0Fd0d8D78Ce9299Ee0e5676a8d51F938C234162c",
    "XUSD": "0x74858FE37d391f81F89472e1D8BC8Ef9CF67B3b1",
    "BNBs": "",
    "FISH": "0xaa7038D80521351F243168FefE0352194e3f83C3",
    "USDT": "0x4d5a316d23ebe168d8f887b4447bf8dbfa4901cc",
    "BPro": "0x4dA7997A819bb46B6758b9102234c289Dd2ad3bf",
    "BRZ": "0xe355c280131dfaf18bf1c3648aee3c396db6b5fd",
    "MYNT": "0x139483e22575826183F5b56dd242f8f2C1AEf327",
    "swapNetwork": "0x61172B53423E205a399640e5283e51FE60EC2256",
<<<<<<< HEAD
=======
    "ConverterRegistry": "0x7816c4E1b61eE09c25974325cc20B056963423b1",
>>>>>>> 181d156c
    "ConverterDOC": "0x497b0517dd24F66C456e93bC0aDBB2A2bf159EC4",
    "ConverterBPRO": "",
    "ConverterUSDT": "0x133eBE9c8bA524C9B1B601E794dF527f390729bF",
    "ConverterSOV": "0xc2d05263318e2304fc7cdad40eea6a091b310080",
    "ConverterXUSD": "0xe5e750ead0e564e489b0776273e4a10f3f3d4028",
    "ConverterETHs": "0x9f570ffe6c421e2c7611aaea14770b807e9fb424",
    "ConverterMOC": "0x2cb88F02cCA4dddBE8C41a6920853838Ada09F8b",
    "ConverterBNBs": "0x20d5c55c92615d416d73b34c8afed99288e99be1",
    "ConverterFISH": "0x4265d4f55219a4BDe9f1DE1348dA1f0b504849b4",
    "ConverterXUSD-BRZ": "0x6Ca500A8F39C452CE7533AA320c9b7752F04AA64",
    "ConverterMYNT": "0x84953dAF0E7a9fFb8B4fDf7F948185e1cF85852e",
    "(WR)BTC/USDT1": "0xffbbf93ecd27c8b500bd35d554802f7f349a1e9b",
    "(WR)BTC/USDT2": "0x7274305bb36d66f70cb8824621ec26d52abe9069",
    "(WR)BTC/DOC1": "0x7f433cc76298bb5099c15c1c7c8f2e89a8370111",
    "(WR)BTC/DOC2": "0x6787161bc4f8d54e6ac6fcb9643af6f4a12dff28",
    "(WR)BTC/BPRO1": "0x98e5f39d8c675972a66ea165040cb81803c440a3",
    "(WR)BTC/BPRO2": "0xdaf6fd8370f5245d98e829c766e008cd39e8f060",
    "(WR)BTC/SOV": "0xdf298421cb18740a7059b0af532167faa45e7a98",
    "(WR)BTC/ETH": "0xBb5B900EDa0F1459F582aB2436EA825a927f5bA2",
    "(WR)BTC/XUSD": "0x6601Ccd32342d644282e82Cb05A3Dd88964D18c1",
    "(WR)BTC/FISH": "0xe41E262889f89b9a6331680606D9e9AabD01743e",
    "XUSD/BRZ": "0x7107E42f4b59310D217333B544465d428395Affe",
    "(WR)BTC/MYNT": "0xB12FA09a50c56e9a0C826b98e76DA7645017AB4D",
    "LiquidityMiningConfigToken": "0x0F1694aFEF2B25c1C069582F23Bca73608348F50",
    "SOVPoolOracle": "0x8A2a7F192DC39b70c2937C38559e704fcAB3F4CA",
    "XUSDPoolOracle": "0xA30E5776c6Ae21E0CA28C6b4c39Fe7A9744d9a86",
    "ETHPoolOracle": "0x9fDaA4E1AcFc243d29C5e2AE72fbC322a10C5530",
    "MOCPoolOracle": "0xA60d29C03452b858C4580725D5e9047982A9517a",
    "BNBPoolOracle": "0x73616dbc3A6fA63354d4dA0C3B74834D079BE46d",
    "FishPoolOracle": "0x498E4D1d39968b0BB5DECD52D71055529150ba74",
    "MYNTPoolOracle": "0xdE4a7AE6cd286a8eeC24e34D8705cbf3827524Ff",
    "og": "0xC5452Dbb2E3956C1161cB9C2d6DB53C2b60E7805",
    "multisig": "0x189ecD23E9e34CFC07bFC3b7f5711A23F43F8a57",
    "PriceFeeds": "0x7f38c422b99075f63C9c919ECD200DF8d2Cf5BD4",
    "medianizer": "0xbffBD993FF1d229B0FfE55668F2009d20d4F7C5f",
    "PriceFeedsMOC": "0x873B33BAFcA43a813a109942958F207847dF4d09",
    "USDTtoUSDTOracleAMM": "0x7734610e8822A68FdcFeB9061dBa8d28bD71d7aD",
    "BTCtoUSDTOracleAMM": "0x066ba9453e230a260c2a753d9935d91187178C29",
    "RSKOracle": "0xE00243Bc6912BF148302e8478996c98c22fE8739",
    "PriceFeedRSKOracle": "0xF2B7440C89431DF82EC6c8F3D079059847565dF0",
    "SOVPriceFeedOnProtocol": "0x0945E4d65Ad9AD7FB3d695c036CAdA63769079C7",
    "CSOV1": "0x75bbf7f4d77777730eE35b94881B898113a93124",
    "CSOV2": "0x1dA260149ffee6fD4443590ee58F65b8dC2106B9",
    "governorVault": "0xE8276A1680CB970c2334B3201044Ddf7c492F52A",
    "SOV": "0x6a9A07972D07e58F0daf5122d11E069288A375fb",
    "Staking": "0xc37A85e35d7eECC82c4544dcba84CF7E61e1F1a3",
    "StakingLogicOld": "0x0D2C30c4e48f186211e483950B5A57cb457f6847",
    "StakingLogic": "0xB75005D5393b4cf54fb428570F7b8919AD2ed4F8",
    "StakingLogic4": "0x6EE4D162de10Dc83458E9CdeB54151d485df8562",
    "StakingLogic5": "0xeAd31Bdc8c777e85f2848B57E498f44839515854",
    "StakingLogic6": "0x78372F3a1Bdd9F341c819f903038e8aA1FDC3FC6",
    "StakingLogic7": "0xB75005D5393b4cf54fb428570F7b8919AD2ed4F8",
    "OldFeeSharingProxy": "0x740E6f892C0132D659Abcd2B6146D237A4B6b653",
    "FeeSharingProxy": "0xedD92fb7C556E4A4faf8c4f5A90f471aDCD018f4",
    "GovernorOwner": "0x058FD3F6a40b92b311B49E5e3E064300600021D7",
    "GovernorAdmin": "0x1528f0341a1Ea546780caD690F54b4FBE1834ED4",
    "VestingRegistry": "0x80ec7ADd6CC1003BBEa89527ce93722e1DaD5c2a",
    "VestingRegistry2": "0x068fbb3Bef062C3daBA7a4B12f53Cd614FBcBF1d",
    "VestingRegistry3": "0x52E4419b9D33C6e0ceb2e7c01D3aA1a04b21668C",
    "VestingLogic": "0xc1cECAC06c7a5d5480F158043A150acf06e206cD",
    "OriginInvestorsClaim": "0x9FBe4Bf89521088F790a4dD2F3e495B4f0dA7F42",
    "TokenSender": "0x4D1903BaAd894Fc6Ff70483d8518Db78F163F9ff",
    "RBTCWrapperProxy": "0x6b1a4735b1E25ccE9406B2d5D7417cE53d1cf90e",
    "RBTCWrapperProxyWithoutLM": "0x106f117Af68586A994234E208c29DE0f1A764C60",
    "LockedSOV": "0x6b94Da2d05039173d017359553D685Acfbaa782F",
    "LiquidityMiningProxy": "0xe28aEbA913c34EC8F10DF0D9C92D2Aa27545870e",
    "LiquidityMiningLogic": "0x4daf6b091dBF2921786120b8705260edc7cE5570",
    "Aggregator-ETH-RSK": "0x04D92DaA8f3Ef7bD222195e8D1DbE8D89A8CebD3",
    "BridgeRSK": "0xC0E7A7FfF4aBa5e7286D5d67dD016B719DCc9156",
    "BridgeETH": "0x2b456e230225C4670FBF10b9dA506C019a24cAC7",
    "BridgeRSKMultisig": "0x34055C3f23bFE1d8A45c9ABA53b66ffcA4353600",
    "BridgeETHMultisig": "0x75Ea52aC8219a8F16a2DC6778874943ef2c24C45",
    "RSK-DAIes": "0xcb92C8D49Ec01b92F2A766C7c3C9C501C45271E0",
    "RSK-USDCes": "0xcc8Eec21ae75F1A2dE4aC7b32A7de888a45cF859",
    "RSK-USDTes": "0x10C5A7930fC417e728574E334b1488b7895c4B81",
    "RSK-ETHes": "0x4F2Fc8d55c1888A5AcA2503e2F3E5d74eef37C33",
    "ETH-DAI": "0x974cf21396D4D29F8e63Ac07eCfcbaB51a739bc9",
    "ETH-USDC": "0x4C68058992b8aD1243eE23A5923023C0e15Cf43F",
    "ETH-USDT": "0xff364ffa4962cb172203a5be01d17cf3fef02419",
    "ETH-eSOV": "0xce887e72f26b61c3ddf45bd6e65abbd58437ab04",
    "WatcherContract": "0x3583155D5e87491dACDc15f7D0032C12D5D0ece0",
    "StakingRewardsProxy": "0x18eF0ff12f1b4D30104B4680D485D026C26D164D",
    "StakingRewards": "0x9762e0aA49248A58e14a5C09B4edE5c185b0d178",
    "VestingRegistryProxy": "0x8eE1254c1b95FFaD975Ac6f348Bc1cd25CB0c22F",
    "VestingRegistryLogic": "0x8Ea3bF5C621FFb93f874047a0c1eE6DffB00053E",
    "SovrynSwapFormula": "0x7FF1C363b5600834bce7c514B01109eF1c103507"
}<|MERGE_RESOLUTION|>--- conflicted
+++ resolved
@@ -26,10 +26,7 @@
     "BRZ": "0xe355c280131dfaf18bf1c3648aee3c396db6b5fd",
     "MYNT": "0x139483e22575826183F5b56dd242f8f2C1AEf327",
     "swapNetwork": "0x61172B53423E205a399640e5283e51FE60EC2256",
-<<<<<<< HEAD
-=======
     "ConverterRegistry": "0x7816c4E1b61eE09c25974325cc20B056963423b1",
->>>>>>> 181d156c
     "ConverterDOC": "0x497b0517dd24F66C456e93bC0aDBB2A2bf159EC4",
     "ConverterBPRO": "",
     "ConverterUSDT": "0x133eBE9c8bA524C9B1B601E794dF527f390729bF",
