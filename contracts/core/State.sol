/**
 * Copyright 2017-2020, bZeroX, LLC. All Rights Reserved.
 * Licensed under the Apache License, Version 2.0.
 */

pragma solidity 0.5.17;

import "./Objects.sol";
import "../mixins/EnumerableBytes32Set.sol";
import "../openzeppelin/ReentrancyGuard.sol";
import "../openzeppelin/Ownable.sol";
import "../openzeppelin/SafeMath.sol";
import "../interfaces/IWrbtcERC20.sol";

contract State is Objects, ReentrancyGuard, Ownable {
	using SafeMath for uint256;
	using EnumerableBytes32Set for EnumerableBytes32Set.Bytes32Set;

	address public priceFeeds; // handles asset reference price lookups
	address public swapsImpl; // handles asset swaps using dex liquidity
	address public sovrynSwapContractRegistryAddress; // contract registry address of the sovryn swap network

	mapping(bytes4 => address) public logicTargets; // implementations of protocol functions

	mapping(bytes32 => Loan) public loans; // loanId => Loan
	mapping(bytes32 => LoanParams) public loanParams; // loanParamsId => LoanParams

	mapping(address => mapping(bytes32 => Order)) public lenderOrders; // lender => orderParamsId => Order
	mapping(address => mapping(bytes32 => Order)) public borrowerOrders; // borrower => orderParamsId => Order

	mapping(bytes32 => mapping(address => bool)) public delegatedManagers; // loanId => delegated => approved

	// Interest
	mapping(address => mapping(address => LenderInterest)) public lenderInterest; // lender => loanToken => LenderInterest object
	mapping(bytes32 => LoanInterest) public loanInterest; // loanId => LoanInterest object

	// Internals
	EnumerableBytes32Set.Bytes32Set internal logicTargetsSet; // implementations set
	EnumerableBytes32Set.Bytes32Set internal activeLoansSet; // active loans set

	mapping(address => EnumerableBytes32Set.Bytes32Set) internal lenderLoanSets; // lender loans set
	mapping(address => EnumerableBytes32Set.Bytes32Set) internal borrowerLoanSets; // borrow loans set
	mapping(address => EnumerableBytes32Set.Bytes32Set) internal userLoanParamSets; // user loan params set

	address public feesController; // address controlling fee withdrawals

	uint256 public lendingFeePercent = 10**19; // 10% fee                               // fee taken from lender interest payments
	mapping(address => uint256) public lendingFeeTokensHeld; // total interest fees received and not withdrawn per asset
	mapping(address => uint256) public lendingFeeTokensPaid; // total interest fees withdraw per asset (lifetime fees = lendingFeeTokensHeld + lendingFeeTokensPaid)

	uint256 public tradingFeePercent = 15 * 10**16; // 0.15% fee                        // fee paid for each trade
	mapping(address => uint256) public tradingFeeTokensHeld; // total trading fees received and not withdrawn per asset
	mapping(address => uint256) public tradingFeeTokensPaid; // total trading fees withdraw per asset (lifetime fees = tradingFeeTokensHeld + tradingFeeTokensPaid)

	uint256 public borrowingFeePercent = 9 * 10**16; // 0.09% fee                       // origination fee paid for each loan
	mapping(address => uint256) public borrowingFeeTokensHeld; // total borrowing fees received and not withdrawn per asset
	mapping(address => uint256) public borrowingFeeTokensPaid; // total borrowing fees withdraw per asset (lifetime fees = borrowingFeeTokensHeld + borrowingFeeTokensPaid)

	uint256 public protocolTokenHeld; // current protocol token deposit balance
	uint256 public protocolTokenPaid; // lifetime total payout of protocol token

	uint256 public affiliateFeePercent = 30 * 10**18; // 30% fee share                  // fee share for affiliate program

	uint256 public liquidationIncentivePercent = 5 * 10**18; // 5% collateral discount  // discount on collateral for liquidators

	mapping(address => address) public loanPoolToUnderlying; // loanPool => underlying
	mapping(address => address) public underlyingToLoanPool; // underlying => loanPool
	EnumerableBytes32Set.Bytes32Set internal loanPoolsSet; // loan pools set

	mapping(address => bool) public supportedTokens; // supported tokens for swaps

	uint256 public maxDisagreement = 5 * 10**18; // % disagreement between swap rate and reference rate

	uint256 public sourceBuffer = 10000; // used as buffer for swap source amount estimations

	uint256 public maxSwapSize = 50 ether; // maximum support swap size in BTC

	mapping(address => uint256) public borrowerNonce; // nonce per borrower. used for loan id creation.

	uint256 public rolloverBaseReward = 16800000000000; // Rollover transaction costs around 0.0000168 rBTC, it is denominated in wRBTC
	uint256 public rolloverFlexFeePercent = 0.1 ether; // 0.1%

	IWrbtcERC20 public wrbtcToken;
	address public protocolTokenAddress;

	uint256 public feeRebatePercent = 50 * 10**18; // 50% fee rebate                     // potocolToken reward to user, it is worth % of trading/borrowing fee

<<<<<<< HEAD
    address public admin;

    function _setTarget(
        bytes4 sig,
        address target)
        internal
    {
        logicTargets[sig] = target;
=======
	function _setTarget(bytes4 sig, address target) internal {
		logicTargets[sig] = target;
>>>>>>> c8b94a78

		if (target != address(0)) {
			logicTargetsSet.addBytes32(bytes32(sig));
		} else {
			logicTargetsSet.removeBytes32(bytes32(sig));
		}
	}
}<|MERGE_RESOLUTION|>--- conflicted
+++ resolved
@@ -85,19 +85,10 @@
 
 	uint256 public feeRebatePercent = 50 * 10**18; // 50% fee rebate                     // potocolToken reward to user, it is worth % of trading/borrowing fee
 
-<<<<<<< HEAD
     address public admin;
 
-    function _setTarget(
-        bytes4 sig,
-        address target)
-        internal
-    {
-        logicTargets[sig] = target;
-=======
 	function _setTarget(bytes4 sig, address target) internal {
 		logicTargets[sig] = target;
->>>>>>> c8b94a78
 
 		if (target != address(0)) {
 			logicTargetsSet.addBytes32(bytes32(sig));
