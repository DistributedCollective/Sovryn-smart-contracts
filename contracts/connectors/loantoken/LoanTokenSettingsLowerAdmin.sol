/**
 * Copyright 2017-2020, bZeroX, LLC. All Rights Reserved.
 * Licensed under the Apache License, Version 2.0.
 */

pragma solidity 0.5.17;
pragma experimental ABIEncoderV2;

import "./AdvancedToken.sol";
import "./interfaces/ProtocolSettingsLike.sol";

<<<<<<< HEAD
// It is a LoanToken implementation!
contract LoanTokenSettingsLowerAdmin is AdvancedTokenStorage {
=======

contract LoanTokenSettingsLowerAdmin is AdvancedToken {
>>>>>>> 2c838d85
    using SafeMath for uint256;

    // It is important to maintain the variables order so the delegate calls can access sovrynContractAddress

    // ------------- MUST BE THE SAME AS IN LoanToken CONTRACT -------------------
    address public sovrynContractAddress;
    address public wrbtcTokenAddress;
    address internal target_;
    address public admin;
    // ------------- END MUST BE THE SAME AS IN LoanToken CONTRACT -------------------

    event SetTransactionLimits(address[] addresses, uint256[] limits);

    //@todo check for restrictions in this contract
    modifier onlyAdmin() {
        require(msg.sender == address(this) ||
            msg.sender == admin, "unauthorized");
        _;
    }

    //@todo add check for double init, idk but init usually can be called only once.
    function init(
        address _loanTokenAddress,
        string memory _name,
        string memory _symbol,
        address _admin)
    public
    onlyOwner
    {
        loanTokenAddress = _loanTokenAddress;

        name = _name;
        symbol = _symbol;
        decimals = IERC20(loanTokenAddress).decimals();
        admin = _admin;

        initialPrice = 10**18; // starting price of 1
    }

    function()
        external
    {
        revert("LoanTokenSettingsLowerAdmin - fallback not allowed");
    }

    function setupLoanParams(
        LoanParamsStruct.LoanParams[] memory loanParamsList,
        bool areTorqueLoans)
        public
        onlyAdmin
    {
        bytes32[] memory loanParamsIdList;
        address _loanTokenAddress = loanTokenAddress;

        for (uint256 i = 0; i < loanParamsList.length; i++) {
            loanParamsList[i].loanToken = _loanTokenAddress;
            loanParamsList[i].maxLoanTerm = areTorqueLoans ? 0 : 28 days;
        }

        loanParamsIdList = ProtocolSettingsLike(sovrynContractAddress).setupLoanParams(loanParamsList);
        for (uint256 i = 0; i < loanParamsIdList.length; i++) {
            loanParamsIds[uint256(keccak256(abi.encodePacked(
                loanParamsList[i].collateralToken,
                areTorqueLoans // isTorqueLoan
            )))] = loanParamsIdList[i];
        }
    }


    function disableLoanParams(
        address[] calldata collateralTokens,
        bool[] calldata isTorqueLoans)
        external
        onlyAdmin
    {
        require(collateralTokens.length == isTorqueLoans.length, "count mismatch");

        bytes32[] memory loanParamsIdList = new bytes32[](collateralTokens.length);
        for (uint256 i = 0; i < collateralTokens.length; i++) {
            uint256 id = uint256(keccak256(abi.encodePacked(
                collateralTokens[i],
                isTorqueLoans[i]
            )));
            loanParamsIdList[i] = loanParamsIds[id];
            delete loanParamsIds[id];
        }

        ProtocolSettingsLike(sovrynContractAddress).disableLoanParams(loanParamsIdList);
    }

    // These params should be percentages represented like so: 5% = 5000000000000000000
    // rateMultiplier + baseRate can't exceed 100%
    function setDemandCurve(
        uint256 _baseRate,
        uint256 _rateMultiplier,
        uint256 _lowUtilBaseRate,
        uint256 _lowUtilRateMultiplier,
        uint256 _targetLevel,
        uint256 _kinkLevel,
        uint256 _maxScaleRate)
        public
        onlyAdmin
    {
        require(_rateMultiplier.add(_baseRate) <= WEI_PERCENT_PRECISION, "curve params too high");
        require(_lowUtilRateMultiplier.add(_lowUtilBaseRate) <= WEI_PERCENT_PRECISION, "curve params too high");

        require(_targetLevel <= WEI_PERCENT_PRECISION && _kinkLevel <= WEI_PERCENT_PRECISION, "levels too high");

        baseRate = _baseRate;
        rateMultiplier = _rateMultiplier;
        lowUtilBaseRate = _lowUtilBaseRate;
        lowUtilRateMultiplier = _lowUtilRateMultiplier;

        targetLevel = _targetLevel; // 80 ether
        kinkLevel = _kinkLevel; // 90 ether
        maxScaleRate = _maxScaleRate; // 100 ether
    }

    function toggleFunctionPause(
        string memory funcId,  // example: "mint(uint256,uint256)"
        bool isPaused)
        public
        onlyAdmin
    {
        // keccak256("iToken_FunctionPause")
        bytes32 slot = keccak256(abi.encodePacked(bytes4(keccak256(abi.encodePacked(funcId))), uint256(0xd46a704bc285dbd6ff5ad3863506260b1df02812f4f857c8cc852317a6ac64f2)));
        assembly {
            sstore(slot, isPaused)
        }
    }
    
    /**
     * sets the transaction limit per token address
     * @param addresses the token addresses
     * @param limits the limit denominated in the currency of the token address
     * */
    function setTransactionLimits(
        address[] memory addresses, 
        uint256[] memory limits) 
        public onlyOwner
    {
        require(addresses.length == limits.length, "mismatched array lengths");
        for(uint i = 0; i < addresses.length; i++){
            transactionLimit[addresses[i]] = limits[i];
        }
        emit SetTransactionLimits(addresses, limits);
    }

    function changeLoanTokenNameAndSymbol(string memory _name, string memory _symbol) public onlyAdmin {
        name = _name;
        symbol = _symbol;
    }

}<|MERGE_RESOLUTION|>--- conflicted
+++ resolved
@@ -9,13 +9,8 @@
 import "./AdvancedToken.sol";
 import "./interfaces/ProtocolSettingsLike.sol";
 
-<<<<<<< HEAD
 // It is a LoanToken implementation!
-contract LoanTokenSettingsLowerAdmin is AdvancedTokenStorage {
-=======
-
 contract LoanTokenSettingsLowerAdmin is AdvancedToken {
->>>>>>> 2c838d85
     using SafeMath for uint256;
 
     // It is important to maintain the variables order so the delegate calls can access sovrynContractAddress
