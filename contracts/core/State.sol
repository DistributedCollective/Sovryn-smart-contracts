--- conflicted
+++ resolved
@@ -231,23 +231,13 @@
         }
     }
 
-<<<<<<< HEAD
+    modifier onlyAdminOrOwner() {
+        require(isOwner() || admin == (msg.sender), "unauthorized");
+        _;
+    }
+
     modifier onlyPauserOrOwner() {
         require(isOwner() || pauser == (msg.sender), "unauthorized");
         _;
     }
-
-    modifier onlyAdminOrOwner() {
-        require(isOwner() || admin == (msg.sender), "unauthorized");
-=======
-    modifier onlyAdminOrOwner() {
-        require(isOwner() || admin == (msg.sender), "unauthorized");
-        _;
-    }
-
-    modifier onlyPauserOrOwner() {
-        require(isOwner() || pauser == (msg.sender), "unauthorized");
->>>>>>> 8aef38f4
-        _;
-    }
 }