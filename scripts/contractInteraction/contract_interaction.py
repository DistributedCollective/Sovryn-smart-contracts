--- conflicted
+++ resolved
@@ -69,13 +69,9 @@
     # addInvestorToBlacklist()
     # stake80KTokens()
 
-<<<<<<< HEAD
-    createProposalSIP0015()
-=======
     # createProposalSIP0015()
 
     transferSOVtoTokenSender()
->>>>>>> ac8b5321
 
 def loadConfig():
     global contracts, acct
@@ -1038,9 +1034,6 @@
     #     [0],
     #     [signature],
     #     [data],
-<<<<<<< HEAD
-    #     description)
-=======
     #     description)
 
 def transferSOVtoTokenSender():
@@ -1055,5 +1048,4 @@
     multisig = Contract.from_abi("MultiSig", address=contracts['multisig'], abi=MultiSigWallet.abi, owner=acct)
     tx = multisig.submitTransaction(SOVtoken.address,0,data)
     txId = tx.events["Submission"]["transactionId"]
-    print(txId)
->>>>>>> ac8b5321
+    print(txId)