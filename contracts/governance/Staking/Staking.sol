pragma solidity ^0.5.17;
pragma experimental ABIEncoderV2;

import "./WeightedStaking.sol";

contract Staking is WeightedStaking{
    
    /**
     * @notice stakes the given amount for the given duration of time.
     * @dev only if staked balance is 0.
     * @param amount the number of tokens to stake
     * @param until timestamp indicating the date until which to stake
     * @param stakeFor the address to stake the tokens for or 0x0 if staking for oneself
     * @param delegatee the address of the delegatee or 0x0 if there is none.
     */
    function stake(uint96 amount, uint until, address stakeFor, address delegatee) public {
        require(amount > 0, "Staking::stake: amount of tokens to stake needs to be bigger than 0");
        
        until = timestampToLockDate(until);
        require(until > block.timestamp, "Staking::timestampToLockDate: staking period too short");
    
        //stake for the msg.sender if not specified otherwise
        if(stakeFor == address(0))
            stakeFor = msg.sender;
        //delegate for stakeFor  if not specified otherwise
        if(delegatee == address(0))
            delegatee = stakeFor;

        if (currentBalance(stakeFor, until) > 0) {
            //change delegate if new one is specified
            _delegate(stakeFor, delegatee, until);
            //increase stake, new delegate will be used
            _increaseStake(amount, stakeFor, until);
        } else {
            //do not stake longer than the max duration
            if (until > block.timestamp + MAX_DURATION)
                until = block.timestamp + MAX_DURATION;

            //retrieve the SOV tokens
            bool success = SOVToken.transferFrom(msg.sender, address(this), amount);
            require(success);

            //lock the tokens and update the balance by updating the user checkpoint
            _increaseUserStake(stakeFor, until, amount);

            //increase staked token count until the new locking date
            _increaseDailyStake(until, amount);

            //delegate to self in case no address provided
            _delegate(stakeFor, delegatee, until);

            emit TokensStaked(stakeFor, amount, until, amount);
        }
    }
    
    
    /**
     * @notice extends the staking duration until the specified date
     * @param previousLock the old unlocking timestamp
     * @param until the new unlocking timestamp in S
     * */
    function extendStakingDuration(uint previousLock, uint until) public{
        until = timestampToLockDate(until);
        require(previousLock <= until, "Staking::extendStakingDuration: cannot reduce the staking duration");
        
        //do not exceed the max duration, no overflow possible
        uint latest = block.timestamp + MAX_DURATION;
        if(until > latest)
            until = latest;
        
        //update checkpoints
        //todo James: can reading stake at block.number -1 cause trouble with multiple tx in a block?
        uint96 amount = getPriorUserStakeByDate(msg.sender, previousLock, block.number -1);
        require(amount > 0, "Staking::extendStakingDuration: nothing staked until the previous lock date");
        _decreaseUserStake(msg.sender, previousLock, amount);
        _increaseUserStake(msg.sender, until, amount);
        _decreaseDailyStake(previousLock, amount);
        _increaseDailyStake(until, amount);
        //delegate might change: if there is already a delegate set for the until date, it will remain the delegate for this position
        address delegateFrom = delegates[msg.sender][previousLock];
        address delegateTo = delegates[msg.sender][until];
        if(delegateTo == address(0)){
            delegateTo = delegateFrom;
            delegates[msg.sender][until] = delegateFrom;
        }
        delegates[msg.sender][previousLock] = address(0);
        _decreaseDelegateStake(delegateFrom, previousLock, amount);
        _increaseDelegateStake(delegateTo, until, amount);
        
        
        emit ExtendedStakingDuration(msg.sender, previousLock, until);
    }
    
    /**
     * @notice increases a users stake
     * @param amount the amount of SOV tokens
     * @param stakeFor the address for which we want to increase the stake. staking for the sender if 0x0
     * @param until the lock date until which the funds are staked
<<<<<<< HEAD
     * */
    function increaseStake(uint96 amount, address stakeFor, uint until) public {
        _increaseStake(amount, stakeFor, until);
    }

    function _increaseStake(uint96 amount, address stakeFor, uint until) internal {
=======
     */
    function increaseStake(uint96 amount, address stakeFor, uint until) public{
>>>>>>> 74597923
        require(amount > 0, "Staking::increaseStake: amount of tokens to stake needs to be bigger than 0");
        until = timestampToLockDate(until);
        uint96 balance = currentBalance(stakeFor, until);
        require(balance > 0, "Staking:increaseStake: nothing staked yet until the given date. Use 'stake' instead.");
        
        //retrieve the SOV tokens
        bool success = SOVToken.transferFrom(msg.sender, address(this), amount);
        require(success);
        
        //stake for the msg.sender if not specified otherwise
        if(stakeFor == address(0))
            stakeFor = msg.sender;
        
        //increase staked balance
        balance = add96(balance, amount, "Staking::increaseStake: balance overflow");
        
        //update checkpoints
        _increaseDailyStake(until, amount);
        _increaseDelegateStake(delegates[stakeFor][until], until, amount);
        _increaseUserStake(stakeFor, until, amount);
        
        emit TokensStaked(stakeFor, amount, until, balance);
    }
    
    /**
     * @notice withdraws the given amount of tokens if they are unlocked
     * @param amount the number of tokens to withdraw
     * @param until the date until which the tokens were staked
     * @param receiver the receiver of the tokens. If not specified, send to the msg.sender
     * */
    function withdraw(uint96 amount, uint until, address receiver) public {
        require(amount > 0, "Staking::withdraw: amount of tokens to be withdrawn needs to be bigger than 0");
        require(block.timestamp >= until || allUnlocked, "Staking::withdraw: tokens are still locked.");
        uint96 balance = getPriorUserStakeByDate(msg.sender, until, block.number -1);
        require(amount <= balance, "Staking::withdraw: not enough balance");
        
        //determine the receiver
        if(receiver == address(0))
            receiver = msg.sender;
            
        //update the checkpoints
        _decreaseDailyStake(until, amount);
        _decreaseUserStake(msg.sender, until, amount);
        
        //transferFrom
        bool success = SOVToken.transfer(receiver, amount);
        require(success, "Staking::withdraw: Token transfer failed");
        
        emit TokensWithdrawn(msg.sender, receiver, amount);
    }
    
    
    
    /**
     * @notice returns the current balance of for an account locked until a certain date
     * @param account the user address
     * @param lockDate the lock date
     * @return the lock date of the last checkpoint
     * */
    function currentBalance(address account, uint lockDate) internal view returns(uint96) {
        return userStakingCheckpoints[account][lockDate][numUserStakingCheckpoints[account][lockDate] - 1].stake;
    }
    
    /**
     * @notice Get the number of staked tokens held by the `account`
     * @param account The address of the account to get the balance of
     * @return The number of tokens held
     */
    function balanceOf(address account) public view returns (uint96 balance) {
        for (uint i = kickoffTS; i <= block.timestamp + MAX_DURATION; i += TWO_WEEKS){
            balance = add96(balance, currentBalance(account, i), "Staking::balanceOf: overflow");
        }
    }


    /**
     * @notice Delegate votes from `msg.sender` which are locked until lockDate to `delegatee`
     * @param delegatee The address to delegate votes to
     * @param lockDate the date if the position to delegate
     */
    function delegate(address delegatee, uint lockDate) public {
        return _delegate(msg.sender, delegatee, lockDate);
    }

    /**
     * @notice Delegates votes from signatory to `delegatee`
     * @param delegatee The address to delegate votes to
     * @param lockDate the date until which the position is locked
     * @param nonce The contract state required to match the signature
     * @param expiry The time at which to expire the signature
     * @param v The recovery byte of the signature
     * @param r Half of the ECDSA signature pair
     * @param s Half of the ECDSA signature pair
     */
    function delegateBySig(address delegatee, uint lockDate, uint nonce, uint expiry, uint8 v, bytes32 r, bytes32 s) public {
        bytes32 domainSeparator = keccak256(abi.encode(DOMAIN_TYPEHASH, keccak256(bytes(name)), getChainId(), address(this)));
        bytes32 structHash = keccak256(abi.encode(DELEGATION_TYPEHASH, delegatee, lockDate, nonce, expiry));
        bytes32 digest = keccak256(abi.encodePacked("\x19\x01", domainSeparator, structHash));
        address signatory = ecrecover(digest, v, r, s);
        require(signatory != address(0), "Staking::delegateBySig: invalid signature");
        require(nonce == nonces[signatory]++, "Staking::delegateBySig: invalid nonce");
        require(now <= expiry, "Staking::delegateBySig: signature expired");
        return _delegate(signatory, delegatee, lockDate);
    }

    /**
     * @notice Gets the current votes balance for `account`
     * @param account The address to get votes balance
     * @return The number of current votes for `account`
     */
    function getCurrentVotes(address account) external view returns (uint96) {
        return getPriorVotes(account, block.number - 1, block.timestamp);
    }
    
    /**
     * @notice gets the current number of tokens staked for a day
     * @param lockedTS the timestamp to get the staked tokens for
     */
    function getCurrentStakedUntil(uint lockedTS) external view returns (uint96) {
        uint32 nCheckpoints = numTotalStakingCheckpoints[lockedTS];
        return nCheckpoints > 0 ? totalStakingCheckpoints[lockedTS][nCheckpoints - 1].stake : 0;
    }

    function _delegate(address delegator, address delegatee, uint lockedTS) internal {
        address currentDelegate = delegates[delegator][lockedTS];
        if (currentDelegate != delegatee) {
            uint96 delegatorBalance = currentBalance(delegator, lockedTS);
            delegates[delegator][lockedTS] = delegatee;

            emit DelegateChanged(delegator, lockedTS, currentDelegate, delegatee);

            _moveDelegates(currentDelegate, delegatee, delegatorBalance, lockedTS);
        }
    }

    function _moveDelegates(address srcRep, address dstRep, uint96 amount, uint lockedTS) internal {
        if (srcRep != dstRep && amount > 0) {
            if (srcRep != address(0))
                _decreaseDelegateStake(srcRep, lockedTS, amount);
                 
            if (dstRep != address(0))
                _increaseDelegateStake(dstRep, lockedTS, amount);
        }
    }

    function getChainId() internal pure returns (uint) {
        uint256 chainId;
        assembly { chainId := chainid() }
        return chainId;
    }
    
    /**
    * @notice allows the owner to set a new staking contract. as a consequence it allows the stakers to migrate their positions
    * to the new contract.
    * @dev doesn't have any influence as long as migrateToNewStakingContract is not implemented.
    * @param _newStakingContract the address of the new staking contract
    */
    function setNewStakingContract(address _newStakingContract) public onlyOwner {
        require(_newStakingContract != address(0), "can't reset the new staking contract to 0");
        newStakingContract = _newStakingContract;
    }
    
    /**
     * @notice allows a staker to migrate his positions to the new staking contract.
     * @dev staking contract needs to be set before by the owner. currently not implemented, just needed for the interface.
     *      in case it's needed at some point in the future, the implementation needs to be changed first.
     */
    function migrateToNewStakingContract() public {
        require(newStakingContract != address(0), "there is no new staking contract set");
        //implementation:
        //iterate over all possible lock dates from now until now + MAX_DURATION
        //read the stake & delegate of the msg.sender
        //if stake > 0, stake it at the new contract until the lock date with the current delegate
    }
    
    /**
     * @notice allow the owner to unlock all tokens in case the staking contract is going to be replaced
     * note: not reversible on purpose. once unlocked, everything is unlocked. the owner should not be able to just quickly
     * unlock to withdraw his own tokens and lock again.
     * @dev last resort.
     */
    function unlockAllTokens() public onlyOwner {
        allUnlocked = true;
        emit TokensUnlocked(SOVToken.balanceOf(address(this)));
    }
}<|MERGE_RESOLUTION|>--- conflicted
+++ resolved
@@ -96,17 +96,12 @@
      * @param amount the amount of SOV tokens
      * @param stakeFor the address for which we want to increase the stake. staking for the sender if 0x0
      * @param until the lock date until which the funds are staked
-<<<<<<< HEAD
      * */
     function increaseStake(uint96 amount, address stakeFor, uint until) public {
         _increaseStake(amount, stakeFor, until);
     }
 
     function _increaseStake(uint96 amount, address stakeFor, uint until) internal {
-=======
-     */
-    function increaseStake(uint96 amount, address stakeFor, uint until) public{
->>>>>>> 74597923
         require(amount > 0, "Staking::increaseStake: amount of tokens to stake needs to be bigger than 0");
         until = timestampToLockDate(until);
         uint96 balance = currentBalance(stakeFor, until);
