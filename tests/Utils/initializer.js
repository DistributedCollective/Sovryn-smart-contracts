const { BN } = require("@openzeppelin/test-helpers");
const constants = require("@openzeppelin/test-helpers/src/constants");
const { expect } = require("chai");
const { artifacts } = require("hardhat");

const TestToken = artifacts.require("TestToken");
const TestWrbtc = artifacts.require("TestWrbtc");

const PriceFeedsLocal = artifacts.require("PriceFeedsLocal");
const ProtocolSettings = artifacts.require("ProtocolSettings");
const sovrynProtocol = artifacts.require("sovrynProtocol");
const ISovryn = artifacts.require("ISovryn");

const LoanSettings = artifacts.require("LoanSettings");
const LoanMaintenance = artifacts.require("LoanMaintenance");
const LoanOpenings = artifacts.require("LoanOpenings");
const LoanClosingsWith = artifacts.require("LoanClosingsWith");
const LoanClosingsLiquidation = artifacts.require("LoanClosingsLiquidation");
const LoanClosingsRollover = artifacts.require("LoanClosingsRollover");

const SwapsExternal = artifacts.require("SwapsExternal");

const LoanToken = artifacts.require("LoanToken");
const LoanTokenLogicLM = artifacts.require("LoanTokenLogicLM");
const MockLoanTokenLogic = artifacts.require("MockLoanTokenLogic");
const LoanTokenLogicWrbtc = artifacts.require("LoanTokenLogicWrbtc");
const LoanTokenLogicProxy = artifacts.require("LoanTokenLogicProxy");
const LoanTokenLogicBeacon = artifacts.require("LoanTokenLogicBeacon");
const LoanTokenSettingsLowerAdmin = artifacts.require("LoanTokenSettingsLowerAdmin");
const ILoanTokenLogicProxy = artifacts.require("ILoanTokenLogicProxy");
const ILoanTokenModules = artifacts.require("ILoanTokenModules");

const TestSovrynSwap = artifacts.require("TestSovrynSwap");
const SwapsImplSovrynSwap = artifacts.require("SwapsImplSovrynSwap");

const Affiliates = artifacts.require("Affiliates");
const LockedSOVMockup = artifacts.require("LockedSOVMockup");

// >------------------- STAKING -------------------<//

const StakingAdminModule = artifacts.require("StakingAdminModule");
const StakingGovernanceModule = artifacts.require("StakingGovernanceModule");
const StakingStakeModule = artifacts.require("StakingStakeModule");
const StakingStorageModule = artifacts.require("StakingStorageModule");
const StakingVestingModule = artifacts.require("StakingVestingModule");
const StakingWithdrawModule = artifacts.require("StakingWithdrawModule");
const WeightedStakingModule = artifacts.require("WeightedStakingModule");
<<<<<<< HEAD
=======
const StakingModuleBlockMockup = artifacts.require("StakingModuleBlockMockup");
>>>>>>> 766123ca
const StakingProxy = artifacts.require("StakingProxy");

const WeightedStakingModuleMockup = artifacts.require("WeightedStakingModuleMockup");
const IWeightedStakingModuleMockup = artifacts.require("IWeightedStakingModuleMockup");

const IStaking = artifacts.require("IStaking");
const StakingModulesProxy = artifacts.require("ModulesProxy");

let modulesAddress;

const getStakingModules = async () => {
    return [
        await StakingAdminModule.new(),
        await StakingGovernanceModule.new(),
        await StakingStakeModule.new(),
        await StakingStorageModule.new(),
        await StakingVestingModule.new(),
        await StakingWithdrawModule.new(),
        await WeightedStakingModule.new(),
    ];
};

const getStakingModulesObject = async () => {
    return {
        StakingAdminModule: await StakingAdminModule.new(),
        StakingGovernanceModule: await StakingGovernanceModule.new(),
        StakingStakeModule: await StakingStakeModule.new(),
        StakingStorageModule: await StakingStorageModule.new(),
        StakingVestingModule: await StakingVestingModule.new(),
        StakingWithdrawModule: await StakingWithdrawModule.new(),
        WeightedStakingModule: await WeightedStakingModule.new(),
    };
};

<<<<<<< HEAD
const initStakingModulesMockup = async (tokenAddress) => {
=======
const getStakingModulesWithBlockMockup = async () => {
    // commented modules are aggregated into StakingModuleBlockMockup
    return {
        StakingAdminModule: await StakingAdminModule.new(),
        // StakingGovernanceModule: await StakingGovernanceModule.new(),
        // StakingStakeModule: await StakingStakeModule.new(),
        StakingStorageModule: await StakingStorageModule.new(),
        // StakingVestingModule: await StakingVestingModule.new(),
        StakingWithdrawModule: await StakingWithdrawModule.new(),
        //WeightedStakingModule: await WeightedStakingModule.new(),
        StakingModuleBlockMockup: await StakingModuleBlockMockup.new(), // aggregating mockup module
    };
};

const initWeightedStakingModulesMockup = async (tokenAddress) => {
>>>>>>> 766123ca
    const stakingProxy = await StakingProxy.new(tokenAddress);
    const modulesObject = await getStakingModulesObject();
    const staking = await deployAndGetIStaking(stakingProxy.address, modulesObject);
    const weightedStakingModuleMockup = await WeightedStakingModuleMockup.new();
    const modulesAddressList = getStakingModulesAddressList(modulesObject);
    await replaceStakingModule(
        stakingProxy.address,
        modulesAddressList["WeightedStakingModule"],
        weightedStakingModuleMockup.address
    );
    const iWeightedStakingModuleMockup = await IWeightedStakingModuleMockup.at(staking.address);
    return { staking: staking, iWeightedStakingModuleMockup: iWeightedStakingModuleMockup };
};

const getStakingModulesAddressList = (modulesObject) => {
    let newObject = {};
    Object.keys(modulesObject).map((key, index) => {
        newObject[key] = modulesObject[key].address;
    });
    return newObject;
};

const deployAndGetStakingModulesProxyAtStakingProxy = async (
    stakingProxyAddress,
    modulesObject = undefined
) => {
    const modules = modulesObject ? modulesObject : await getStakingModulesObject();
    const stakingProxy = await StakingProxy.at(stakingProxyAddress);
    let stakingModulesProxy = await StakingModulesProxy.new();
    await stakingProxy.setImplementation(stakingModulesProxy.address);
    stakingModulesProxy = await StakingModulesProxy.at(stakingProxyAddress);
    //let i = 0;
    for (let moduleName in modules) {
        //console.log(++i);
        await stakingModulesProxy.addModule(modules[moduleName].address);
        // console.log(`module ${moduleName}:`);
        // console.log(await modules[moduleName].getFunctionsList());
    }
    return stakingModulesProxy;
};

const initializeStakingModulesAt = async (address) => {
    const modules = await getStakingModules();
    const stakingModulesProxy = await StakingModulesProxy.at(address);
    for (module of modules) {
        await stakingModulesProxy.addModule(module.address);
    }
};

const deployAndGetIStaking = async (stakingProxyAddress, modulesObject = undefined) => {
    const stakingModulesProxy = await deployAndGetStakingModulesProxyAtStakingProxy(
        stakingProxyAddress,
        modulesObject
    );
<<<<<<< HEAD
    return await getIStaking(stakingProxyAddress);
=======
    return await getIStaking(stakingModulesProxy.address);
>>>>>>> 766123ca
};

const getIStaking = async (stakingProxyAddress) => {
    return await IStaking.at(stakingProxyAddress);
};

const getStakingModulesProxyAt = async (address) => {
    return await StakingModulesProxy.at(address);
};

/// @dev intended for mocking modules
const replaceStakingModule = async (stakingProxyAddress, moduleFromAddress, moduleToAddress) => {
    const stakingProxy = await StakingModulesProxy.at(stakingProxyAddress);
    await stakingProxy.replaceModule(moduleFromAddress, moduleToAddress);
};

// <------------------- STAKING -------------------> //

const wei = web3.utils.toWei;
const oneEth = new BN(wei("1", "ether"));
const hunEth = new BN(wei("100", "ether"));
const tenKEth = new BN(wei("10", "kether"));
const totalSupply = new BN(10).pow(new BN(50)).toString();

const CONSTANTS = {
    ZERO_ADDRESS: "0x0000000000000000000000000000000000000000",
    ONE_ADDRESS: "0x0000000000000000000000000000000000000001",
    MAX_UINT: "0xffffffffffffffffffffffffffffffffffffffffffffffffffffffffffffffff",
};

const getSUSD = async () => {
    const susd = await TestToken.new("SUSD", "SUSD", 18, totalSupply);
    return susd;
};

const getRBTC = async () => {
    const rbtc = await TestToken.new("RBTC", "RBTC", 18, totalSupply);
    return rbtc;
};

const getWRBTC = async () => {
    const wrbtc = await TestWrbtc.new();
    return wrbtc;
};

const getBZRX = async () => {
    const bzrx = await TestWrbtc.new();
    return bzrx;
};

/// @dev This SOV token is not the SOV token on production
///   but a test token with a simpler functionality,
///   lacking for example approveAndCall method.
const getSOV = async (sovryn, priceFeeds, SUSD, accounts) => {
    const sov = await TestToken.new("SOV", "SOV", 18, totalSupply);
    await sovryn.setSovrynProtocolAddress(sovryn.address);
    await sovryn.setProtocolTokenAddress(sov.address);
    await sovryn.setSOVTokenAddress(sov.address);
    await sovryn.setLockedSOVAddress(
        (
            await LockedSOVMockup.new(sov.address, [accounts[0]])
        ).address
    );

    await priceFeeds.setRates(SUSD.address, sov.address, oneEth);

    await sov.approve(sovryn.address, new BN(10).pow(new BN(20)));
    await sovryn.depositProtocolToken(new BN(10).pow(new BN(20)));

    return sov;
};

const getPriceFeeds = async (WRBTC, SUSD, RBTC, BZRX) => {
    const feeds = await PriceFeedsLocal.new(WRBTC.address, BZRX.address);

    await feeds.setRates(WRBTC.address, RBTC.address, oneEth.toString());
    await feeds.setRates(WRBTC.address, SUSD.address, new BN(10).pow(new BN(22)).toString());
    await feeds.setRates(RBTC.address, SUSD.address, new BN(10).pow(new BN(22)).toString());
    return feeds;
};

const getPriceFeedsRBTC = async (WRBTC, SUSD, RBTC, sovryn, BZRX) => {
    const feeds = await PriceFeedsLocal.new(WRBTC.address, BZRX.address);

    await feeds.setRates(WRBTC.address, RBTC.address, oneEth.toString());
    await feeds.setRates(WRBTC.address, SUSD.address, oneEth.toString());
    await feeds.setRates(RBTC.address, SUSD.address, new BN(10).pow(new BN(22)).toString());
    return feeds;
};

const getSovryn = async (WRBTC, SUSD, RBTC, priceFeeds) => {
    const sovrynproxy = await sovrynProtocol.new();
    const sovryn = await ISovryn.at(sovrynproxy.address);

    await sovryn.replaceContract((await ProtocolSettings.new()).address);
    await sovryn.replaceContract((await LoanSettings.new()).address);
    await sovryn.replaceContract((await LoanMaintenance.new()).address);
    await sovryn.replaceContract((await SwapsExternal.new()).address);

    const sovrynSwapSimulator = await TestSovrynSwap.new(priceFeeds.address);
    await sovryn.setSovrynSwapContractRegistryAddress(sovrynSwapSimulator.address);
    await sovryn.setSupportedTokens(
        [SUSD.address, RBTC.address, WRBTC.address],
        [true, true, true]
    );

    await sovryn.setWrbtcToken(WRBTC.address);

    // loanOpening
    const swaps = await SwapsImplSovrynSwap.new();
    await sovryn.replaceContract((await LoanOpenings.new()).address);
    await sovryn.setPriceFeedContract(priceFeeds.address);
    await sovryn.setSwapsImplContract(swaps.address);

    // loanClosing
    await sovryn.replaceContract((await LoanClosingsWith.new()).address);
    await sovryn.replaceContract((await LoanClosingsLiquidation.new()).address);
    await sovryn.replaceContract((await LoanClosingsRollover.new()).address);

    // affiliates
    await sovryn.replaceContract((await Affiliates.new()).address);

    return sovryn;
};

// Loan Token

const getLoanTokenLogic = async (isMockLoanToken = false) => {
    /** Deploy LoanTokenLogicBeacon */
    const loanTokenLogicBeacon = await LoanTokenLogicBeacon.new();

    /** Deploy  LoanTokenSettingsLowerAdmin*/
    const loanTokenSettingsLowerAdmin = await LoanTokenSettingsLowerAdmin.new();

    /** Register Loan Token Modules to the Beacon */
    await loanTokenLogicBeacon.registerLoanTokenModule(loanTokenSettingsLowerAdmin.address);

    /** Deploy LoanTokenLogicLM */
    let loanTokenLogicLM;
    if (isMockLoanToken) {
        loanTokenLogicLM = await MockLoanTokenLogic.new();
    } else {
        loanTokenLogicLM = await LoanTokenLogicLM.new();
    }

    /** Register Loan Token Logic LM to the Beacon */
    await loanTokenLogicBeacon.registerLoanTokenModule(loanTokenLogicLM.address);

    /** Deploy LoanTokenLogicProxy */
    loanTokenLogicProxy = await LoanTokenLogicProxy.new(loanTokenLogicBeacon.address);

    return [loanTokenLogicProxy, loanTokenLogicBeacon];
};
const getLoanTokenLogicWrbtc = async () => {
    /** Deploy LoanTokenLogicBeacon */
    const loanTokenLogicBeacon = await LoanTokenLogicBeacon.new();

    /** Deploy  LoanTokenSettingsLowerAdmin*/
    const loanTokenSettingsLowerAdmin = await LoanTokenSettingsLowerAdmin.new();

    /** Register Loan Token Modules to the Beacon */
    await loanTokenLogicBeacon.registerLoanTokenModule(loanTokenSettingsLowerAdmin.address);

    /** Deploy LoanTokenLogicLM */
    const loanTokenLogicWrbtc = await LoanTokenLogicWrbtc.new();

    /** Register Loan Token Logic LM to the Beacon */
    await loanTokenLogicBeacon.registerLoanTokenModule(loanTokenLogicWrbtc.address);

    /** Deploy LoanTokenLogicProxy */
    loanTokenLogicProxy = await LoanTokenLogicProxy.new(loanTokenLogicBeacon.address);

    return [loanTokenLogicProxy, loanTokenLogicBeacon];
};

const getLoanTokenSettings = async () => {
    const loanSettings = await LoanSettings.new();
    return loanSettings;
};

const getLoanToken = async (owner, sovryn, WRBTC, SUSD, mockLogic = false) => {
    const initLoanTokenLogic = await getLoanTokenLogic(mockLogic); // function will return [LoanTokenLogicProxy, LoanTokenLogicBeacon]
    loanTokenLogic = initLoanTokenLogic[0];
    loanTokenLogicBeacon = initLoanTokenLogic[1];

    let loanToken = await LoanToken.new(
        owner,
        loanTokenLogic.address,
        sovryn.address,
        WRBTC.address
    );
    await loanToken.initialize(SUSD.address, "SUSD", "SUSD"); //iToken

    /** Initialize the loan token logic proxy */
    loanToken = await ILoanTokenLogicProxy.at(loanToken.address);
    await loanToken.setBeaconAddress(loanTokenLogicBeacon.address);

    /** Use interface of LoanTokenModules */
    loanToken = await ILoanTokenModules.at(loanToken.address);

    // assert loanToken.tokenPrice() == loanToken.initialPrice()
    // const initial_total_supply = await loanToken.totalSupply();
    // loan token total supply should be zero
    // assert initial_total_supply == loanToken.totalSupply()
    return loanToken;
};

const getLoanTokenWRBTC = async (owner, sovryn, WRBTC, SUSD, mockLogic = false) => {
    const initLoanTokenLogic = await getLoanTokenLogicWrbtc(mockLogic); // function will return [LoanTokenLogicProxy, LoanTokenLogicBeacon]
    loanTokenLogicWrbtc = initLoanTokenLogic[0];
    loanTokenLogicBeacon = initLoanTokenLogic[1];

    let loanTokenWRBTC = await LoanToken.new(
        owner,
        loanTokenLogicWrbtc.address,
        sovryn.address,
        WRBTC.address
    );
    await loanTokenWRBTC.initialize(WRBTC.address, "iWRBTC", "iWRBTC"); //iToken

    /** Initialize the loan token logic proxy */
    loanTokenWRBTC = await ILoanTokenLogicProxy.at(loanTokenWRBTC.address);
    await loanTokenWRBTC.setBeaconAddress(loanTokenLogicBeacon.address);

    /** Use interface of LoanTokenModules */
    loanTokenWRBTC = await ILoanTokenModules.at(loanTokenWRBTC.address);

    // assert loanToken.tokenPrice() == loanToken.initialPrice()
    // const initial_total_supply = await loanToken.totalSupply();
    // loan token total supply should be zero
    // assert initial_total_supply == loanToken.totalSupply()
    return loanTokenWRBTC;
};

const loan_pool_setup = async (
    sovryn,
    owner,
    RBTC,
    WRBTC,
    SUSD,
    loanToken,
    loanTokenWRBTC,
    minInitialMargin = wei("20", "ether")
) => {
    let params = [];
    let config = [
        "0x0000000000000000000000000000000000000000000000000000000000000000", // bytes32 id; // id of loan params object
        false, // bool active; // if false, this object has been disabled by the owner and can't be used for future loans
        owner, // address owner; // owner of this object
        CONSTANTS.ZERO_ADDRESS, // address loanToken; // the token being loaned
        RBTC.address, // address collateralToken; // the required collateral token
        minInitialMargin, // uint256 minInitialMargin; // the minimum allowed initial margin
        wei("15", "ether"), // uint256 maintenanceMargin; // an unhealthy loan when current margin is at or below this value
        0, // uint256 maxLoanTerm; // the maximum term for new loans (0 means there's no max term)
    ];
    params.push(config);
    const copy1 = [...config];
    copy1[4] = WRBTC.address;
    params.push(copy1);

    await loanToken.setupLoanParams(params, false);
    await loanToken.setupLoanParams(params, true);

    params = [];
    const copy2 = [...config];
    copy2[4] = SUSD.address;
    params.push(copy2);

    await loanTokenWRBTC.setupLoanParams(params, false);
    await loanTokenWRBTC.setupLoanParams(params, true);

    await sovryn.setLoanPool(
        [loanToken.address, loanTokenWRBTC.address],
        [SUSD.address, WRBTC.address]
    );
};

const set_demand_curve = async (loanToken) => {
    const baseRate = wei("1", "ether");
    const rateMultiplier = wei("20.25", "ether");
    const targetLevel = wei("80", "ether");
    const kinkLevel = wei("90", "ether");
    const maxScaleRate = wei("100", "ether");

    const localLoanToken = await ILoanTokenModules.at(loanToken.address);
    await localLoanToken.setDemandCurve(
        baseRate,
        rateMultiplier,
        baseRate,
        rateMultiplier,
        targetLevel,
        kinkLevel,
        maxScaleRate
    );
    // borrow_interest_rate = loanToken.borrowInterestRate();
    // print("borrowInterestRate: ", borrow_interest_rate);
    // assert(borrow_interest_rate > baseRate);
};

const lend_to_pool = async (loanToken, SUSD, lender) => {
    const lend_amount = new BN(10).pow(new BN(30)).toString();
    await SUSD.mint(lender, lend_amount);
    await SUSD.approve(loanToken.address, lend_amount);
    await loanToken.mint(lender, lend_amount);
    return [lender, lend_amount];
};

const lend_to_pool_iBTC = async (loanTokenWRBTC, lender) => {
    const lend_amount = new BN(10).pow(new BN(21)).toString();
    await loanTokenWRBTC.mintWithBTC(lender, false, { from: lender, value: lend_amount });
    return [lender, lend_amount];
};

const open_margin_trade_position = async (
    loanToken,
    RBTC,
    WRBTC,
    SUSD,
    trader,
    collateral = "RBTC",
    loan_token_sent = hunEth.toString(),
    leverage_amount = new BN(2).mul(oneEth).toString()
) => {
    await SUSD.mint(trader, loan_token_sent);
    await SUSD.approve(loanToken.address, loan_token_sent, { from: trader });

    let collateralToken;
    if (collateral == "RBTC") collateralToken = RBTC.address;
    else collateralToken = WRBTC.address;

    const { receipt } = await loanToken.marginTrade(
        "0x0", // loanId  (0 for new loans)
        leverage_amount, // leverageAmount
        loan_token_sent, // loanTokenSent
        0, // no collateral token sent
        collateralToken, // collateralTokenAddress
        trader, // trader,
        0, // slippage
        [], // loanDataBytes (only required with ether)
        { from: trader }
    );
    const decode = decodeLogs(receipt.rawLogs, LoanOpenings, "Trade");
    return [decode[0].args["loanId"], trader, loan_token_sent, leverage_amount];
};

const open_margin_trade_position_iBTC = async (
    loanTokenWRBTC,
    SUSD,
    trader,
    loan_token_sent = oneEth.toString(),
    leverage_amount = new BN(2).mul(oneEth).toString()
) => {
    const { receipt } = await loanTokenWRBTC.marginTrade(
        "0x0", // loanId  (0 for new loans)
        leverage_amount, // leverageAmount
        loan_token_sent, // loanTokenSent
        0, // no collateral token sent
        SUSD.address, // collateralTokenAddress
        trader, // trader,
        0, // slippage
        [], // loanDataBytes (only required with ether)
        { from: trader, value: loan_token_sent }
    );

    const decode = decodeLogs(receipt.rawLogs, LoanOpenings, "Trade");
    return [decode[0].args["loanId"], trader, loan_token_sent, leverage_amount];
};

const borrow_indefinite_loan = async (
    loanToken,
    sovryn,
    SUSD,
    RBTC,
    accounts,
    withdraw_amount = new BN(10).mul(oneEth).toString(),
    margin = new BN(50).mul(oneEth).toString(),
    duration_in_seconds = 60 * 60 * 24 * 10
) => {
    const borrower = accounts[2];
    const receiver = accounts[1];
    const collateral_token_sent = await sovryn.getRequiredCollateral(
        SUSD.address,
        RBTC.address,
        withdraw_amount,
        margin,
        true
    );
    // approve the transfer of the collateral
    await RBTC.mint(borrower, collateral_token_sent);
    await RBTC.approve(loanToken.address, collateral_token_sent, { from: borrower });
    // borrow some funds
    const tx = await loanToken.borrow(
        constants.ZERO_BYTES32, // bytes32 loanId
        withdraw_amount, // uint256 withdrawAmount
        duration_in_seconds, // uint256 initialLoanDuration
        collateral_token_sent, // uint256 collateralTokenSent
        RBTC.address, // address collateralTokenAddress
        borrower, // address borrower
        receiver, // address receiver
        "0x", // bytes memory loanDataBytes
        { from: borrower }
    );
    const decode = decodeLogs(tx.receipt.rawLogs, LoanOpenings, "Borrow");
    const loan_id = decode[0].args["loanId"];
    return [
        loan_id,
        borrower,
        receiver,
        withdraw_amount,
        duration_in_seconds,
        margin,
        decode[0].args,
    ];
};

function decodeLogs(logs, emitter, eventName) {
    let abi;
    let address;
    abi = emitter.abi;
    try {
        address = emitter.address;
    } catch (e) {
        address = null;
    }

    let eventABI = abi.filter((x) => x.type === "event" && x.name === eventName);
    if (eventABI.length === 0) {
        throw new Error(`No ABI entry for event '${eventName}'`);
    } else if (eventABI.length > 1) {
        throw new Error(
            `Multiple ABI entries for event '${eventName}', only uniquely named events are supported`
        );
    }

    eventABI = eventABI[0];

    // The first topic will equal the hash of the event signature
    const eventSignature = `${eventName}(${eventABI.inputs.map((input) => input.type).join(",")})`;
    const eventTopic = web3.utils.sha3(eventSignature);

    // Only decode events of type 'EventName'
    return logs
        .filter(
            (log) =>
                log.topics.length > 0 &&
                log.topics[0] === eventTopic &&
                (!address || log.address === address)
        )
        .map((log) => web3.eth.abi.decodeLog(eventABI.inputs, log.data, log.topics.slice(1)))
        .map((decoded) => ({ event: eventName, args: decoded }));
}

const verify_sov_reward_payment = async (
    logs,
    FeesEvents,
    SOV,
    borrower,
    loan_id,
    sov_initial_balance,
    expected_events_number,
    sourceTokenAddress,
    destTokenAddress,
    sovryn
) => {
    const earn_reward_events = decodeLogs(logs, FeesEvents, "EarnReward");
    const len = earn_reward_events.length;
    expect(len).to.equal(expected_events_number);

    let reward = new BN(0);
    let feeRebatePercent;
    for (let i = 0; i < len; i++) {
        const args = earn_reward_events[i].args;
        if ((await sovryn.specialRebates(sourceTokenAddress, destTokenAddress)) > 0) {
            feeRebatePercent = await sovryn.specialRebates(sourceTokenAddress, destTokenAddress);
        } else {
            feeRebatePercent = await sovryn.feeRebatePercent();
        }
        expect(args["receiver"]).to.equal(borrower);
        expect(args["token"]).to.equal(SOV.address);
        expect(args["loanId"]).to.equal(loan_id);
        expect(args["feeRebatePercent"] == feeRebatePercent).to.be.true;
        reward = reward.add(new BN(args["amount"]));
    }

    lockedSOV = await LockedSOVMockup.at(await sovryn.lockedSOVAddress());
    expect(
        (await SOV.balanceOf(borrower)).add(await lockedSOV.getLockedBalance(borrower))
    ).to.be.a.bignumber.equal(sov_initial_balance.add(reward));
};

module.exports = {
    getSUSD,
    getRBTC,
    getWRBTC,
    getBZRX,
    getSOV,
    getLoanTokenLogic,
    getLoanTokenLogicWrbtc,
    getLoanToken,
    getLoanTokenWRBTC,

    // staking
    deployAndGetStakingModulesProxyAtStakingProxy,
    deployAndGetIStaking,
    getIStaking,
    replaceStakingModule,
    getStakingModulesProxyAt,
    initializeStakingModulesAt,
    getStakingModulesObject,
    getStakingModulesAddressList,
<<<<<<< HEAD
    initStakingModulesMockup,
=======
    initWeightedStakingModulesMockup,
    getStakingModulesWithBlockMockup,
>>>>>>> 766123ca

    loan_pool_setup,
    lend_to_pool,
    set_demand_curve,
    getPriceFeeds,
    getPriceFeedsRBTC,
    getSovryn,
    CONSTANTS,
    decodeLogs,
    verify_sov_reward_payment,
    lend_to_pool_iBTC,
    open_margin_trade_position,
    open_margin_trade_position_iBTC,
    borrow_indefinite_loan,
};<|MERGE_RESOLUTION|>--- conflicted
+++ resolved
@@ -45,10 +45,7 @@
 const StakingVestingModule = artifacts.require("StakingVestingModule");
 const StakingWithdrawModule = artifacts.require("StakingWithdrawModule");
 const WeightedStakingModule = artifacts.require("WeightedStakingModule");
-<<<<<<< HEAD
-=======
 const StakingModuleBlockMockup = artifacts.require("StakingModuleBlockMockup");
->>>>>>> 766123ca
 const StakingProxy = artifacts.require("StakingProxy");
 
 const WeightedStakingModuleMockup = artifacts.require("WeightedStakingModuleMockup");
@@ -83,9 +80,6 @@
     };
 };
 
-<<<<<<< HEAD
-const initStakingModulesMockup = async (tokenAddress) => {
-=======
 const getStakingModulesWithBlockMockup = async () => {
     // commented modules are aggregated into StakingModuleBlockMockup
     return {
@@ -101,7 +95,6 @@
 };
 
 const initWeightedStakingModulesMockup = async (tokenAddress) => {
->>>>>>> 766123ca
     const stakingProxy = await StakingProxy.new(tokenAddress);
     const modulesObject = await getStakingModulesObject();
     const staking = await deployAndGetIStaking(stakingProxy.address, modulesObject);
@@ -156,11 +149,7 @@
         stakingProxyAddress,
         modulesObject
     );
-<<<<<<< HEAD
-    return await getIStaking(stakingProxyAddress);
-=======
     return await getIStaking(stakingModulesProxy.address);
->>>>>>> 766123ca
 };
 
 const getIStaking = async (stakingProxyAddress) => {
@@ -671,12 +660,8 @@
     initializeStakingModulesAt,
     getStakingModulesObject,
     getStakingModulesAddressList,
-<<<<<<< HEAD
-    initStakingModulesMockup,
-=======
     initWeightedStakingModulesMockup,
     getStakingModulesWithBlockMockup,
->>>>>>> 766123ca
 
     loan_pool_setup,
     lend_to_pool,
