--- conflicted
+++ resolved
@@ -1,4 +1,3 @@
-<<<<<<< HEAD
 /** Speed optimized on branch hardhatTestRefactor, 2021-09-24
  * No bottlenecks found. The beforeEach hook deploys contracts but there is only one test.
  *
@@ -12,7 +11,7 @@
  *   Updated to use SUSD as underlying token, instead of custom underlyingToken.
  */
 
-const { constants } = require("@openzeppelin/test-helpers");
+const { constants, expectRevert, BN } = require("@openzeppelin/test-helpers");
 const {
 	getSUSD,
 	getRBTC,
@@ -29,45 +28,34 @@
 	decodeLogs,
 	getSOV,
 } = require("../Utils/initializer.js");
-=======
-const { expect } = require("chai");
-const { expectRevert, expectEvent, constants, BN, balance, time } = require("@openzeppelin/test-helpers");
 const { ZERO_ADDRESS } = require("@openzeppelin/test-helpers/src/constants");
->>>>>>> 98baf25e
 
 const GovernorAlpha = artifacts.require("GovernorAlphaMockup");
 const Timelock = artifacts.require("TimelockHarness");
 const StakingLogic = artifacts.require("Staking");
 const StakingProxy = artifacts.require("StakingProxy");
 
+const LoanToken = artifacts.require("LoanToken");
 const LoanTokenSettings = artifacts.require("LoanTokenSettingsLowerAdmin");
 
 const PreviousLoanTokenSettings = artifacts.require("PreviousLoanTokenSettingsLowerAdmin");
 const PreviousLoanToken = artifacts.require("PreviousLoanToken");
 
-<<<<<<< HEAD
-=======
+const ProtocolSettings = artifacts.require("ProtocolSettings");
+
 const TestCoverage = artifacts.require("TestCoverage");
 
-const TOTAL_SUPPLY = 100;
+// const TOTAL_SUPPLY = 100;
 
-const DAY = 86400;
->>>>>>> 98baf25e
+// const DAY = 86400;
 const TWO_DAYS = 86400 * 2;
 
 contract("LoanTokenUpgrade", (accounts) => {
-<<<<<<< HEAD
 	let root;
 	let SUSD, staking, gov, timelock;
 	let loanTokenSettings, sovryn, loanToken;
-=======
 	const name = "Test token";
 	const symbol = "TST";
-
-	let root, account1, account2, account3, account4;
-	let token, staking, gov, timelock;
-	let protocolSettings, loanTokenSettings, protocol, loanToken, SUSD;
->>>>>>> 98baf25e
 
 	before(async () => {
 		[root, ...accounts] = accounts;
@@ -102,17 +90,13 @@
 		loanToken = await PreviousLoanToken.new(root, loanTokenSettings.address, loanTokenSettings.address, SUSD.address);
 		loanToken = await PreviousLoanTokenSettings.at(loanToken.address);
 
-<<<<<<< HEAD
-		await sovryn.transferOwnership(timelock.address);
-=======
-		protocolSettings = await ProtocolSettings.new();
-		protocol = await Protocol.new();
-		await protocol.replaceContract(protocolSettings.address);
-		protocol = await ProtocolSettings.at(protocol.address);
-		await protocol.transferOwnership(timelock.address);
+		// protocolSettings = await ProtocolSettings.new();
+		// protocol = await Protocol.new();
+		// await protocol.replaceContract(protocolSettings.address);
+		// protocol = await ProtocolSettings.at(protocol.address);
+		// await protocol.transferOwnership(timelock.address);
 
-		SUSD = await TestToken.new("SUSD", "SUSD", 18, TOTAL_SUPPLY);
->>>>>>> 98baf25e
+		// SUSD = await TestToken.new("SUSD", "SUSD", 18, TOTAL_SUPPLY);
 	});
 
 	describe("change settings", () => {
