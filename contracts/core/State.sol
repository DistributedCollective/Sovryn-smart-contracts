--- conflicted
+++ resolved
@@ -231,13 +231,13 @@
         }
     }
 
-<<<<<<< HEAD
     modifier onlyAdminOrOwner() {
         require(isOwner() || admin == (msg.sender), "unauthorized");
-=======
+        _;
+    }
+
     modifier onlyPauserOrOwner() {
         require(isOwner() || pauser == (msg.sender), "unauthorized");
->>>>>>> 62688b15
         _;
     }
 }