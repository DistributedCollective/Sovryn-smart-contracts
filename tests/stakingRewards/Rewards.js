/** Speed optimized on branch hardhatTestRefactor, 2021-09-30
 * No bottlenecks found.
 *
 * Total time elapsed: 5.6s
 *
 * Other minor optimizations:
 * - removed unneeded variables
 *
 * Notes:
 *   Updated to spare the protocol deployment. Tests don't need it.
 */

const { expect } = require("chai");
const { expectRevert, BN, constants } = require("@openzeppelin/test-helpers");
const { increaseTime, blockNumber } = require("../Utils/Ethereum");

const SOV_ABI = artifacts.require("SOV");
const StakingLogic = artifacts.require("StakingMock");
const StakingProxy = artifacts.require("StakingProxy");
const StakingRewards = artifacts.require("StakingRewardsMockUp");
const StakingRewardsProxy = artifacts.require("StakingRewardsProxy");

// Upgradable Vesting Registry
const VestingRegistryLogic = artifacts.require("VestingRegistryLogic");
const VestingRegistryProxy = artifacts.require("VestingRegistryProxy");
const BlockMockUp = artifacts.require("BlockMockUp");

const wei = web3.utils.toWei;

const TOTAL_SUPPLY = "10000000000000000000000000";
const TWO_WEEKS = 1209600;
const DELAY = TWO_WEEKS;

contract("StakingRewards - First Period", (accounts) => {
<<<<<<< HEAD
    let root, a1, a2, a3;
=======
    let root, a1, a2, a3, a4, a5;
>>>>>>> 6b09a19f
    let SOV, staking;
    let kickoffTS, inOneYear, inTwoYears, inThreeYears;

    before(async () => {
<<<<<<< HEAD
        [root, a1, a2, a3, ...accounts] = accounts;
=======
        [root, a1, a2, a3, a4, a5, ...accounts] = accounts;
>>>>>>> 6b09a19f
        SOV = await SOV_ABI.new(TOTAL_SUPPLY);

        // BlockMockUp
        blockMockUp = await BlockMockUp.new();

        // Deployed Staking Functionality
        let stakingLogic = await StakingLogic.new(SOV.address);
        staking = await StakingProxy.new(SOV.address);
        await staking.setImplementation(stakingLogic.address);
        staking = await StakingLogic.at(staking.address);

        //Upgradable Vesting Registry
        vestingRegistryLogic = await VestingRegistryLogic.new();
        vesting = await VestingRegistryProxy.new();
        await vesting.setImplementation(vestingRegistryLogic.address);
        vesting = await VestingRegistryLogic.at(vesting.address);
        await staking.setVestingRegistry(vesting.address);

        kickoffTS = await staking.kickoffTS.call();
        inOneWeek = kickoffTS.add(new BN(DELAY));
        inOneYear = kickoffTS.add(new BN(DELAY * 26));
        inTwoYears = kickoffTS.add(new BN(DELAY * 26 * 2));
        inThreeYears = kickoffTS.add(new BN(DELAY * 26 * 3));

        // Transferred SOVs to a1
        await SOV.transfer(a1, wei("10000", "ether"));
        await SOV.approve(staking.address, wei("10000", "ether"), { from: a1 });

        // Transferred SOVs to a2
        await SOV.transfer(a2, wei("50000", "ether"));
        await SOV.approve(staking.address, wei("50000", "ether"), { from: a2 });

        // Transferred SOVs to a3
        await SOV.transfer(a3, wei("10000", "ether"));
        await SOV.approve(staking.address, wei("10000", "ether"), { from: a3 });

        let latest = await blockNumber();
        let blockNum = new BN(latest).add(new BN(291242 / 30));
        await blockMockUp.setBlockNum(blockNum);
        await increaseTime(291242);
        await staking.stake(wei("10000", "ether"), inThreeYears, a3, a3, { from: a3 });

        // Staking Reward Program is deployed
        let stakingRewardsLogic = await StakingRewards.new();
        stakingRewards = await StakingRewardsProxy.new();
        await stakingRewards.setImplementation(stakingRewardsLogic.address);
        stakingRewards = await StakingRewards.at(stakingRewards.address);
        stakingRewards.setAverageBlockTime(30);
        await stakingRewards.setBlockMockUpAddr(blockMockUp.address);
        await staking.setBlockMockUpAddr(blockMockUp.address);
    });

    describe("Flow - StakingRewards", () => {
        it("should revert if SOV Address is invalid", async () => {
            await expectRevert(
                stakingRewards.initialize(constants.ZERO_ADDRESS, staking.address),
                "Invalid SOV Address."
            );
            // Staking Rewards Contract is loaded
            await SOV.transfer(stakingRewards.address, wei("1000000", "ether"));
            // Initialize
            await stakingRewards.initialize(SOV.address, staking.address); // Test - 24/08/2021
            await increaseTimeAndBlocks(100800);
            await staking.stake(wei("1000", "ether"), inOneYear, a1, a1, { from: a1 }); // Staking after program is initialised
            await increaseTimeAndBlocks(100800);
            await staking.stake(wei("50000", "ether"), inTwoYears, a2, a2, { from: a2 });
        });

        it("should account for stakes made till start date of the program for a1", async () => {
            await increaseTimeAndBlocks(1209614);

<<<<<<< HEAD
            let fields = await stakingRewards.getStakerCurrentReward(true, { from: a1 });
=======
            let fields = await stakingRewards.getStakerCurrentReward(true, 0, { from: a1 });
>>>>>>> 6b09a19f
            let numOfIntervals = 1;
            let fullTermAvg = avgWeight(26, 27, 9, 78);
            let expectedAmount = numOfIntervals * ((1000 * fullTermAvg) / 26);
            expect(new BN(Math.floor(expectedAmount * 10 ** 10))).to.be.bignumber.equal(
                new BN(fields.amount).div(new BN(10).pow(new BN(8)))
            );
        });

        it("should account for stakes made till start date of the program for a2", async () => {
            let numOfIntervals = 1;
<<<<<<< HEAD
            fields = await stakingRewards.getStakerCurrentReward(true, { from: a2 });
=======
            fields = await stakingRewards.getStakerCurrentReward(true, 0, { from: a2 });
>>>>>>> 6b09a19f
            fullTermAvg = avgWeight(52, 53, 9, 78);
            expectedAmount = numOfIntervals * ((50000 * fullTermAvg) / 26);
            expect(new BN(Math.floor(expectedAmount * 10 ** 10))).to.be.bignumber.equal(
                new BN(fields.amount).div(new BN(10).pow(new BN(8)))
            );
        });

        it("should account for stakes made till start date of the program for a3", async () => {
            let numOfIntervals = 1;
<<<<<<< HEAD
            fields = await stakingRewards.getStakerCurrentReward(true, { from: a3 });
=======
            fields = await stakingRewards.getStakerCurrentReward(true, 0, { from: a3 });
>>>>>>> 6b09a19f
            fullTermAvg = avgWeight(78, 79, 9, 78);
            expectedAmount = numOfIntervals * ((10000 * fullTermAvg) / 26);
            expect(new BN(Math.floor(expectedAmount * 10 ** 10))).to.be.bignumber.equal(
                new BN(fields.amount).div(new BN(10).pow(new BN(8)))
            );
        });

        it("should compute and send Rewards to the stakers a1, a2 and a3 correctly after 4 weeks", async () => {
            await increaseTimeAndBlocks(1209614);
            await stakingRewards.setBlock();
            let startTime = await stakingRewards.startTime();
            await stakingRewards.setHistoricalBlock(parseInt(startTime));
            await stakingRewards.setHistoricalBlock(parseInt(startTime) + 1209600);
<<<<<<< HEAD
            let fields = await stakingRewards.getStakerCurrentReward(true, { from: a1 });
=======
            let fields = await stakingRewards.getStakerCurrentReward(true, 0, { from: a1 });
>>>>>>> 6b09a19f
            let numOfIntervals = 2;
            let fullTermAvg = avgWeight(25, 27, 9, 78);
            expectedAmount = numOfIntervals * ((1000 * fullTermAvg) / 26);
            expect(new BN(Math.floor(expectedAmount * 10 ** 10))).to.be.bignumber.equal(
                new BN(fields.amount).div(new BN(10).pow(new BN(8)))
            );

<<<<<<< HEAD
            fields = await stakingRewards.getStakerCurrentReward(true, { from: a2 });
=======
            fields = await stakingRewards.getStakerCurrentReward(true, 0, { from: a2 });
>>>>>>> 6b09a19f
            fullTermAvg = avgWeight(51, 53, 9, 78);
            expectedAmount = numOfIntervals * ((50000 * fullTermAvg) / 26);
            expect(new BN(Math.floor(expectedAmount * 10 ** 10))).to.be.bignumber.equal(
                new BN(fields.amount).div(new BN(10).pow(new BN(8)))
            );

<<<<<<< HEAD
            fields = await stakingRewards.getStakerCurrentReward(true, { from: a3 });
=======
            fields = await stakingRewards.getStakerCurrentReward(true, 0, { from: a3 });
>>>>>>> 6b09a19f
            fullTermAvg = avgWeight(77, 79, 9, 78);
            expectedAmount = numOfIntervals * ((10000 * fullTermAvg) / 26);
            expect(new BN(Math.floor(expectedAmount * 10 ** 10))).to.be.bignumber.equal(
                new BN(fields.amount).div(new BN(10).pow(new BN(8)))
            );
        });

        it("should compute and send Rewards to the stakers a1 after 6 weeks", async () => {
            await increaseTimeAndBlocks(1209614);

<<<<<<< HEAD
            let fields = await stakingRewards.getStakerCurrentReward(true, { from: a1 });
=======
            let fields = await stakingRewards.getStakerCurrentReward(true, 0, { from: a1 });
>>>>>>> 6b09a19f
            let numOfIntervals = 3;
            let fullTermAvg = avgWeight(24, 27, 9, 78);
            expectedAmount = numOfIntervals * ((1000 * fullTermAvg) / 26);
            expect(new BN(Math.floor(expectedAmount * 10 ** 10))).to.be.bignumber.equal(
                new BN(fields.amount).div(new BN(10).pow(new BN(8)))
            );
        });
<<<<<<< HEAD
=======

        it("should be able to stake and get rewards after 30 weeks", async () => {
            let block = await web3.eth.getBlock("latest");
            let timestamp = block.timestamp;
            let startTime = await stakingRewards.startTime();
            await increaseTimeAndBlocks(12096000); // 20 weeks

            // Transferred SOVs to a4
            await SOV.transfer(a4, wei("10000", "ether"));
            await SOV.approve(staking.address, wei("8000", "ether"), { from: a4 });

            // Transferred SOVs to a5
            await SOV.transfer(a5, wei("10000", "ether"));
            await SOV.approve(staking.address, wei("8000", "ether"), { from: a5 });

            // Stake
            await staking.stake(
                wei("8000", "ether"),
                new BN(timestamp).add(new BN(TWO_WEEKS * 10 * 26)),
                a4,
                a4,
                { from: a4 }
            );
            await staking.stake(
                wei("8000", "ether"),
                new BN(timestamp).add(new BN(TWO_WEEKS * 10 * 26)),
                a5,
                a5,
                { from: a5 }
            );

            await increaseTimeAndBlocks(3628800); // 6 Weeks

            let tx = await stakingRewards.collectReward(0, { from: a4 });
            console.log("when restartTime = ", 0, ", gasUsed: " + tx.receipt.gasUsed); // 2.6M

            // Using restartTime saves gas
            let restartTime = new BN(startTime).add(new BN(13 * 1209600));
            tx = await stakingRewards.collectReward(restartTime, { from: a5 });
            console.log(
                "when restartTime = ",
                restartTime.toString(),
                ", gasUsed: " + tx.receipt.gasUsed
            ); // 0.7M

            // let fields = await stakingRewards.getStakerCurrentReward(true, 0, { from: a4 });
            // console.log(fields.amount.toString());
            // let fields = await stakingRewards.getStakerCurrentReward(true, restartTime, { from: a4 });
            // console.log(fields.amount.toString());
        });
>>>>>>> 6b09a19f
    });

    function avgWeight(from, to, maxWeight, maxDuration) {
        let weight = 0;
        for (let i = from; i < to; i++) {
            weight += Math.floor(
                ((maxWeight * (maxDuration ** 2 - (maxDuration - i) ** 2)) / maxDuration ** 2 +
                    1) *
                    10,
                2
            );
        }
        weight /= to - from;
        return (weight / 100) * 0.2975;
    }

    async function increaseTimeAndBlocks(seconds) {
        let latest = await blockMockUp.getBlockNum();
        let blockNum = new BN(latest).add(new BN(seconds / 30));
        await blockMockUp.setBlockNum(blockNum);
        await increaseTime(seconds);
    }
});<|MERGE_RESOLUTION|>--- conflicted
+++ resolved
@@ -32,20 +32,12 @@
 const DELAY = TWO_WEEKS;
 
 contract("StakingRewards - First Period", (accounts) => {
-<<<<<<< HEAD
-    let root, a1, a2, a3;
-=======
     let root, a1, a2, a3, a4, a5;
->>>>>>> 6b09a19f
     let SOV, staking;
     let kickoffTS, inOneYear, inTwoYears, inThreeYears;
 
     before(async () => {
-<<<<<<< HEAD
-        [root, a1, a2, a3, ...accounts] = accounts;
-=======
         [root, a1, a2, a3, a4, a5, ...accounts] = accounts;
->>>>>>> 6b09a19f
         SOV = await SOV_ABI.new(TOTAL_SUPPLY);
 
         // BlockMockUp
@@ -117,11 +109,7 @@
         it("should account for stakes made till start date of the program for a1", async () => {
             await increaseTimeAndBlocks(1209614);
 
-<<<<<<< HEAD
-            let fields = await stakingRewards.getStakerCurrentReward(true, { from: a1 });
-=======
             let fields = await stakingRewards.getStakerCurrentReward(true, 0, { from: a1 });
->>>>>>> 6b09a19f
             let numOfIntervals = 1;
             let fullTermAvg = avgWeight(26, 27, 9, 78);
             let expectedAmount = numOfIntervals * ((1000 * fullTermAvg) / 26);
@@ -132,11 +120,7 @@
 
         it("should account for stakes made till start date of the program for a2", async () => {
             let numOfIntervals = 1;
-<<<<<<< HEAD
-            fields = await stakingRewards.getStakerCurrentReward(true, { from: a2 });
-=======
             fields = await stakingRewards.getStakerCurrentReward(true, 0, { from: a2 });
->>>>>>> 6b09a19f
             fullTermAvg = avgWeight(52, 53, 9, 78);
             expectedAmount = numOfIntervals * ((50000 * fullTermAvg) / 26);
             expect(new BN(Math.floor(expectedAmount * 10 ** 10))).to.be.bignumber.equal(
@@ -146,11 +130,7 @@
 
         it("should account for stakes made till start date of the program for a3", async () => {
             let numOfIntervals = 1;
-<<<<<<< HEAD
-            fields = await stakingRewards.getStakerCurrentReward(true, { from: a3 });
-=======
             fields = await stakingRewards.getStakerCurrentReward(true, 0, { from: a3 });
->>>>>>> 6b09a19f
             fullTermAvg = avgWeight(78, 79, 9, 78);
             expectedAmount = numOfIntervals * ((10000 * fullTermAvg) / 26);
             expect(new BN(Math.floor(expectedAmount * 10 ** 10))).to.be.bignumber.equal(
@@ -164,11 +144,7 @@
             let startTime = await stakingRewards.startTime();
             await stakingRewards.setHistoricalBlock(parseInt(startTime));
             await stakingRewards.setHistoricalBlock(parseInt(startTime) + 1209600);
-<<<<<<< HEAD
-            let fields = await stakingRewards.getStakerCurrentReward(true, { from: a1 });
-=======
             let fields = await stakingRewards.getStakerCurrentReward(true, 0, { from: a1 });
->>>>>>> 6b09a19f
             let numOfIntervals = 2;
             let fullTermAvg = avgWeight(25, 27, 9, 78);
             expectedAmount = numOfIntervals * ((1000 * fullTermAvg) / 26);
@@ -176,22 +152,14 @@
                 new BN(fields.amount).div(new BN(10).pow(new BN(8)))
             );
 
-<<<<<<< HEAD
-            fields = await stakingRewards.getStakerCurrentReward(true, { from: a2 });
-=======
             fields = await stakingRewards.getStakerCurrentReward(true, 0, { from: a2 });
->>>>>>> 6b09a19f
             fullTermAvg = avgWeight(51, 53, 9, 78);
             expectedAmount = numOfIntervals * ((50000 * fullTermAvg) / 26);
             expect(new BN(Math.floor(expectedAmount * 10 ** 10))).to.be.bignumber.equal(
                 new BN(fields.amount).div(new BN(10).pow(new BN(8)))
             );
 
-<<<<<<< HEAD
-            fields = await stakingRewards.getStakerCurrentReward(true, { from: a3 });
-=======
             fields = await stakingRewards.getStakerCurrentReward(true, 0, { from: a3 });
->>>>>>> 6b09a19f
             fullTermAvg = avgWeight(77, 79, 9, 78);
             expectedAmount = numOfIntervals * ((10000 * fullTermAvg) / 26);
             expect(new BN(Math.floor(expectedAmount * 10 ** 10))).to.be.bignumber.equal(
@@ -202,11 +170,7 @@
         it("should compute and send Rewards to the stakers a1 after 6 weeks", async () => {
             await increaseTimeAndBlocks(1209614);
 
-<<<<<<< HEAD
-            let fields = await stakingRewards.getStakerCurrentReward(true, { from: a1 });
-=======
             let fields = await stakingRewards.getStakerCurrentReward(true, 0, { from: a1 });
->>>>>>> 6b09a19f
             let numOfIntervals = 3;
             let fullTermAvg = avgWeight(24, 27, 9, 78);
             expectedAmount = numOfIntervals * ((1000 * fullTermAvg) / 26);
@@ -214,8 +178,6 @@
                 new BN(fields.amount).div(new BN(10).pow(new BN(8)))
             );
         });
-<<<<<<< HEAD
-=======
 
         it("should be able to stake and get rewards after 30 weeks", async () => {
             let block = await web3.eth.getBlock("latest");
@@ -266,7 +228,6 @@
             // let fields = await stakingRewards.getStakerCurrentReward(true, restartTime, { from: a4 });
             // console.log(fields.amount.toString());
         });
->>>>>>> 6b09a19f
     });
 
     function avgWeight(from, to, maxWeight, maxDuration) {
