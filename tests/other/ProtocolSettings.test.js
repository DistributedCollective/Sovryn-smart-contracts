const { expectRevert, BN } = require("@openzeppelin/test-helpers");
const { ZERO_ADDRESS } = require("@openzeppelin/test-helpers/src/constants");
const { expect } = require("chai");
const MultiSigWallet = artifacts.require("MultiSigWallet");

const ProtocolSettings = artifacts.require("ProtocolSettings");
const TestToken = artifacts.require("TestToken");

const { getSUSD, getRBTC, getWRBTC, getBZRX, getPriceFeeds, decodeLogs, getSovryn } = require("../Utils/initializer.js");

const wei = web3.utils.toWei;

const oneEth = new BN(wei("1", "ether"));
const hunEth = new BN(wei("100", "ether"));

// Deploys the multisig wallet contract setting 3 owners and 2 required confirmations

const getMultisig = async (accounts) => {
	const requiredConf = 2;
	const owners = [accounts[0], accounts[1], accounts[2]];
	const multisig = await MultiSigWallet.new(owners, requiredConf);
	return multisig;
};

contract("ProtocolSettings", (accounts) => {
	let sovryn, SUSD, WRBTC, RBTC, BZRX, priceFeeds, multisig;
	const ONE_ADDRESS = "0x0000000000000000000000000000000000000001";
	beforeEach(async () => {
		SUSD = await getSUSD();
		RBTC = await getRBTC();
		WRBTC = await getWRBTC();
		BZRX = await getBZRX();
		priceFeeds = await getPriceFeeds(WRBTC, SUSD, RBTC, sovryn, BZRX);
		sovryn = await getSovryn(WRBTC, SUSD, RBTC, priceFeeds);

		multisig = await getMultisig(accounts);
		await sovryn.transferOwnership(multisig.address);
	});

	describe("ProtocolSettings Tests", () => {
		it("Test setCoreParams", async () => {
			const dest = sovryn.address;
			const val = 0;

			let data = sovryn.contract.methods.setPriceFeedContract(ONE_ADDRESS).encodeABI();
			let tx = await multisig.submitTransaction(dest, val, data, { from: accounts[0] });
			let txId = tx.logs.filter((item) => item.event == "Submission")[0].args["transactionId"];
			await multisig.confirmTransaction(txId, { from: accounts[1] });

			data = sovryn.contract.methods.setSwapsImplContract(ONE_ADDRESS).encodeABI();
			tx = await multisig.submitTransaction(dest, val, data, { from: accounts[0] });
			txId = tx.logs.filter((item) => item.event == "Submission")[0].args["transactionId"];
			await multisig.confirmTransaction(txId, { from: accounts[1] });

			expect((await sovryn.priceFeeds()) == ONE_ADDRESS).to.be.true;
			expect((await sovryn.swapsImpl()) == ONE_ADDRESS).to.be.true;
		});

		it("Test setLoanPool", async () => {
			expect((await sovryn.loanPoolToUnderlying(accounts[6])) == ZERO_ADDRESS).to.be.true;
			expect((await sovryn.underlyingToLoanPool(accounts[7])) == ZERO_ADDRESS).to.be.true;

			expect(await sovryn.isLoanPool(accounts[6])).to.be.false;
			expect(await sovryn.isLoanPool(accounts[8])).to.be.false;
			const dest = sovryn.address;
			let val = 0;
			let data = sovryn.contract.methods.setLoanPool([accounts[6], accounts[8]], [accounts[7], accounts[9]]).encodeABI();
			let tx = await multisig.submitTransaction(dest, val, data, { from: accounts[0] });
			let txId = tx.logs.filter((item) => item.event == "Submission")[0].args["transactionId"];
			await multisig.confirmTransaction(txId, { from: accounts[1] });

			expect((await sovryn.loanPoolToUnderlying(accounts[6])) == accounts[7]).to.be.true;
			expect((await sovryn.underlyingToLoanPool(accounts[7])) == accounts[6]).to.be.true;

			expect((await sovryn.loanPoolToUnderlying(accounts[8])) == accounts[9]).to.be.true;
			expect((await sovryn.underlyingToLoanPool(accounts[9])) == accounts[8]).to.be.true;

			expect(await sovryn.isLoanPool(accounts[6])).to.be.true;
			expect(await sovryn.isLoanPool(accounts[8])).to.be.true;

			data = sovryn.contract.methods.setLoanPool([accounts[6]], [ZERO_ADDRESS]).encodeABI();
			tx = await multisig.submitTransaction(dest, val, data, { from: accounts[0] });
			txId = tx.logs.filter((item) => item.event == "Submission")[0].args["transactionId"];
			await multisig.confirmTransaction(txId, { from: accounts[1] });

			expect((await sovryn.loanPoolToUnderlying(accounts[6])) == ZERO_ADDRESS).to.be.true;
			expect((await sovryn.underlyingToLoanPool(accounts[7])) == ZERO_ADDRESS).to.be.true;

			expect(await sovryn.isLoanPool(accounts[6])).to.be.false;
		});

		it("Test set wrbtc token", async () => {
			expect((await sovryn.owner()) == multisig.address).to.be.true;

			const dest = sovryn.address;
			const val = 0;
			const data = sovryn.contract.methods.setWrbtcToken(WRBTC.address).encodeABI();
			const tx = await multisig.submitTransaction(dest, val, data, { from: accounts[0] });
			const txId = tx.logs.filter((item) => item.event == "Submission")[0].args["transactionId"];
			await multisig.confirmTransaction(txId, { from: accounts[1] });

			expect((await sovryn.wrbtcToken()) == WRBTC.address).to.be.true;

			await expectRevert(sovryn.setWrbtcToken(WRBTC.address, { from: accounts[0] }), "unauthorized");
		});

		it("Test set protocol token address", async () => {
			expect((await sovryn.protocolTokenAddress()) == ZERO_ADDRESS).to.be.true;

			const dest = sovryn.address;
			const val = 0;
			const data = sovryn.contract.methods.setProtocolTokenAddress(sovryn.address).encodeABI();
			const tx = await multisig.submitTransaction(dest, val, data, { from: accounts[0] });
			const txId = tx.logs.filter((item) => item.event == "Submission")[0].args["transactionId"];
			await multisig.confirmTransaction(txId, { from: accounts[1] });

			expect((await sovryn.protocolTokenAddress()) == sovryn.address).to.be.true;

			await expectRevert(sovryn.setProtocolTokenAddress(sovryn.address, { from: accounts[1] }), "unauthorized");
		});

		/*
			Should set and deposit the protocol token
			1. deploy erc20
			2. set address
			3. approve token transfer
			4. deposit tokens
			5. verify balance
		*/
		it("Test deposit protocol token", async () => {
			const dest = sovryn.address;
			const val = 0;

			const sov = await TestToken.new("Sovryn", "SOV", 18, new BN(10).pow(new BN(50)));
			await sov.transfer(multisig.address, new BN(10).pow(new BN(50)), { from: accounts[0] });

			let data = await sov.contract.methods.approve(sovryn.address, hunEth).encodeABI();

			let tx = await multisig.submitTransaction(sov.address, val, data, { from: accounts[0] });
			let txId = tx.logs.filter((item) => item.event == "Submission")[0].args["transactionId"];
			await multisig.confirmTransaction(txId, { from: accounts[1] });

			data = await sovryn.contract.methods.setProtocolTokenAddress(sov.address).encodeABI();

			tx = await multisig.submitTransaction(dest, val, data, { from: accounts[0] });
			txId = tx.logs.filter((item) => item.event == "Submission")[0].args["transactionId"];
			await multisig.confirmTransaction(txId, { from: accounts[1] });

			data = sovryn.contract.methods.depositProtocolToken(hunEth).encodeABI();

			tx = await multisig.submitTransaction(dest, val, data, { from: accounts[0] });
			txId = tx.logs.filter((item) => item.event == "Submission")[0].args["transactionId"];
			await multisig.confirmTransaction(txId, { from: accounts[1] });

			expect((await sovryn.protocolTokenHeld()).eq(hunEth)).to.be.true;
		});

		it("Test fail deposit protocol token", async () => {
			const dest = sovryn.address;
			const val = 0;

			const sov = await TestToken.new("Sovryn", "SOV", 18, new BN(10).pow(new BN(50)));
			await sov.transfer(multisig.address, new BN(10).pow(new BN(50)), { from: accounts[0] });

			let data = await sov.contract.methods.approve(sovryn.address, hunEth).encodeABI();

			let tx = await multisig.submitTransaction(sov.address, val, data, { from: accounts[0] });
			let txId = tx.logs.filter((item) => item.event == "Submission")[0].args["transactionId"];
			await multisig.confirmTransaction(txId, { from: accounts[1] });

			data = await sovryn.contract.methods.setProtocolTokenAddress(sov.address).encodeABI();

			tx = await multisig.submitTransaction(dest, val, data, { from: accounts[0] });
			txId = tx.logs.filter((item) => item.event == "Submission")[0].args["transactionId"];
			await multisig.confirmTransaction(txId, { from: accounts[1] });

			await expectRevert(sovryn.depositProtocolToken(sov.address, { from: accounts[0] }), "unauthorized");
		});

		// Should successfully withdraw all deposited protocol tokens
		it("Test withdraw protocol token", async () => {
			const dest = sovryn.address;
			const val = 0;

			const sov = await TestToken.new("Sovryn", "SOV", 18, new BN(10).pow(new BN(50)));
			await sov.transfer(multisig.address, new BN(10).pow(new BN(50)), { from: accounts[0] });

			let data = await sov.contract.methods.approve(sovryn.address, hunEth).encodeABI();

			let tx = await multisig.submitTransaction(sov.address, val, data, { from: accounts[0] });
			let txId = tx.logs.filter((item) => item.event == "Submission")[0].args["transactionId"];
			await multisig.confirmTransaction(txId, { from: accounts[1] });

			data = await sovryn.contract.methods.setProtocolTokenAddress(sov.address).encodeABI();

			tx = await multisig.submitTransaction(dest, val, data, { from: accounts[0] });
			txId = tx.logs.filter((item) => item.event == "Submission")[0].args["transactionId"];
			await multisig.confirmTransaction(txId, { from: accounts[1] });

			data = sovryn.contract.methods.depositProtocolToken(hunEth).encodeABI();

			tx = await multisig.submitTransaction(dest, val, data, { from: accounts[0] });
			txId = tx.logs.filter((item) => item.event == "Submission")[0].args["transactionId"];
			await multisig.confirmTransaction(txId, { from: accounts[1] });

			const balanceBefore = await sov.balanceOf(accounts[1]);

			data = sovryn.contract.methods.withdrawProtocolToken(accounts[1], hunEth).encodeABI();

			tx = await multisig.submitTransaction(dest, val, data, { from: accounts[0] });
			txId = tx.logs.filter((item) => item.event == "Submission")[0].args["transactionId"];
			await multisig.confirmTransaction(txId, { from: accounts[1] });

			const balanceAfter = await sov.balanceOf(accounts[1]);
			expect((await sovryn.protocolTokenHeld()).eq(new BN(0))).to.be.true;
			expect(balanceAfter.eq(balanceBefore.add(hunEth))).to.be.true;
		});

		// Should fail to withdraw 1e30 protocol tokens but withdraw 1e20
		it("Test fail withdraw protocol token", async () => {
			const dest = sovryn.address;
			const val = 0;

			const sov = await TestToken.new("Sovryn", "SOV", 18, new BN(10).pow(new BN(50)));
			await sov.transfer(multisig.address, new BN(10).pow(new BN(50)), { from: accounts[0] });

			let data = await sov.contract.methods.approve(sovryn.address, hunEth).encodeABI();

			let tx = await multisig.submitTransaction(sov.address, val, data, { from: accounts[0] });
			let txId = tx.logs.filter((item) => item.event == "Submission")[0].args["transactionId"];
			await multisig.confirmTransaction(txId, { from: accounts[1] });

			data = await sovryn.contract.methods.setProtocolTokenAddress(sov.address).encodeABI();

			tx = await multisig.submitTransaction(dest, val, data, { from: accounts[0] });
			txId = tx.logs.filter((item) => item.event == "Submission")[0].args["transactionId"];
			await multisig.confirmTransaction(txId, { from: accounts[1] });

			data = sovryn.contract.methods.depositProtocolToken(hunEth).encodeABI();

			tx = await multisig.submitTransaction(dest, val, data, { from: accounts[0] });
			txId = tx.logs.filter((item) => item.event == "Submission")[0].args["transactionId"];
			await multisig.confirmTransaction(txId, { from: accounts[1] });

			const balanceBefore = await sov.balanceOf(accounts[1]);

			data = sovryn.contract.methods.withdrawProtocolToken(accounts[1], new BN(10).pow(new BN(30))).encodeABI();

			tx = await multisig.submitTransaction(dest, val, data, { from: accounts[0] });
			txId = tx.logs.filter((item) => item.event == "Submission")[0].args["transactionId"];
			await multisig.confirmTransaction(txId, { from: accounts[1] });

			const balanceAfter = await sov.balanceOf(accounts[1]);
			expect((await sovryn.protocolTokenHeld()).eq(new BN(0))).to.be.true;
			expect(balanceAfter.eq(balanceBefore.add(hunEth))).to.be.true;
		});

		// Should successfully change rollover base reward
		it("Test set rollover base reward", async () => {
			const new_reward = new BN(10).pow(new BN(15));
			const old_reward = await sovryn.rolloverBaseReward();

			const dest = sovryn.address;
			const val = 0;
			const data = await sovryn.contract.methods.setRolloverBaseReward(new_reward).encodeABI();

			const tx = await multisig.submitTransaction(dest, val, data, { from: accounts[0] });
			let txId = tx.logs.filter((item) => item.event == "Submission")[0].args["transactionId"];
			const { receipt } = await multisig.confirmTransaction(txId, { from: accounts[1] });

			const decode = decodeLogs(receipt.rawLogs, ProtocolSettings, "SetRolloverBaseReward");
			const event = decode[0].args;
			expect(event["sender"] == multisig.address).to.be.true;
			expect(event["oldValue"] == old_reward.toString()).to.be.true;
			expect(event["newValue"] == new_reward.toString()).to.be.true;
			expect((await sovryn.rolloverBaseReward()).eq(new_reward)).to.be.true;
		});

		// Should fail to change rollover base reward by unauthorized user
		it("Test set rollover base reward by unauthorized user", async () => {
			await expectRevert(sovryn.setRolloverBaseReward(new BN(10).pow(new BN(15)), { from: accounts[0] }), "unauthorized");
		});

		// Should successfully change rebate percent
		it("Test set rebate percent", async () => {
			const new_percent = new BN(2).mul(oneEth);
			const old_percent = await sovryn.getFeeRebatePercent();

			const dest = sovryn.address;
			const val = 0;
			const data = await sovryn.contract.methods.setRebatePercent(new_percent).encodeABI();

			const tx = await multisig.submitTransaction(dest, val, data, { from: accounts[0] });
			let txId = tx.logs.filter((item) => item.event == "Submission")[0].args["transactionId"];
			const { receipt } = await multisig.confirmTransaction(txId, { from: accounts[1] });

			const decode = decodeLogs(receipt.rawLogs, ProtocolSettings, "SetRebatePercent");
			const event = decode[0].args;
			expect(event["sender"] == multisig.address).to.be.true;
			expect(event["oldRebatePercent"] == old_percent.toString()).to.be.true;
			expect(event["newRebatePercent"] == new_percent.toString()).to.be.true;
			expect((await sovryn.getFeeRebatePercent()).eq(new_percent)).to.be.true;
		});

		// Should fail to change rebate percent by unauthorized user
		it("Test set rebate percent by unauthorized user", async () => {
			await expectRevert(sovryn.setRebatePercent(new BN(2).mul(oneEth), { from: accounts[0] }), "unauthorized");
		});

<<<<<<< HEAD
		// Should successfully change the swapExternalFeePercent
		it("Test set swapExternalFeePercent", async () => {
			const new_percent = new BN(2).mul(oneEth);
			const old_percent = await sovryn.getSwapExternalFeePercent();

			const dest = sovryn.address;
			const val = 0;
			const data = await sovryn.contract.methods.setSwapExternalFeePercent(new_percent).encodeABI();
=======
		// Should successfully change rebate percent
		it("Test set trading rebate rewards basis point", async () => {
			const new_basis_point = new BN(9999);
			const old_basis_point = await sovryn.getTradingRebateRewardsBasisPoint();

			const dest = sovryn.address;
			const val = 0;
			const data = await sovryn.contract.methods.setTradingRebateRewardsBasisPoint(new_basis_point).encodeABI();
>>>>>>> 7b82cb19

			const tx = await multisig.submitTransaction(dest, val, data, { from: accounts[0] });
			let txId = tx.logs.filter((item) => item.event == "Submission")[0].args["transactionId"];
			const { receipt } = await multisig.confirmTransaction(txId, { from: accounts[1] });

<<<<<<< HEAD
			const decode = decodeLogs(receipt.rawLogs, ProtocolSettings, "SetSwapExternalFeePercent");
			const event = decode[0].args;
			expect(event["sender"] == multisig.address).to.be.true;
			expect(event["oldValue"] == old_percent.toString()).to.be.true;
			expect(event["newValue"] == new_percent.toString()).to.be.true;
			expect((await sovryn.getSwapExternalFeePercent()).eq(new_percent)).to.be.true;
		});

		// Should fail to change swap external fee percent by unauthorized user
		it("Test set swapExternalFeePercent with unauthorized sender", async () => {
			await expectRevert(sovryn.setSwapExternalFeePercent(new BN(2).mul(oneEth), { from: accounts[0] }), "unauthorized");
=======
			const decode = decodeLogs(receipt.rawLogs, ProtocolSettings, "SetTradingRebateRewardsBasisPoint");
			const event = decode[0].args;
			expect(event["sender"] == multisig.address).to.be.true;
			expect(event["oldBasisPoint"] == old_basis_point.toString()).to.be.true;
			expect(event["newBasisPoint"] == new_basis_point.toString()).to.be.true;
			expect((await sovryn.getTradingRebateRewardsBasisPoint()).eq(new_basis_point)).to.be.true;
		});

		// Should fail to change rebate percent by unauthorized user
		it("Test set trading rebate rewards basis point by unauthorized user", async () => {
			await expectRevert(sovryn.setTradingRebateRewardsBasisPoint(new BN(10000), { from: accounts[0] }), "unauthorized");
>>>>>>> 7b82cb19
		});
	});
});<|MERGE_RESOLUTION|>--- conflicted
+++ resolved
@@ -307,7 +307,32 @@
 			await expectRevert(sovryn.setRebatePercent(new BN(2).mul(oneEth), { from: accounts[0] }), "unauthorized");
 		});
 
-<<<<<<< HEAD
+		// Should successfully change rebate percent
+		it("Test set trading rebate rewards basis point", async () => {
+			const new_basis_point = new BN(9999);
+			const old_basis_point = await sovryn.getTradingRebateRewardsBasisPoint();
+
+			const dest = sovryn.address;
+			const val = 0;
+			const data = await sovryn.contract.methods.setTradingRebateRewardsBasisPoint(new_basis_point).encodeABI();
+
+			const tx = await multisig.submitTransaction(dest, val, data, { from: accounts[0] });
+			let txId = tx.logs.filter((item) => item.event == "Submission")[0].args["transactionId"];
+			const { receipt } = await multisig.confirmTransaction(txId, { from: accounts[1] });
+
+			const decode = decodeLogs(receipt.rawLogs, ProtocolSettings, "SetTradingRebateRewardsBasisPoint");
+			const event = decode[0].args;
+			expect(event["sender"] == multisig.address).to.be.true;
+			expect(event["oldBasisPoint"] == old_basis_point.toString()).to.be.true;
+			expect(event["newBasisPoint"] == new_basis_point.toString()).to.be.true;
+			expect((await sovryn.getTradingRebateRewardsBasisPoint()).eq(new_basis_point)).to.be.true;
+		});
+
+		// Should fail to change rebate percent by unauthorized user
+		it("Test set trading rebate rewards basis point by unauthorized user", async () => {
+			await expectRevert(sovryn.setTradingRebateRewardsBasisPoint(new BN(10000), { from: accounts[0] }), "unauthorized");
+		});
+
 		// Should successfully change the swapExternalFeePercent
 		it("Test set swapExternalFeePercent", async () => {
 			const new_percent = new BN(2).mul(oneEth);
@@ -316,22 +341,11 @@
 			const dest = sovryn.address;
 			const val = 0;
 			const data = await sovryn.contract.methods.setSwapExternalFeePercent(new_percent).encodeABI();
-=======
-		// Should successfully change rebate percent
-		it("Test set trading rebate rewards basis point", async () => {
-			const new_basis_point = new BN(9999);
-			const old_basis_point = await sovryn.getTradingRebateRewardsBasisPoint();
-
-			const dest = sovryn.address;
-			const val = 0;
-			const data = await sovryn.contract.methods.setTradingRebateRewardsBasisPoint(new_basis_point).encodeABI();
->>>>>>> 7b82cb19
 
 			const tx = await multisig.submitTransaction(dest, val, data, { from: accounts[0] });
 			let txId = tx.logs.filter((item) => item.event == "Submission")[0].args["transactionId"];
 			const { receipt } = await multisig.confirmTransaction(txId, { from: accounts[1] });
 
-<<<<<<< HEAD
 			const decode = decodeLogs(receipt.rawLogs, ProtocolSettings, "SetSwapExternalFeePercent");
 			const event = decode[0].args;
 			expect(event["sender"] == multisig.address).to.be.true;
@@ -343,19 +357,6 @@
 		// Should fail to change swap external fee percent by unauthorized user
 		it("Test set swapExternalFeePercent with unauthorized sender", async () => {
 			await expectRevert(sovryn.setSwapExternalFeePercent(new BN(2).mul(oneEth), { from: accounts[0] }), "unauthorized");
-=======
-			const decode = decodeLogs(receipt.rawLogs, ProtocolSettings, "SetTradingRebateRewardsBasisPoint");
-			const event = decode[0].args;
-			expect(event["sender"] == multisig.address).to.be.true;
-			expect(event["oldBasisPoint"] == old_basis_point.toString()).to.be.true;
-			expect(event["newBasisPoint"] == new_basis_point.toString()).to.be.true;
-			expect((await sovryn.getTradingRebateRewardsBasisPoint()).eq(new_basis_point)).to.be.true;
-		});
-
-		// Should fail to change rebate percent by unauthorized user
-		it("Test set trading rebate rewards basis point by unauthorized user", async () => {
-			await expectRevert(sovryn.setTradingRebateRewardsBasisPoint(new BN(10000), { from: accounts[0] }), "unauthorized");
->>>>>>> 7b82cb19
 		});
 	});
 });