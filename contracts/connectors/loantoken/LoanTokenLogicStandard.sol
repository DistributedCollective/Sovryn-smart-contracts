--- conflicted
+++ resolved
@@ -392,10 +392,7 @@
 	 * @param collateralTokenSent The amount of collateral tokens provided by the user.
 	 * @param collateralTokenAddress The token address of collateral.
 	 * @param trader The account that performs this trade.
-<<<<<<< HEAD
-=======
    * @param minReturn Minimum position size in the collateral tokens
->>>>>>> ab6cdedf
 	 * @param affiliateReferrer The address of the referrer from affiliates program.
 	 * @param loanDataBytes Additional loan data (not in use for token swaps).
 	 *
@@ -408,7 +405,7 @@
 		uint256 collateralTokenSent,
 		address collateralTokenAddress,
 		address trader,
-		uint256 minReturn, /// minimum position size in the collateral tokens
+		uint256 minReturn, /// Minimum position size in the collateral tokens.
 		address affiliateReferrer, /// The user was brought by the affiliate (referrer).
 		bytes calldata loanDataBytes /// Arbitrary order data.
 	)
