--- conflicted
+++ resolved
@@ -90,29 +90,7 @@
 
     sendWithMultisig(conf.contracts['multisig'], SOVtoken.address, data, conf.acct)
 
-<<<<<<< HEAD
 #Upgrade StakingRewards
-=======
-#Staking
-
-def upgradeStaking():
-    print('Deploying account:', conf.acct.address)
-    print("Upgrading staking")
-
-    # Deploy the staking logic contracts
-    stakingLogic = conf.acct.deploy(Staking)
-    print("New staking logic address:", stakingLogic.address)
-    
-    # Get the proxy contract instance
-    #stakingProxy = Contract.from_abi("StakingProxy", address=conf.contracts['Staking'], abi=StakingProxy.abi, owner=conf.acct)
-    stakingProxy = Contract.from_abi("StakingProxy", address=conf.contracts['Staking'], abi=StakingProxy.abi, owner=conf.acct)
-
-    # Register logic in Proxy
-    data = stakingProxy.setImplementation.encode_input(stakingLogic.address)
-    sendWithMultisig(conf.contracts['multisig'], conf.contracts['Staking'], data, conf.acct)
-
-#StakingRewards
->>>>>>> 4b533ea1
 
 def upgradeStakingRewards():
     print('Deploying account:', conf.acct.address)
@@ -127,8 +105,7 @@
 
     # Register logic in Proxy
     data = stakingRewardsProxy.setImplementation.encode_input(stakingRewards.address)
-<<<<<<< HEAD
-    sendWithMultisig(conf.contracts['multisig'], conf.contracts['StakingRewards'], data, conf.acct)
+    sendWithMultisig(conf.contracts['multisig'], conf.contracts['StakingRewardsProxy'], data, conf.acct)
 
 #Upgrade Staking
 
@@ -178,7 +155,4 @@
     #Send with Multisig
     data = stakingProxy.setVestingRegistry.encode_input(vestingRegistryProxy)
     print(data)
-    sendWithMultisig(conf.contracts['multisig'], stakingProxy.address, data, conf.acct)
-=======
-    sendWithMultisig(conf.contracts['multisig'], conf.contracts['StakingRewardsProxy'], data, conf.acct)
->>>>>>> 4b533ea1
+    sendWithMultisig(conf.contracts['multisig'], stakingProxy.address, data, conf.acct)