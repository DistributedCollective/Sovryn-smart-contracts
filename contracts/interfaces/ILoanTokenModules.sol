--- conflicted
+++ resolved
@@ -204,7 +204,6 @@
         returns (uint256 maxEscrowAmount);
 
     function checkpointPrice(address _user) external view returns (uint256 price);
-<<<<<<< HEAD
 
     function assetBalanceOf(address _owner) external view returns (uint256);
 
@@ -258,6 +257,8 @@
     ) external returns (uint256 loanAmountPaid);
 
     /** START LOAN TOKEN LOGIC STORAGE */
+    function pauser() external view returns (address);
+
     function liquidityMiningAddress() external view returns (address);
 
     function name() external view returns (string memory);
@@ -272,76 +273,5 @@
 
     function balanceOf(address _owner) external view returns (uint256);
 
-=======
-
-    function assetBalanceOf(address _owner) external view returns (uint256);
-
-    function profitOf(address user) external view returns (int256);
-
-    function tokenPrice() external view returns (uint256 price);
-
-    function avgBorrowInterestRate() external view returns (uint256);
-
-    function supplyInterestRate() external view returns (uint256);
-
-    function nextSupplyInterestRate(uint256 supplyAmount) external view returns (uint256);
-
-    function totalSupplyInterestRate(uint256 assetSupply) external view returns (uint256);
-
-    function loanTokenAddress() external view returns (address);
-
-    function getMarginBorrowAmountAndRate(uint256 leverageAmount, uint256 depositAmount)
-        external
-        view
-        returns (uint256, uint256);
-
-    function withdrawRBTCTo(address payable _receiverAddress, uint256 _amount) external;
-
-    /** START LOAN TOKEN BASE */
-    function initialPrice() external view returns (uint256);
-
-    /** START LOAN TOKEN LOGIC LM */
-    function mint(
-        address receiver,
-        uint256 depositAmount,
-        bool useLM
-    ) external returns (uint256 minted);
-
-    function burn(
-        address receiver,
-        uint256 burnAmount,
-        bool useLM
-    ) external returns (uint256 redeemed);
-
-    /** START LOAN TOKEN LOGIC WRBTC */
-    function mintWithBTC(address receiver, bool useLM)
-        external
-        payable
-        returns (uint256 mintAmount);
-
-    function burnToBTC(
-        address receiver,
-        uint256 burnAmount,
-        bool useLM
-    ) external returns (uint256 loanAmountPaid);
-
-    /** START LOAN TOKEN LOGIC STORAGE */
-    function pauser() external view returns (address);
-
-    function liquidityMiningAddress() external view returns (address);
-
-    function name() external view returns (string memory);
-
-    function symbol() external view returns (string memory);
-
-    /** START ADVANCED TOKEN */
-    function approve(address _spender, uint256 _value) external returns (bool);
-
-    /** START ADVANCED TOKEN STORAGE */
-    function allowance(address _owner, address _spender) external view returns (uint256);
-
-    function balanceOf(address _owner) external view returns (uint256);
-
->>>>>>> 6b09a19f
     function totalSupply() external view returns (uint256);
 }