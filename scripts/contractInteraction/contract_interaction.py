--- conflicted
+++ resolved
@@ -73,11 +73,9 @@
 
     # createProposalSIP0015()
 
-<<<<<<< HEAD
     # transferSOVtoTokenSender()
 
-    transferSOVtoScriptAccount()
-=======
+    # transferSOVtoScriptAccount()
     #transferSOVtoTokenSender()
     #readBalanceFromAMM()
     #checkRates()
@@ -86,7 +84,6 @@
     # transferSOVtoTokenSender()
     # addLiquidityV1(contracts["WRBTCtoSOVConverter"], [contracts['WRBTC'], contracts['SOV']], [1 * 10**16, 67 * 10**18])
     #addLiquidityV1UsingWrapper(contracts["WRBTCtoSOVConverter"], [contracts['WRBTC'], contracts['SOV']], [1 * 10**16, 67 * 10**18])
->>>>>>> 5ea3e4fa
 
 def loadConfig():
     global contracts, acct
@@ -1075,7 +1072,6 @@
     txId = tx.events["Submission"]["transactionId"]
     print(txId)
 
-<<<<<<< HEAD
 def transferSOVtoScriptAccount():
     # 5825.7 SOV
     amount = 58257 * 10**17
@@ -1092,12 +1088,12 @@
     tx = multisig.submitTransaction(SOVtoken.address,0,data)
     txId = tx.events["Submission"]["transactionId"]
     print(txId)
-=======
+
 def setSupportedToken(tokenAddress):
     sovryn = Contract.from_abi("sovryn", address=contracts['sovrynProtocol'], abi=interface.ISovrynBrownie.abi, owner=acct)
     multisig = Contract.from_abi("MultiSig", address=contracts['multisig'], abi=MultiSigWallet.abi, owner=acct)
 
-    data = sovryn.setSupportedTokens.encode_input([tokenAddress],[True]) 
+    data = sovryn.setSupportedTokens.encode_input([tokenAddress],[True])
     tx = multisig.submitTransaction(sovryn.address,0,data)
     txId = tx.events["Submission"]["transactionId"]
     print(txId)
@@ -1133,7 +1129,7 @@
 
     tokenContract2 = Contract.from_abi("Token", address=reserve2, abi=TestToken.abi, owner=acct)
     tokenContract2.approve(converter.address, bal2/50)
-    accountBalance = tokenContract2.balanceOf(acct)   
+    accountBalance = tokenContract2.balanceOf(acct)
 
     converter.addLiquidity([reserve1, reserve2],[bal1/100, bal2/50],1)
 
@@ -1178,5 +1174,4 @@
     token.approve(wrapperProxy.address, amounts[1])
 
     tx = wrapperProxy.addLiquidityToV1(converter, tokens, amounts, 1, {'value': amounts[0]})
-    print(tx)
->>>>>>> 5ea3e4fa
+    print(tx)